/*
 * Copyright Hyperledger Besu Contributors.
 *
 * Licensed under the Apache License, Version 2.0 (the "License"); you may not use this file except in compliance with
 * the License. You may obtain a copy of the License at
 *
 * http://www.apache.org/licenses/LICENSE-2.0
 *
 * Unless required by applicable law or agreed to in writing, software distributed under the License is distributed on
 * an "AS IS" BASIS, WITHOUT WARRANTIES OR CONDITIONS OF ANY KIND, either express or implied. See the License for the
 * specific language governing permissions and limitations under the License.
 *
 * SPDX-License-Identifier: Apache-2.0
 */
package org.hyperledger.besu.ethereum;

import static org.assertj.core.api.Assertions.assertThat;
import static org.mockito.ArgumentMatchers.any;
import static org.mockito.ArgumentMatchers.eq;
import static org.mockito.Mockito.mock;
import static org.mockito.Mockito.spy;
import static org.mockito.Mockito.when;

import org.hyperledger.besu.datatypes.Hash;
import org.hyperledger.besu.datatypes.Wei;
import org.hyperledger.besu.ethereum.chain.BadBlockManager;
import org.hyperledger.besu.ethereum.chain.MutableBlockchain;
import org.hyperledger.besu.ethereum.core.Block;
import org.hyperledger.besu.ethereum.core.BlockDataGenerator;
import org.hyperledger.besu.ethereum.core.BlockHeader;
import org.hyperledger.besu.ethereum.core.BlockHeaderTestFixture;
import org.hyperledger.besu.ethereum.core.InMemoryKeyValueStorageProvider;
import org.hyperledger.besu.ethereum.mainnet.AbstractBlockProcessor;
import org.hyperledger.besu.ethereum.mainnet.BlockBodyValidator;
import org.hyperledger.besu.ethereum.mainnet.BlockHeaderValidator;
import org.hyperledger.besu.ethereum.mainnet.BlockProcessor;
import org.hyperledger.besu.ethereum.mainnet.HeaderValidationMode;
import org.hyperledger.besu.ethereum.mainnet.MainnetBlockHeaderFunctions;
import org.hyperledger.besu.ethereum.mainnet.MainnetBlockProcessor;
import org.hyperledger.besu.ethereum.mainnet.MainnetTransactionProcessor;
import org.hyperledger.besu.ethereum.mainnet.ProtocolSchedule;
import org.hyperledger.besu.ethereum.mainnet.ProtocolSpec;
import org.hyperledger.besu.ethereum.storage.StorageProvider;
import org.hyperledger.besu.ethereum.trie.diffbased.bonsai.BonsaiWorldStateProvider;
import org.hyperledger.besu.ethereum.trie.diffbased.bonsai.storage.BonsaiWorldStateKeyValueStorage;
import org.hyperledger.besu.ethereum.trie.diffbased.bonsai.worldview.BonsaiWorldState;
import org.hyperledger.besu.ethereum.worldstate.DataStorageConfiguration;
import org.hyperledger.besu.ethereum.worldstate.WorldStateArchive;
import org.hyperledger.besu.ethereum.worldstate.WorldStateStorageCoordinator;
import org.hyperledger.besu.evm.internal.EvmConfiguration;
import org.hyperledger.besu.metrics.noop.NoOpMetricsSystem;
import org.hyperledger.besu.plugin.services.exception.StorageException;

import java.util.Optional;

import org.junit.jupiter.api.BeforeEach;
import org.junit.jupiter.api.Test;
import org.mockito.Mockito;

class BlockImportExceptionHandlingTest {

  private final MainnetTransactionProcessor transactionProcessor =
      mock(MainnetTransactionProcessor.class);
  private final AbstractBlockProcessor.TransactionReceiptFactory transactionReceiptFactory =
      mock(AbstractBlockProcessor.TransactionReceiptFactory.class);

  private final ProtocolSchedule protocolSchedule = mock(ProtocolSchedule.class);
  private final BlockProcessor blockProcessor =
      new MainnetBlockProcessor(
          transactionProcessor,
          transactionReceiptFactory,
          Wei.ZERO,
          BlockHeader::getCoinbase,
          true,
          protocolSchedule);
  private final BlockHeaderValidator blockHeaderValidator = mock(BlockHeaderValidator.class);
  private final BlockBodyValidator blockBodyValidator = mock(BlockBodyValidator.class);
  private final ProtocolContext protocolContext = mock(ProtocolContext.class);
  private final ProtocolSpec protocolSpec = mock(ProtocolSpec.class);
  protected final MutableBlockchain blockchain = mock(MutableBlockchain.class);
  private final StorageProvider storageProvider = new InMemoryKeyValueStorageProvider();

  private final WorldStateStorageCoordinator worldStateStorageCoordinator =
      new WorldStateStorageCoordinator(
          new BonsaiWorldStateKeyValueStorage(
<<<<<<< HEAD
              storageProvider,
              new NoOpMetricsSystem(),
              DataStorageConfiguration.DEFAULT_BONSAI_CONFIG));
=======
              storageProvider, new NoOpMetricsSystem(), DataStorageConfiguration.DEFAULT_CONFIG));
>>>>>>> aa546c4f

  private final WorldStateArchive worldStateArchive =
      // contains a BonsaiWorldState which we need to spy on.
      // do we need to also test with a DefaultWorldStateArchive?
      spy(InMemoryKeyValueStorageProvider.createBonsaiInMemoryWorldStateArchive(blockchain));

  private final BonsaiWorldState persisted =
      spy(
          new BonsaiWorldState(
              (BonsaiWorldStateProvider) worldStateArchive,
              (BonsaiWorldStateKeyValueStorage)
                  worldStateStorageCoordinator.worldStateKeyValueStorage(),
              EvmConfiguration.DEFAULT));

  private final BadBlockManager badBlockManager = new BadBlockManager();

  private MainnetBlockValidator mainnetBlockValidator;

  @BeforeEach
  public void setup() {
    when(protocolContext.getBlockchain()).thenReturn(blockchain);
    when(protocolContext.getWorldStateArchive()).thenReturn(worldStateArchive);
    when(protocolSchedule.getByBlockHeader(any())).thenReturn(protocolSpec);
    mainnetBlockValidator =
        new MainnetBlockValidator(
            blockHeaderValidator, blockBodyValidator, blockProcessor, badBlockManager);
  }

  @Test
  void shouldNotBadBlockWhenInternalErrorDuringPersisting() {

    Mockito.doThrow(new StorageException("database problem")).when(persisted).persist(any());
    Mockito.doReturn(persisted).when(worldStateArchive).getMutable();
    Mockito.doReturn(Optional.of(persisted)).when(worldStateArchive).getMutable(any(), any());

    Block goodBlock =
        new BlockDataGenerator()
            .block(
                BlockDataGenerator.BlockOptions.create()
                    .setBlockNumber(0)
                    .hasTransactions(false)
                    .setBlockHeaderFunctions(new MainnetBlockHeaderFunctions()));

    when(blockchain.getBlockHeader(any(Hash.class)))
        .thenReturn(Optional.of(new BlockHeaderTestFixture().buildHeader()));
    when(blockHeaderValidator.validateHeader(
            any(BlockHeader.class),
            any(BlockHeader.class),
            eq(protocolContext),
            eq(HeaderValidationMode.DETACHED_ONLY)))
        .thenReturn(true);

    when(blockBodyValidator.validateBody(
            eq(protocolContext),
            eq(goodBlock),
            any(),
            any(),
            eq(HeaderValidationMode.DETACHED_ONLY)))
        .thenReturn(true);
    assertThat(badBlockManager.getBadBlocks()).isEmpty();
    mainnetBlockValidator.validateAndProcessBlock(
        protocolContext,
        goodBlock,
        HeaderValidationMode.DETACHED_ONLY,
        HeaderValidationMode.DETACHED_ONLY);
    assertThat(badBlockManager.getBadBlocks()).isEmpty();
  }

  @Test
  void shouldNotBadBlockWhenInternalErrorOnBlockLookup() {

    Block goodBlock =
        new BlockDataGenerator()
            .block(
                BlockDataGenerator.BlockOptions.create()
                    .setBlockNumber(0)
                    .hasTransactions(false)
                    .setBlockHeaderFunctions(new MainnetBlockHeaderFunctions()));

    when(blockchain.getBlockHeader(any(Hash.class)))
        .thenThrow(new StorageException("database problem"));
    when(blockHeaderValidator.validateHeader(
            any(BlockHeader.class),
            any(BlockHeader.class),
            eq(protocolContext),
            eq(HeaderValidationMode.DETACHED_ONLY)))
        .thenReturn(true);

    when(blockBodyValidator.validateBody(
            eq(protocolContext),
            eq(goodBlock),
            any(),
            any(),
            eq(HeaderValidationMode.DETACHED_ONLY)))
        .thenReturn(true);
    assertThat(badBlockManager.getBadBlocks()).isEmpty();
    mainnetBlockValidator.validateAndProcessBlock(
        protocolContext,
        goodBlock,
        HeaderValidationMode.DETACHED_ONLY,
        HeaderValidationMode.DETACHED_ONLY);
    assertThat(badBlockManager.getBadBlocks()).isEmpty();
  }

  @Test
  void shouldNotBadBlockWhenInternalErrorDuringValidateHeader() {

    Block goodBlock =
        new BlockDataGenerator()
            .block(
                BlockDataGenerator.BlockOptions.create()
                    .setBlockNumber(0)
                    .hasTransactions(false)
                    .setBlockHeaderFunctions(new MainnetBlockHeaderFunctions()));

    when(blockchain.getBlockHeader(any(Hash.class)))
        .thenReturn(Optional.of(new BlockHeaderTestFixture().buildHeader()));
    when(blockHeaderValidator.validateHeader(
            any(BlockHeader.class),
            any(BlockHeader.class),
            eq(protocolContext),
            eq(HeaderValidationMode.DETACHED_ONLY)))
        .thenThrow(new StorageException("database problem"));

    assertThat(badBlockManager.getBadBlocks()).isEmpty();
    mainnetBlockValidator.validateAndProcessBlock(
        protocolContext,
        goodBlock,
        HeaderValidationMode.DETACHED_ONLY,
        HeaderValidationMode.DETACHED_ONLY);
    assertThat(badBlockManager.getBadBlocks()).isEmpty();
  }

  @Test
  void shouldNotBadBlockWhenInternalErrorDuringValidateBody() {
    Mockito.doNothing().when(persisted).persist(any());
    Mockito.doReturn(persisted).when(worldStateArchive).getMutable();
    Mockito.doReturn(Optional.of(persisted)).when(worldStateArchive).getMutable(any(), any());

    Block goodBlock =
        new BlockDataGenerator()
            .block(
                BlockDataGenerator.BlockOptions.create()
                    .setBlockNumber(0)
                    .hasTransactions(false)
                    .setBlockHeaderFunctions(new MainnetBlockHeaderFunctions()));

    when(blockchain.getBlockHeader(any(Hash.class)))
        .thenReturn(Optional.of(new BlockHeaderTestFixture().buildHeader()));
    when(blockHeaderValidator.validateHeader(
            any(BlockHeader.class),
            any(BlockHeader.class),
            eq(protocolContext),
            eq(HeaderValidationMode.DETACHED_ONLY)))
        .thenReturn(true);

    when(blockBodyValidator.validateBody(
            eq(protocolContext),
            eq(goodBlock),
            any(),
            any(),
            eq(HeaderValidationMode.DETACHED_ONLY)))
        .thenThrow(new StorageException("database problem"));
    assertThat(badBlockManager.getBadBlocks()).isEmpty();
    mainnetBlockValidator.validateAndProcessBlock(
        protocolContext,
        goodBlock,
        HeaderValidationMode.DETACHED_ONLY,
        HeaderValidationMode.DETACHED_ONLY);
    assertThat(badBlockManager.getBadBlocks()).isEmpty();
  }
}<|MERGE_RESOLUTION|>--- conflicted
+++ resolved
@@ -83,13 +83,9 @@
   private final WorldStateStorageCoordinator worldStateStorageCoordinator =
       new WorldStateStorageCoordinator(
           new BonsaiWorldStateKeyValueStorage(
-<<<<<<< HEAD
               storageProvider,
               new NoOpMetricsSystem(),
               DataStorageConfiguration.DEFAULT_BONSAI_CONFIG));
-=======
-              storageProvider, new NoOpMetricsSystem(), DataStorageConfiguration.DEFAULT_CONFIG));
->>>>>>> aa546c4f
 
   private final WorldStateArchive worldStateArchive =
       // contains a BonsaiWorldState which we need to spy on.
