--- conflicted
+++ resolved
@@ -56,13 +56,9 @@
         createSchedule(new StubGenesisConfigOptions().constantinopleFixBlock(0)));
     builder.put("Istanbul", createSchedule(new StubGenesisConfigOptions().istanbulBlock(0)));
     builder.put("MuirGlacier", createSchedule(new StubGenesisConfigOptions().muirGlacierBlock(0)));
-<<<<<<< HEAD
-    builder.put("BerlinBlock", createSchedule(new StubGenesisConfigOptions().berlinBlock(0)));
-=======
     if (ExperimentalEIPs.berlinEnabled) {
       builder.put("Berlin", createSchedule(new StubGenesisConfigOptions().berlinBlock(0)));
     }
->>>>>>> 23d1460c
     return new ReferenceTestProtocolSchedules(builder.build());
   }
 
