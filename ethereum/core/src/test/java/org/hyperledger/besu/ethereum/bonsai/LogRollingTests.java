/*
 * Copyright ConsenSys AG.
 *
 * Licensed under the Apache License, Version 2.0 (the "License"); you may not use this file except in compliance with
 * the License. You may obtain a copy of the License at
 *
 * http://www.apache.org/licenses/LICENSE-2.0
 *
 * Unless required by applicable law or agreed to in writing, software distributed under the License is distributed on
 * an "AS IS" BASIS, WITHOUT WARRANTIES OR CONDITIONS OF ANY KIND, either express or implied. See the License for the
 * specific language governing permissions and limitations under the License.
 *
 * SPDX-License-Identifier: Apache-2.0
 *
 */

package org.hyperledger.besu.ethereum.bonsai;

import static org.assertj.core.api.Assertions.assertThat;
import static org.mockito.Mockito.mock;

import org.hyperledger.besu.datatypes.Address;
import org.hyperledger.besu.datatypes.Hash;
import org.hyperledger.besu.datatypes.Wei;
import org.hyperledger.besu.ethereum.chain.Blockchain;
import org.hyperledger.besu.ethereum.core.BlockHeader;
import org.hyperledger.besu.ethereum.core.Difficulty;
import org.hyperledger.besu.ethereum.core.InMemoryKeyValueStorageProvider;
import org.hyperledger.besu.ethereum.mainnet.MainnetBlockHeaderFunctions;
import org.hyperledger.besu.ethereum.rlp.BytesValueRLPInput;
import org.hyperledger.besu.ethereum.storage.keyvalue.KeyValueSegmentIdentifier;
import org.hyperledger.besu.evm.account.MutableAccount;
import org.hyperledger.besu.evm.log.LogsBloomFilter;
import org.hyperledger.besu.evm.worldstate.WorldUpdater;
import org.hyperledger.besu.metrics.noop.NoOpMetricsSystem;
import org.hyperledger.besu.plugin.services.storage.KeyValueStorage;
import org.hyperledger.besu.plugin.services.storage.KeyValueStorageTransaction;
import org.hyperledger.besu.services.kvstore.InMemoryKeyValueStorage;

import java.util.Optional;
import java.util.stream.Collectors;

import org.apache.tuweni.bytes.Bytes;
import org.apache.tuweni.units.bigints.UInt256;
import org.junit.Before;
import org.junit.Test;
import org.junit.runner.RunWith;
import org.mockito.junit.MockitoJUnitRunner;

@RunWith(MockitoJUnitRunner.class)
public class LogRollingTests {

  private BonsaiWorldStateArchive archive;
  private InMemoryKeyValueStorage accountStorage;
  private InMemoryKeyValueStorage codeStorage;
  private InMemoryKeyValueStorage storageStorage;
  private InMemoryKeyValueStorage trieBranchStorage;
  private InMemoryKeyValueStorage trieLogStorage;

  private BonsaiWorldStateArchive secondArchive;
  private InMemoryKeyValueStorage secondAccountStorage;
  private InMemoryKeyValueStorage secondCodeStorage;
  private InMemoryKeyValueStorage secondStorageStorage;
  private InMemoryKeyValueStorage secondTrieBranchStorage;
  private InMemoryKeyValueStorage secondTrieLogStorage;
  private final Blockchain blockchain = mock(Blockchain.class);

  private static final Address addressOne =
      Address.fromHexString("0x1111111111111111111111111111111111111111");

  private static final BlockHeader headerOne =
      new BlockHeader(
          Hash.ZERO,
          Hash.EMPTY_LIST_HASH,
          Address.ZERO,
          Hash.fromHexString("0x0ecfa454ddfe6b740f4af7b7f4c61b5c6bac2854efd2b07b27b1f53dba9bb46c"),
          Hash.EMPTY_TRIE_HASH,
          Hash.EMPTY_LIST_HASH,
          LogsBloomFilter.builder().build(),
          Difficulty.ONE,
          1,
          0,
          0,
          0,
          Bytes.EMPTY,
          Wei.ZERO,
          Hash.ZERO,
          0,
<<<<<<< HEAD
          UInt256.ZERO,
=======
          null,
>>>>>>> 5fed2cad
          new MainnetBlockHeaderFunctions());
  private static final BlockHeader headerTwo =
      new BlockHeader(
          headerOne.getHash(),
          Hash.EMPTY_LIST_HASH,
          Address.ZERO,
          Hash.fromHexString("0x5b675f79cd11ba67266161d79a8d5be3ac330dfbb76300a4f15d76b610b18193"),
          Hash.EMPTY_TRIE_HASH,
          Hash.EMPTY_LIST_HASH,
          LogsBloomFilter.builder().build(),
          Difficulty.ONE,
          1,
          0,
          0,
          0,
          Bytes.EMPTY,
          Wei.ZERO,
          Hash.ZERO,
          0,
<<<<<<< HEAD
          UInt256.ZERO,
=======
          null,
>>>>>>> 5fed2cad
          new MainnetBlockHeaderFunctions());

  @Before
  public void createStorage() {
    final InMemoryKeyValueStorageProvider provider = new InMemoryKeyValueStorageProvider();
    final CachedMerkleTrieLoader cachedMerkleTrieLoader =
        new CachedMerkleTrieLoader(new NoOpMetricsSystem());
    archive = new BonsaiWorldStateArchive(provider, blockchain, cachedMerkleTrieLoader);
    accountStorage =
        (InMemoryKeyValueStorage)
            provider.getStorageBySegmentIdentifier(KeyValueSegmentIdentifier.ACCOUNT_INFO_STATE);
    codeStorage =
        (InMemoryKeyValueStorage)
            provider.getStorageBySegmentIdentifier(KeyValueSegmentIdentifier.CODE_STORAGE);
    storageStorage =
        (InMemoryKeyValueStorage)
            provider.getStorageBySegmentIdentifier(
                KeyValueSegmentIdentifier.ACCOUNT_STORAGE_STORAGE);
    trieBranchStorage =
        (InMemoryKeyValueStorage)
            provider.getStorageBySegmentIdentifier(KeyValueSegmentIdentifier.TRIE_BRANCH_STORAGE);
    trieLogStorage =
        (InMemoryKeyValueStorage)
            provider.getStorageBySegmentIdentifier(KeyValueSegmentIdentifier.TRIE_LOG_STORAGE);

    final InMemoryKeyValueStorageProvider secondProvider = new InMemoryKeyValueStorageProvider();
    final CachedMerkleTrieLoader secondOptimizedMerkleTrieLoader =
        new CachedMerkleTrieLoader(new NoOpMetricsSystem());
    secondArchive =
        new BonsaiWorldStateArchive(secondProvider, blockchain, secondOptimizedMerkleTrieLoader);
    secondAccountStorage =
        (InMemoryKeyValueStorage)
            secondProvider.getStorageBySegmentIdentifier(
                KeyValueSegmentIdentifier.ACCOUNT_INFO_STATE);
    secondCodeStorage =
        (InMemoryKeyValueStorage)
            secondProvider.getStorageBySegmentIdentifier(KeyValueSegmentIdentifier.CODE_STORAGE);
    secondStorageStorage =
        (InMemoryKeyValueStorage)
            secondProvider.getStorageBySegmentIdentifier(
                KeyValueSegmentIdentifier.ACCOUNT_STORAGE_STORAGE);
    secondTrieBranchStorage =
        (InMemoryKeyValueStorage)
            secondProvider.getStorageBySegmentIdentifier(
                KeyValueSegmentIdentifier.TRIE_BRANCH_STORAGE);
    secondTrieLogStorage =
        (InMemoryKeyValueStorage)
            secondProvider.getStorageBySegmentIdentifier(
                KeyValueSegmentIdentifier.TRIE_LOG_STORAGE);
  }

  @Test
  public void simpleRollForwardTest() {

    final BonsaiPersistedWorldState worldState =
        new BonsaiPersistedWorldState(
            archive,
            new BonsaiWorldStateKeyValueStorage(
                accountStorage, codeStorage, storageStorage, trieBranchStorage, trieLogStorage));
    final WorldUpdater updater = worldState.updater();

    final MutableAccount mutableAccount =
        updater.createAccount(addressOne, 1, Wei.of(1L)).getMutable();
    mutableAccount.setCode(Bytes.of(0, 1, 2));
    mutableAccount.setStorageValue(UInt256.ONE, UInt256.ONE);
    updater.commit();
    worldState.persist(headerOne);

    final BonsaiPersistedWorldState secondWorldState =
        new BonsaiPersistedWorldState(
            secondArchive,
            new BonsaiWorldStateKeyValueStorage(
                secondAccountStorage,
                secondCodeStorage,
                secondStorageStorage,
                secondTrieBranchStorage,
                secondTrieLogStorage));
    final BonsaiWorldStateUpdater secondUpdater =
        (BonsaiWorldStateUpdater) secondWorldState.updater();

    final Optional<byte[]> value = trieLogStorage.get(headerOne.getHash().toArrayUnsafe());

    final TrieLogLayer layer =
        TrieLogLayer.readFrom(new BytesValueRLPInput(Bytes.wrap(value.get()), false));

    secondUpdater.rollForward(layer);
    secondUpdater.commit();
    secondWorldState.persist(null);

    assertKeyValueStorageEqual(accountStorage, secondAccountStorage);
    assertKeyValueStorageEqual(codeStorage, secondCodeStorage);
    assertKeyValueStorageEqual(storageStorage, secondStorageStorage);
    final KeyValueStorageTransaction tx = trieBranchStorage.startTransaction();
    tx.remove(BonsaiWorldStateKeyValueStorage.WORLD_BLOCK_HASH_KEY);
    tx.commit();
    assertKeyValueStorageEqual(trieBranchStorage, secondTrieBranchStorage);
    // trie logs won't be the same, we shouldn't generate logs on rolls.
    assertKeyValueSubset(trieLogStorage, secondTrieLogStorage);
    assertThat(secondWorldState.rootHash()).isEqualByComparingTo(worldState.rootHash());
  }

  @Test
  public void rollForwardTwice() {
    final BonsaiPersistedWorldState worldState =
        new BonsaiPersistedWorldState(
            archive,
            new BonsaiWorldStateKeyValueStorage(
                accountStorage, codeStorage, storageStorage, trieBranchStorage, trieLogStorage));

    final WorldUpdater updater = worldState.updater();
    final MutableAccount mutableAccount =
        updater.createAccount(addressOne, 1, Wei.of(1L)).getMutable();
    mutableAccount.setCode(Bytes.of(0, 1, 2));
    mutableAccount.setStorageValue(UInt256.ONE, UInt256.ONE);
    updater.commit();

    worldState.persist(headerOne);

    final WorldUpdater updater2 = worldState.updater();
    final MutableAccount mutableAccount2 = updater2.getAccount(addressOne).getMutable();
    mutableAccount2.setStorageValue(UInt256.ONE, UInt256.valueOf(2));
    updater2.commit();

    worldState.persist(headerTwo);

    final BonsaiPersistedWorldState secondWorldState =
        new BonsaiPersistedWorldState(
            secondArchive,
            new BonsaiWorldStateKeyValueStorage(
                secondAccountStorage,
                secondCodeStorage,
                secondStorageStorage,
                secondTrieBranchStorage,
                secondTrieLogStorage));
    final BonsaiWorldStateUpdater secondUpdater =
        (BonsaiWorldStateUpdater) secondWorldState.updater();

    final TrieLogLayer layerOne = getTrieLogLayer(trieLogStorage, headerOne.getHash());
    secondUpdater.rollForward(layerOne);
    secondUpdater.commit();
    secondWorldState.persist(null);

    final TrieLogLayer layerTwo = getTrieLogLayer(trieLogStorage, headerTwo.getHash());
    secondUpdater.rollForward(layerTwo);
    secondUpdater.commit();
    secondWorldState.persist(null);

    assertKeyValueStorageEqual(accountStorage, secondAccountStorage);
    assertKeyValueStorageEqual(codeStorage, secondCodeStorage);
    assertKeyValueStorageEqual(storageStorage, secondStorageStorage);
    final KeyValueStorageTransaction tx = trieBranchStorage.startTransaction();
    tx.remove(BonsaiWorldStateKeyValueStorage.WORLD_BLOCK_HASH_KEY);
    tx.commit();
    assertKeyValueStorageEqual(trieBranchStorage, secondTrieBranchStorage);
    // trie logs won't be the same, we shouldn't generate logs on rolls.
    assertKeyValueSubset(trieLogStorage, secondTrieLogStorage);
    assertThat(secondWorldState.rootHash()).isEqualByComparingTo(worldState.rootHash());
  }

  @Test
  public void rollBackOnce() {
    final BonsaiPersistedWorldState worldState =
        new BonsaiPersistedWorldState(
            archive,
            new BonsaiWorldStateKeyValueStorage(
                accountStorage, codeStorage, storageStorage, trieBranchStorage, trieLogStorage));

    final WorldUpdater updater = worldState.updater();
    final MutableAccount mutableAccount =
        updater.createAccount(addressOne, 1, Wei.of(1L)).getMutable();
    mutableAccount.setCode(Bytes.of(0, 1, 2));
    mutableAccount.setStorageValue(UInt256.ONE, UInt256.ONE);
    updater.commit();

    worldState.persist(headerOne);

    final WorldUpdater updater2 = worldState.updater();
    final MutableAccount mutableAccount2 = updater2.getAccount(addressOne).getMutable();
    mutableAccount2.setStorageValue(UInt256.ONE, UInt256.valueOf(2));
    updater2.commit();

    worldState.persist(headerTwo);
    final BonsaiWorldStateUpdater firstRollbackUpdater =
        (BonsaiWorldStateUpdater) worldState.updater();

    final TrieLogLayer layerTwo = getTrieLogLayer(trieLogStorage, headerTwo.getHash());
    firstRollbackUpdater.rollBack(layerTwo);

    worldState.persist(headerOne);

    final BonsaiPersistedWorldState secondWorldState =
        new BonsaiPersistedWorldState(
            secondArchive,
            new BonsaiWorldStateKeyValueStorage(
                secondAccountStorage,
                secondCodeStorage,
                secondStorageStorage,
                secondTrieBranchStorage,
                secondTrieLogStorage));

    final WorldUpdater secondUpdater = secondWorldState.updater();
    final MutableAccount secondMutableAccount =
        secondUpdater.createAccount(addressOne, 1, Wei.of(1L)).getMutable();
    secondMutableAccount.setCode(Bytes.of(0, 1, 2));
    secondMutableAccount.setStorageValue(UInt256.ONE, UInt256.ONE);
    secondUpdater.commit();

    secondWorldState.persist(null);

    assertKeyValueStorageEqual(accountStorage, secondAccountStorage);
    assertKeyValueStorageEqual(codeStorage, secondCodeStorage);
    assertKeyValueStorageEqual(storageStorage, secondStorageStorage);
    final KeyValueStorageTransaction tx = trieBranchStorage.startTransaction();
    tx.remove(BonsaiWorldStateKeyValueStorage.WORLD_BLOCK_HASH_KEY);
    tx.commit();
    assertKeyValueStorageEqual(trieBranchStorage, secondTrieBranchStorage);
    // trie logs won't be the same, we don't delete the roll back log
    assertKeyValueSubset(trieLogStorage, secondTrieLogStorage);
    assertThat(secondWorldState.rootHash()).isEqualByComparingTo(worldState.rootHash());
  }

  private TrieLogLayer getTrieLogLayer(final InMemoryKeyValueStorage storage, final Bytes key) {
    return storage
        .get(key.toArrayUnsafe())
        .map(bytes -> TrieLogLayer.readFrom(new BytesValueRLPInput(Bytes.wrap(bytes), false)))
        .get();
  }

  private static void assertKeyValueStorageEqual(
      final KeyValueStorage first, final KeyValueStorage second) {
    final var firstKeys =
        first.getAllKeysThat(k -> true).stream().map(Bytes::wrap).collect(Collectors.toSet());
    final var secondKeys =
        second.getAllKeysThat(k -> true).stream().map(Bytes::wrap).collect(Collectors.toSet());

    assertThat(secondKeys).isEqualTo(firstKeys);
    for (final Bytes key : firstKeys) {
      assertThat(Bytes.wrap(second.get(key.toArrayUnsafe()).get()))
          .isEqualByComparingTo(Bytes.wrap(first.get(key.toArrayUnsafe()).get()));
    }
  }

  private static void assertKeyValueSubset(
      final KeyValueStorage largerSet, final KeyValueStorage smallerSet) {
    final var largerKeys =
        largerSet.getAllKeysThat(k -> true).stream().map(Bytes::wrap).collect(Collectors.toSet());
    final var smallerKeys =
        smallerSet.getAllKeysThat(k -> true).stream().map(Bytes::wrap).collect(Collectors.toSet());

    assertThat(largerKeys).containsAll(smallerKeys);
    for (final Bytes key : largerKeys) {
      if (smallerKeys.contains(key)) {
        assertThat(Bytes.wrap(largerSet.get(key.toArrayUnsafe()).get()))
            .isEqualByComparingTo(Bytes.wrap(smallerSet.get(key.toArrayUnsafe()).get()));
      }
    }
  }
}<|MERGE_RESOLUTION|>--- conflicted
+++ resolved
@@ -86,11 +86,8 @@
           Wei.ZERO,
           Hash.ZERO,
           0,
-<<<<<<< HEAD
+          null,
           UInt256.ZERO,
-=======
-          null,
->>>>>>> 5fed2cad
           new MainnetBlockHeaderFunctions());
   private static final BlockHeader headerTwo =
       new BlockHeader(
@@ -110,11 +107,8 @@
           Wei.ZERO,
           Hash.ZERO,
           0,
-<<<<<<< HEAD
+          null,
           UInt256.ZERO,
-=======
-          null,
->>>>>>> 5fed2cad
           new MainnetBlockHeaderFunctions());
 
   @Before
