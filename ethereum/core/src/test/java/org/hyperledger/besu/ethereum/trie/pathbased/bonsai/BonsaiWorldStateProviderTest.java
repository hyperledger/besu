--- conflicted
+++ resolved
@@ -37,10 +37,6 @@
 import org.hyperledger.besu.ethereum.trie.pathbased.bonsai.cache.BonsaiCachedWorldStorageManager;
 import org.hyperledger.besu.ethereum.trie.pathbased.bonsai.cache.CodeCache;
 import org.hyperledger.besu.ethereum.trie.pathbased.bonsai.storage.BonsaiWorldStateKeyValueStorage;
-<<<<<<< HEAD
-import org.hyperledger.besu.ethereum.trie.pathbased.bonsai.trielog.BonsaiTrieLogFactoryImpl;
-=======
->>>>>>> 38d901d2
 import org.hyperledger.besu.ethereum.trie.pathbased.bonsai.worldview.BonsaiWorldState;
 import org.hyperledger.besu.ethereum.trie.pathbased.common.trielog.TrieLogLayer;
 import org.hyperledger.besu.ethereum.trie.pathbased.common.trielog.TrieLogManager;
@@ -330,41 +326,11 @@
         .when(trieLogManager)
         .getTrieLogLayer(eq(blockHeader1.getHash()));
 
-<<<<<<< HEAD
-    bonsaiWorldStateArchive =
-        spy(
-            new BonsaiWorldStateProvider(
-                cachedWorldStorageManager,
-                trieLogManager,
-                new BonsaiWorldStateKeyValueStorage(
-                    storageProvider,
-                    new NoOpMetricsSystem(),
-                    DataStorageConfiguration.DEFAULT_BONSAI_CONFIG),
-                blockchain,
-                new BonsaiCachedMerkleTrieLoader(new NoOpMetricsSystem()),
-                EvmConfiguration.DEFAULT,
-                throwingWorldStateHealerSupplier()));
-
-    // initial persisted state hash key
-    when(blockchain.getBlockHeader(Hash.ZERO)).thenReturn(Optional.of(blockHeaderChainA));
-    // fake trie log layer
-    final BytesValueRLPOutput rlpLogBlockB = new BytesValueRLPOutput();
-    final TrieLogLayer trieLogLayerBlockB = new TrieLogLayer();
-    trieLogLayerBlockB.setBlockHash(blockHeaderChainB.getHash());
-    BonsaiTrieLogFactoryImpl.writeTo(trieLogLayerBlockB, rlpLogBlockB);
-    when(segmentedKeyValueStorage.get(BLOCKCHAIN, blockHeaderChainB.getHash().toArrayUnsafe()))
-        .thenReturn(Optional.of(rlpLogBlockB.encoded().toArrayUnsafe()));
-
-    when(blockchain.getBlockHeader(blockHeaderChainB.getHash()))
-        .thenReturn(Optional.of(blockHeaderChainB));
-    when(blockchain.getBlockHeader(genesis.getHash())).thenReturn(Optional.of(genesis));
-=======
     TrieLogLayer trieLogLayerB = mock(TrieLogLayer.class);
     when(trieLogLayerB.getBlockHash()).thenReturn(blockHeader1Reorg.getBlockHash());
     doAnswer(__ -> Optional.of(trieLogLayerB))
         .when(trieLogManager)
         .getTrieLogLayer(eq(blockHeader1Reorg.getHash()));
->>>>>>> 38d901d2
 
     assertThat(
             bonsaiWorldStateArchive.getWorldState(
