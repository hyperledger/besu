/*
 * Copyright ConsenSys AG.
 *
 * Licensed under the Apache License, Version 2.0 (the "License"); you may not use this file except in compliance with
 * the License. You may obtain a copy of the License at
 *
 * http://www.apache.org/licenses/LICENSE-2.0
 *
 * Unless required by applicable law or agreed to in writing, software distributed under the License is distributed on
 * an "AS IS" BASIS, WITHOUT WARRANTIES OR CONDITIONS OF ANY KIND, either express or implied. See the License for the
 * specific language governing permissions and limitations under the License.
 *
 * SPDX-License-Identifier: Apache-2.0
 */
package org.hyperledger.besu.ethereum.vm;

import static org.assertj.core.api.Assertions.assertThat;
import static org.mockito.Mockito.mock;
import static org.mockito.Mockito.when;

import org.hyperledger.besu.datatypes.AccessEvent;
import org.hyperledger.besu.datatypes.AccessWitness;
import org.hyperledger.besu.datatypes.Wei;
import org.hyperledger.besu.ethereum.core.BlockHeader;
import org.hyperledger.besu.ethereum.core.BlockHeaderTestFixture;
import org.hyperledger.besu.ethereum.core.ExecutionContextTestFixture;
import org.hyperledger.besu.ethereum.core.MessageFrameTestFixture;
import org.hyperledger.besu.ethereum.debug.OpCodeTracerConfig;
import org.hyperledger.besu.ethereum.debug.TraceFrame;
import org.hyperledger.besu.ethereum.referencetests.ReferenceTestBlockchain;
import org.hyperledger.besu.evm.EVM;
import org.hyperledger.besu.evm.account.MutableAccount;
import org.hyperledger.besu.evm.frame.ExceptionalHaltReason;
import org.hyperledger.besu.evm.frame.MessageFrame;
import org.hyperledger.besu.evm.gascalculator.CancunGasCalculator;
import org.hyperledger.besu.evm.gascalculator.stateless.BranchAccessEvent;
import org.hyperledger.besu.evm.gascalculator.stateless.Eip4762AccessWitness;
import org.hyperledger.besu.evm.gascalculator.stateless.LeafAccessEvent;
import org.hyperledger.besu.evm.operation.AbstractOperation;
import org.hyperledger.besu.evm.operation.CallOperation;
import org.hyperledger.besu.evm.operation.Operation;
import org.hyperledger.besu.evm.operation.Operation.OperationResult;
import org.hyperledger.besu.evm.worldstate.WorldUpdater;

import java.util.List;
import java.util.Map;
import java.util.OptionalLong;
import java.util.TreeMap;

import org.apache.tuweni.bytes.Bytes32;
import org.apache.tuweni.units.bigints.UInt256;
import org.assertj.core.api.Assertions;
import org.junit.jupiter.api.Test;
import org.junit.jupiter.api.extension.ExtendWith;
import org.mockito.Mock;
import org.mockito.junit.jupiter.MockitoExtension;

@ExtendWith(MockitoExtension.class)
class DebugOperationTracerTest {

  private static final int DEPTH = 4;
  private static final long INITIAL_GAS = 1000L;

  @Mock private WorldUpdater worldUpdater;

  // @Mock private OperationTracer.ExecuteOperation executeOperationAction;

  private final Operation anOperation =
      new AbstractOperation(0x02, "MUL", 2, 1, null) {
        @Override
        public OperationResult execute(final MessageFrame frame, final EVM evm) {
          return new OperationResult(20L, null);
        }
      };

  private final CallOperation callOperation = new CallOperation(new CancunGasCalculator());

  @Test
  void shouldRecordProgramCounter() {
    final MessageFrame frame = validMessageFrame();
    frame.setPC(10);
    final TraceFrame traceFrame = traceFrame(frame);

    assertThat(traceFrame.getPc()).isEqualTo(10);
  }

  @Test
  void shouldRecordOpcode() {
    final MessageFrame frame = validMessageFrame();
    final TraceFrame traceFrame = traceFrame(frame);
    assertThat(traceFrame.getOpcode()).isEqualTo("MUL");
  }

  @Test
  void shouldRecordDepth() {
    final MessageFrame frame = validMessageFrame();
    // simulate 4 calls
    frame.getMessageFrameStack().add(frame);
    frame.getMessageFrameStack().add(frame);
    frame.getMessageFrameStack().add(frame);
    frame.getMessageFrameStack().add(frame);
    final TraceFrame traceFrame = traceFrame(frame);
    assertThat(traceFrame.getDepth()).isEqualTo(DEPTH);
  }

  @Test
  void shouldRecordRemainingGas() {
    final MessageFrame frame = validMessageFrame();
    //    final Gas currentGasCost = Gas.of(50);
    final TraceFrame traceFrame = traceFrame(frame);
    assertThat(traceFrame.getGasRemaining()).isEqualTo(INITIAL_GAS);
  }

  @Test
  void shouldRecordStackWhenEnabled() {
    final MessageFrame frame = validMessageFrame();
    final UInt256 stackItem1 = UInt256.fromHexString("0x01");
    final UInt256 stackItem2 = UInt256.fromHexString("0x02");
    final UInt256 stackItem3 = UInt256.fromHexString("0x03");
    frame.pushStackItem(stackItem1);
    frame.pushStackItem(stackItem2);
    frame.pushStackItem(stackItem3);
    final TraceFrame traceFrame =
<<<<<<< HEAD
        traceFrame(frame, new TraceOptions(false, false, true, false), false);
=======
        traceFrame(frame, new OpCodeTracerConfig(false, false, true), false);
>>>>>>> 38d901d2
    assertThat(traceFrame.getStack()).isPresent();
    assertThat(traceFrame.getStack().get()).containsExactly(stackItem1, stackItem2, stackItem3);
  }

  @Test
  void shouldNotRecordStackWhenDisabled() {
    final TraceFrame traceFrame =
<<<<<<< HEAD
        traceFrame(validMessageFrame(), new TraceOptions(false, false, false, false), false);
=======
        traceFrame(validMessageFrame(), new OpCodeTracerConfig(false, false, false), false);
>>>>>>> 38d901d2
    assertThat(traceFrame.getStack()).isEmpty();
  }

  @Test
  void shouldRecordMemoryWhenEnabled() {
    final MessageFrame frame = validMessageFrame();
    final Bytes32 word1 = Bytes32.fromHexString("0x01");
    final Bytes32 word2 = Bytes32.fromHexString("0x02");
    final Bytes32 word3 = Bytes32.fromHexString("0x03");
    frame.writeMemory(0, 32, word1);
    frame.writeMemory(32, 32, word2);
    frame.writeMemory(64, 32, word3);
    final TraceFrame traceFrame =
<<<<<<< HEAD
        traceFrame(frame, new TraceOptions(false, true, false, false), false);
=======
        traceFrame(frame, new OpCodeTracerConfig(false, true, false), false);
>>>>>>> 38d901d2
    assertThat(traceFrame.getMemory()).isPresent();
    assertThat(traceFrame.getMemory().get()).containsExactly(word1, word2, word3);
  }

  @Test
  void shouldNotRecordMemoryWhenDisabled() {
    final TraceFrame traceFrame =
<<<<<<< HEAD
        traceFrame(validMessageFrame(), new TraceOptions(false, false, false, false), false);
=======
        traceFrame(validMessageFrame(), new OpCodeTracerConfig(false, false, false), false);
>>>>>>> 38d901d2
    assertThat(traceFrame.getMemory()).isEmpty();
  }

  @Test
  void shouldRecordStorageWhenEnabled() {
    final MessageFrame frame = validMessageFrame();
    final Map<UInt256, UInt256> updatedStorage = setupStorageForCapture(frame);
    final TraceFrame traceFrame =
<<<<<<< HEAD
        traceFrame(frame, new TraceOptions(true, false, false, false), false);
=======
        traceFrame(frame, new OpCodeTracerConfig(true, false, false), false);
>>>>>>> 38d901d2
    assertThat(traceFrame.getStorage()).isPresent();
    assertThat(traceFrame.getStorage()).contains(updatedStorage);
  }

  @Test
  void shouldNotRecordStorageWhenDisabled() {
    final TraceFrame traceFrame =
<<<<<<< HEAD
        traceFrame(validMessageFrame(), new TraceOptions(false, false, false, false), false);
=======
        traceFrame(validMessageFrame(), new OpCodeTracerConfig(false, false, false), false);
>>>>>>> 38d901d2
    assertThat(traceFrame.getStorage()).isEmpty();
  }

  @Test
  void shouldRecordStatelessWitnessWhenEnabled() {
    AccessWitness accessWitness = new Eip4762AccessWitness();
    final MessageFrame frame = validMessageFrame(accessWitness);
    accessWitness.touchAddressAndChargeRead(frame.getSenderAddress(), UInt256.ZERO, Long.MAX_VALUE);
    AccessEvent<?> expectedLeafKey =
        new LeafAccessEvent(
            new BranchAccessEvent(frame.getSenderAddress(), UInt256.ZERO), UInt256.ZERO);
    final TraceFrame traceFrame =
        traceFrame(frame, new TraceOptions(false, false, false, true), false);
    assertThat(traceFrame.getStatelessAccessWitness()).hasValue(List.of(expectedLeafKey));
  }

  @Test
  void shouldNotRecordStatelessWitnessWhenDisabled() {
    AccessWitness accessWitness = new Eip4762AccessWitness();
    final MessageFrame frame = validMessageFrame(accessWitness);
    accessWitness.touchAddressAndChargeRead(frame.getSenderAddress(), UInt256.ZERO, Long.MAX_VALUE);
    final TraceFrame traceFrame =
        traceFrame(validMessageFrame(), new TraceOptions(false, false, false, false), false);
    assertThat(traceFrame.getStatelessAccessWitness()).isEmpty();
  }

  @Test
  void shouldNotAddGasWhenDisabled() {
    final TraceFrame traceFrame =
<<<<<<< HEAD
        traceFrame(validCallFrame(), new TraceOptions(false, false, false, false), false);
=======
        traceFrame(validCallFrame(), new OpCodeTracerConfig(false, false, false), false);
>>>>>>> 38d901d2
    assertThat(traceFrame.getGasCost()).isEqualTo(OptionalLong.of(20));
  }

  @Test
  void shouldAddGasWhenEnabled() {
    final TraceFrame traceFrame =
<<<<<<< HEAD
        traceFrame(validCallFrame(), new TraceOptions(false, false, false, false), true);
=======
        traceFrame(validCallFrame(), new OpCodeTracerConfig(false, false, false), true);
>>>>>>> 38d901d2
    assertThat(traceFrame.getGasCost()).isEqualTo(OptionalLong.of(1020L));
  }

  @Test
  void childGasFlagDoesNotMatterForNonCallOperations() {
    final TraceFrame flagDisabledTracer =
<<<<<<< HEAD
        traceFrame(validMessageFrame(), new TraceOptions(false, false, false, false), false);
    final TraceFrame flagEnabledTracer =
        traceFrame(validMessageFrame(), new TraceOptions(false, false, false, false), true);
=======
        traceFrame(validMessageFrame(), new OpCodeTracerConfig(false, false, false), false);
    final TraceFrame flagEnabledTracer =
        traceFrame(validMessageFrame(), new OpCodeTracerConfig(false, false, false), true);
>>>>>>> 38d901d2

    assertThat(flagEnabledTracer.getGasCost()).isEqualTo(flagDisabledTracer.getGasCost());
  }

  @Test
  void shouldCaptureFrameWhenExceptionalHaltOccurs() {
    final MessageFrame frame = validMessageFrame();
    final Map<UInt256, UInt256> updatedStorage = setupStorageForCapture(frame);

    final DebugOperationTracer tracer =
<<<<<<< HEAD
        new DebugOperationTracer(new TraceOptions(true, true, true, false), false);
=======
        new DebugOperationTracer(new OpCodeTracerConfig(true, true, true), false);
>>>>>>> 38d901d2
    tracer.tracePostExecution(
        frame, new OperationResult(50L, ExceptionalHaltReason.INSUFFICIENT_GAS));

    final TraceFrame traceFrame = getOnlyTraceFrame(tracer);
    assertThat(traceFrame.getExceptionalHaltReason())
        .contains(ExceptionalHaltReason.INSUFFICIENT_GAS);
    assertThat(traceFrame.getStorage()).contains(updatedStorage);
  }

  private TraceFrame traceFrame(final MessageFrame frame) {
<<<<<<< HEAD
    return traceFrame(frame, new TraceOptions(false, false, false, false), false);
=======
    return traceFrame(frame, new OpCodeTracerConfig(false, false, false), false);
>>>>>>> 38d901d2
  }

  private TraceFrame traceFrame(
      final MessageFrame frame,
      final OpCodeTracerConfig traceOptions,
      final boolean additionalCallGas) {
    final DebugOperationTracer tracer = new DebugOperationTracer(traceOptions, additionalCallGas);
    tracer.tracePreExecution(frame);
    OperationResult operationResult = anOperation.execute(frame, null);
    tracer.tracePostExecution(frame, operationResult);
    return getOnlyTraceFrame(tracer);
  }

  private MessageFrame validMessageFrame() {
    final MessageFrame frame = validMessageFrameBuilder().build();
    frame.setCurrentOperation(anOperation);
    frame.setPC(10);
    return frame;
  }

  private MessageFrame validMessageFrame(final AccessWitness accessWitness) {
    final MessageFrame frame = validMessageFrameBuilder().accessWitness(accessWitness).build();
    frame.setCurrentOperation(anOperation);
    frame.setPC(10);
    return frame;
  }

  private MessageFrame validCallFrame() {
    final MessageFrame frame = validMessageFrameBuilder().build();
    frame.setCurrentOperation(callOperation);
    frame.setPC(10);
    return frame;
  }

  private TraceFrame getOnlyTraceFrame(final DebugOperationTracer tracer) {
    Assertions.assertThat(tracer.getTraceFrames()).hasSize(1);
    return tracer.getTraceFrames().getFirst();
  }

  private MessageFrameTestFixture validMessageFrameBuilder() {
    final BlockHeader blockHeader = new BlockHeaderTestFixture().number(1).buildHeader();
    final ReferenceTestBlockchain blockchain = new ReferenceTestBlockchain(blockHeader.getNumber());
    return new MessageFrameTestFixture()
        .initialGas(INITIAL_GAS)
        .worldUpdater(worldUpdater)
        .executionContextTestFixture(ExecutionContextTestFixture.create())
        .gasPrice(Wei.of(25))
        .blockHeader(blockHeader)
        .blockchain(blockchain);
  }

  private Map<UInt256, UInt256> setupStorageForCapture(final MessageFrame frame) {
    final MutableAccount account = mock(MutableAccount.class);
    when(worldUpdater.getAccount(frame.getRecipientAddress())).thenReturn(account);

    final Map<UInt256, UInt256> updatedStorage = new TreeMap<>();
    updatedStorage.put(UInt256.ZERO, UInt256.valueOf(233));
    updatedStorage.put(UInt256.ONE, UInt256.valueOf(2424));
    when(account.getUpdatedStorage()).thenReturn(updatedStorage);
    final Bytes32 word1 = Bytes32.fromHexString("0x01");
    final Bytes32 word2 = Bytes32.fromHexString("0x02");
    final Bytes32 word3 = Bytes32.fromHexString("0x03");
    frame.writeMemory(0, 32, word1);
    frame.writeMemory(32, 32, word2);
    frame.writeMemory(64, 32, word3);
    return updatedStorage;
  }
}<|MERGE_RESOLUTION|>--- conflicted
+++ resolved
@@ -121,11 +121,7 @@
     frame.pushStackItem(stackItem2);
     frame.pushStackItem(stackItem3);
     final TraceFrame traceFrame =
-<<<<<<< HEAD
-        traceFrame(frame, new TraceOptions(false, false, true, false), false);
-=======
-        traceFrame(frame, new OpCodeTracerConfig(false, false, true), false);
->>>>>>> 38d901d2
+        traceFrame(frame, new OpCodeTracerConfig(false, false, true, false), false);
     assertThat(traceFrame.getStack()).isPresent();
     assertThat(traceFrame.getStack().get()).containsExactly(stackItem1, stackItem2, stackItem3);
   }
@@ -133,11 +129,7 @@
   @Test
   void shouldNotRecordStackWhenDisabled() {
     final TraceFrame traceFrame =
-<<<<<<< HEAD
-        traceFrame(validMessageFrame(), new TraceOptions(false, false, false, false), false);
-=======
-        traceFrame(validMessageFrame(), new OpCodeTracerConfig(false, false, false), false);
->>>>>>> 38d901d2
+        traceFrame(validMessageFrame(), new OpCodeTracerConfig(false, false, false, false), false);
     assertThat(traceFrame.getStack()).isEmpty();
   }
 
@@ -151,11 +143,7 @@
     frame.writeMemory(32, 32, word2);
     frame.writeMemory(64, 32, word3);
     final TraceFrame traceFrame =
-<<<<<<< HEAD
-        traceFrame(frame, new TraceOptions(false, true, false, false), false);
-=======
-        traceFrame(frame, new OpCodeTracerConfig(false, true, false), false);
->>>>>>> 38d901d2
+        traceFrame(frame, new OpCodeTracerConfig(false, true, false, false), false);
     assertThat(traceFrame.getMemory()).isPresent();
     assertThat(traceFrame.getMemory().get()).containsExactly(word1, word2, word3);
   }
@@ -163,11 +151,7 @@
   @Test
   void shouldNotRecordMemoryWhenDisabled() {
     final TraceFrame traceFrame =
-<<<<<<< HEAD
-        traceFrame(validMessageFrame(), new TraceOptions(false, false, false, false), false);
-=======
-        traceFrame(validMessageFrame(), new OpCodeTracerConfig(false, false, false), false);
->>>>>>> 38d901d2
+        traceFrame(validMessageFrame(), new OpCodeTracerConfig(false, false, false, false), false);
     assertThat(traceFrame.getMemory()).isEmpty();
   }
 
@@ -176,11 +160,7 @@
     final MessageFrame frame = validMessageFrame();
     final Map<UInt256, UInt256> updatedStorage = setupStorageForCapture(frame);
     final TraceFrame traceFrame =
-<<<<<<< HEAD
-        traceFrame(frame, new TraceOptions(true, false, false, false), false);
-=======
-        traceFrame(frame, new OpCodeTracerConfig(true, false, false), false);
->>>>>>> 38d901d2
+        traceFrame(frame, new OpCodeTracerConfig(true, false, false, false), false);
     assertThat(traceFrame.getStorage()).isPresent();
     assertThat(traceFrame.getStorage()).contains(updatedStorage);
   }
@@ -188,11 +168,7 @@
   @Test
   void shouldNotRecordStorageWhenDisabled() {
     final TraceFrame traceFrame =
-<<<<<<< HEAD
-        traceFrame(validMessageFrame(), new TraceOptions(false, false, false, false), false);
-=======
-        traceFrame(validMessageFrame(), new OpCodeTracerConfig(false, false, false), false);
->>>>>>> 38d901d2
+        traceFrame(validMessageFrame(), new OpCodeTracerConfig(false, false, false, false), false);
     assertThat(traceFrame.getStorage()).isEmpty();
   }
 
@@ -205,7 +181,7 @@
         new LeafAccessEvent(
             new BranchAccessEvent(frame.getSenderAddress(), UInt256.ZERO), UInt256.ZERO);
     final TraceFrame traceFrame =
-        traceFrame(frame, new TraceOptions(false, false, false, true), false);
+        traceFrame(frame, new OpCodeTracerConfig(false, false, false, true), false);
     assertThat(traceFrame.getStatelessAccessWitness()).hasValue(List.of(expectedLeafKey));
   }
 
@@ -215,44 +191,30 @@
     final MessageFrame frame = validMessageFrame(accessWitness);
     accessWitness.touchAddressAndChargeRead(frame.getSenderAddress(), UInt256.ZERO, Long.MAX_VALUE);
     final TraceFrame traceFrame =
-        traceFrame(validMessageFrame(), new TraceOptions(false, false, false, false), false);
+        traceFrame(validMessageFrame(), new OpCodeTracerConfig(false, false, false, false), false);
     assertThat(traceFrame.getStatelessAccessWitness()).isEmpty();
   }
 
   @Test
   void shouldNotAddGasWhenDisabled() {
     final TraceFrame traceFrame =
-<<<<<<< HEAD
-        traceFrame(validCallFrame(), new TraceOptions(false, false, false, false), false);
-=======
-        traceFrame(validCallFrame(), new OpCodeTracerConfig(false, false, false), false);
->>>>>>> 38d901d2
+        traceFrame(validCallFrame(), new OpCodeTracerConfig(false, false, false, false), false);
     assertThat(traceFrame.getGasCost()).isEqualTo(OptionalLong.of(20));
   }
 
   @Test
   void shouldAddGasWhenEnabled() {
     final TraceFrame traceFrame =
-<<<<<<< HEAD
-        traceFrame(validCallFrame(), new TraceOptions(false, false, false, false), true);
-=======
-        traceFrame(validCallFrame(), new OpCodeTracerConfig(false, false, false), true);
->>>>>>> 38d901d2
+        traceFrame(validCallFrame(), new OpCodeTracerConfig(false, false, false, false), true);
     assertThat(traceFrame.getGasCost()).isEqualTo(OptionalLong.of(1020L));
   }
 
   @Test
   void childGasFlagDoesNotMatterForNonCallOperations() {
     final TraceFrame flagDisabledTracer =
-<<<<<<< HEAD
-        traceFrame(validMessageFrame(), new TraceOptions(false, false, false, false), false);
+        traceFrame(validMessageFrame(), new OpCodeTracerConfig(false, false, false, false), false);
     final TraceFrame flagEnabledTracer =
-        traceFrame(validMessageFrame(), new TraceOptions(false, false, false, false), true);
-=======
-        traceFrame(validMessageFrame(), new OpCodeTracerConfig(false, false, false), false);
-    final TraceFrame flagEnabledTracer =
-        traceFrame(validMessageFrame(), new OpCodeTracerConfig(false, false, false), true);
->>>>>>> 38d901d2
+        traceFrame(validMessageFrame(), new OpCodeTracerConfig(false, false, false, false), true);
 
     assertThat(flagEnabledTracer.getGasCost()).isEqualTo(flagDisabledTracer.getGasCost());
   }
@@ -263,11 +225,7 @@
     final Map<UInt256, UInt256> updatedStorage = setupStorageForCapture(frame);
 
     final DebugOperationTracer tracer =
-<<<<<<< HEAD
-        new DebugOperationTracer(new TraceOptions(true, true, true, false), false);
-=======
-        new DebugOperationTracer(new OpCodeTracerConfig(true, true, true), false);
->>>>>>> 38d901d2
+        new DebugOperationTracer(new OpCodeTracerConfig(true, true, true, false), false);
     tracer.tracePostExecution(
         frame, new OperationResult(50L, ExceptionalHaltReason.INSUFFICIENT_GAS));
 
@@ -278,11 +236,7 @@
   }
 
   private TraceFrame traceFrame(final MessageFrame frame) {
-<<<<<<< HEAD
-    return traceFrame(frame, new TraceOptions(false, false, false, false), false);
-=======
-    return traceFrame(frame, new OpCodeTracerConfig(false, false, false), false);
->>>>>>> 38d901d2
+    return traceFrame(frame, new OpCodeTracerConfig(false, false, false, false), false);
   }
 
   private TraceFrame traceFrame(
