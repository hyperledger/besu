--- conflicted
+++ resolved
@@ -49,21 +49,15 @@
 
 import com.google.common.base.Suppliers;
 import org.apache.tuweni.bytes.Bytes;
-<<<<<<< HEAD
-import org.junit.jupiter.api.Test;
-import org.junit.jupiter.api.extension.ExtendWith;
-import org.mockito.ArgumentCaptor;
-=======
 import org.junit.Test;
 import org.junit.runner.RunWith;
->>>>>>> 6603ebb7
 import org.mockito.Mock;
-import org.mockito.junit.jupiter.MockitoExtension;
-
-@ExtendWith(MockitoExtension.class)
+import org.mockito.junit.MockitoJUnitRunner;
+
+@RunWith(MockitoJUnitRunner.class)
 public class MainnetTransactionValidatorTest {
 
-  protected static final Supplier<SignatureAlgorithm> SIGNATURE_ALGORITHM =
+  private static final Supplier<SignatureAlgorithm> SIGNATURE_ALGORITHM =
       Suppliers.memoize(SignatureAlgorithmFactory::getInstance);
   protected static final KeyPair senderKeys = SIGNATURE_ALGORITHM.get().generateKeyPair();
 
@@ -237,27 +231,7 @@
             .thenReturn(Hash.fromHexStringLenient("0xdeadbeef"))
             .getMock();
 
-<<<<<<< HEAD
-    assertThat(validator.validateForSender(basicTransaction, invalidEOA, true))
-        .isEqualTo(ValidationResult.invalid(TransactionInvalidReason.TX_SENDER_NOT_AUTHORIZED))
-        .extracting(ValidationResult::getErrorMessage)
-        .isEqualTo(
-            "Sender "
-                + basicTransaction.getSender()
-                + " has deployed code and so is not authorized to send transactions");
-  }
-
-  @Test
-  public void shouldRejectTransactionIfAccountIsNotPermitted() {
-    final MainnetTransactionValidator validator =
-        new MainnetTransactionValidator(
-            gasCalculator, GasLimitCalculator.constant(), false, Optional.empty());
-    validator.setTransactionFilter(transactionFilter(false));
-
-    assertThat(validator.validateForSender(basicTransaction, accountWithNonce(0), true))
-=======
     assertThat(validator.validateForSender(basicTransaction, invalidEOA, processingBlockParams))
->>>>>>> 6603ebb7
         .isEqualTo(ValidationResult.invalid(TransactionInvalidReason.TX_SENDER_NOT_AUTHORIZED));
   }
 
