--- conflicted
+++ resolved
@@ -31,10 +31,8 @@
 import org.hyperledger.besu.ethereum.core.InMemoryKeyValueStorageProvider;
 import org.hyperledger.besu.ethereum.core.TrieGenerator;
 import org.hyperledger.besu.ethereum.rlp.RLP;
-<<<<<<< HEAD
-=======
 import org.hyperledger.besu.ethereum.storage.StorageProvider;
->>>>>>> bae1939c
+import org.hyperledger.besu.ethereum.storage.keyvalue.KeyValueSegmentIdentifier;
 import org.hyperledger.besu.ethereum.storage.keyvalue.KeyValueSegmentIdentifier;
 import org.hyperledger.besu.ethereum.trie.MerkleTrie;
 import org.hyperledger.besu.ethereum.trie.StorageEntriesCollector;
@@ -42,12 +40,9 @@
 import org.hyperledger.besu.ethereum.worldstate.FlatDbMode;
 import org.hyperledger.besu.ethereum.worldstate.StateTrieAccountValue;
 import org.hyperledger.besu.metrics.noop.NoOpMetricsSystem;
-<<<<<<< HEAD
-import org.hyperledger.besu.plugin.services.storage.SegmentedKeyValueStorageTransaction;
-=======
 import org.hyperledger.besu.plugin.services.storage.KeyValueStorage;
 import org.hyperledger.besu.plugin.services.storage.SegmentedKeyValueStorage;
->>>>>>> bae1939c
+import org.hyperledger.besu.plugin.services.storage.SegmentedKeyValueStorageTransaction;
 
 import java.util.Arrays;
 import java.util.Collection;
@@ -481,25 +476,6 @@
     assertThat(storage.isWorldStateAvailable(Bytes32.wrap(nodeHashKey), Hash.EMPTY)).isTrue();
   }
 
-  private BonsaiWorldStateKeyValueStorage emptyStorage() {
-    return new BonsaiWorldStateKeyValueStorage(
-        new InMemoryKeyValueStorageProvider(), new NoOpMetricsSystem());
-  }
-
-<<<<<<< HEAD
-  private BonsaiWorldStateKeyValueStorage emptyStorage(final boolean useAccountHashCodeStorage) {
-    final BonsaiWorldStateKeyValueStorage bonsaiWorldStateKeyValueStorage =
-        new BonsaiWorldStateKeyValueStorage(
-            new InMemoryKeyValueStorageProvider(), new NoOpMetricsSystem());
-    if (useAccountHashCodeStorage) {
-      final SegmentedKeyValueStorageTransaction transaction =
-          bonsaiWorldStateKeyValueStorage.getWorldStateStorage().startTransaction();
-      transaction.put(
-          KeyValueSegmentIdentifier.CODE_STORAGE, Bytes.of(1).toArray(), Bytes.of(1).toArray());
-      transaction.commit();
-    }
-    return bonsaiWorldStateKeyValueStorage;
-=======
   @Test
   void successfulPruneReturnsTrue() {
     final KeyValueStorage mockTrieLogStorage = mock(KeyValueStorage.class);
@@ -522,6 +498,25 @@
     when(mockTrieLogStorage.tryDelete(any())).thenThrow(new RuntimeException("test exception"));
     final BonsaiWorldStateKeyValueStorage storage = setupMockStorage(mockTrieLogStorage);
     assertThat(storage.pruneTrieLog(Hash.ZERO)).isFalse();
+  }
+
+  private BonsaiWorldStateKeyValueStorage emptyStorage() {
+        return new BonsaiWorldStateKeyValueStorage(
+                new InMemoryKeyValueStorageProvider(), new NoOpMetricsSystem());
+  }
+
+  private BonsaiWorldStateKeyValueStorage emptyStorage(final boolean useAccountHashCodeStorage) {
+        final BonsaiWorldStateKeyValueStorage bonsaiWorldStateKeyValueStorage =
+                new BonsaiWorldStateKeyValueStorage(
+                        new InMemoryKeyValueStorageProvider(), new NoOpMetricsSystem());
+        if (useAccountHashCodeStorage) {
+            final SegmentedKeyValueStorageTransaction transaction =
+                    bonsaiWorldStateKeyValueStorage.getWorldStateStorage().startTransaction();
+            transaction.put(
+                    KeyValueSegmentIdentifier.CODE_STORAGE, Bytes.of(1).toArray(), Bytes.of(1).toArray());
+            transaction.commit();
+        }
+        return bonsaiWorldStateKeyValueStorage;
   }
 
   private BonsaiWorldStateKeyValueStorage setupMockStorage(
@@ -533,6 +528,6 @@
     when(mockStorageProvider.getStorageBySegmentIdentifiers(any()))
         .thenReturn(mock(SegmentedKeyValueStorage.class));
     return new BonsaiWorldStateKeyValueStorage(mockStorageProvider, new NoOpMetricsSystem());
->>>>>>> bae1939c
-  }
+  }
+
 }