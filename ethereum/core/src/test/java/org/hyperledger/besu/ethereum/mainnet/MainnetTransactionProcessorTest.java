--- conflicted
+++ resolved
@@ -81,25 +81,12 @@
   @Mock private MutableAccount receiverAccount;
 
   MainnetTransactionProcessor createTransactionProcessor(final boolean warmCoinbase) {
-<<<<<<< HEAD
-    return new MainnetTransactionProcessor(
-        gasCalculator,
-        transactionValidatorFactory,
-        contractCreationProcessor,
-        messageCallProcessor,
-        new NotClearEmptyAccount(),
-        warmCoinbase,
-        MAX_STACK_SIZE,
-        FeeMarket.legacy(),
-        CoinbaseFeePriceCalculator.frontier(),
-        new CodeDelegationProcessor(Optional.of(BigInteger.ONE), BigInteger.TEN));
-=======
     return MainnetTransactionProcessor.builder()
         .gasCalculator(gasCalculator)
         .transactionValidatorFactory(transactionValidatorFactory)
         .contractCreationProcessor(contractCreationProcessor)
         .messageCallProcessor(messageCallProcessor)
-        .clearEmptyAccounts(false)
+        .clearEmptyAccountStrategy(new NotClearEmptyAccount())
         .warmCoinbase(warmCoinbase)
         .maxStackSize(MAX_STACK_SIZE)
         .feeMarket(FeeMarket.legacy())
@@ -107,7 +94,6 @@
         .codeDelegationProcessor(
             new CodeDelegationProcessor(Optional.of(BigInteger.ONE), BigInteger.TEN))
         .build();
->>>>>>> c1c37158
   }
 
   @Test
