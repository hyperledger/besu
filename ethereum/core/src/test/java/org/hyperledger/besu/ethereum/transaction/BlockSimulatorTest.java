/*
 * Copyright contributors to Besu.
 *
 * Licensed under the Apache License, Version 2.0 (the "License"); you may not use this file except in compliance with
 * the License. You may obtain a copy of the License at
 *
 * http://www.apache.org/licenses/LICENSE-2.0
 *
 * Unless required by applicable law or agreed to in writing, software distributed under the License is distributed on
 * an "AS IS" BASIS, WITHOUT WARRANTIES OR CONDITIONS OF ANY KIND, either express or implied. See the License for the
 * specific language governing permissions and limitations under the License.
 *
 * SPDX-License-Identifier: Apache-2.0
 */
package org.hyperledger.besu.ethereum.transaction;

import static org.assertj.core.api.AssertionsForClassTypes.assertThat;
import static org.hyperledger.besu.ethereum.trie.pathbased.common.provider.WorldStateQueryParams.withBlockHeaderAndNoUpdateNodeHead;
import static org.junit.jupiter.api.Assertions.assertEquals;
import static org.junit.jupiter.api.Assertions.assertNotNull;
import static org.junit.jupiter.api.Assertions.assertThrows;
import static org.mockito.ArgumentMatchers.any;
import static org.mockito.ArgumentMatchers.anyLong;
import static org.mockito.Mockito.mock;
import static org.mockito.Mockito.verify;
import static org.mockito.Mockito.when;

import org.hyperledger.besu.datatypes.Address;
import org.hyperledger.besu.datatypes.Hash;
import org.hyperledger.besu.datatypes.StateOverride;
import org.hyperledger.besu.datatypes.StateOverrideMap;
import org.hyperledger.besu.datatypes.Wei;
import org.hyperledger.besu.datatypes.parameters.UnsignedLongParameter;
import org.hyperledger.besu.ethereum.GasLimitCalculator;
import org.hyperledger.besu.ethereum.chain.Blockchain;
import org.hyperledger.besu.ethereum.core.BlockHeader;
import org.hyperledger.besu.ethereum.core.BlockHeaderBuilder;
import org.hyperledger.besu.ethereum.core.Difficulty;
import org.hyperledger.besu.ethereum.core.MiningConfiguration;
import org.hyperledger.besu.ethereum.core.MutableWorldState;
import org.hyperledger.besu.ethereum.mainnet.MiningBeneficiaryCalculator;
import org.hyperledger.besu.ethereum.mainnet.ProtocolSchedule;
import org.hyperledger.besu.ethereum.mainnet.ProtocolSpec;
import org.hyperledger.besu.ethereum.mainnet.blockhash.BlockHashProcessor;
import org.hyperledger.besu.ethereum.mainnet.feemarket.FeeMarket;
import org.hyperledger.besu.ethereum.transaction.exceptions.BlockStateCallException;
<<<<<<< HEAD
import org.hyperledger.besu.ethereum.trie.diffbased.common.provider.WorldStateQueryParams;
=======
import org.hyperledger.besu.ethereum.trie.pathbased.common.provider.WorldStateQueryParams;
>>>>>>> 4d3ff40a
import org.hyperledger.besu.ethereum.worldstate.WorldStateArchive;
import org.hyperledger.besu.evm.account.MutableAccount;
import org.hyperledger.besu.evm.worldstate.WorldUpdater;
import org.hyperledger.besu.plugin.data.BlockOverrides;

import java.math.BigInteger;
import java.util.List;
import java.util.Map;
import java.util.Optional;

import org.apache.tuweni.bytes.Bytes;
import org.apache.tuweni.units.bigints.UInt256;
import org.junit.jupiter.api.BeforeEach;
import org.junit.jupiter.api.Test;
import org.junit.jupiter.api.extension.ExtendWith;
import org.mockito.Mock;
import org.mockito.junit.jupiter.MockitoExtension;
import org.mockito.junit.jupiter.MockitoSettings;
import org.mockito.quality.Strictness;

@ExtendWith(MockitoExtension.class)
@MockitoSettings(strictness = Strictness.LENIENT)
public class BlockSimulatorTest {

  @Mock private WorldStateArchive worldStateArchive;
  @Mock private ProtocolSchedule protocolSchedule;
  @Mock private TransactionSimulator transactionSimulator;
  @Mock private MiningConfiguration miningConfiguration;
  @Mock private MutableWorldState mutableWorldState;
  @Mock private Blockchain blockchain;

  private BlockHeader blockHeader;
  private BlockSimulator blockSimulator;

  @BeforeEach
  public void setUp() {
    blockSimulator =
        new BlockSimulator(
            worldStateArchive,
            protocolSchedule,
            transactionSimulator,
            miningConfiguration,
            blockchain,
            0);
    blockHeader = BlockHeaderBuilder.createDefault().buildBlockHeader();
    ProtocolSpec protocolSpec = mock(ProtocolSpec.class);
    when(miningConfiguration.getCoinbase())
        .thenReturn(Optional.ofNullable(Address.fromHexString("0x1")));
    when(protocolSchedule.getForNextBlockHeader(any(), anyLong())).thenReturn(protocolSpec);
    when(protocolSchedule.getByBlockHeader(any())).thenReturn(protocolSpec);
    when(protocolSpec.getMiningBeneficiaryCalculator())
        .thenReturn(mock(MiningBeneficiaryCalculator.class));
    GasLimitCalculator gasLimitCalculator = mock(GasLimitCalculator.class);
    when(protocolSpec.getGasLimitCalculator()).thenReturn(gasLimitCalculator);
    when(gasLimitCalculator.nextGasLimit(anyLong(), anyLong(), anyLong())).thenReturn(1L);
    when(protocolSpec.getFeeMarket()).thenReturn(mock(FeeMarket.class));
    when(protocolSpec.getBlockHashProcessor()).thenReturn(mock(BlockHashProcessor.class));
  }

  @Test
  public void shouldProcessWithValidWorldState() {

    when(worldStateArchive.getWorldState(withBlockHeaderAndNoUpdateNodeHead(blockHeader)))
        .thenReturn(Optional.of(mutableWorldState));

    List<BlockSimulationResult> results =
        blockSimulator.process(blockHeader, BlockSimulationParameter.EMPTY);
    assertNotNull(results);
    verify(worldStateArchive).getWorldState(withBlockHeaderAndNoUpdateNodeHead(blockHeader));
  }

  @Test
  public void shouldNotProcessWithInvalidWorldState() {
    when(worldStateArchive.getWorldState(any(WorldStateQueryParams.class)))
        .thenAnswer(invocation -> Optional.empty());

    IllegalArgumentException exception =
        assertThrows(
            IllegalArgumentException.class,
            () -> blockSimulator.process(blockHeader, BlockSimulationParameter.EMPTY));

    assertEquals(
        String.format("Public world state not available for block %s", blockHeader.toLogString()),
        exception.getMessage());
  }

  @Test
  public void shouldStopWhenTransactionSimulationIsInvalid() {

    CallParameter callParameter = mock(CallParameter.class);
    BlockStateCall blockStateCall = new BlockStateCall(List.of(callParameter), null, null);

    TransactionSimulatorResult transactionSimulatorResult = mock(TransactionSimulatorResult.class);
    when(transactionSimulatorResult.isInvalid()).thenReturn(true);
    when(transactionSimulatorResult.getInvalidReason())
        .thenReturn(Optional.of("Invalid Transaction"));

    when(transactionSimulator.processWithWorldUpdater(
<<<<<<< HEAD
            any(), any(), any(), any(), any(), any(), any(), 0, any(), any(), any(), any()))
=======
            any(), any(), any(), any(), any(), any(), any(), anyLong(), any(), any(), any()))
>>>>>>> 4d3ff40a
        .thenReturn(Optional.of(transactionSimulatorResult));

    BlockStateCallException exception =
        assertThrows(
            BlockStateCallException.class,
            () ->
                blockSimulator.process(
                    blockHeader, createSimulationParameter(blockStateCall), mutableWorldState));

    assertEquals("Transaction simulator result is invalid", exception.getMessage());
  }

  @Test
  public void shouldStopWhenTransactionSimulationIsEmpty() {

    CallParameter callParameter = mock(CallParameter.class);
    BlockStateCall blockStateCall = new BlockStateCall(List.of(callParameter), null, null);

    when(transactionSimulator.processWithWorldUpdater(
<<<<<<< HEAD
            any(), any(), any(), any(), any(), any(), any(), 0, any(), any(), any(), any()))
=======
            any(), any(), any(), any(), any(), any(), any(), anyLong(), any(), any(), any()))
>>>>>>> 4d3ff40a
        .thenReturn(Optional.empty());

    BlockStateCallException exception =
        assertThrows(
            BlockStateCallException.class,
            () ->
                blockSimulator.process(
                    blockHeader, createSimulationParameter(blockStateCall), mutableWorldState));

    assertEquals("Transaction simulator result is empty", exception.getMessage());
  }

  @Test
  public void shouldApplyStateOverridesCorrectly() {
    StateOverrideMap stateOverrideMap = new StateOverrideMap();
    Address address = mock(Address.class);
    StateOverride stateOverride =
        new StateOverride.Builder()
            .withBalance(Wei.of(456L))
            .withNonce(new UnsignedLongParameter(123L))
            .withCode("")
            .withStateDiff(Map.of("0x0", "0x1"))
            .build();

    stateOverrideMap.put(address, stateOverride);

    WorldUpdater worldUpdater = mock(WorldUpdater.class);
    when(mutableWorldState.updater()).thenReturn(worldUpdater);

    MutableAccount mutableAccount = mock(MutableAccount.class);
    when(mutableAccount.getAddress()).thenReturn(address);
    when(worldUpdater.getOrCreate(address)).thenReturn(mutableAccount);

    blockSimulator.applyStateOverrides(stateOverrideMap, mutableWorldState);

    verify(mutableAccount).setNonce(anyLong());
    verify(mutableAccount).setBalance(any(Wei.class));
    verify(mutableAccount).setCode(any(Bytes.class));
    verify(mutableAccount).setStorageValue(any(UInt256.class), any(UInt256.class));
  }

  @Test
  public void shouldOverrideBlockHeaderCorrectly() {
    ProtocolSpec protocolSpec = mock(ProtocolSpec.class);

    var expectedTimestamp = 1L;
    var expectedBlockNumber = 2L;
    var expectedFeeRecipient = Address.fromHexString("0x1");
    var expectedBaseFeePerGas = Wei.of(7L);
    var expectedGasLimit = 5L;
    var expectedDifficulty = BigInteger.ONE;
    var expectedMixHashOrPrevRandao = Hash.hash(Bytes.fromHexString("0x01"));
    var expectedPrevRandao = Hash.hash(Bytes.fromHexString("0x01"));
    var expectedExtraData = Bytes.fromHexString("0x02");

    BlockOverrides blockOverrides =
        BlockOverrides.builder()
            .timestamp(expectedTimestamp)
            .blockNumber(expectedBlockNumber)
            .feeRecipient(expectedFeeRecipient)
            .baseFeePerGas(expectedBaseFeePerGas)
            .gasLimit(expectedGasLimit)
            .difficulty(expectedDifficulty)
            .mixHashOrPrevRandao(expectedMixHashOrPrevRandao)
            .extraData(expectedExtraData)
            .build();

    BlockHeader result =
        blockSimulator.overrideBlockHeader(blockHeader, protocolSpec, blockOverrides, true);

    assertNotNull(result);
    assertEquals(expectedTimestamp, result.getTimestamp());
    assertEquals(expectedBlockNumber, result.getNumber());
    assertEquals(expectedFeeRecipient, result.getCoinbase());
    assertEquals(Optional.of(expectedBaseFeePerGas), result.getBaseFee());
    assertEquals(expectedGasLimit, result.getGasLimit());
    assertThat(result.getDifficulty()).isEqualTo(Difficulty.of(expectedDifficulty));
    assertEquals(expectedMixHashOrPrevRandao, result.getMixHash());
    assertEquals(expectedPrevRandao, result.getPrevRandao().get());
    assertEquals(expectedExtraData, result.getExtraData());
  }
<<<<<<< HEAD

  private BlockSimulationParameter createSimulationParameter(final BlockStateCall blockStateCall) {
    return new BlockSimulationParameter.BlockSimulationParameterBuilder()
        .blockStateCalls(List.of(blockStateCall))
        .build();
  }
=======
>>>>>>> 4d3ff40a
}<|MERGE_RESOLUTION|>--- conflicted
+++ resolved
@@ -44,11 +44,7 @@
 import org.hyperledger.besu.ethereum.mainnet.blockhash.BlockHashProcessor;
 import org.hyperledger.besu.ethereum.mainnet.feemarket.FeeMarket;
 import org.hyperledger.besu.ethereum.transaction.exceptions.BlockStateCallException;
-<<<<<<< HEAD
-import org.hyperledger.besu.ethereum.trie.diffbased.common.provider.WorldStateQueryParams;
-=======
 import org.hyperledger.besu.ethereum.trie.pathbased.common.provider.WorldStateQueryParams;
->>>>>>> 4d3ff40a
 import org.hyperledger.besu.ethereum.worldstate.WorldStateArchive;
 import org.hyperledger.besu.evm.account.MutableAccount;
 import org.hyperledger.besu.evm.worldstate.WorldUpdater;
@@ -147,11 +143,7 @@
         .thenReturn(Optional.of("Invalid Transaction"));
 
     when(transactionSimulator.processWithWorldUpdater(
-<<<<<<< HEAD
-            any(), any(), any(), any(), any(), any(), any(), 0, any(), any(), any(), any()))
-=======
-            any(), any(), any(), any(), any(), any(), any(), anyLong(), any(), any(), any()))
->>>>>>> 4d3ff40a
+            any(), any(), any(), any(), any(), any(), any(), anyLong(), any(), any(), any(), any()))
         .thenReturn(Optional.of(transactionSimulatorResult));
 
     BlockStateCallException exception =
@@ -171,11 +163,7 @@
     BlockStateCall blockStateCall = new BlockStateCall(List.of(callParameter), null, null);
 
     when(transactionSimulator.processWithWorldUpdater(
-<<<<<<< HEAD
-            any(), any(), any(), any(), any(), any(), any(), 0, any(), any(), any(), any()))
-=======
-            any(), any(), any(), any(), any(), any(), any(), anyLong(), any(), any(), any()))
->>>>>>> 4d3ff40a
+            any(), any(), any(), any(), any(), any(), any(), anyLong(), any(), any(), any(), any()))
         .thenReturn(Optional.empty());
 
     BlockStateCallException exception =
@@ -257,13 +245,10 @@
     assertEquals(expectedPrevRandao, result.getPrevRandao().get());
     assertEquals(expectedExtraData, result.getExtraData());
   }
-<<<<<<< HEAD
 
   private BlockSimulationParameter createSimulationParameter(final BlockStateCall blockStateCall) {
     return new BlockSimulationParameter.BlockSimulationParameterBuilder()
         .blockStateCalls(List.of(blockStateCall))
         .build();
   }
-=======
->>>>>>> 4d3ff40a
 }