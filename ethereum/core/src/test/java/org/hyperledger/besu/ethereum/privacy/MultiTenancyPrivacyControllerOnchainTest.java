/*
 * Copyright ConsenSys AG.
 *
 * Licensed under the Apache License, Version 2.0 (the "License"); you may not use this file except in compliance with
 * the License. You may obtain a copy of the License at
 *
 * http://www.apache.org/licenses/LICENSE-2.0
 *
 * Unless required by applicable law or agreed to in writing, software distributed under the License is distributed on
 * an "AS IS" BASIS, WITHOUT WARRANTIES OR CONDITIONS OF ANY KIND, either express or implied. See the License for the
 * specific language governing permissions and limitations under the License.
 *
 * SPDX-License-Identifier: Apache-2.0
 */
package org.hyperledger.besu.ethereum.privacy;

import static org.assertj.core.api.Assertions.assertThat;
import static org.mockito.ArgumentMatchers.any;
import static org.mockito.Mockito.mock;
import static org.mockito.Mockito.when;

import org.hyperledger.besu.enclave.Enclave;
import org.hyperledger.besu.enclave.types.PrivacyGroup;
import org.hyperledger.besu.ethereum.core.Address;
import org.hyperledger.besu.ethereum.core.Log;
import org.hyperledger.besu.ethereum.core.Wei;
import org.hyperledger.besu.ethereum.mainnet.ValidationResult;
import org.hyperledger.besu.ethereum.processing.TransactionProcessingResult;
import org.hyperledger.besu.ethereum.transaction.CallParameter;

import java.math.BigInteger;
import java.util.ArrayList;
import java.util.List;
import java.util.Optional;

import org.apache.tuweni.bytes.Bytes;
import org.junit.Before;
import org.junit.Test;
import org.junit.runner.RunWith;
import org.mockito.junit.MockitoJUnitRunner;

@RunWith(MockitoJUnitRunner.class)
public class MultiTenancyPrivacyControllerOnchainTest {

  private static final String ENCLAVE_PUBLIC_KEY1 = "Ko2bVqD+nNlNYL5EE7y3IdOnviftjiizpjRt+HTuFBs=";
  private static final String ENCLAVE_PUBLIC_KEY2 = "OnviftjiizpjRt+HTuFBsKo2bVqD+nNlNYL5EE7y3Id=";
  private static final String PRIVACY_GROUP_ID = "nNlNYL5EE7y3IdM=";
  private static final ArrayList<Log> LOGS = new ArrayList<>();
  private static final PrivacyGroup ONCHAIN_PRIVACY_GROUP =
      new PrivacyGroup("", PrivacyGroup.Type.ONCHAIN, "", "", List.of(ENCLAVE_PUBLIC_KEY1));

  private final PrivacyController privacyController = mock(PrivacyController.class);
  private final Enclave enclave = mock(Enclave.class);
  private final OnchainPrivacyGroupContract onchainPrivacyGroupContract =
      mock(OnchainPrivacyGroupContract.class);

  private MultiTenancyPrivacyController multiTenancyPrivacyController;

  @Before
  public void setup() {
    when(onchainPrivacyGroupContract.getPrivacyGroupByIdAndBlockNumber(
            PRIVACY_GROUP_ID, Optional.of(1L)))
        .thenReturn(Optional.of(ONCHAIN_PRIVACY_GROUP));

    multiTenancyPrivacyController =
        new MultiTenancyPrivacyController(
            privacyController,
            Optional.of(BigInteger.valueOf(2018)),
            enclave,
            Optional.of(onchainPrivacyGroupContract));
  }

  @Test
  public void simulatePrivateTransactionSucceedsForPresentEnclaveKey() {
    when(privacyController.simulatePrivateTransaction(any(), any(), any(), any(long.class)))
        .thenReturn(
            Optional.of(
<<<<<<< HEAD
                PrivateTransactionProcessor.TransactionProcessingResult.successful(
                    LOGS, 0, 0, Bytes.EMPTY, ValidationResult.valid())));
    final Optional<PrivateTransactionProcessor.TransactionProcessingResult> result =
=======
                TransactionProcessingResult.successful(
                    LOGS, 0, 0, Bytes.EMPTY, ValidationResult.valid())));
    final Optional<TransactionProcessingResult> result =
>>>>>>> 4ff73342
        multiTenancyPrivacyController.simulatePrivateTransaction(
            PRIVACY_GROUP_ID,
            ENCLAVE_PUBLIC_KEY1,
            new CallParameter(Address.ZERO, Address.ZERO, 0, Wei.ZERO, Wei.ZERO, Bytes.EMPTY),
            1);

    assertThat(result.isPresent()).isTrue();
    assertThat(result.get().getValidationResult().isValid()).isTrue();
  }

  @Test(expected = MultiTenancyValidationException.class)
  public void simulatePrivateTransactionFailsForAbsentEnclaveKey() {
    multiTenancyPrivacyController.simulatePrivateTransaction(
        PRIVACY_GROUP_ID,
        ENCLAVE_PUBLIC_KEY2,
        new CallParameter(Address.ZERO, Address.ZERO, 0, Wei.ZERO, Wei.ZERO, Bytes.EMPTY),
        1);
  }
}<|MERGE_RESOLUTION|>--- conflicted
+++ resolved
@@ -75,15 +75,9 @@
     when(privacyController.simulatePrivateTransaction(any(), any(), any(), any(long.class)))
         .thenReturn(
             Optional.of(
-<<<<<<< HEAD
-                PrivateTransactionProcessor.TransactionProcessingResult.successful(
-                    LOGS, 0, 0, Bytes.EMPTY, ValidationResult.valid())));
-    final Optional<PrivateTransactionProcessor.TransactionProcessingResult> result =
-=======
                 TransactionProcessingResult.successful(
                     LOGS, 0, 0, Bytes.EMPTY, ValidationResult.valid())));
     final Optional<TransactionProcessingResult> result =
->>>>>>> 4ff73342
         multiTenancyPrivacyController.simulatePrivateTransaction(
             PRIVACY_GROUP_ID,
             ENCLAVE_PUBLIC_KEY1,
