--- conflicted
+++ resolved
@@ -243,11 +243,7 @@
     when(privateTransactionSimulator.process(any(), any()))
         .thenReturn(
             Optional.of(
-<<<<<<< HEAD
-                new PrivateTransactionProcessor.TransactionProcessingResult(
-=======
                 new TransactionProcessingResult(
->>>>>>> 4ff73342
                     TransactionProcessingResult.Status.SUCCESSFUL,
                     emptyList(),
                     0,
@@ -440,15 +436,9 @@
     when(privateTransactionSimulator.process(any(), any(), any(long.class)))
         .thenReturn(
             Optional.of(
-<<<<<<< HEAD
-                PrivateTransactionProcessor.TransactionProcessingResult.successful(
-                    LOGS, 0, 0, Bytes.EMPTY, ValidationResult.valid())));
-    final Optional<PrivateTransactionProcessor.TransactionProcessingResult> result =
-=======
                 TransactionProcessingResult.successful(
                     LOGS, 0, 0, Bytes.EMPTY, ValidationResult.valid())));
     final Optional<TransactionProcessingResult> result =
->>>>>>> 4ff73342
         privacyController.simulatePrivateTransaction(
             "Group1", ENCLAVE_PUBLIC_KEY, callParameter, 1);
     assertThat(result.isPresent()).isTrue();
