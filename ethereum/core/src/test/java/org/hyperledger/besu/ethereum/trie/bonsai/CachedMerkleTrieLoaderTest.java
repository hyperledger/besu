--- conflicted
+++ resolved
@@ -50,15 +50,11 @@
   private CachedMerkleTrieLoader merkleTrieLoader;
   private final StorageProvider storageProvider = new InMemoryKeyValueStorageProvider();
   private final BonsaiWorldStateKeyValueStorage inMemoryWorldState =
-<<<<<<< HEAD
-      Mockito.spy(new BonsaiWorldStateKeyValueStorage(storageProvider, new NoOpMetricsSystem()));
-  private final WorldStateStorageCoordinator worldStateStorageCoordinator =
-      new WorldStateStorageCoordinator(inMemoryWorldState);
-=======
       Mockito.spy(
           new BonsaiWorldStateKeyValueStorage(
               storageProvider, new NoOpMetricsSystem(), DataStorageConfiguration.DEFAULT_CONFIG));
->>>>>>> 958a0723
+  private final WorldStateStorageCoordinator worldStateStorageCoordinator =
+      new WorldStateStorageCoordinator(inMemoryWorldState);
 
   final List<Address> accounts =
       List.of(Address.fromHexString("0xdeadbeef"), Address.fromHexString("0xdeadbeee"));
