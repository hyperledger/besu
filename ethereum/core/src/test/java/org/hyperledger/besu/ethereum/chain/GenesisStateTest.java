/*
 * Copyright ConsenSys AG.
 *
 * Licensed under the Apache License, Version 2.0 (the "License"); you may not use this file except in compliance with
 * the License. You may obtain a copy of the License at
 *
 * http://www.apache.org/licenses/LICENSE-2.0
 *
 * Unless required by applicable law or agreed to in writing, software distributed under the License is distributed on
 * an "AS IS" BASIS, WITHOUT WARRANTIES OR CONDITIONS OF ANY KIND, either express or implied. See the License for the
 * specific language governing permissions and limitations under the License.
 *
 * SPDX-License-Identifier: Apache-2.0
 */
package org.hyperledger.besu.ethereum.chain;

import static org.assertj.core.api.Assertions.assertThat;

import org.hyperledger.besu.datatypes.Address;
import org.hyperledger.besu.datatypes.Hash;
import org.hyperledger.besu.datatypes.Wei;
import org.hyperledger.besu.ethereum.core.BlockHeader;
import org.hyperledger.besu.ethereum.core.InMemoryKeyValueStorageProvider;
import org.hyperledger.besu.ethereum.core.MutableWorldState;
import org.hyperledger.besu.ethereum.core.ProtocolScheduleFixture;
import org.hyperledger.besu.ethereum.rlp.BytesValueRLPOutput;
import org.hyperledger.besu.ethereum.worldstate.DataStorageConfiguration;
import org.hyperledger.besu.ethereum.worldstate.DataStorageFormat;
import org.hyperledger.besu.ethereum.worldstate.ImmutableDataStorageConfiguration;
import org.hyperledger.besu.evm.account.Account;

import java.util.stream.Stream;

import com.google.common.base.Charsets;
import com.google.common.io.Resources;
import org.apache.tuweni.bytes.Bytes;
import org.apache.tuweni.units.bigints.UInt256;
import org.bouncycastle.util.encoders.Hex;
import org.junit.jupiter.api.extension.ExtensionContext;
import org.junit.jupiter.params.ParameterizedTest;
import org.junit.jupiter.params.provider.Arguments;
import org.junit.jupiter.params.provider.ArgumentsProvider;
import org.junit.jupiter.params.provider.ArgumentsSource;

final class GenesisStateTest {

  /** Known RLP encoded bytes of the Olympic Genesis Block. */
  private static final String OLYMPIC_RLP =
      "f901f8f901f3a00000000000000000000000000000000000000000000000000000000000000000a01dcc4de8dec75d7aab85b567b6ccd41ad312451b948a7413f0a142fd40d49347940000000000000000000000000000000000000000a09178d0f23c965d81f0834a4c72c6253ce6830f4022b1359aaebfc1ecba442d4ea056e81f171bcc55a6ff8345e692c0f86e5b48e01b996cadc001622fb5e363b421a056e81f171bcc55a6ff8345e692c0f86e5b48e01b996cadc001622fb5e363b421b90100000000000000000000000000000000000000000000000000000000000000000000000000000000000000000000000000000000000000000000000000000000000000000000000000000000000000000000000000000000000000000000000000000000000000000000000000000000000000000000000000000000000000000000000000000000000000000000000000000000000000000000000000000000000000000000000000000000000000000000000000000000000000000000000000000000000000000000000000000000000000000000000000000000000000000000000000000000000000000000000000000000000000000000000000000000008302000080832fefd8808080a0000000000000000000000000000000000000000000000000000000000000000088000000000000002ac0c0";

  /** Known Hash of the Olympic Genesis Block. */
  private static final String OLYMPIC_HASH =
      "fd4af92a79c7fc2fd8bf0d342f2e832e1d4f485c85b9152d2039e03bc604fdca";

  private static final String EXPECTED_CODE =
      "0x608060405260043610610116577c01000000000000000000000000000000000000000000000000000000006000350463025e7c278114610158578063173825d91461019e57806320ea8d86146101d15780632f54bf6e146101fb5780633411c81c14610242578063547415251461027b5780637065cb48146102c1578063784547a7146102f45780638b51d13f1461031e5780639ace38c214610348578063a0e67e2b14610415578063a8abe69a1461047a578063b5dc40c3146104ba578063b77bf600146104e4578063ba51a6df146104f9578063c01a8c8414610523578063c64274741461054d578063d74f8edd14610615578063dc8452cd1461062a578063e20056e61461063f578063ee22610b1461067a575b60003411156101565760408051348152905133917fe1fffcc4923d04b559f4d29a8bfc6cda04eb5b0d3c460751c2402c5c5cc9109c919081900360200190a25b005b34801561016457600080fd5b506101826004803603602081101561017b57600080fd5b50356106a4565b60408051600160a060020a039092168252519081900360200190f35b3480156101aa57600080fd5b50610156600480360360208110156101c157600080fd5b5035600160a060020a03166106cc565b3480156101dd57600080fd5b50610156600480360360208110156101f457600080fd5b503561083c565b34801561020757600080fd5b5061022e6004803603602081101561021e57600080fd5b5035600160a060020a03166108f6565b604080519115158252519081900360200190f35b34801561024e57600080fd5b5061022e6004803603604081101561026557600080fd5b5080359060200135600160a060020a031661090b565b34801561028757600080fd5b506102af6004803603604081101561029e57600080fd5b50803515159060200135151561092b565b60408051918252519081900360200190f35b3480156102cd57600080fd5b50610156600480360360208110156102e457600080fd5b5035600160a060020a0316610997565b34801561030057600080fd5b5061022e6004803603602081101561031757600080fd5b5035610abc565b34801561032a57600080fd5b506102af6004803603602081101561034157600080fd5b5035610b43565b34801561035457600080fd5b506103726004803603602081101561036b57600080fd5b5035610bb2565b6040518085600160a060020a0316600160a060020a031681526020018481526020018060200183151515158152602001828103825284818151815260200191508051906020019080838360005b838110156103d75781810151838201526020016103bf565b50505050905090810190601f1680156104045780820380516001836020036101000a031916815260200191505b509550505050505060405180910390f35b34801561042157600080fd5b5061042a610c70565b60408051602080825283518183015283519192839290830191858101910280838360005b8381101561046657818101518382015260200161044e565b505050509050019250505060405180910390f35b34801561048657600080fd5b5061042a6004803603608081101561049d57600080fd5b508035906020810135906040810135151590606001351515610cd3565b3480156104c657600080fd5b5061042a600480360360208110156104dd57600080fd5b5035610e04565b3480156104f057600080fd5b506102af610f75565b34801561050557600080fd5b506101566004803603602081101561051c57600080fd5b5035610f7b565b34801561052f57600080fd5b506101566004803603602081101561054657600080fd5b5035610ffa565b34801561055957600080fd5b506102af6004803603606081101561057057600080fd5b600160a060020a03823516916020810135918101906060810160408201356401000000008111156105a057600080fd5b8201836020820111156105b257600080fd5b803590602001918460018302840111640100000000831117156105d457600080fd5b91908080601f0160208091040260200160405190810160405280939291908181526020018383808284376000920191909152509295506110c5945050505050565b34801561062157600080fd5b506102af6110e4565b34801561063657600080fd5b506102af6110e9565b34801561064b57600080fd5b506101566004803603604081101561066257600080fd5b50600160a060020a03813581169160200135166110ef565b34801561068657600080fd5b506101566004803603602081101561069d57600080fd5b5035611289565b60038054829081106106b257fe5b600091825260209091200154600160a060020a0316905081565b3330146106d857600080fd5b600160a060020a038116600090815260026020526040902054819060ff16151561070157600080fd5b600160a060020a0382166000908152600260205260408120805460ff191690555b600354600019018110156107d75782600160a060020a031660038281548110151561074957fe5b600091825260209091200154600160a060020a031614156107cf5760038054600019810190811061077657fe5b60009182526020909120015460038054600160a060020a03909216918390811061079c57fe5b9060005260206000200160006101000a815481600160a060020a030219169083600160a060020a031602179055506107d7565b600101610722565b506003805460001901906107eb9082611557565b5060035460045411156108045760035461080490610f7b565b604051600160a060020a038316907f8001553a916ef2f495d26a907cc54d96ed840d7bda71e73194bf5a9df7a76b9090600090a25050565b3360008181526002602052604090205460ff16151561085a57600080fd5b60008281526001602090815260408083203380855292529091205483919060ff16151561088657600080fd5b600084815260208190526040902060030154849060ff16156108a757600080fd5b6000858152600160209081526040808320338085529252808320805460ff191690555187927ff6a317157440607f36269043eb55f1287a5a19ba2216afeab88cd46cbcfb88e991a35050505050565b60026020526000908152604090205460ff1681565b600160209081526000928352604080842090915290825290205460ff1681565b6000805b60055481101561099057838015610958575060008181526020819052604090206003015460ff16155b8061097c575082801561097c575060008181526020819052604090206003015460ff165b15610988576001820191505b60010161092f565b5092915050565b3330146109a357600080fd5b600160a060020a038116600090815260026020526040902054819060ff16156109cb57600080fd5b81600160a060020a03811615156109e157600080fd5b600380549050600101600454603282111580156109fe5750818111155b8015610a0957508015155b8015610a1457508115155b1515610a1f57600080fd5b600160a060020a038516600081815260026020526040808220805460ff1916600190811790915560038054918201815583527fc2575a0e9e593c00f959f8c92f12db2869c3395a3b0502d05e2516446f71f85b01805473ffffffffffffffffffffffffffffffffffffffff191684179055517ff39e6e1eb0edcf53c221607b54b00cd28f3196fed0a24994dc308b8f611b682d9190a25050505050565b600080805b600354811015610b3b5760008481526001602052604081206003805491929184908110610aea57fe5b6000918252602080832090910154600160a060020a0316835282019290925260400190205460ff1615610b1e576001820191505b600454821415610b3357600192505050610b3e565b600101610ac1565b50505b919050565b6000805b600354811015610bac5760008381526001602052604081206003805491929184908110610b7057fe5b6000918252602080832090910154600160a060020a0316835282019290925260400190205460ff1615610ba4576001820191505b600101610b47565b50919050565b6000602081815291815260409081902080546001808301546002808501805487516101009582161595909502600019011691909104601f8101889004880284018801909652858352600160a060020a0390931695909491929190830182828015610c5d5780601f10610c3257610100808354040283529160200191610c5d565b820191906000526020600020905b815481529060010190602001808311610c4057829003601f168201915b5050506003909301549192505060ff1684565b60606003805480602002602001604051908101604052809291908181526020018280548015610cc857602002820191906000526020600020905b8154600160a060020a03168152600190910190602001808311610caa575b505050505090505b90565b606080600554604051908082528060200260200182016040528015610d02578160200160208202803883390190505b5090506000805b600554811015610d8457858015610d32575060008181526020819052604090206003015460ff16155b80610d565750848015610d56575060008181526020819052604090206003015460ff165b15610d7c57808383815181101515610d6a57fe5b60209081029091010152600191909101905b600101610d09565b878703604051908082528060200260200182016040528015610db0578160200160208202803883390190505b5093508790505b86811015610df9578281815181101515610dcd57fe5b9060200190602002015184898303815181101515610de757fe5b60209081029091010152600101610db7565b505050949350505050565b606080600380549050604051908082528060200260200182016040528015610e36578160200160208202803883390190505b5090506000805b600354811015610eee5760008581526001602052604081206003805491929184908110610e6657fe5b6000918252602080832090910154600160a060020a0316835282019290925260400190205460ff1615610ee6576003805482908110610ea157fe5b6000918252602090912001548351600160a060020a0390911690849084908110610ec757fe5b600160a060020a03909216602092830290910190910152600191909101905b600101610e3d565b81604051908082528060200260200182016040528015610f18578160200160208202803883390190505b509350600090505b81811015610f6d578281815181101515610f3657fe5b906020019060200201518482815181101515610f4e57fe5b600160a060020a03909216602092830290910190910152600101610f20565b505050919050565b60055481565b333014610f8757600080fd5b6003548160328211801590610f9c5750818111155b8015610fa757508015155b8015610fb257508115155b1515610fbd57600080fd5b60048390556040805184815290517fa3f1ee9126a074d9326c682f561767f710e927faa811f7a99829d49dc421797a9181900360200190a1505050565b3360008181526002602052604090205460ff16151561101857600080fd5b6000828152602081905260409020548290600160a060020a0316151561103d57600080fd5b60008381526001602090815260408083203380855292529091205484919060ff161561106857600080fd5b6000858152600160208181526040808420338086529252808420805460ff1916909317909255905187927f4a504a94899432a9846e1aa406dceb1bcfd538bb839071d49d1e5e23f5be30ef91a36110be85611289565b5050505050565b60006110d2848484611444565b90506110dd81610ffa565b9392505050565b603281565b60045481565b3330146110fb57600080fd5b600160a060020a038216600090815260026020526040902054829060ff16151561112457600080fd5b600160a060020a038216600090815260026020526040902054829060ff161561114c57600080fd5b82600160a060020a038116151561116257600080fd5b60005b6003548110156111ee5785600160a060020a031660038281548110151561118857fe5b600091825260209091200154600160a060020a031614156111e657846003828154811015156111b357fe5b9060005260206000200160006101000a815481600160a060020a030219169083600160a060020a031602179055506111ee565b600101611165565b50600160a060020a03808616600081815260026020526040808220805460ff1990811690915593881682528082208054909416600117909355915190917f8001553a916ef2f495d26a907cc54d96ed840d7bda71e73194bf5a9df7a76b9091a2604051600160a060020a038516907ff39e6e1eb0edcf53c221607b54b00cd28f3196fed0a24994dc308b8f611b682d90600090a25050505050565b3360008181526002602052604090205460ff1615156112a757600080fd5b60008281526001602090815260408083203380855292529091205483919060ff1615156112d357600080fd5b600084815260208190526040902060030154849060ff16156112f457600080fd5b6112fd85610abc565b156110be576000858152602081815260409182902060038101805460ff19166001908117909155815481830154600280850180548851601f6000199783161561010002979097019091169290920494850187900487028201870190975283815293956113cf95600160a060020a039093169491939283908301828280156113c55780601f1061139a576101008083540402835291602001916113c5565b820191906000526020600020905b8154815290600101906020018083116113a857829003601f168201915b5050505050611534565b156114045760405186907f33e13ecb54c3076d8e8bb8c2881800a4d972b792045ffae98fdf46df365fed7590600090a261143c565b60405186907f526441bb6c1aba3c9a4a6ca1d6545da9c2333c8c48343ef398eb858d72b7923690600090a260038101805460ff191690555b505050505050565b600083600160a060020a038116151561145c57600080fd5b60055460408051608081018252600160a060020a0388811682526020808301898152838501898152600060608601819052878152808452959095208451815473ffffffffffffffffffffffffffffffffffffffff1916941693909317835551600183015592518051949650919390926114dc926002850192910190611580565b50606091909101516003909101805460ff191691151591909117905560058054600101905560405182907fc0ba8fe4b176c1714197d43b9cc6bcf797a4a7461c5fe8d0ef6e184ae7601e5190600090a2509392505050565b6000806040516020840160008287838a8c6187965a03f198975050505050505050565b81548183558181111561157b5760008381526020902061157b9181019083016115fe565b505050565b828054600181600116156101000203166002900490600052602060002090601f016020900481019282601f106115c157805160ff19168380011785556115ee565b828001600101855582156115ee579182015b828111156115ee5782518255916020019190600101906115d3565b506115fa9291506115fe565b5090565b610cd091905b808211156115fa576000815560010161160456fea165627a7a7230582070d3c680a2cf749f81772e7fffa2883f27a13c65fcfff32190d7585b0c6f0ce40029";

  static class GenesisStateTestArguments implements ArgumentsProvider {
    @Override
    public Stream<? extends Arguments> provideArguments(final ExtensionContext context) {
      final DataStorageConfiguration bonsaiDataConfiguration =
          ImmutableDataStorageConfiguration.builder()
              .dataStorageFormat(DataStorageFormat.BONSAI)
              .bonsaiMaxLayersToLoad(DataStorageConfiguration.DEFAULT_BONSAI_MAX_LAYERS_TO_LOAD)
              .build();
      return Stream.of(
          Arguments.of(DataStorageConfiguration.DEFAULT_CONFIG),
          Arguments.of(bonsaiDataConfiguration));
    }
  }

  @ParameterizedTest
  @ArgumentsSource(GenesisStateTestArguments.class)
<<<<<<< HEAD
  public void createFromJsonWithAllocs(final DataStorageConfiguration dataStorageConfiguration)
      throws Exception {
=======
  void createFromJsonWithAllocs(final DataStorageFormat dataStorageFormat) throws Exception {
>>>>>>> 290cb42b
    final GenesisState genesisState =
        GenesisState.fromJson(
            dataStorageConfiguration,
            Resources.toString(GenesisStateTest.class.getResource("genesis1.json"), Charsets.UTF_8),
            ProtocolScheduleFixture.MAINNET);
    final BlockHeader header = genesisState.getBlock().getHeader();
    assertThat(header.getStateRoot())
        .isEqualTo(
            Hash.fromHexString(
                "0x92683e6af0f8a932e5fe08c870f2ae9d287e39d4518ec544b0be451f1035fd39"));
    assertThat(header.getTransactionsRoot()).isEqualTo(Hash.EMPTY_TRIE_HASH);
    assertThat(header.getReceiptsRoot()).isEqualTo(Hash.EMPTY_TRIE_HASH);
    assertThat(header.getOmmersHash()).isEqualTo(Hash.EMPTY_LIST_HASH);
    assertThat(header.getExtraData()).isEqualTo(Bytes.EMPTY);
    assertThat(header.getParentHash()).isEqualTo(Hash.ZERO);
    final MutableWorldState worldState = InMemoryKeyValueStorageProvider.createInMemoryWorldState();
    genesisState.writeStateTo(worldState);
    final Account first =
        worldState.get(Address.fromHexString("0x0000000000000000000000000000000000000001"));
    final Account second =
        worldState.get(Address.fromHexString("0x0000000000000000000000000000000000000002"));
    assertThat(first).isNotNull();
    assertThat(first.getBalance().toLong()).isEqualTo(111111111);
    assertThat(second).isNotNull();
    assertThat(second.getBalance().toLong()).isEqualTo(222222222);
  }

  @ParameterizedTest
  @ArgumentsSource(GenesisStateTestArguments.class)
<<<<<<< HEAD
  public void createFromJsonNoAllocs(final DataStorageConfiguration dataStorageConfiguration)
      throws Exception {
=======
  void createFromJsonNoAllocs(final DataStorageFormat dataStorageFormat) throws Exception {
>>>>>>> 290cb42b
    final GenesisState genesisState =
        GenesisState.fromJson(
            dataStorageConfiguration,
            Resources.toString(GenesisStateTest.class.getResource("genesis2.json"), Charsets.UTF_8),
            ProtocolScheduleFixture.MAINNET);
    final BlockHeader header = genesisState.getBlock().getHeader();
    assertThat(header.getStateRoot()).isEqualTo(Hash.EMPTY_TRIE_HASH);
    assertThat(header.getTransactionsRoot()).isEqualTo(Hash.EMPTY_TRIE_HASH);
    assertThat(header.getReceiptsRoot()).isEqualTo(Hash.EMPTY_TRIE_HASH);
    assertThat(header.getOmmersHash()).isEqualTo(Hash.EMPTY_LIST_HASH);
    assertThat(header.getExtraData()).isEqualTo(Bytes.EMPTY);
    assertThat(header.getParentHash()).isEqualTo(Hash.ZERO);
  }

  private void assertContractInvariants(
      final DataStorageConfiguration dataStorageConfiguration,
      final String sourceFile,
      final String blockHash)
      throws Exception {
    final GenesisState genesisState =
        GenesisState.fromJson(
            dataStorageConfiguration,
            Resources.toString(GenesisStateTest.class.getResource(sourceFile), Charsets.UTF_8),
            ProtocolScheduleFixture.MAINNET);
    final BlockHeader header = genesisState.getBlock().getHeader();
    assertThat(header.getHash()).isEqualTo(Hash.fromHexString(blockHash));

    final MutableWorldState worldState = InMemoryKeyValueStorageProvider.createInMemoryWorldState();
    genesisState.writeStateTo(worldState);
    final Account contract =
        worldState.get(Address.fromHexString("0x3850000000000000000000000000000000000000"));
    assertThat(contract.getCode()).isEqualTo(Bytes.fromHexString(EXPECTED_CODE));
    assertStorageValue(
        contract,
        "c2575a0e9e593c00f959f8c92f12db2869c3395a3b0502d05e2516446f71f85d",
        "00000000000000000000000038500f1002084341bf47ee913c4dc2cd92ede0ea");
    assertStorageValue(
        contract,
        "c2575a0e9e593c00f959f8c92f12db2869c3395a3b0502d05e2516446f71f860",
        "000000000000000000000000385ef55e292fa39cf5ffbad99f534294565519ba");
  }

  @ParameterizedTest
  @ArgumentsSource(GenesisStateTestArguments.class)
<<<<<<< HEAD
  public void createFromJsonWithContract(final DataStorageConfiguration dataStorageConfiguration)
      throws Exception {
=======
  void createFromJsonWithContract(final DataStorageFormat dataStorageFormat) throws Exception {
>>>>>>> 290cb42b
    assertContractInvariants(
        dataStorageConfiguration,
        "genesis3.json",
        "0xe7fd8db206dcaf066b7c97b8a42a0abc18653613560748557ab44868652a78b6");
  }

  @ParameterizedTest
  @ArgumentsSource(GenesisStateTestArguments.class)
<<<<<<< HEAD
  public void createFromJsonWithNonce(final DataStorageConfiguration dataStorageConfiguration)
      throws Exception {
=======
  void createFromJsonWithNonce(final DataStorageFormat dataStorageFormat) throws Exception {
>>>>>>> 290cb42b
    final GenesisState genesisState =
        GenesisState.fromJson(
            dataStorageConfiguration,
            Resources.toString(
                GenesisStateTest.class.getResource("genesisNonce.json"), Charsets.UTF_8),
            ProtocolScheduleFixture.MAINNET);
    final BlockHeader header = genesisState.getBlock().getHeader();
    assertThat(header.getHash())
        .isEqualTo(
            Hash.fromHexString(
                "0x36750291f1a8429aeb553a790dc2d149d04dbba0ca4cfc7fd5eb12d478117c9f"));
  }

  @ParameterizedTest
  @ArgumentsSource(GenesisStateTestArguments.class)
<<<<<<< HEAD
  public void encodeOlympicBlock(final DataStorageConfiguration dataStorageConfiguration)
      throws Exception {
=======
  void encodeOlympicBlock(final DataStorageFormat dataStorageFormat) throws Exception {
>>>>>>> 290cb42b
    final GenesisState genesisState =
        GenesisState.fromJson(
            dataStorageConfiguration,
            Resources.toString(
                GenesisStateTest.class.getResource("genesis-olympic.json"), Charsets.UTF_8),
            ProtocolScheduleFixture.MAINNET);
    final BytesValueRLPOutput tmp = new BytesValueRLPOutput();
    genesisState.getBlock().writeTo(tmp);
    assertThat(Hex.toHexString(genesisState.getBlock().getHeader().getHash().toArray()))
        .isEqualTo(OLYMPIC_HASH);
    assertThat(Hex.toHexString(tmp.encoded().toArray())).isEqualTo(OLYMPIC_RLP);
  }

  private void assertStorageValue(final Account contract, final String key, final String value) {
    assertThat(contract.getStorageValue(UInt256.fromHexString(key)))
        .isEqualTo(UInt256.fromHexString(value));
  }

  @ParameterizedTest
  @ArgumentsSource(GenesisStateTestArguments.class)
<<<<<<< HEAD
  public void genesisFromShanghai(final DataStorageConfiguration dataStorageConfiguration)
      throws Exception {
=======
  void genesisFromShanghai(final DataStorageFormat dataStorageFormat) throws Exception {
>>>>>>> 290cb42b
    final GenesisState genesisState =
        GenesisState.fromJson(
            dataStorageConfiguration,
            Resources.toString(
                GenesisStateTest.class.getResource("genesis_shanghai.json"), Charsets.UTF_8),
            ProtocolScheduleFixture.MAINNET);
    final BlockHeader header = genesisState.getBlock().getHeader();
    assertThat(header.getHash())
        .isEqualTo(
            Hash.fromHexString(
                "0xfdc41f92053811b877be43e61cab6b0d9ee55501ae2443df0970c753747f12d8"));
    assertThat(header.getGasLimit()).isEqualTo(0x2fefd8);
    assertThat(header.getGasUsed()).isZero();
    assertThat(header.getNumber()).isZero();
    assertThat(header.getReceiptsRoot())
        .isEqualTo(
            Hash.fromHexString(
                "0x56e81f171bcc55a6ff8345e692c0f86e5b48e01b996cadc001622fb5e363b421"));
    assertThat(header.getTransactionsRoot()).isEqualTo(Hash.EMPTY_TRIE_HASH);
    assertThat(header.getOmmersHash())
        .isEqualTo(
            Hash.fromHexString(
                "0x1dcc4de8dec75d7aab85b567b6ccd41ad312451b948a7413f0a142fd40d49347"));
    assertThat(header.getExtraData()).isEqualTo(Bytes.EMPTY);
    assertThat(header.getParentHash()).isEqualTo(Hash.ZERO);

    final MutableWorldState worldState = InMemoryKeyValueStorageProvider.createInMemoryWorldState();
    genesisState.writeStateTo(worldState);
    Hash computedStateRoot = worldState.rootHash();
    assertThat(computedStateRoot).isEqualTo(header.getStateRoot());
    assertThat(header.getStateRoot())
        .isEqualTo(
            Hash.fromHexString(
                "0x7f5cfe1375a61009a22d24512d18035bc8f855129452fa9c6a6be2ef4e9da7db"));
    final Account first =
        worldState.get(Address.fromHexString("0000000000000000000000000000000000000100"));
    final Account last =
        worldState.get(Address.fromHexString("fb289e2b2b65fb63299a682d000744671c50417b"));
    assertThat(first).isNotNull();
    assertThat(first.getBalance().toLong()).isZero();
    assertThat(first.getCode())
        .isEqualTo(Bytes.fromHexString("0x5f804955600180495560028049556003804955"));
    assertThat(last).isNotNull();
    Wei lastBalance = last.getBalance();
    assertThat(lastBalance).isEqualTo(Wei.fromHexString("0x123450000000000000000"));
  }

  @ParameterizedTest
  @ArgumentsSource(GenesisStateTestArguments.class)
<<<<<<< HEAD
  public void genesisFromCancun(final DataStorageConfiguration dataStorageConfiguration)
      throws Exception {
=======
  void genesisFromCancun(final DataStorageFormat dataStorageFormat) throws Exception {
>>>>>>> 290cb42b
    final GenesisState genesisState =
        GenesisState.fromJson(
            dataStorageConfiguration,
            Resources.toString(
                GenesisStateTest.class.getResource("genesis_cancun.json"), Charsets.UTF_8),
            ProtocolScheduleFixture.MAINNET);
    final BlockHeader header = genesisState.getBlock().getHeader();
    assertThat(header.getHash())
        .isEqualTo(
            Hash.fromHexString(
                "0x87846b86c1026fa7d7be2da045716274231de1871065a320659c9b111287c688"));
    assertThat(header.getGasLimit()).isEqualTo(0x2fefd8);
    assertThat(header.getGasUsed()).isZero();
    assertThat(header.getNumber()).isZero();
    assertThat(header.getReceiptsRoot())
        .isEqualTo(
            Hash.fromHexString(
                "0x56e81f171bcc55a6ff8345e692c0f86e5b48e01b996cadc001622fb5e363b421"));
    assertThat(header.getTransactionsRoot()).isEqualTo(Hash.EMPTY_TRIE_HASH);
    assertThat(header.getOmmersHash())
        .isEqualTo(
            Hash.fromHexString(
                "0x1dcc4de8dec75d7aab85b567b6ccd41ad312451b948a7413f0a142fd40d49347"));
    assertThat(header.getExtraData()).isEqualTo(Bytes.EMPTY);
    assertThat(header.getParentHash()).isEqualTo(Hash.ZERO);

    final MutableWorldState worldState = InMemoryKeyValueStorageProvider.createInMemoryWorldState();
    genesisState.writeStateTo(worldState);
    Hash computedStateRoot = worldState.rootHash();
    assertThat(computedStateRoot).isEqualTo(header.getStateRoot());
    assertThat(header.getStateRoot())
        .isEqualTo(
            Hash.fromHexString(
                "0x7f5cfe1375a61009a22d24512d18035bc8f855129452fa9c6a6be2ef4e9da7db"));
    final Account first =
        worldState.get(Address.fromHexString("0000000000000000000000000000000000000100"));
    final Account last =
        worldState.get(Address.fromHexString("fb289e2b2b65fb63299a682d000744671c50417b"));
    assertThat(first).isNotNull();
    assertThat(first.getBalance().toLong()).isZero();
    assertThat(first.getCode())
        .isEqualTo(Bytes.fromHexString("0x5f804955600180495560028049556003804955"));
    assertThat(last).isNotNull();
    Wei lastBalance = last.getBalance();
    assertThat(lastBalance).isEqualTo(Wei.fromHexString("0x123450000000000000000"));
  }

  @ParameterizedTest
  @ArgumentsSource(GenesisStateTestArguments.class)
  void genesisFromPrague(final DataStorageFormat dataStorageFormat) throws Exception {
    final GenesisState genesisState =
        GenesisState.fromJson(
            dataStorageFormat,
            Resources.toString(
                GenesisStateTest.class.getResource("genesis_prague.json"), Charsets.UTF_8),
            ProtocolScheduleFixture.MAINNET);
    final BlockHeader header = genesisState.getBlock().getHeader();
    assertThat(header.getHash())
        .isEqualTo(
            Hash.fromHexString(
                "0x87846b86c1026fa7d7be2da045716274231de1871065a320659c9b111287c688"));
    assertThat(header.getGasLimit()).isEqualTo(0x2fefd8);
    assertThat(header.getGasUsed()).isZero();
    assertThat(header.getNumber()).isZero();
    assertThat(header.getReceiptsRoot())
        .isEqualTo(
            Hash.fromHexString(
                "0x56e81f171bcc55a6ff8345e692c0f86e5b48e01b996cadc001622fb5e363b421"));
    assertThat(header.getTransactionsRoot()).isEqualTo(Hash.EMPTY_TRIE_HASH);
    assertThat(header.getOmmersHash())
        .isEqualTo(
            Hash.fromHexString(
                "0x1dcc4de8dec75d7aab85b567b6ccd41ad312451b948a7413f0a142fd40d49347"));
    assertThat(header.getExtraData()).isEqualTo(Bytes.EMPTY);
    assertThat(header.getParentHash()).isEqualTo(Hash.ZERO);

    final MutableWorldState worldState = InMemoryKeyValueStorageProvider.createInMemoryWorldState();
    genesisState.writeStateTo(worldState);
    Hash computedStateRoot = worldState.rootHash();
    assertThat(computedStateRoot).isEqualTo(header.getStateRoot());
    assertThat(header.getStateRoot())
        .isEqualTo(
            Hash.fromHexString(
                "0x7f5cfe1375a61009a22d24512d18035bc8f855129452fa9c6a6be2ef4e9da7db"));
    final Account first =
        worldState.get(Address.fromHexString("0000000000000000000000000000000000000100"));
    final Account last =
        worldState.get(Address.fromHexString("fb289e2b2b65fb63299a682d000744671c50417b"));
    assertThat(first).isNotNull();
    assertThat(first.getBalance().toLong()).isZero();
    assertThat(first.getCode())
        .isEqualTo(Bytes.fromHexString("0x5f804955600180495560028049556003804955"));
    assertThat(last).isNotNull();
    Wei lastBalance = last.getBalance();
    assertThat(lastBalance).isEqualTo(Wei.fromHexString("0x123450000000000000000"));
  }
}<|MERGE_RESOLUTION|>--- conflicted
+++ resolved
@@ -58,25 +58,16 @@
   static class GenesisStateTestArguments implements ArgumentsProvider {
     @Override
     public Stream<? extends Arguments> provideArguments(final ExtensionContext context) {
-      final DataStorageConfiguration bonsaiDataConfiguration =
-          ImmutableDataStorageConfiguration.builder()
-              .dataStorageFormat(DataStorageFormat.BONSAI)
-              .bonsaiMaxLayersToLoad(DataStorageConfiguration.DEFAULT_BONSAI_MAX_LAYERS_TO_LOAD)
-              .build();
       return Stream.of(
           Arguments.of(DataStorageConfiguration.DEFAULT_CONFIG),
-          Arguments.of(bonsaiDataConfiguration));
+          Arguments.of(DataStorageConfiguration.DEFAULT_BONSAI_CONFIG));
     }
   }
 
   @ParameterizedTest
   @ArgumentsSource(GenesisStateTestArguments.class)
-<<<<<<< HEAD
   public void createFromJsonWithAllocs(final DataStorageConfiguration dataStorageConfiguration)
       throws Exception {
-=======
-  void createFromJsonWithAllocs(final DataStorageFormat dataStorageFormat) throws Exception {
->>>>>>> 290cb42b
     final GenesisState genesisState =
         GenesisState.fromJson(
             dataStorageConfiguration,
@@ -106,12 +97,7 @@
 
   @ParameterizedTest
   @ArgumentsSource(GenesisStateTestArguments.class)
-<<<<<<< HEAD
-  public void createFromJsonNoAllocs(final DataStorageConfiguration dataStorageConfiguration)
-      throws Exception {
-=======
-  void createFromJsonNoAllocs(final DataStorageFormat dataStorageFormat) throws Exception {
->>>>>>> 290cb42b
+  void createFromJsonNoAllocs(final DataStorageConfiguration dataStorageConfiguration) throws Exception {
     final GenesisState genesisState =
         GenesisState.fromJson(
             dataStorageConfiguration,
@@ -156,12 +142,7 @@
 
   @ParameterizedTest
   @ArgumentsSource(GenesisStateTestArguments.class)
-<<<<<<< HEAD
-  public void createFromJsonWithContract(final DataStorageConfiguration dataStorageConfiguration)
-      throws Exception {
-=======
-  void createFromJsonWithContract(final DataStorageFormat dataStorageFormat) throws Exception {
->>>>>>> 290cb42b
+  void createFromJsonWithContract(final DataStorageConfiguration dataStorageConfiguration) throws Exception {
     assertContractInvariants(
         dataStorageConfiguration,
         "genesis3.json",
@@ -170,12 +151,7 @@
 
   @ParameterizedTest
   @ArgumentsSource(GenesisStateTestArguments.class)
-<<<<<<< HEAD
-  public void createFromJsonWithNonce(final DataStorageConfiguration dataStorageConfiguration)
-      throws Exception {
-=======
-  void createFromJsonWithNonce(final DataStorageFormat dataStorageFormat) throws Exception {
->>>>>>> 290cb42b
+  void createFromJsonWithNonce(final DataStorageConfiguration dataStorageConfiguration) throws Exception {
     final GenesisState genesisState =
         GenesisState.fromJson(
             dataStorageConfiguration,
@@ -191,12 +167,7 @@
 
   @ParameterizedTest
   @ArgumentsSource(GenesisStateTestArguments.class)
-<<<<<<< HEAD
-  public void encodeOlympicBlock(final DataStorageConfiguration dataStorageConfiguration)
-      throws Exception {
-=======
-  void encodeOlympicBlock(final DataStorageFormat dataStorageFormat) throws Exception {
->>>>>>> 290cb42b
+  void encodeOlympicBlock(final DataStorageConfiguration dataStorageConfiguration) throws Exception {
     final GenesisState genesisState =
         GenesisState.fromJson(
             dataStorageConfiguration,
@@ -217,12 +188,7 @@
 
   @ParameterizedTest
   @ArgumentsSource(GenesisStateTestArguments.class)
-<<<<<<< HEAD
-  public void genesisFromShanghai(final DataStorageConfiguration dataStorageConfiguration)
-      throws Exception {
-=======
-  void genesisFromShanghai(final DataStorageFormat dataStorageFormat) throws Exception {
->>>>>>> 290cb42b
+  void genesisFromShanghai(final DataStorageConfiguration dataStorageConfiguration) throws Exception {
     final GenesisState genesisState =
         GenesisState.fromJson(
             dataStorageConfiguration,
@@ -272,12 +238,7 @@
 
   @ParameterizedTest
   @ArgumentsSource(GenesisStateTestArguments.class)
-<<<<<<< HEAD
-  public void genesisFromCancun(final DataStorageConfiguration dataStorageConfiguration)
-      throws Exception {
-=======
-  void genesisFromCancun(final DataStorageFormat dataStorageFormat) throws Exception {
->>>>>>> 290cb42b
+  void genesisFromCancun(final DataStorageConfiguration dataStorageConfiguration) throws Exception {
     final GenesisState genesisState =
         GenesisState.fromJson(
             dataStorageConfiguration,
