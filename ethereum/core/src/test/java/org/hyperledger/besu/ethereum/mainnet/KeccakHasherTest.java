/*
 * Copyright ConsenSys AG.
 *
 * Licensed under the Apache License, Version 2.0 (the "License"); you may not use this file except in compliance with
 * the License. You may obtain a copy of the License at
 *
 * http://www.apache.org/licenses/LICENSE-2.0
 *
 * Unless required by applicable law or agreed to in writing, software distributed under the License is distributed on
 * an "AS IS" BASIS, WITHOUT WARRANTIES OR CONDITIONS OF ANY KIND, either express or implied. See the License for the
 * specific language governing permissions and limitations under the License.
 *
 * SPDX-License-Identifier: Apache-2.0
 */
package org.hyperledger.besu.ethereum.mainnet;

import static org.assertj.core.api.Assertions.assertThat;

import org.hyperledger.besu.datatypes.Address;
import org.hyperledger.besu.datatypes.Hash;
import org.hyperledger.besu.datatypes.Wei;
import org.hyperledger.besu.ethereum.core.Difficulty;
import org.hyperledger.besu.ethereum.core.SealableBlockHeader;
import org.hyperledger.besu.evm.log.LogsBloomFilter;

import org.apache.tuweni.bytes.Bytes;
import org.apache.tuweni.bytes.Bytes32;
import org.apache.tuweni.units.bigints.UInt256;
import org.junit.Test;

public class KeccakHasherTest {

  private static class KeccakSealableBlockHeader extends SealableBlockHeader {

    protected KeccakSealableBlockHeader(
        final Hash parentHash,
        final Hash ommersHash,
        final Address coinbase,
        final Hash stateRoot,
        final Hash transactionsRoot,
        final Hash receiptsRoot,
        final LogsBloomFilter logsBloom,
        final Difficulty difficulty,
        final long number,
        final long gasLimit,
        final long gasUsed,
        final long timestamp,
        final Bytes extraData,
        final Wei baseFee,
        final Bytes32 random,
<<<<<<< HEAD
        final UInt256 excessDataGas) {
=======
        final Hash withdrawalsRoot) {
>>>>>>> 5fed2cad
      super(
          parentHash,
          ommersHash,
          coinbase,
          stateRoot,
          transactionsRoot,
          receiptsRoot,
          logsBloom,
          difficulty,
          number,
          gasLimit,
          gasUsed,
          timestamp,
          extraData,
          baseFee,
          random,
<<<<<<< HEAD
          excessDataGas);
=======
          withdrawalsRoot);
>>>>>>> 5fed2cad
    }
  }

  @Test
  public void testHasher() {

    PoWSolution solution =
        KeccakHasher.KECCAK256.hash(
            12345678L,
            42L,
            new EpochCalculator.DefaultEpochCalculator(),
            Bytes.fromHexString(
                "0x1234567890abcdef1234567890abcdef1234567890abcdef1234567890abcdef"));

    assertThat(solution.getMixHash())
        .isEqualTo(
            Bytes.fromHexString(
                "0xeffd292d6666dba4d6a4c221dd6d4b34b4ec3972a4cb0d944a8a8936cceca713"));
  }

  @Test
  public void testHasherFromBlock() {

    KeccakSealableBlockHeader header =
        new KeccakSealableBlockHeader(
            Hash.fromHexString(
                "0xad22d4d8f0e94032cb32e86027e0a5533d945ed95088264e91dd71e4fbaebeda"),
            Hash.fromHexString(
                "0x1dcc4de8dec75d7aab85b567b6ccd41ad312451b948a7413f0a142fd40d49347"),
            Address.fromHexString("0x6A9ECfa04e99726eC105517AC7ae1aba550BeA6c"),
            Hash.fromHexString(
                "0x43e3325393fbc583a5a0b56e98073fb81e82d992b52406a79d662b690a4d2753"),
            Hash.fromHexString(
                "0x40c339f7715932ec591d8c0c588bacfaed9bddc7519a1e6e87cf45be639de810"),
            Hash.fromHexString(
                "0xeb1e644436f93be8a9938dfe598cb7fd729f9d201b6f7c0695bee883b3ea6a5b"),
            LogsBloomFilter.fromHexString(
                "0x0800012104000104c00400108000400000003000000040008400000002800100000a00000000000001010401040001000001002000000000020020080000240200000000012260010000084800420200040000100000030800802000112020001a200800020000000000500010100a00000000020401480000000010001048000011104800c002410000000010800000000014200040000400000000000000600020c00000004010080000000020100200000200000800001024c4000000080100004002004808000102920408810000002000008000000008000120400020008200d80000000010010000008028004000010000008220000200000100100800"),
            Difficulty.of(3963642329L),
            4156209L,
            8000000L,
            7987824L,
            1538483791L,
            Bytes.fromHexString("0xd88301080f846765746888676f312e31302e31856c696e7578"),
            null,
            null,
            null);

    PoWSolution result =
        KeccakHasher.KECCAK256.hash(
            Bytes.fromHexString("0xf245822d3412da7f").toLong(),
            4156209L,
            new EpochCalculator.DefaultEpochCalculator(),
            EthHash.hashHeader(header));

    assertThat(result.getMixHash())
        .isEqualTo(
            Bytes.fromHexString(
                "0xd033f82e170ff16640e902fad569243c39bce9e4da948ccc298c541b34cd263b"));
  }
}<|MERGE_RESOLUTION|>--- conflicted
+++ resolved
@@ -48,11 +48,8 @@
         final Bytes extraData,
         final Wei baseFee,
         final Bytes32 random,
-<<<<<<< HEAD
+        final Hash withdrawalsRoot,
         final UInt256 excessDataGas) {
-=======
-        final Hash withdrawalsRoot) {
->>>>>>> 5fed2cad
       super(
           parentHash,
           ommersHash,
@@ -69,11 +66,8 @@
           extraData,
           baseFee,
           random,
-<<<<<<< HEAD
+          withdrawalsRoot,
           excessDataGas);
-=======
-          withdrawalsRoot);
->>>>>>> 5fed2cad
     }
   }
 
@@ -120,6 +114,7 @@
             Bytes.fromHexString("0xd88301080f846765746888676f312e31302e31856c696e7578"),
             null,
             null,
+            null,
             null);
 
     PoWSolution result =
