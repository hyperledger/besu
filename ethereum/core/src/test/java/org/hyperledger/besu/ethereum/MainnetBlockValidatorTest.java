/*
 * Copyright ConsenSys AG.
 *
 * Licensed under the Apache License, Version 2.0 (the "License"); you may not use this file except in compliance with
 * the License. You may obtain a copy of the License at
 *
 * http://www.apache.org/licenses/LICENSE-2.0
 *
 * Unless required by applicable law or agreed to in writing, software distributed under the License is distributed on
 * an "AS IS" BASIS, WITHOUT WARRANTIES OR CONDITIONS OF ANY KIND, either express or implied. See the License for the
 * specific language governing permissions and limitations under the License.
 *
 * SPDX-License-Identifier: Apache-2.0
 */
package org.hyperledger.besu.ethereum;

import static org.assertj.core.api.Assertions.assertThat;
import static org.hyperledger.besu.ethereum.trie.pathbased.common.provider.WorldStateQueryParams.withBlockHeaderAndUpdateNodeHead;
import static org.junit.jupiter.api.Assertions.assertThrows;
import static org.mockito.ArgumentMatchers.any;
import static org.mockito.ArgumentMatchers.eq;
import static org.mockito.Mockito.doReturn;
import static org.mockito.Mockito.doThrow;
import static org.mockito.Mockito.mock;
import static org.mockito.Mockito.spy;
import static org.mockito.Mockito.when;

import org.hyperledger.besu.datatypes.Hash;
import org.hyperledger.besu.ethereum.chain.BadBlockManager;
import org.hyperledger.besu.ethereum.chain.MutableBlockchain;
import org.hyperledger.besu.ethereum.core.Block;
import org.hyperledger.besu.ethereum.core.BlockHeader;
import org.hyperledger.besu.ethereum.core.BlockHeaderBuilder;
import org.hyperledger.besu.ethereum.core.BlockchainSetupUtil;
import org.hyperledger.besu.ethereum.core.MutableWorldState;
import org.hyperledger.besu.ethereum.mainnet.BlockBodyValidator;
import org.hyperledger.besu.ethereum.mainnet.BlockHeaderValidator;
import org.hyperledger.besu.ethereum.mainnet.BlockProcessor;
import org.hyperledger.besu.ethereum.mainnet.BodyValidationMode;
import org.hyperledger.besu.ethereum.mainnet.HeaderValidationMode;
import org.hyperledger.besu.ethereum.mainnet.MainnetBlockHeaderFunctions;
import org.hyperledger.besu.ethereum.trie.MerkleTrieException;
import org.hyperledger.besu.ethereum.trie.pathbased.common.provider.WorldStateQueryParams;
import org.hyperledger.besu.ethereum.worldstate.WorldStateArchive;
import org.hyperledger.besu.plugin.services.exception.StorageException;

import java.util.Collections;
import java.util.Optional;
import java.util.stream.Stream;

import org.junit.jupiter.api.BeforeEach;
import org.junit.jupiter.api.Test;
import org.junit.jupiter.params.ParameterizedTest;
import org.junit.jupiter.params.provider.Arguments;
import org.junit.jupiter.params.provider.MethodSource;
import org.mockito.ArgumentCaptor;

public class MainnetBlockValidatorTest {

  private final BlockchainSetupUtil chainUtil = BlockchainSetupUtil.forMainnet();
  private final Block block = chainUtil.getBlock(3);
  private final Block blockParent = chainUtil.getBlock(2);

  private final MutableBlockchain blockchain = spy(chainUtil.getBlockchain());
  private final ProtocolContext protocolContext = mock(ProtocolContext.class);
  private final WorldStateArchive worldStateArchive = mock(WorldStateArchive.class);
  private final MutableWorldState worldState = mock(MutableWorldState.class);
  private final BadBlockManager badBlockManager =
      chainUtil.getProtocolContext().getBadBlockManager();
  private final BlockProcessor blockProcessor = mock(BlockProcessor.class);
  private final BlockHeaderValidator blockHeaderValidator = mock(BlockHeaderValidator.class);
  private final BlockBodyValidator blockBodyValidator = mock(BlockBodyValidator.class);

  private final MainnetBlockValidator mainnetBlockValidator =
      new MainnetBlockValidator(blockHeaderValidator, blockBodyValidator, blockProcessor);

  public static Stream<Arguments> getStorageExceptions() {
    return Stream.of(
        Arguments.of("StorageException", new StorageException("Database closed")),
        Arguments.of("MerkleTrieException", new MerkleTrieException("Missing trie node")));
  }

  public static Stream<Arguments> getBlockProcessingErrors() {
    return Stream.of(
        Arguments.of("StorageException", new StorageException("Database closed")),
        Arguments.of("MerkleTrieException", new MerkleTrieException("Missing trie node")),
        Arguments.of("RuntimeException", new RuntimeException("Oops")));
  }

  @BeforeEach
  public void setup() {
    chainUtil.importFirstBlocks(4);
    final BlockProcessingResult successfulProcessingResult =
        new BlockProcessingResult(Optional.empty(), false);

    when(protocolContext.getBlockchain()).thenReturn(blockchain);
    when(protocolContext.getBadBlockManager()).thenReturn(badBlockManager);
    when(protocolContext.getWorldStateArchive()).thenReturn(worldStateArchive);
    when(worldStateArchive.getWorldState(any())).thenReturn(Optional.of(worldState));
    when(worldStateArchive.getWorldState(any())).thenReturn(Optional.of(worldState));
    when(worldStateArchive.getWorldState()).thenReturn(worldState);
    when(blockHeaderValidator.validateHeader(any(), any(), any())).thenReturn(true);
    when(blockHeaderValidator.validateHeader(any(), any(), any(), any())).thenReturn(true);
    when(blockBodyValidator.validateBody(any(), any(), any(), any(), any(), any()))
        .thenReturn(true);
    when(blockBodyValidator.validateBodyLight(any(), any(), any(), any())).thenReturn(true);
    when(blockProcessor.processBlock(eq(protocolContext), any(), any(), any()))
        .thenReturn(successfulProcessingResult);
<<<<<<< HEAD
    when(blockProcessor.processBlock(any(), any(), any(), any()))
        .thenReturn(successfulProcessingResult);
    when(blockProcessor.processBlock(any(), any(), any(), any(), any()))
        .thenReturn(successfulProcessingResult);
    when(blockProcessor.processBlock(any(), any(), any(), any(), any(), any(), any()))
=======
    when(blockProcessor.processBlock(eq(protocolContext), any(), any(), any(), any(), any()))
>>>>>>> c8da9689
        .thenReturn(successfulProcessingResult);

    assertNoBadBlocks();
  }

  @Test
  public void validateAndProcessBlock_onStateRootMismatch() {
    var spyBlock = chainUtil.getBlock(4);
    BlockHeader badStateRootHeader =
        BlockHeaderBuilder.fromHeader(spyBlock.getHeader())
            .stateRoot(Hash.EMPTY_TRIE_HASH)
            .blockHeaderFunctions(new MainnetBlockHeaderFunctions())
            .buildBlockHeader();

    Block stateRootMismatchBlock = new Block(badStateRootHeader, spyBlock.getBody());

    var spec = chainUtil.getProtocolSchedule().getByBlockHeader(badStateRootHeader);

    BlockProcessingResult result =
        spec.getBlockValidator()
            .validateAndProcessBlock(
                chainUtil.getProtocolContext(),
                stateRootMismatchBlock,
                HeaderValidationMode.NONE,
                HeaderValidationMode.NONE);

    assertThat(result.isSuccessful()).isFalse();
    assertThat(badBlockManager.getBadBlock(stateRootMismatchBlock.getHash())).isPresent();
    assertThat(badBlockManager.getBadBlocks()).containsExactly(stateRootMismatchBlock);
  }

  @Test
  public void validateAndProcessBlock_onSuccess() {
    BlockProcessingResult result =
        mainnetBlockValidator.validateAndProcessBlock(
            protocolContext,
            block,
            HeaderValidationMode.DETACHED_ONLY,
            HeaderValidationMode.DETACHED_ONLY);

    assertThat(result.isSuccessful()).isTrue();
    assertNoBadBlocks();
  }

  @Test
  public void validateAndProcessBlock_whenParentBlockNotPresent() {
    final Hash parentHash = blockParent.getHash();
    doReturn(Optional.empty()).when(blockchain).getBlockHeader(eq(parentHash));

    BlockProcessingResult result =
        mainnetBlockValidator.validateAndProcessBlock(
            protocolContext,
            block,
            HeaderValidationMode.DETACHED_ONLY,
            HeaderValidationMode.DETACHED_ONLY);

    final String expectedError = "Parent block with hash " + parentHash + " not present";
    assertValidationFailed(result, expectedError);
    assertNoBadBlocks();
  }

  @Test
  public void validateAndProcessBlock_whenHeaderInvalid() {
    when(blockHeaderValidator.validateHeader(
            any(BlockHeader.class),
            any(BlockHeader.class),
            eq(protocolContext),
            eq(HeaderValidationMode.DETACHED_ONLY)))
        .thenReturn(false);

    BlockProcessingResult result =
        mainnetBlockValidator.validateAndProcessBlock(
            protocolContext,
            block,
            HeaderValidationMode.DETACHED_ONLY,
            HeaderValidationMode.DETACHED_ONLY);

    final String expectedError = "Header validation failed (DETACHED_ONLY)";
    assertValidationFailed(result, expectedError);
    assertBadBlockIsTracked(block);
  }

  @Test
  public void validateAndProcessBlock_whenBlockBodyInvalid() {
    when(blockBodyValidator.validateBody(any(), eq(block), any(), any(), any(), any()))
        .thenReturn(false);

    BlockProcessingResult result =
        mainnetBlockValidator.validateAndProcessBlock(
            protocolContext,
            block,
            HeaderValidationMode.DETACHED_ONLY,
            HeaderValidationMode.DETACHED_ONLY);

    final String expectedError = "failed to validate output of imported block";
    assertValidationFailed(result, expectedError);
    assertBadBlockIsTracked(block);
  }

  @Test
  public void validateAndProcessBlock_whenParentWorldStateNotAvailable() {
    final ArgumentCaptor<WorldStateQueryParams> captor =
        ArgumentCaptor.forClass(WorldStateQueryParams.class);
    when(worldStateArchive.getWorldState(captor.capture()))
        .thenAnswer(
            invocation -> {
              WorldStateQueryParams capturedParams = captor.getValue();
              if (capturedParams.getBlockHeader().equals(blockParent.getHeader())) {
                return Optional.empty();
              }
              return null;
            });

    BlockProcessingResult result =
        mainnetBlockValidator.validateAndProcessBlock(
            protocolContext,
            block,
            HeaderValidationMode.DETACHED_ONLY,
            HeaderValidationMode.DETACHED_ONLY);

    final String expectedError =
        "Unable to process block because parent world state "
            + blockParent.getHeader().getStateRoot()
            + " is not available";
    assertValidationFailed(result, expectedError);
    assertNoBadBlocks();
  }

  @Test
  public void validateAndProcessBlock_whenProcessBlockFails() {
    when(blockProcessor.processBlock(
            eq(protocolContext), eq(blockchain), any(MutableWorldState.class), eq(block)))
        .thenReturn(BlockProcessingResult.FAILED);

    BlockProcessingResult result =
        mainnetBlockValidator.validateAndProcessBlock(
            protocolContext,
            block,
            HeaderValidationMode.DETACHED_ONLY,
            HeaderValidationMode.DETACHED_ONLY);

    final String expectedError = "processing failed";
    assertValidationFailed(result, expectedError);
    assertBadBlockIsTracked(block);
  }

  @Test
  public void validateAndProcessBlock_whenStorageExceptionThrownGettingParent() {
    final Throwable storageException = new StorageException("Database closed");
    final Hash parentHash = blockParent.getHash();
    doThrow(storageException).when(blockchain).getBlockHeader(eq(parentHash));

    BlockProcessingResult result =
        mainnetBlockValidator.validateAndProcessBlock(
            protocolContext,
            block,
            HeaderValidationMode.DETACHED_ONLY,
            HeaderValidationMode.DETACHED_ONLY);

    assertValidationFailedExceptionally(result, storageException);
    assertNoBadBlocks();
  }

  @ParameterizedTest(name = "[{index}] {0}")
  @MethodSource("getStorageExceptions")
  public void validateAndProcessBlock_whenStorageExceptionThrownProcessingBlock(
      final String caseName, final Exception storageException) {
    doThrow(storageException)
        .when(blockProcessor)
        .processBlock(eq(protocolContext), eq(blockchain), any(MutableWorldState.class), eq(block));

    BlockProcessingResult result =
        mainnetBlockValidator.validateAndProcessBlock(
            protocolContext,
            block,
            HeaderValidationMode.DETACHED_ONLY,
            HeaderValidationMode.DETACHED_ONLY);

    assertValidationFailedExceptionally(result, storageException);
    assertNoBadBlocks();
  }

  @ParameterizedTest(name = "[{index}] {0}")
  @MethodSource("getStorageExceptions")
  public void validateAndProcessBlock_whenStorageExceptionThrownGettingWorldState(
      final String caseName, final Exception storageException) {
    final BlockHeader parentHeader = blockParent.getHeader();
    doThrow(storageException)
        .when(worldStateArchive)
        .getWorldState(eq(withBlockHeaderAndUpdateNodeHead(parentHeader)));

    BlockProcessingResult result =
        mainnetBlockValidator.validateAndProcessBlock(
            protocolContext,
            block,
            HeaderValidationMode.DETACHED_ONLY,
            HeaderValidationMode.DETACHED_ONLY);

    assertValidationFailedExceptionally(result, storageException);
    assertNoBadBlocks();
  }

  @ParameterizedTest(name = "[{index}] {0}")
  @MethodSource("getBlockProcessingErrors")
  public void validateAndProcessBlock_whenProcessBlockYieldsExceptionalResult(
      final String caseName, final Exception cause) {
    final BlockProcessingResult exceptionalResult =
        new BlockProcessingResult(Optional.empty(), cause);
    when(blockProcessor.processBlock(
            eq(protocolContext), eq(blockchain), any(MutableWorldState.class), eq(block)))
        .thenReturn(exceptionalResult);

    BlockProcessingResult result =
        mainnetBlockValidator.validateAndProcessBlock(
            protocolContext,
            block,
            HeaderValidationMode.DETACHED_ONLY,
            HeaderValidationMode.DETACHED_ONLY);

    assertValidationFailedExceptionally(result, cause);
    assertNoBadBlocks();
  }

  @Test
  public void validateAndProcessBlock_withShouldRecordBadBlockFalse() {
    when(blockProcessor.processBlock(
            eq(protocolContext), eq(blockchain), any(MutableWorldState.class), eq(block)))
        .thenReturn(BlockProcessingResult.FAILED);

    BlockProcessingResult result =
        mainnetBlockValidator.validateAndProcessBlock(
            protocolContext,
            block,
            HeaderValidationMode.DETACHED_ONLY,
            HeaderValidationMode.DETACHED_ONLY,
            false,
            false);

    assertThat(result.isFailed()).isTrue();
    assertNoBadBlocks();
  }

  @Test
  public void validateAndProcessBlock_withShouldRecordBadBlockTrue() {
    when(blockProcessor.processBlock(
            eq(protocolContext), eq(blockchain), any(MutableWorldState.class), eq(block)))
        .thenReturn(BlockProcessingResult.FAILED);

    BlockProcessingResult result =
        mainnetBlockValidator.validateAndProcessBlock(
            protocolContext,
            block,
            HeaderValidationMode.DETACHED_ONLY,
            HeaderValidationMode.DETACHED_ONLY,
            false,
            true);

    assertThat(result.isFailed()).isTrue();
    assertBadBlockIsTracked(block);
  }

  @Test
  public void validateAndProcessBlock_withShouldRecordBadBlockNotSet() {
    when(blockProcessor.processBlock(
            eq(protocolContext), eq(blockchain), any(MutableWorldState.class), eq(block)))
        .thenReturn(BlockProcessingResult.FAILED);

    BlockProcessingResult result =
        mainnetBlockValidator.validateAndProcessBlock(
            protocolContext,
            block,
            HeaderValidationMode.DETACHED_ONLY,
            HeaderValidationMode.DETACHED_ONLY,
            false);

    assertThat(result.isFailed()).isTrue();
    assertBadBlockIsTracked(block);
  }

  @Test
  public void validateBlockForSyncing_onSuccess() {
    final boolean isValid =
        mainnetBlockValidator.validateBlockForSyncing(
            protocolContext,
            block,
            Collections.emptyList(),
            HeaderValidationMode.FULL,
            HeaderValidationMode.FULL,
            BodyValidationMode.LIGHT);

    assertThat(isValid).isTrue();
    assertNoBadBlocks();
  }

  @Test
  public void validateBlockValidation_onFailedHeaderForSyncing() {
    final HeaderValidationMode headerValidationMode = HeaderValidationMode.FULL;
    when(blockHeaderValidator.validateHeader(
            any(BlockHeader.class), eq(protocolContext), eq(headerValidationMode)))
        .thenReturn(false);

    final boolean isValid =
        mainnetBlockValidator.validateBlockForSyncing(
            protocolContext,
            block,
            Collections.emptyList(),
            headerValidationMode,
            headerValidationMode,
            BodyValidationMode.LIGHT);

    assertThat(isValid).isFalse();
    assertBadBlockIsTracked(block);
  }

  @Test
  public void validateBlockValidation_onFailedBodyForSyncing() {
    final HeaderValidationMode headerValidationMode = HeaderValidationMode.FULL;
    when(blockBodyValidator.validateBodyLight(
            eq(protocolContext), eq(block), any(), eq(headerValidationMode)))
        .thenReturn(false);

    final boolean isValid =
        mainnetBlockValidator.validateBlockForSyncing(
            protocolContext,
            block,
            Collections.emptyList(),
            headerValidationMode,
            headerValidationMode,
            BodyValidationMode.LIGHT);

    assertThat(isValid).isFalse();
    assertBadBlockIsTracked(block);
  }

  @Test
  public void shouldThrowIfValidateForSyncingWithFullBodyValidation() {
    final HeaderValidationMode headerValidationMode = HeaderValidationMode.FULL;
    assertThrows(
        UnsupportedOperationException.class,
        () ->
            mainnetBlockValidator.validateBlockForSyncing(
                protocolContext,
                block,
                Collections.emptyList(),
                headerValidationMode,
                headerValidationMode,
                BodyValidationMode.FULL));
  }

  private void assertNoBadBlocks() {
    assertThat(badBlockManager.getBadBlocks()).isEmpty();
  }

  private void assertBadBlockIsTracked(final Block badBlock) {
    assertThat(badBlockManager.getBadBlocks()).containsExactly(badBlock);
    assertThat(badBlockManager.getBadBlock(badBlock.getHash())).contains(block);
  }

  private void assertValidationFailed(
      final BlockProcessingResult result, final String expectedError) {
    assertThat(result.isFailed()).isTrue();
    assertThat(result.errorMessage).isPresent();
    assertThat(result.errorMessage.get()).containsIgnoringWhitespaces(expectedError);
  }

  private void assertValidationFailedExceptionally(
      final BlockProcessingResult result, final Throwable exception) {
    assertThat(result.isFailed()).isTrue();
    assertThat(result.causedBy()).containsSame(exception);
    assertThat(result.errorMessage).isPresent();
    assertThat(result.errorMessage.get())
        .containsIgnoringWhitespaces(exception.getLocalizedMessage());
  }
}<|MERGE_RESOLUTION|>--- conflicted
+++ resolved
@@ -105,17 +105,9 @@
         .thenReturn(true);
     when(blockBodyValidator.validateBodyLight(any(), any(), any(), any())).thenReturn(true);
     when(blockProcessor.processBlock(eq(protocolContext), any(), any(), any()))
-        .thenReturn(successfulProcessingResult);
-<<<<<<< HEAD
-    when(blockProcessor.processBlock(any(), any(), any(), any()))
-        .thenReturn(successfulProcessingResult);
-    when(blockProcessor.processBlock(any(), any(), any(), any(), any()))
-        .thenReturn(successfulProcessingResult);
-    when(blockProcessor.processBlock(any(), any(), any(), any(), any(), any(), any()))
-=======
-    when(blockProcessor.processBlock(eq(protocolContext), any(), any(), any(), any(), any()))
->>>>>>> c8da9689
-        .thenReturn(successfulProcessingResult);
+            .thenReturn(successfulProcessingResult);
+    when(blockProcessor.processBlock(eq(protocolContext), any(), any(), any(), any()))
+            .thenReturn(successfulProcessingResult);
 
     assertNoBadBlocks();
   }
