--- conflicted
+++ resolved
@@ -93,13 +93,8 @@
   private PrivateTransactionProcessor mockPrivateTxProcessor() {
     final PrivateTransactionProcessor mockPrivateTransactionProcessor =
         mock(PrivateTransactionProcessor.class);
-<<<<<<< HEAD
-    final PrivateTransactionProcessor.TransactionProcessingResult result =
-        PrivateTransactionProcessor.TransactionProcessingResult.successful(
-=======
     final TransactionProcessingResult result =
         TransactionProcessingResult.successful(
->>>>>>> 4ff73342
             null, 0, 0, Bytes.fromHexString(DEFAULT_OUTPUT), null);
     when(mockPrivateTransactionProcessor.processTransaction(
             nullable(Blockchain.class),
