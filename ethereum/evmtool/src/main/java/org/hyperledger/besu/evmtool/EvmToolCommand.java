--- conflicted
+++ resolved
@@ -462,16 +462,13 @@
         final OperationTracer tracer = // You should have picked Mercy.
             lastLoop && showJsonResults
                 ? new StandardJsonTracer(
-<<<<<<< HEAD
                     out,
                     showMemory,
                     !hideStack,
                     showReturnData,
                     showStorage,
+                    eip3155strict,
                     showStatelessAccessWitness)
-=======
-                    out, showMemory, !hideStack, showReturnData, showStorage, eip3155strict)
->>>>>>> 38d901d2
                 : OperationTracer.NO_TRACING;
 
         WorldUpdater updater = component.getWorldUpdater();
