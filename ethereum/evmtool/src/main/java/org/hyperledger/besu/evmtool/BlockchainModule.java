--- conflicted
+++ resolved
@@ -23,15 +23,9 @@
 import org.hyperledger.besu.ethereum.chain.GenesisState;
 import org.hyperledger.besu.ethereum.core.Block;
 import org.hyperledger.besu.ethereum.core.MutableWorldState;
-<<<<<<< HEAD
-import org.hyperledger.besu.ethereum.forest.storage.ForestWorldStateKeyValueStorage;
-import org.hyperledger.besu.ethereum.forest.worldview.ForestMutableWorldState;
-import org.hyperledger.besu.ethereum.storage.keyvalue.WorldStatePreimageKeyValueStorage;
-=======
 import org.hyperledger.besu.ethereum.storage.keyvalue.WorldStatePreimageKeyValueStorage;
 import org.hyperledger.besu.ethereum.trie.forest.storage.ForestWorldStateKeyValueStorage;
 import org.hyperledger.besu.ethereum.trie.forest.worldview.ForestMutableWorldState;
->>>>>>> 80c8a8f1
 import org.hyperledger.besu.ethereum.worldstate.WorldStatePreimageStorage;
 import org.hyperledger.besu.ethereum.worldstate.WorldStateStorageCoordinator;
 import org.hyperledger.besu.evm.internal.EvmConfiguration;
@@ -71,25 +65,17 @@
     if ("memory".equals(keyValueStorageName)) {
       final MutableWorldState mutableWorldState =
           new ForestMutableWorldState(
-<<<<<<< HEAD
               worldStateStorageCoordinator.worldStateKeyValueStorage(),
               worldStatePreimageStorage,
               evmConfiguration);
-=======
-              worldStateStorage, worldStatePreimageStorage, evmConfiguration);
->>>>>>> 80c8a8f1
       genesisState.writeStateTo(mutableWorldState);
       return mutableWorldState;
     } else {
       return new ForestMutableWorldState(
-<<<<<<< HEAD
           stateRoot,
           worldStateStorageCoordinator.worldStateKeyValueStorage(),
           worldStatePreimageStorage,
           evmConfiguration);
-=======
-          stateRoot, worldStateStorage, worldStatePreimageStorage, evmConfiguration);
->>>>>>> 80c8a8f1
     }
   }
 
@@ -97,11 +83,7 @@
   @Singleton
   WorldStateStorageCoordinator provideWorldStateStorage(
       @Named("worldState") final KeyValueStorage keyValueStorage) {
-<<<<<<< HEAD
     return new WorldStateStorageCoordinator(new ForestWorldStateKeyValueStorage(keyValueStorage));
-=======
-    return new ForestWorldStateKeyValueStorage(keyValueStorage);
->>>>>>> 80c8a8f1
   }
 
   @Provides
