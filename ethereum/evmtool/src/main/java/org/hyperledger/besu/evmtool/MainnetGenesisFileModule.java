--- conflicted
+++ resolved
@@ -113,20 +113,4 @@
                 EvmConfiguration.DEFAULT)
             .createProtocolSchedule();
   }
-<<<<<<< HEAD
-=======
-
-  private static Supplier<HeaderBasedProtocolSchedule> createTimestampSchedule(
-      final GenesisConfigOptions options) {
-    return () ->
-        new TimestampScheduleBuilder(
-                options,
-                options.getChainId().orElse(BigInteger.ONE),
-                ProtocolSpecAdapters.create(0, Function.identity()),
-                PrivacyParameters.DEFAULT,
-                false,
-                EvmConfiguration.DEFAULT)
-            .createTimestampSchedule();
-  }
->>>>>>> f68b97b4
 }