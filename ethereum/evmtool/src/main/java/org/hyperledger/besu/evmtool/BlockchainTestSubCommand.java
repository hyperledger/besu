/*
 * Copyright ConsenSys AG.
 *
 * Licensed under the Apache License, Version 2.0 (the "License"); you may not use this file except in compliance with
 * the License. You may obtain a copy of the License at
 *
 * http://www.apache.org/licenses/LICENSE-2.0
 *
 * Unless required by applicable law or agreed to in writing, software distributed under the License is distributed on
 * an "AS IS" BASIS, WITHOUT WARRANTIES OR CONDITIONS OF ANY KIND, either express or implied. See the License for the
 * specific language governing permissions and limitations under the License.
 *
 * SPDX-License-Identifier: Apache-2.0
 */
package org.hyperledger.besu.evmtool;

import static java.nio.charset.StandardCharsets.UTF_8;
import static org.hyperledger.besu.evmtool.BlockchainTestSubCommand.COMMAND_NAME;

import org.hyperledger.besu.crypto.SignatureAlgorithmFactory;
import org.hyperledger.besu.datatypes.Address;
import org.hyperledger.besu.datatypes.Wei;
import org.hyperledger.besu.ethereum.ConsensusContext;
import org.hyperledger.besu.ethereum.ProtocolContext;
import org.hyperledger.besu.ethereum.chain.MutableBlockchain;
import org.hyperledger.besu.ethereum.core.Block;
import org.hyperledger.besu.ethereum.core.BlockHeader;
import org.hyperledger.besu.ethereum.core.BlockImporter;
import org.hyperledger.besu.ethereum.core.MutableWorldState;
import org.hyperledger.besu.ethereum.mainnet.BlockImportResult;
import org.hyperledger.besu.ethereum.mainnet.HeaderValidationMode;
import org.hyperledger.besu.ethereum.mainnet.ProtocolSchedule;
import org.hyperledger.besu.ethereum.mainnet.ProtocolSpec;
import org.hyperledger.besu.ethereum.referencetests.BlockchainReferenceTestCaseSpec;
import org.hyperledger.besu.ethereum.referencetests.ReferenceTestProtocolSchedules;
import org.hyperledger.besu.ethereum.rlp.RLPException;
import org.hyperledger.besu.ethereum.trie.pathbased.common.provider.WorldStateQueryParams;
import org.hyperledger.besu.evm.EVM;
import org.hyperledger.besu.evm.EvmSpecVersion;
import org.hyperledger.besu.evm.account.AccountState;
import org.hyperledger.besu.evm.internal.EvmConfiguration.WorldUpdaterMode;
import org.hyperledger.besu.evm.tracing.OpCodeTracerConfigBuilder;
import org.hyperledger.besu.evm.tracing.StreamingOperationTracer;
import org.hyperledger.besu.evm.worldstate.WorldView;
import org.hyperledger.besu.plugin.ServiceManager;
import org.hyperledger.besu.plugin.data.BlockBody;
import org.hyperledger.besu.plugin.services.BlockImportTracerProvider;
import org.hyperledger.besu.plugin.services.tracer.BlockAwareOperationTracer;

import java.io.BufferedReader;
import java.io.File;
import java.io.IOException;
import java.io.InputStreamReader;
import java.io.OutputStreamWriter;
import java.io.PrintWriter;
import java.nio.file.Files;
import java.nio.file.Path;
import java.nio.file.Paths;
import java.util.ArrayList;
import java.util.LinkedHashMap;
import java.util.List;
import java.util.Map;
import java.util.Set;
import java.util.concurrent.TimeUnit;
import java.util.concurrent.atomic.AtomicInteger;

import com.fasterxml.jackson.core.JsonProcessingException;
import com.fasterxml.jackson.databind.JavaType;
import com.fasterxml.jackson.databind.ObjectMapper;
import com.google.common.base.Stopwatch;
import org.apache.tuweni.bytes.Bytes32;
import picocli.CommandLine.Command;
import picocli.CommandLine.Option;
import picocli.CommandLine.Parameters;
import picocli.CommandLine.ParentCommand;

/**
 * This class, BlockchainTestSubCommand, is a command-line interface (CLI) command that executes an
 * Ethereum State Test. It implements the Runnable interface, meaning it can be used in a thread of
 * execution.
 *
 * <p>The class is annotated with @CommandLine.Command, which is a PicoCLI annotation that
 * designates this class as a command-line command. The annotation parameters define the command's
 * name, description, whether it includes standard help options, and the version provider.
 *
 * <p>The command's functionality is defined in the run() method, which is overridden from the
 * Runnable interface.
 */
@Command(
    name = COMMAND_NAME,
    description = "Execute an Ethereum Blockchain Test.",
    mixinStandardHelpOptions = true,
    versionProvider = VersionProvider.class)
public class BlockchainTestSubCommand implements Runnable {
  /**
   * The name of the command for the BlockchainTestSubCommand. This constant is used as the name
   * parameter in the @CommandLine.Command annotation. It defines the command name that users should
   * enter on the command line to invoke this command.
   */
  public static final String COMMAND_NAME = "block-test";

  @Option(
      names = {"--test-name"},
      description = "Limit execution to one named test.")
  private String testName = null;

  @Option(
      names = {"-t", "--trace-transactions"},
      description = "Enable transaction tracing to stderr")
  private boolean enableTracing = false;

  @Option(
      names = {"--trace-output"},
      description = "Output file for traces (default: stderr)")
  private String traceOutput = null;

  @ParentCommand private final EvmToolCommand parentCommand;

  // picocli does it magically
  @Parameters private final List<Path> blockchainTestFiles = new ArrayList<>();

  /** Helper class to track test execution results for summary reporting. */
  private static class TestResults {
    private static final String SEPARATOR = "=".repeat(80);
    private final AtomicInteger passedTests = new AtomicInteger(0);
    private final AtomicInteger failedTests = new AtomicInteger(0);
    private final Map<String, String> failures = new LinkedHashMap<>();

    void recordPass() {
      passedTests.incrementAndGet();
    }

    void recordFailure(final String testName, final String reason) {
      failedTests.incrementAndGet();
      failures.put(testName, reason);
    }

    boolean hasTests() {
      return passedTests.get() + failedTests.get() > 0;
    }

    void printSummary(final java.io.PrintWriter out) {
      final int totalTests = passedTests.get() + failedTests.get();
      out.println();
      out.println(SEPARATOR);
      out.println("TEST SUMMARY");
      out.println(SEPARATOR);
      out.printf("Total tests:  %d%n", totalTests);
      out.printf("Passed:       %d%n", passedTests.get());
      out.printf("Failed:       %d%n", failedTests.get());

      if (!failures.isEmpty()) {
        out.println("\nFailed tests:");
        failures.forEach((testName, reason) -> out.printf("  - %s: %s%n", testName, reason));
      }
      out.println(SEPARATOR);
    }
  }

  /**
   * Default constructor for the BlockchainTestSubCommand class. This constructor doesn't take any
   * arguments and initializes the parentCommand to null. PicoCLI requires this constructor.
   */
  @SuppressWarnings("unused")
  public BlockchainTestSubCommand() {
    // PicoCLI requires this
    this(null);
  }

  BlockchainTestSubCommand(final EvmToolCommand parentCommand) {
    this.parentCommand = parentCommand;
  }

  @Override
  public void run() {
    // presume ethereum mainnet for reference and state tests
    SignatureAlgorithmFactory.setDefaultInstance();
    final ObjectMapper blockchainTestMapper = JsonUtils.createObjectMapper();
    final TestResults results = new TestResults();

    final JavaType javaType =
        blockchainTestMapper
            .getTypeFactory()
            .constructParametricType(
                Map.class, String.class, BlockchainReferenceTestCaseSpec.class);
    try {
      if (blockchainTestFiles.isEmpty()) {
        // if no state tests were specified, use standard input to get filenames
        final BufferedReader in =
            new BufferedReader(new InputStreamReader(parentCommand.in, UTF_8));
        while (true) {
          final String fileName = in.readLine();
          if (fileName == null) {
            // Reached end-of-file. Stop the loop.
            break;
          }
          final File file = new File(fileName);
          if (file.isFile()) {
            final Map<String, BlockchainReferenceTestCaseSpec> blockchainTests =
                blockchainTestMapper.readValue(file, javaType);
            executeBlockchainTest(blockchainTests, results);
          } else {
            parentCommand.out.println("File not found: " + fileName);
          }
        }
      } else {
        for (final Path blockchainTestFile : blockchainTestFiles) {
          final Map<String, BlockchainReferenceTestCaseSpec> blockchainTests;
          if ("stdin".equals(blockchainTestFile.toString())) {
            blockchainTests = blockchainTestMapper.readValue(parentCommand.in, javaType);
          } else {
            blockchainTests = blockchainTestMapper.readValue(blockchainTestFile.toFile(), javaType);
          }
          executeBlockchainTest(blockchainTests, results);
        }
      }
    } catch (final JsonProcessingException jpe) {
      parentCommand.out.println("File content error: " + jpe);
    } catch (final IOException e) {
      System.err.println("Unable to read state file");
      e.printStackTrace(System.err);
    } finally {
      // Always print summary, even if there were errors
      if (results.hasTests()) {
        results.printSummary(parentCommand.out);
      }
    }
  }

  private void executeBlockchainTest(
      final Map<String, BlockchainReferenceTestCaseSpec> blockchainTests,
      final TestResults results) {
    blockchainTests.forEach((testName, spec) -> traceTestSpecs(testName, spec, results));
  }

  private void traceTestSpecs(
      final String test, final BlockchainReferenceTestCaseSpec spec, final TestResults results) {
    if (testName != null && !testName.equals(test)) {
      parentCommand.out.println("Skipping test: " + test);
      return;
    }
    parentCommand.out.println("Considering " + test);

    final ProtocolContext context = spec.buildProtocolContext();

    final BlockHeader genesisBlockHeader = spec.getGenesisBlockHeader();
    final MutableWorldState worldState =
        context
            .getWorldStateArchive()
            .getWorldState(
                WorldStateQueryParams.withStateRootAndBlockHashAndUpdateNodeHead(
                    genesisBlockHeader.getStateRoot(), genesisBlockHeader.getHash()))
            .orElseThrow();

    final ProtocolSchedule schedule =
        ReferenceTestProtocolSchedules.create(parentCommand.getEvmConfiguration())
            .getByName(spec.getNetwork());

    final MutableBlockchain blockchain = spec.getBlockchain();
<<<<<<< HEAD
    ProtocolContext context = spec.getProtocolContext();

    BlockTestTracerManager tracerManager = null;
    PrintWriter traceWriter = null;
    long totalGasUsed = 0;
    int totalTxCount = 0;
    int blockCount = 0;
    long testStartTime = System.currentTimeMillis();
=======
>>>>>>> fb42eeab

    boolean testPassed = true;
    String failureReason = "";

    if (enableTracing) {
      try {
        if (traceOutput != null) {
          traceWriter =
              new PrintWriter(Files.newBufferedWriter(Paths.get(traceOutput), UTF_8), true);
        } else {
          traceWriter = new PrintWriter(new OutputStreamWriter(System.err, UTF_8), true);
        }
        tracerManager =
            new BlockTestTracerManager(
                traceWriter,
                parentCommand.showMemory,
                !parentCommand.hideStack,
                parentCommand.showReturnData,
                parentCommand.showStorage);

        final ServiceManager serviceManager;
        if (context.getPluginServiceManager() == null) {
          serviceManager = new ServiceManager.SimpleServiceManager();
          context =
              new ProtocolContext.Builder()
                  .withBlockchain(context.getBlockchain())
                  .withWorldStateArchive(context.getWorldStateArchive())
                  .withConsensusContext(context.getConsensusContext(ConsensusContext.class))
                  .withBadBlockManager(context.getBadBlockManager())
                  .withServiceManager(serviceManager)
                  .build();
        } else {
          serviceManager = context.getPluginServiceManager();
        }

        final BlockTestTracerProvider tracerProvider = new BlockTestTracerProvider(tracerManager);
        serviceManager.addService(BlockImportTracerProvider.class, tracerProvider);
      } catch (final IOException e) {
        parentCommand.out.println("Failed to open trace output: " + e.getMessage());
        return;
      }
    }

    final BlockTestTracerManager finalTracerManager = tracerManager;

    try {
      for (final BlockchainReferenceTestCaseSpec.CandidateBlock candidateBlock :
          spec.getCandidateBlocks()) {
        if (!candidateBlock.isExecutable()) {
          return;
        }

        try {
          final Block block = candidateBlock.getBlock();
          blockCount++;

          final ProtocolSpec protocolSpec = schedule.getByBlockHeader(block.getHeader());
          final BlockImporter blockImporter = protocolSpec.getBlockImporter();

          verifyJournaledEVMAccountCompatability(worldState, protocolSpec);

          final HeaderValidationMode validationMode =
              "NoProof".equalsIgnoreCase(spec.getSealEngine())
                  ? HeaderValidationMode.LIGHT
                  : HeaderValidationMode.FULL;

          final Stopwatch timer = Stopwatch.createStarted();

          final BlockImportResult importResult =
              blockImporter.importBlock(context, block, validationMode, validationMode);

          timer.stop();

          if (enableTracing && finalTracerManager != null) {
            totalGasUsed += block.getHeader().getGasUsed();
            totalTxCount += block.getBody().getTransactions().size();
          }

          if (importResult.isImported() != candidateBlock.isValid()) {
            testPassed = false;
            failureReason =
                String.format(
                    "Block %d (%s) %s",
                    block.getHeader().getNumber(),
                    block.getHash(),
                    importResult.isImported() ? "Failed to be rejected" : "Failed to import");
            parentCommand.out.println(failureReason);
          } else {
            if (importResult.isImported()) {
              final long gasUsed = block.getHeader().getGasUsed();
              final long timeNs = timer.elapsed(TimeUnit.NANOSECONDS);
              final float mGps = gasUsed * 1000.0f / timeNs;
              final double timeMs = timeNs / 1_000_000.0;
              parentCommand.out.printf(
                  "Block %d (%s) Imported in %.2f ms (%.2f MGas/s)%n",
                  block.getHeader().getNumber(), block.getHash(), timeMs, mGps);
            } else {
              parentCommand.out.printf(
                  "Block %d (%s) Rejected (correctly)%n",
                  block.getHeader().getNumber(), block.getHash());
            }
          }
        } catch (final RLPException e) {
          if (candidateBlock.isValid()) {
            testPassed = false;
            failureReason =
                String.format(
                    "Block %d (%s) RLP exception: %s",
                    candidateBlock.getBlock().getHeader().getNumber(),
                    candidateBlock.getBlock().getHash(),
                    e.getMessage());
            parentCommand.out.println(failureReason);
          }
        }
      }

      if (!blockchain.getChainHeadHash().equals(spec.getLastBlockHash())) {
        testPassed = false;
        failureReason =
            String.format(
                "Chain header mismatch, have %s want %s",
                blockchain.getChainHeadHash(), spec.getLastBlockHash());
        parentCommand.out.printf(
            "Chain header mismatch, have %s want %s - %s%n",
            blockchain.getChainHeadHash(), spec.getLastBlockHash(), test);
      } else {
        parentCommand.out.println("Chain import successful - " + test);
      }

      if (tracerManager != null) {
        final long testDuration = System.currentTimeMillis() - testStartTime;
        tracerManager.writeTestEnd(
            test,
            testPassed,
            spec.getNetwork(),
            testDuration,
            totalGasUsed,
            totalTxCount,
            blockCount);
        tracerManager.close();
      }
    } catch (final IOException e) {
      parentCommand.out.println("Failed to close trace output: " + e.getMessage());
    }

    if (!testPassed) {
      results.recordFailure(test, failureReason);
    } else {
      results.recordPass();
    }
  }

  void verifyJournaledEVMAccountCompatability(
      final MutableWorldState worldState, final ProtocolSpec protocolSpec) {
    EVM evm = protocolSpec.getEvm();
    if (evm.getEvmConfiguration().worldUpdaterMode() == WorldUpdaterMode.JOURNALED) {
      if (worldState
          .streamAccounts(Bytes32.ZERO, Integer.MAX_VALUE)
          .anyMatch(AccountState::isEmpty)) {
        parentCommand.out.println("Journaled account configured and empty account detected");
      }

      if (EvmSpecVersion.SPURIOUS_DRAGON.compareTo(evm.getEvmVersion()) > 0) {
        parentCommand.out.println(
            "Journaled account configured and fork prior to the merge specified");
      }
    }
  }

  /**
   * Implementation of BlockImportTracerProvider that provides BlockAwareOperationTracer instances
   * for block import tracing. This class bridges the BlockTestTracerManager with Besu's standard
   * BlockImportTracerProvider infrastructure.
   */
  private static class BlockTestTracerProvider implements BlockImportTracerProvider {
    private final BlockTestTracerManager tracerManager;

    BlockTestTracerProvider(final BlockTestTracerManager tracerManager) {
      this.tracerManager = tracerManager;
    }

    @Override
    public BlockAwareOperationTracer getBlockImportTracer(
        final org.hyperledger.besu.plugin.data.BlockHeader blockHeader) {
      return new BlockAwareOperationTracerAdapter(tracerManager.createTracer());
    }
  }

  /**
   * Adapter that wraps a StreamingOperationTracer and implements BlockAwareOperationTracer. This
   * adapter delegates all OperationTracer method calls to the underlying StreamingOperationTracer
   * while providing default implementations for block-level tracing methods.
   */
  private static class BlockAwareOperationTracerAdapter implements BlockAwareOperationTracer {
    private final StreamingOperationTracer delegate;

    BlockAwareOperationTracerAdapter(final StreamingOperationTracer delegate) {
      this.delegate = delegate;
    }

    @Override
    public void traceStartBlock(
        final WorldView worldView,
        final org.hyperledger.besu.plugin.data.BlockHeader blockHeader,
        final BlockBody blockBody,
        final Address miningBeneficiary) {
      // No-op: StreamingOperationTracer doesn't need block-level events
    }

    @Override
    public void traceEndBlock(
        final org.hyperledger.besu.plugin.data.BlockHeader blockHeader, final BlockBody blockBody) {
      // No-op: StreamingOperationTracer doesn't need block-level events
    }

    @Override
    public void traceStartBlock(
        final WorldView worldView,
        final org.hyperledger.besu.plugin.data.ProcessableBlockHeader processableBlockHeader,
        final Address miningBeneficiary) {
      // No-op: StreamingOperationTracer doesn't need block-level events
    }

    @Override
    public void tracePrepareTransaction(
        final WorldView worldView, final org.hyperledger.besu.datatypes.Transaction transaction) {
      delegate.tracePrepareTransaction(worldView, transaction);
    }

    @Override
    public void traceStartTransaction(
        final WorldView worldView, final org.hyperledger.besu.datatypes.Transaction transaction) {
      delegate.traceStartTransaction(worldView, transaction);
    }

    @Override
    public void traceEndTransaction(
        final WorldView worldView,
        final org.hyperledger.besu.datatypes.Transaction tx,
        final boolean status,
        final org.apache.tuweni.bytes.Bytes output,
        final List<org.hyperledger.besu.evm.log.Log> logs,
        final long gasUsed,
        final Set<Address> selfDestructs,
        final long timeNs) {
      delegate.traceEndTransaction(
          worldView, tx, status, output, logs, gasUsed, selfDestructs, timeNs);
    }

    @Override
    public void traceBeforeRewardTransaction(
        final WorldView worldView,
        final org.hyperledger.besu.datatypes.Transaction transaction,
        final Wei miningReward) {
      delegate.traceBeforeRewardTransaction(worldView, transaction, miningReward);
    }

    @Override
    public void traceContextEnter(final org.hyperledger.besu.evm.frame.MessageFrame frame) {
      delegate.traceContextEnter(frame);
    }

    @Override
    public void traceContextReEnter(final org.hyperledger.besu.evm.frame.MessageFrame frame) {
      delegate.traceContextReEnter(frame);
    }

    @Override
    public void traceContextExit(final org.hyperledger.besu.evm.frame.MessageFrame frame) {
      delegate.traceContextExit(frame);
    }

    @Override
    public void tracePreExecution(final org.hyperledger.besu.evm.frame.MessageFrame frame) {
      delegate.tracePreExecution(frame);
    }

    @Override
    public void tracePostExecution(
        final org.hyperledger.besu.evm.frame.MessageFrame frame,
        final org.hyperledger.besu.evm.operation.Operation.OperationResult operationResult) {
      delegate.tracePostExecution(frame, operationResult);
    }

    @Override
    public void tracePrecompileCall(
        final org.hyperledger.besu.evm.frame.MessageFrame frame,
        final long gasRequirement,
        final org.apache.tuweni.bytes.Bytes output) {
      delegate.tracePrecompileCall(frame, gasRequirement, output);
    }

    @Override
    public void traceAccountCreationResult(
        final org.hyperledger.besu.evm.frame.MessageFrame frame,
        final java.util.Optional<org.hyperledger.besu.evm.frame.ExceptionalHaltReason> haltReason) {
      delegate.traceAccountCreationResult(frame, haltReason);
    }

    @Override
    public boolean isExtendedTracing() {
      return true;
    }
  }

  /**
   * Inner class to manage tracing for blockchain tests. This class encapsulates the logic for
   * creating and managing StreamingOperationTracer instances for transaction-level tracing during
   * block test execution.
   */
  private static class BlockTestTracerManager {
    private final PrintWriter output;
    private final boolean showMemory;
    private final boolean showStack;
    private final boolean showReturnData;
    private final boolean showStorage;
    private StreamingOperationTracer currentTracer;

    /**
     * Constructs a BlockTestTracerManager with specified tracing options.
     *
     * @param output the PrintWriter for trace output
     * @param showMemory whether to include memory in traces
     * @param showStack whether to include stack in traces
     * @param showReturnData whether to include return data in traces
     * @param showStorage whether to include storage changes in traces
     */
    public BlockTestTracerManager(
        final PrintWriter output,
        final boolean showMemory,
        final boolean showStack,
        final boolean showReturnData,
        final boolean showStorage) {
      this.output = output;
      this.showMemory = showMemory;
      this.showStack = showStack;
      this.showReturnData = showReturnData;
      this.showStorage = showStorage;
    }

    /**
     * Creates a new StreamingOperationTracer for tracing a transaction.
     *
     * @return a new StreamingOperationTracer instance
     */
    public StreamingOperationTracer createTracer() {
      currentTracer =
          new StreamingOperationTracer(
              output,
              OpCodeTracerConfigBuilder.create()
                  .traceMemory(showMemory)
                  .traceStack(showStack)
                  .traceReturnData(showReturnData)
                  .traceStorage(showStorage)
                  .eip3155Strict(true)
                  .build());
      return currentTracer;
    }

    /**
     * Writes a test end marker with test execution metrics.
     *
     * @param testName the name of the test
     * @param passed whether the test passed
     * @param fork the fork name
     * @param durationMs test duration in milliseconds
     * @param gasUsed total gas used
     * @param txCount transaction count
     * @param blockCount block count
     */
    public void writeTestEnd(
        final String testName,
        final boolean passed,
        final String fork,
        final long durationMs,
        final long gasUsed,
        final int txCount,
        final int blockCount) {
      output.printf(
          "{\"test\":\"%s\",\"pass\":%s,\"fork\":\"%s\",\"duration\":%d,"
              + "\"gasUsed\":%d,\"txCount\":%d,\"blockCount\":%d}%n",
          testName, passed, fork, durationMs, gasUsed, txCount, blockCount);
      output.flush();
    }

    /**
     * Closes the output writer.
     *
     * @throws IOException if an I/O error occurs
     */
    public void close() throws IOException {
      if (output != null) {
        output.flush();
        output.close();
      }
    }
  }
}<|MERGE_RESOLUTION|>--- conflicted
+++ resolved
@@ -257,7 +257,6 @@
             .getByName(spec.getNetwork());
 
     final MutableBlockchain blockchain = spec.getBlockchain();
-<<<<<<< HEAD
     ProtocolContext context = spec.getProtocolContext();
 
     BlockTestTracerManager tracerManager = null;
@@ -266,8 +265,6 @@
     int totalTxCount = 0;
     int blockCount = 0;
     long testStartTime = System.currentTimeMillis();
-=======
->>>>>>> fb42eeab
 
     boolean testPassed = true;
     String failureReason = "";
