# syntax=docker/dockerfile:1

<<<<<<< HEAD
# Use Eclipse Temurin JRE
FROM eclipse-temurin:25-jre AS java-base

# Stage 2: Final Besu image
=======
# Stage: Use Eclipse Temurin JRE
FROM eclipse-temurin:21-jre AS java-base

# Stage: Final Besu EVMTool image
>>>>>>> 7854af8f
FROM ubuntu:24.04
ARG VERSION="dev"
ENV NO_PROXY_CACHE="-o Acquire::BrokenProxy=true -o Acquire::http::No-Cache=true -o Acquire::http::Pipeline-Depth=0"

# Update and install dependencies without using any cache
RUN apt-get update $NO_PROXY_CACHE  && \
  # $NO_PROXY_CACHE must not be used here or otherwise will trigger a hadolint error
  apt-get -o Acquire::BrokenProxy=true -o Acquire::http::No-Cache=true -o Acquire::http::Pipeline-Depth=0 \
    --no-install-recommends -q --assume-yes install libjemalloc-dev=5.* && \
<<<<<<< HEAD
  # Clean apt cache
=======
  # Clean apt cache  \
>>>>>>> 7854af8f
  apt-get clean  && \
  rm -rf /var/cache/apt/archives/* /var/cache/apt/archives/partial/*  && \
  rm -rf /var/lib/apt/lists/*  && \
  # Starting from version 23.10, Ubuntu comes with an "ubuntu" user with uid 1000. We need 1000 for besu.
  userdel ubuntu 2>/dev/null || true && rm -rf /home/ubuntu  && \
  # Ensure we use a stable UID for besu, as file permissions are tied to UIDs.
<<<<<<< HEAD
  useradd --uid 1000 --create-home --home-dir /opt/besu-evmtool --shell /bin/bash besu && \
  chown besu:besu /opt/besu-evmtool  && \
=======
  useradd --uid 1000 --create-home --home-dir /opt/besu-evmtool --shell /bin/bash --user-group --skel /etc/skel besu && \
>>>>>>> 7854af8f
  chmod 0755 /opt/besu-evmtool

# Copy JRE from the jre-base stage
COPY --from=java-base /opt/java/openjdk /opt/java/openjdk

ARG BESU_USER=besu
USER ${BESU_USER}
WORKDIR /opt/besu-evmtool

COPY --chown=besu:besu besu-evmtool /opt/besu-evmtool/

ENV JAVA_HOME="/opt/java/openjdk"
<<<<<<< HEAD
ENV PATH="$JAVA_HOME/bin:/opt/besu-evmtool/bin:${PATH}"
=======
ENV PATH="/opt/besu-evmtool/bin:${JAVA_HOME}/bin:${PATH}"
>>>>>>> 7854af8f
ENTRYPOINT ["evmtool"]

# Build-time metadata as defined at http://label-schema.org
ARG BUILD_DATE
ARG VCS_REF
ARG VERSION
LABEL org.label-schema.build-date=$BUILD_DATE \
      org.label-schema.name="Besu EVMTool" \
      org.label-schema.description="EVM Execution Tool" \
      org.label-schema.url="https://besu.hyperledger.org/" \
      org.label-schema.vcs-ref=$VCS_REF \
      org.label-schema.vcs-url="https://github.com/hyperledger/besu.git" \
      org.label-schema.vendor="Hyperledger" \
      org.label-schema.version=$VERSION \
      org.label-schema.schema-version="1.0"<|MERGE_RESOLUTION|>--- conflicted
+++ resolved
@@ -1,16 +1,9 @@
 # syntax=docker/dockerfile:1
 
-<<<<<<< HEAD
-# Use Eclipse Temurin JRE
+# Stage: Use Eclipse Temurin JRE
 FROM eclipse-temurin:25-jre AS java-base
 
-# Stage 2: Final Besu image
-=======
-# Stage: Use Eclipse Temurin JRE
-FROM eclipse-temurin:21-jre AS java-base
-
 # Stage: Final Besu EVMTool image
->>>>>>> 7854af8f
 FROM ubuntu:24.04
 ARG VERSION="dev"
 ENV NO_PROXY_CACHE="-o Acquire::BrokenProxy=true -o Acquire::http::No-Cache=true -o Acquire::http::Pipeline-Depth=0"
@@ -20,40 +13,26 @@
   # $NO_PROXY_CACHE must not be used here or otherwise will trigger a hadolint error
   apt-get -o Acquire::BrokenProxy=true -o Acquire::http::No-Cache=true -o Acquire::http::Pipeline-Depth=0 \
     --no-install-recommends -q --assume-yes install libjemalloc-dev=5.* && \
-<<<<<<< HEAD
-  # Clean apt cache
-=======
   # Clean apt cache  \
->>>>>>> 7854af8f
   apt-get clean  && \
   rm -rf /var/cache/apt/archives/* /var/cache/apt/archives/partial/*  && \
   rm -rf /var/lib/apt/lists/*  && \
   # Starting from version 23.10, Ubuntu comes with an "ubuntu" user with uid 1000. We need 1000 for besu.
   userdel ubuntu 2>/dev/null || true && rm -rf /home/ubuntu  && \
   # Ensure we use a stable UID for besu, as file permissions are tied to UIDs.
-<<<<<<< HEAD
-  useradd --uid 1000 --create-home --home-dir /opt/besu-evmtool --shell /bin/bash besu && \
-  chown besu:besu /opt/besu-evmtool  && \
-=======
   useradd --uid 1000 --create-home --home-dir /opt/besu-evmtool --shell /bin/bash --user-group --skel /etc/skel besu && \
->>>>>>> 7854af8f
   chmod 0755 /opt/besu-evmtool
 
 # Copy JRE from the jre-base stage
 COPY --from=java-base /opt/java/openjdk /opt/java/openjdk
 
-ARG BESU_USER=besu
-USER ${BESU_USER}
+USER besu
 WORKDIR /opt/besu-evmtool
 
 COPY --chown=besu:besu besu-evmtool /opt/besu-evmtool/
 
 ENV JAVA_HOME="/opt/java/openjdk"
-<<<<<<< HEAD
-ENV PATH="$JAVA_HOME/bin:/opt/besu-evmtool/bin:${PATH}"
-=======
 ENV PATH="/opt/besu-evmtool/bin:${JAVA_HOME}/bin:${PATH}"
->>>>>>> 7854af8f
 ENTRYPOINT ["evmtool"]
 
 # Build-time metadata as defined at http://label-schema.org
