--- conflicted
+++ resolved
@@ -83,8 +83,6 @@
   }
 }
 
-<<<<<<< HEAD
-=======
 // rename the top level dir from besu-<version> to besu and this makes it really
 // simple for use in docker
 tasks.register("dockerDistUntar") {
@@ -151,7 +149,6 @@
   args "-c", cmd
 }
 
->>>>>>> c564fcd9
 graalvmNative {
   binaries {
     main {
