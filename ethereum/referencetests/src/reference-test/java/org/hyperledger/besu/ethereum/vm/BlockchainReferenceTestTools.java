--- conflicted
+++ resolved
@@ -89,16 +89,6 @@
     // Perfectly valid test pre-merge.
     params.ignore("UncleFromSideChain_(Merge|Shanghai|Cancun|Prague|Osaka|Bogota)");
 
-<<<<<<< HEAD
-    // Reference Tests are old.  Max blob count is 6.
-    params.ignore("blobhashListBounds5");
-    params.ignore("blockWithAllTransactionTypes");
-
-    // EIP-4788 is still in flux and the current fill is not against the final address
-    params.ignore("\\[Cancun\\]");
-
-=======
->>>>>>> 5542730c
     // EOF tests are written against an older version of the spec
     params.ignore("/stEOF/");
   }
