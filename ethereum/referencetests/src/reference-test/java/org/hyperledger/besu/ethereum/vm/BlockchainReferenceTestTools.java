/*
 * Copyright ConsenSys AG.
 *
 * Licensed under the Apache License, Version 2.0 (the "License"); you may not use this file except in compliance with
 * the License. You may obtain a copy of the License at
 *
 * http://www.apache.org/licenses/LICENSE-2.0
 *
 * Unless required by applicable law or agreed to in writing, software distributed under the License is distributed on
 * an "AS IS" BASIS, WITHOUT WARRANTIES OR CONDITIONS OF ANY KIND, either express or implied. See the License for the
 * specific language governing permissions and limitations under the License.
 *
 * SPDX-License-Identifier: Apache-2.0
 */
package org.hyperledger.besu.ethereum.vm;

import static org.assertj.core.api.Assertions.assertThat;
import static org.assertj.core.api.Assumptions.assumeThat;

import org.hyperledger.besu.ethereum.ProtocolContext;
import org.hyperledger.besu.ethereum.chain.MutableBlockchain;
import org.hyperledger.besu.ethereum.core.Block;
import org.hyperledger.besu.ethereum.core.BlockHeader;
import org.hyperledger.besu.ethereum.core.BlockImporter;
import org.hyperledger.besu.ethereum.core.MutableWorldState;
import org.hyperledger.besu.ethereum.mainnet.BlockImportResult;
import org.hyperledger.besu.ethereum.mainnet.ProtocolSchedule;
import org.hyperledger.besu.ethereum.mainnet.HeaderValidationMode;
import org.hyperledger.besu.ethereum.mainnet.ProtocolSpec;
import org.hyperledger.besu.ethereum.referencetests.BlockchainReferenceTestCase;
import org.hyperledger.besu.ethereum.referencetests.ReferenceTestProtocolSchedules;
import org.hyperledger.besu.ethereum.rlp.RLPException;
import org.hyperledger.besu.evm.EVM;
import org.hyperledger.besu.evm.EvmSpecVersion;
import org.hyperledger.besu.evm.account.AccountState;
import org.hyperledger.besu.evm.internal.EvmConfiguration.WorldUpdaterMode;
import org.hyperledger.besu.testutil.JsonTestParameters;

import java.util.Arrays;
import java.util.Collection;
import java.util.List;

import org.apache.tuweni.bytes.Bytes32;
import org.assertj.core.api.Assertions;

public class BlockchainReferenceTestTools {

  private static final List<String> NETWORKS_TO_RUN;

  static {
    final String networks =
        System.getProperty(
            "test.ethereum.blockchain.eips",
            "FrontierToHomesteadAt5,HomesteadToEIP150At5,HomesteadToDaoAt5,EIP158ToByzantiumAt5,CancunToPragueAtTime15k"
                + "Frontier,Homestead,EIP150,EIP158,Byzantium,Constantinople,ConstantinopleFix,Istanbul,Berlin,"
                + "London,Merge,Paris,Shanghai,Cancun,Prague,Osaka,Amsterdam,Bogota,Polis,Bangkok,Verkle");
    NETWORKS_TO_RUN = Arrays.asList(networks.split(","));
  }

  private BlockchainReferenceTestTools() {
    // utility class
  }

  public static Collection<Object[]> generateTestParametersForConfig(final String[] filePath, final Class<? extends BlockchainReferenceTestCase> mappedType) {
    var params = JsonTestParameters.create(mappedType)
      .generator(
        (testName, fullPath, spec, collector) -> {
          final String eip = spec.getNetwork();
          collector.add(
            testName + "[" + eip + "]", fullPath, spec, NETWORKS_TO_RUN.contains(eip));
        })
      // Consumes a huge amount of memory
      .ignore("static_Call1MB1024Calldepth_d1g0v0_\\w+")
      .ignore("ShanghaiLove_")

      // Absurd amount of gas, doesn't run in parallel
      .ignore("randomStatetest94_\\w+")

      // Don't do time-consuming tests
      .ignore("CALLBlake2f_MaxRounds")
      .ignore("loopMul_")

      // Inconclusive fork choice rule, since in merge CL should be choosing forks and setting the
      // chain head.
      // Perfectly valid test pre-merge.
      .ignore(
        "UncleFromSideChain_(Merge|Paris|Shanghai|Cancun|Prague|Osaka|Amsterdam|Bogota|Polis|Bangkok)")

      // EOF tests don't have Prague stuff like deopsits right now
      .ignore("/stEOF/")

      // None of the Prague tests have withdrawls and deposits handling
      .ignore("\\[Prague\\]");

    if (NETWORKS_TO_RUN.isEmpty()) {
      params.ignoreAll();
    }

<<<<<<< HEAD
=======
    // Consumes a huge amount of memory
    params.ignore("static_Call1MB1024Calldepth_d1g0v0_\\w+");
    params.ignore("ShanghaiLove_");

    // Absurd amount of gas, doesn't run in parallel
    params.ignore("randomStatetest94_\\w+");

    // Don't do time-consuming tests
    params.ignore("CALLBlake2f_MaxRounds");
    params.ignore("loopMul_");

    // Inconclusive fork choice rule, since in merge CL should be choosing forks and setting the
    // chain head.
    // Perfectly valid test pre-merge.
    params.ignore(
        "UncleFromSideChain_(Merge|Paris|Shanghai|Cancun|Prague|Osaka|Amsterdam|Bogota|Polis|Bangkok)");

    // EOF tests don't have Prague stuff like deposits right now
    params.ignore("/stEOF/");

    // None of the Prague tests have withdrawals and deposits handling
    params.ignore("\\[Prague\\]");
  }

  private BlockchainReferenceTestTools() {
    // utility class
  }

  public static Collection<Object[]> generateTestParametersForConfig(final String[] filePath) {
>>>>>>> 94099d18
    return params.generate(filePath);
  }

  @SuppressWarnings("java:S5960") // this is actually test code
  public static void executeTest(final BlockchainReferenceTestCase testCase) {
    final BlockHeader genesisBlockHeader = testCase.getGenesisBlockHeader();
    final MutableWorldState worldState =
        testCase.getWorldStateArchive()
            .getMutable(genesisBlockHeader.getStateRoot(), genesisBlockHeader.getHash())
            .orElseThrow();

    final ProtocolSchedule schedule =
<<<<<<< HEAD
        REFERENCE_TEST_PROTOCOL_SCHEDULES.getByName(testCase.getNetwork());
=======
        ReferenceTestProtocolSchedules.getInstance().getByName(spec.getNetwork());
>>>>>>> 94099d18

    final MutableBlockchain blockchain = testCase.getBlockchain();
    final ProtocolContext context = testCase.getProtocolContext();

    for (final Block candidateBlock :
        testCase.getBlocks()) {
      if (!testCase.isExecutable(candidateBlock)) {
        return;
      }

      try {
        final ProtocolSpec protocolSpec = schedule.getByBlockHeader(candidateBlock.getHeader());
        final BlockImporter blockImporter = protocolSpec.getBlockImporter();

        verifyJournaledEVMAccountCompatability(worldState, protocolSpec);

        final HeaderValidationMode validationMode =
            "NoProof".equalsIgnoreCase(testCase.getSealEngine())
                ? HeaderValidationMode.LIGHT
                : HeaderValidationMode.FULL;
        final BlockImportResult importResult =
            blockImporter.importBlock(context, candidateBlock, validationMode, validationMode);

        assertThat(importResult.isImported()).isEqualTo(testCase.isValid(candidateBlock));
      } catch (final RLPException e) {
        assertThat(testCase.isValid(candidateBlock)).isFalse();
      }
    }

    Assertions.assertThat(blockchain.getChainHeadHash()).isEqualTo(testCase.getLastBlockHash());
  }

  static void verifyJournaledEVMAccountCompatability(
      final MutableWorldState worldState, final ProtocolSpec protocolSpec) {
    EVM evm = protocolSpec.getEvm();
    if (evm.getEvmConfiguration().worldUpdaterMode() == WorldUpdaterMode.JOURNALED) {
      assumeThat(
              worldState
                  .streamAccounts(Bytes32.ZERO, Integer.MAX_VALUE)
                  .anyMatch(AccountState::isEmpty))
          .withFailMessage("Journaled account configured and empty account detected")
          .isFalse();
      assumeThat(EvmSpecVersion.SPURIOUS_DRAGON.compareTo(evm.getEvmVersion()) > 0)
          .withFailMessage("Journaled account configured and fork prior to the merge specified")
          .isFalse();
    }
  }
}<|MERGE_RESOLUTION|>--- conflicted
+++ resolved
@@ -86,48 +86,16 @@
       .ignore(
         "UncleFromSideChain_(Merge|Paris|Shanghai|Cancun|Prague|Osaka|Amsterdam|Bogota|Polis|Bangkok)")
 
-      // EOF tests don't have Prague stuff like deopsits right now
+      // EOF tests don't have Prague stuff like deposits right now
       .ignore("/stEOF/")
 
-      // None of the Prague tests have withdrawls and deposits handling
+      // None of the Prague tests have withdrawals and deposits handling
       .ignore("\\[Prague\\]");
 
     if (NETWORKS_TO_RUN.isEmpty()) {
       params.ignoreAll();
     }
 
-<<<<<<< HEAD
-=======
-    // Consumes a huge amount of memory
-    params.ignore("static_Call1MB1024Calldepth_d1g0v0_\\w+");
-    params.ignore("ShanghaiLove_");
-
-    // Absurd amount of gas, doesn't run in parallel
-    params.ignore("randomStatetest94_\\w+");
-
-    // Don't do time-consuming tests
-    params.ignore("CALLBlake2f_MaxRounds");
-    params.ignore("loopMul_");
-
-    // Inconclusive fork choice rule, since in merge CL should be choosing forks and setting the
-    // chain head.
-    // Perfectly valid test pre-merge.
-    params.ignore(
-        "UncleFromSideChain_(Merge|Paris|Shanghai|Cancun|Prague|Osaka|Amsterdam|Bogota|Polis|Bangkok)");
-
-    // EOF tests don't have Prague stuff like deposits right now
-    params.ignore("/stEOF/");
-
-    // None of the Prague tests have withdrawals and deposits handling
-    params.ignore("\\[Prague\\]");
-  }
-
-  private BlockchainReferenceTestTools() {
-    // utility class
-  }
-
-  public static Collection<Object[]> generateTestParametersForConfig(final String[] filePath) {
->>>>>>> 94099d18
     return params.generate(filePath);
   }
 
@@ -140,11 +108,7 @@
             .orElseThrow();
 
     final ProtocolSchedule schedule =
-<<<<<<< HEAD
-        REFERENCE_TEST_PROTOCOL_SCHEDULES.getByName(testCase.getNetwork());
-=======
-        ReferenceTestProtocolSchedules.getInstance().getByName(spec.getNetwork());
->>>>>>> 94099d18
+        ReferenceTestProtocolSchedules.getInstance().getByName(testCase.getNetwork());
 
     final MutableBlockchain blockchain = testCase.getBlockchain();
     final ProtocolContext context = testCase.getProtocolContext();
