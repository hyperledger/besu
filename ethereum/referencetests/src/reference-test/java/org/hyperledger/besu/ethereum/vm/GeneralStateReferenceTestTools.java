/*
 * Copyright ConsenSys AG.
 *
 * Licensed under the Apache License, Version 2.0 (the "License"); you may not use this file except in compliance with
 * the License. You may obtain a copy of the License at
 *
 * http://www.apache.org/licenses/LICENSE-2.0
 *
 * Unless required by applicable law or agreed to in writing, software distributed under the License is distributed on
 * an "AS IS" BASIS, WITHOUT WARRANTIES OR CONDITIONS OF ANY KIND, either express or implied. See the License for the
 * specific language governing permissions and limitations under the License.
 *
 * SPDX-License-Identifier: Apache-2.0
 */
package org.hyperledger.besu.ethereum.vm;

import static org.assertj.core.api.Assertions.assertThat;

import java.util.Arrays;
import java.util.Collection;
import java.util.List;
import java.util.Map;
import java.util.Optional;

import org.hyperledger.besu.datatypes.BlobGas;
import org.hyperledger.besu.datatypes.Hash;
import org.hyperledger.besu.datatypes.Wei;
import org.hyperledger.besu.ethereum.core.BlockHeader;
import org.hyperledger.besu.ethereum.core.BlockHeaderBuilder;
import org.hyperledger.besu.ethereum.core.Transaction;
import org.hyperledger.besu.ethereum.mainnet.MainnetTransactionProcessor;
import org.hyperledger.besu.ethereum.mainnet.ProtocolSpec;
import org.hyperledger.besu.ethereum.mainnet.TransactionValidationParams;
import org.hyperledger.besu.ethereum.processing.TransactionProcessingResult;
import org.hyperledger.besu.ethereum.referencetests.GeneralStateTestCaseEipSpec;
import org.hyperledger.besu.ethereum.referencetests.GeneralStateTestCaseSpec;
import org.hyperledger.besu.ethereum.referencetests.ReferenceTestBlockchain;
import org.hyperledger.besu.ethereum.referencetests.ReferenceTestProtocolSchedules;
import org.hyperledger.besu.ethereum.referencetests.ReferenceTestWorldState;
import org.hyperledger.besu.ethereum.rlp.RLP;
import org.hyperledger.besu.evm.account.Account;
import org.hyperledger.besu.evm.log.Log;
import org.hyperledger.besu.evm.worldstate.WorldUpdater;
import org.hyperledger.besu.testutil.JsonTestParameters;

public class GeneralStateReferenceTestTools {
  private static final ReferenceTestProtocolSchedules REFERENCE_TEST_PROTOCOL_SCHEDULES =
      ReferenceTestProtocolSchedules.create();
  private static final List<String> SPECS_PRIOR_TO_DELETING_EMPTY_ACCOUNTS =
      Arrays.asList("Frontier", "Homestead", "EIP150");

  private static MainnetTransactionProcessor transactionProcessor(final String name) {
    return protocolSpec(name).getTransactionProcessor();
  }

  private static ProtocolSpec protocolSpec(final String name) {
    return REFERENCE_TEST_PROTOCOL_SCHEDULES
        .getByName(name)
        .getByBlockHeader(BlockHeaderBuilder.createDefault().buildBlockHeader());
  }

  private static final List<String> EIPS_TO_RUN;

  static {
    final String eips =
        System.getProperty(
            "test.ethereum.state.eips",
            "Frontier,Homestead,EIP150,EIP158,Byzantium,Constantinople,ConstantinopleFix,Istanbul,Berlin,"
                + "London,Merge,Paris,Shanghai,Cancun,Prague,Osaka,Amsterdam,Bogota,Polis,Bangkok");
    EIPS_TO_RUN = Arrays.asList(eips.split(","));
  }

  private static final JsonTestParameters<?, ?> params =
      JsonTestParameters.create(GeneralStateTestCaseSpec.class, GeneralStateTestCaseEipSpec.class)
          .generator(
              (testName, fullPath, stateSpec, collector) -> {
                final String prefix = testName + "-";
                for (final Map.Entry<String, List<GeneralStateTestCaseEipSpec>> entry :
                    stateSpec.finalStateSpecs().entrySet()) {
                  final String eip = entry.getKey();
                  final boolean runTest = EIPS_TO_RUN.contains(eip);
                  final List<GeneralStateTestCaseEipSpec> eipSpecs = entry.getValue();
                  if (eipSpecs.size() == 1) {
                    collector.add(prefix + eip, fullPath, eipSpecs.get(0), runTest);
                  } else {
                    for (int i = 0; i < eipSpecs.size(); i++) {
                      collector.add(
                          prefix + eip + '[' + i + ']', fullPath, eipSpecs.get(i), runTest);
                    }
                  }
                }
              });

  static {
    if (EIPS_TO_RUN.isEmpty()) {
      params.ignoreAll();
    }

    // Consumes a huge amount of memory
    params.ignore("static_Call1MB1024Calldepth-\\w");
    params.ignore("ShanghaiLove_.*");

    // Don't do time-consuming tests
    params.ignore("CALLBlake2f_MaxRounds.*");
    params.ignore("loopMul-.*");
<<<<<<< HEAD
=======

    // EOF tests are written against an older version of the spec
    params.ignore("/stEOF/");

    // None of the Prague tests have withdrawls and deposits handling
    params.ignore("-Prague$");
>>>>>>> a5e08c8b
  }

  private GeneralStateReferenceTestTools() {
    // utility class
  }

  public static Collection<Object[]> generateTestParametersForConfig(final String[] filePath) {
    return params.generate(filePath);
  }

  @SuppressWarnings("java:S5960") // this is actually test support code, not production code
  public static void executeTest(final GeneralStateTestCaseEipSpec spec) {
    final BlockHeader blockHeader = spec.getBlockHeader();
    final ReferenceTestWorldState initialWorldState = spec.getInitialWorldState();
    final Transaction transaction = spec.getTransaction();
    ProtocolSpec protocolSpec = protocolSpec(spec.getFork());

    BlockchainReferenceTestTools.verifyJournaledEVMAccountCompatability(initialWorldState, protocolSpec);

    // Sometimes the tests ask us assemble an invalid transaction.  If we have
    // no valid transaction then there is no test.  GeneralBlockChain tests
    // will handle the case where we receive the TXs in a serialized form.
    if (transaction == null) {
      assertThat(spec.getExpectException())
          .withFailMessage("Transaction was not assembled, but no exception was expected")
          .isNotNull();
      return;
    }

    final ReferenceTestWorldState worldState = initialWorldState.copy();
    // Several of the GeneralStateTests check if the transaction could potentially
    // consume more gas than is left for the block it's attempted to be included in.
    // This check is performed within the `BlockImporter` rather than inside the
    // `TransactionProcessor`, so these tests are skipped.
    if (transaction.getGasLimit() > blockHeader.getGasLimit() - blockHeader.getGasUsed()) {
      return;
    }

    final MainnetTransactionProcessor processor = transactionProcessor(spec.getFork());
    final WorldUpdater worldStateUpdater = worldState.updater();
    final ReferenceTestBlockchain blockchain = new ReferenceTestBlockchain(blockHeader.getNumber());
    final Wei blobGasPrice =
        protocolSpec
            .getFeeMarket()
            .blobGasPricePerGas(blockHeader.getExcessBlobGas().orElse(BlobGas.ZERO));
    final TransactionProcessingResult result =
        processor.processTransaction(
                worldStateUpdater,
            blockHeader,
            transaction,
            blockHeader.getCoinbase(),
            protocolSpec.getBlockHashProcessor().getBlockHashLookup(blockHeader, blockchain),
            false,
            TransactionValidationParams.processingBlock(),
            blobGasPrice);
    if (result.isInvalid()) {
      assertThat(spec.getExpectException())
          .withFailMessage(() -> result.getValidationResult().getErrorMessage())
          .isNotNull();
      return;
    }
    assertThat(spec.getExpectException())
        .withFailMessage("Exception was expected - " + spec.getExpectException())
        .isNull();

    final Account coinbase = worldStateUpdater.getOrCreate(spec.getBlockHeader().getCoinbase());
    if (coinbase != null && coinbase.isEmpty() && shouldClearEmptyAccounts(spec.getFork())) {
      worldStateUpdater.deleteAccount(coinbase.getAddress());
    }
    worldStateUpdater.commit();
    worldState.processExtraStateStorageFormatValidation(blockHeader);
    worldState.persist(blockHeader);

    // Check the world state root hash.
    final Hash expectedRootHash = spec.getExpectedRootHash();
    assertThat(worldState.rootHash())
        .withFailMessage(
            "Unexpected world state root hash; expected state: %s, computed state: %s",
            spec.getExpectedRootHash(), worldState.rootHash())
        .isEqualTo(expectedRootHash);

    // Check the logs.
    final Hash expectedLogsHash = spec.getExpectedLogsHash();
    Optional.ofNullable(expectedLogsHash)
        .ifPresent(
            expected -> {
              final List<Log> logs = result.getLogs();

              assertThat(Hash.hash(RLP.encode(out -> out.writeList(logs, Log::writeTo))))
                  .withFailMessage("Unmatched logs hash. Generated logs: %s", logs)
                  .isEqualTo(expected);
            });
  }

  private static boolean shouldClearEmptyAccounts(final String eip) {
    return !SPECS_PRIOR_TO_DELETING_EMPTY_ACCOUNTS.contains(eip);
  }
}<|MERGE_RESOLUTION|>--- conflicted
+++ resolved
@@ -103,15 +103,12 @@
     // Don't do time-consuming tests
     params.ignore("CALLBlake2f_MaxRounds.*");
     params.ignore("loopMul-.*");
-<<<<<<< HEAD
-=======
 
     // EOF tests are written against an older version of the spec
     params.ignore("/stEOF/");
 
     // None of the Prague tests have withdrawls and deposits handling
     params.ignore("-Prague$");
->>>>>>> a5e08c8b
   }
 
   private GeneralStateReferenceTestTools() {
