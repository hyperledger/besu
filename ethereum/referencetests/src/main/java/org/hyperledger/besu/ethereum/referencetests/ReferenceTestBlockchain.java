--- conflicted
+++ resolved
@@ -177,11 +177,7 @@
   }
 
   @Override
-<<<<<<< HEAD
-  public void setBlockChoiceRule(final Comparator<BlockHeader> blockChoiceRule) {}
-=======
   public void setBlockChoiceRule(final Comparator<BlockHeader> blockChoiceRule) {
     throw new UnsupportedOperationException("Not Used for Reference Tests");
   }
->>>>>>> 5040533b
 }