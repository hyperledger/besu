/*
 * Copyright ConsenSys AG.
 *
 * Licensed under the Apache License, Version 2.0 (the "License"); you may not use this file except in compliance with
 * the License. You may obtain a copy of the License at
 *
 * http://www.apache.org/licenses/LICENSE-2.0
 *
 * Unless required by applicable law or agreed to in writing, software distributed under the License is distributed on
 * an "AS IS" BASIS, WITHOUT WARRANTIES OR CONDITIONS OF ANY KIND, either express or implied. See the License for the
 * specific language governing permissions and limitations under the License.
 *
 * SPDX-License-Identifier: Apache-2.0
 *
 */
package org.hyperledger.besu.ethereum.referencetests;

import org.hyperledger.besu.crypto.KeyPair;
import org.hyperledger.besu.crypto.SignatureAlgorithm;
import org.hyperledger.besu.crypto.SignatureAlgorithmFactory;
import org.hyperledger.besu.datatypes.Address;
import org.hyperledger.besu.datatypes.VersionedHash;
import org.hyperledger.besu.datatypes.Wei;
import org.hyperledger.besu.ethereum.core.Transaction;
import org.hyperledger.besu.evm.AccessListEntry;

import java.math.BigInteger;
import java.util.ArrayList;
import java.util.List;
import java.util.Optional;
import java.util.function.Function;
import javax.annotation.Nullable;

import com.fasterxml.jackson.annotation.JsonCreator;
import com.fasterxml.jackson.annotation.JsonIgnoreProperties;
import com.fasterxml.jackson.annotation.JsonProperty;
import com.fasterxml.jackson.databind.annotation.JsonDeserialize;
import org.apache.tuweni.bytes.Bytes;
import org.apache.tuweni.bytes.Bytes32;
import org.apache.tuweni.units.bigints.UInt256;

/**
 * Represents the "transaction" part of the JSON of a general state tests.
 *
 * <p>This contains information for a transaction, indirectly versioned by milestone. More
 * precisely, this there is 2 steps to transform this class (which again, represent what is in the
 * JSON) to an actual transaction to test:
 *
 * <ul>
 *   <li>in the state test json, gas, value and data for the transaction are arrays. This is how
 *       state tests deal with milestone versioning: for a given milestone, the actual value to use
 *       is defined by the indexes of the "post" section of the json. Those indexes are passed to
 *       this class in {@link #get(GeneralStateTestCaseSpec.Indexes)}.
 *   <li>the signature of the transaction is not provided in the json directly. Instead, the private
 *       key of the sender is provided, and the transaction must thus be signed (also in {@link
 *       #get(GeneralStateTestCaseSpec.Indexes)}) through {@link
 *       Transaction.Builder#signAndBuild(KeyPair)}.
 * </ul>
 */
@JsonIgnoreProperties(ignoreUnknown = true)
public class StateTestVersionedTransaction {

  private final long nonce;
  @Nullable private final Wei maxFeePerGas;
  @Nullable private final Wei maxPriorityFeePerGas;
  @Nullable private final Wei gasPrice;
  @Nullable private final Address to;

  private final KeyPair keys;

  private final List<Long> gasLimits;
  private final List<Wei> values;
  private final List<Bytes> payloads;
  private final Optional<List<List<AccessListEntry>>> maybeAccessLists;
<<<<<<< HEAD
  private final Wei maxFeePerDataGas;
  // String instead of VersionedHash because reference tests intentionally use bad hashes.
  private final List<String> blobVersionedHashes;
=======
  private final Wei maxFeePerBlobGas;
  private final List<VersionedHash> blobVersionedHashes;
>>>>>>> 3b04f5cd

  /**
   * Constructor for populating a mock transaction with json data.
   *
   * @param nonce Nonce of the mock transaction.
   * @param gasPrice Gas price of the mock transaction, if not 1559 transaction.
   * @param maxFeePerGas Wei fee cap of the mock transaction, if a 1559 transaction.
   * @param maxPriorityFeePerGas Wei tip cap of the mock transaction, if a 1559 transaction.
   * @param gasLimit Gas Limit of the mock transaction.
   * @param to Recipient account of the mock transaction.
   * @param value Amount of ether transferred in the mock transaction.
   * @param secretKey Secret Key of the mock transaction.
   * @param data Call data of the mock transaction.
   * @param maybeAccessLists List of access lists of the mock transaction. Can be null.
   */
  @JsonCreator
  public StateTestVersionedTransaction(
      @JsonProperty("nonce") final String nonce,
      @JsonProperty("gasPrice") final String gasPrice,
      @JsonProperty("maxFeePerGas") final String maxFeePerGas,
      @JsonProperty("maxPriorityFeePerGas") final String maxPriorityFeePerGas,
      @JsonProperty("gasLimit") final String[] gasLimit,
      @JsonProperty("to") final String to,
      @JsonProperty("value") final String[] value,
      @JsonProperty("secretKey") final String secretKey,
      @JsonProperty("data") final String[] data,
      @JsonDeserialize(using = StateTestAccessListDeserializer.class) @JsonProperty("accessLists")
          final List<List<AccessListEntry>> maybeAccessLists,
<<<<<<< HEAD
      @JsonProperty("maxFeePerDataGas") final String maxFeePerDataGas,
      @JsonProperty("blobVersionedHashes") final List<String> blobVersionedHashes) {
=======
      @JsonProperty("maxFeePerBlobGas") final String maxFeePerBlobGas,
      @JsonProperty("blobVersionedHashes") final List<VersionedHash> blobVersionedHashes) {
>>>>>>> 3b04f5cd

    this.nonce = Bytes.fromHexStringLenient(nonce).toLong();
    this.gasPrice = Optional.ofNullable(gasPrice).map(Wei::fromHexString).orElse(null);
    this.maxFeePerGas = Optional.ofNullable(maxFeePerGas).map(Wei::fromHexString).orElse(null);
    this.maxPriorityFeePerGas =
        Optional.ofNullable(maxPriorityFeePerGas).map(Wei::fromHexString).orElse(null);
    this.to = to.isEmpty() ? null : Address.fromHexString(to);

    SignatureAlgorithm signatureAlgorithm = SignatureAlgorithmFactory.getInstance();
    this.keys =
        signatureAlgorithm.createKeyPair(
            signatureAlgorithm.createPrivateKey(Bytes32.fromHexString(secretKey)));

    this.gasLimits = parseArray(gasLimit, s -> UInt256.fromHexString(s).toLong());
    this.values = parseArray(value, Wei::fromHexString);
    this.payloads = parseArray(data, Bytes::fromHexString);
    this.maybeAccessLists = Optional.ofNullable(maybeAccessLists);
    this.maxFeePerBlobGas =
        Optional.ofNullable(maxFeePerBlobGas).map(Wei::fromHexString).orElse(null);
    this.blobVersionedHashes = blobVersionedHashes;
  }

  private static <T> List<T> parseArray(final String[] array, final Function<String, T> parseFct) {
    if (array == null) {
      return null;
    }

    final List<T> res = new ArrayList<>(array.length);
    for (final String str : array) {
      try {
        res.add(parseFct.apply(str));
      } catch (RuntimeException re) {
        // the reference tests may be testing a boundary violation
        res.add(null);
      }
    }
    return res;
  }

  public Transaction get(final GeneralStateTestCaseSpec.Indexes indexes) {
    Long gasLimit = gasLimits.get(indexes.gas);
    Wei value = values.get(indexes.value);
    Bytes data = payloads.get(indexes.data);
    if (value == null || gasLimit == null) {
      // this means one of the params is an out-of-bounds value. Don't generate the transaction.
      return null;
    }

    final Transaction.Builder transactionBuilder =
        Transaction.builder().nonce(nonce).gasLimit(gasLimit).to(to).value(value).payload(data);

    Optional.ofNullable(gasPrice).ifPresent(transactionBuilder::gasPrice);
    Optional.ofNullable(maxFeePerGas).ifPresent(transactionBuilder::maxFeePerGas);
    Optional.ofNullable(maxPriorityFeePerGas).ifPresent(transactionBuilder::maxPriorityFeePerGas);
    maybeAccessLists.ifPresent(
        accessLists -> transactionBuilder.accessList(accessLists.get(indexes.data)));
<<<<<<< HEAD
    Optional.ofNullable(maxFeePerDataGas).ifPresent(transactionBuilder::maxFeePerDataGas);
    try {
      transactionBuilder.versionedHashes(
          blobVersionedHashes == null
              ? null
              : blobVersionedHashes.stream().map(VersionedHash::fromHexString).toList());
    } catch (IllegalArgumentException iae) {
      // versioned hash string was bad, so this is an invalid transaciton
      return null;
    }
=======
    Optional.ofNullable(maxFeePerBlobGas).ifPresent(transactionBuilder::maxFeePerBlobGas);
    transactionBuilder.versionedHashes(blobVersionedHashes);
>>>>>>> 3b04f5cd

    transactionBuilder.guessType();
    if (transactionBuilder.getTransactionType().requiresChainId()) {
      transactionBuilder.chainId(BigInteger.ONE);
    }

    return transactionBuilder.signAndBuild(keys);
  }
}<|MERGE_RESOLUTION|>--- conflicted
+++ resolved
@@ -72,14 +72,9 @@
   private final List<Wei> values;
   private final List<Bytes> payloads;
   private final Optional<List<List<AccessListEntry>>> maybeAccessLists;
-<<<<<<< HEAD
-  private final Wei maxFeePerDataGas;
+  private final Wei maxFeePerBlobGas;
   // String instead of VersionedHash because reference tests intentionally use bad hashes.
   private final List<String> blobVersionedHashes;
-=======
-  private final Wei maxFeePerBlobGas;
-  private final List<VersionedHash> blobVersionedHashes;
->>>>>>> 3b04f5cd
 
   /**
    * Constructor for populating a mock transaction with json data.
@@ -108,13 +103,9 @@
       @JsonProperty("data") final String[] data,
       @JsonDeserialize(using = StateTestAccessListDeserializer.class) @JsonProperty("accessLists")
           final List<List<AccessListEntry>> maybeAccessLists,
-<<<<<<< HEAD
+      @JsonProperty("maxFeePerBlobGas") final String maxFeePerBlobGas,
       @JsonProperty("maxFeePerDataGas") final String maxFeePerDataGas,
       @JsonProperty("blobVersionedHashes") final List<String> blobVersionedHashes) {
-=======
-      @JsonProperty("maxFeePerBlobGas") final String maxFeePerBlobGas,
-      @JsonProperty("blobVersionedHashes") final List<VersionedHash> blobVersionedHashes) {
->>>>>>> 3b04f5cd
 
     this.nonce = Bytes.fromHexStringLenient(nonce).toLong();
     this.gasPrice = Optional.ofNullable(gasPrice).map(Wei::fromHexString).orElse(null);
@@ -133,7 +124,9 @@
     this.payloads = parseArray(data, Bytes::fromHexString);
     this.maybeAccessLists = Optional.ofNullable(maybeAccessLists);
     this.maxFeePerBlobGas =
-        Optional.ofNullable(maxFeePerBlobGas).map(Wei::fromHexString).orElse(null);
+        Optional.ofNullable(maxFeePerBlobGas == null ? maxFeePerDataGas : maxFeePerBlobGas)
+            .map(Wei::fromHexString)
+            .orElse(null);
     this.blobVersionedHashes = blobVersionedHashes;
   }
 
@@ -171,8 +164,7 @@
     Optional.ofNullable(maxPriorityFeePerGas).ifPresent(transactionBuilder::maxPriorityFeePerGas);
     maybeAccessLists.ifPresent(
         accessLists -> transactionBuilder.accessList(accessLists.get(indexes.data)));
-<<<<<<< HEAD
-    Optional.ofNullable(maxFeePerDataGas).ifPresent(transactionBuilder::maxFeePerDataGas);
+    Optional.ofNullable(maxFeePerBlobGas).ifPresent(transactionBuilder::maxFeePerBlobGas);
     try {
       transactionBuilder.versionedHashes(
           blobVersionedHashes == null
@@ -182,10 +174,6 @@
       // versioned hash string was bad, so this is an invalid transaciton
       return null;
     }
-=======
-    Optional.ofNullable(maxFeePerBlobGas).ifPresent(transactionBuilder::maxFeePerBlobGas);
-    transactionBuilder.versionedHashes(blobVersionedHashes);
->>>>>>> 3b04f5cd
 
     transactionBuilder.guessType();
     if (transactionBuilder.getTransactionType().requiresChainId()) {
