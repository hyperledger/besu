--- conflicted
+++ resolved
@@ -24,12 +24,7 @@
 import org.hyperledger.besu.ethereum.trie.bonsai.worldview.BonsaiWorldView;
 import org.hyperledger.besu.evm.internal.EvmConfiguration;
 
-<<<<<<< HEAD
-=======
 import java.util.concurrent.ConcurrentHashMap;
-
-import org.apache.tuweni.bytes.Bytes;
->>>>>>> a563cf23
 import org.apache.tuweni.units.bigints.UInt256;
 
 public class BonsaiReferenceTestUpdateAccumulator extends BonsaiWorldStateUpdateAccumulator {
@@ -62,7 +57,6 @@
             accountPreloader,
             storagePreloader,
             preImageProxy,
-            evmConfiguration);
     getAccountsToUpdate().forEach((k, v) -> copy.getAccountsToUpdate().put(k, v.copy()));
     getCodeToUpdate().forEach((k, v) -> copy.getCodeToUpdate().put(k, v.copy()));
     copy.getStorageToClear().addAll(getStorageToClear());
