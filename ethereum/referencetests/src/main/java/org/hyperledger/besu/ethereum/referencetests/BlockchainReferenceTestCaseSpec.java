--- conflicted
+++ resolved
@@ -108,13 +108,8 @@
     this.worldStateArchive = buildWorldStateArchive(accounts);
     this.blockchain = buildBlockchain(genesisBlockHeader);
     this.sealEngine = sealEngine;
-<<<<<<< HEAD
-    this.protocolContext = new ProtocolContext(this.blockchain, this.worldStateArchive, null);
-=======
     this.protocolContext =
-        new ProtocolContext(
-            this.blockchain, this.worldStateArchive, null, Optional.empty(), new BadBlockManager());
->>>>>>> 16d47906
+        new ProtocolContext(this.blockchain, this.worldStateArchive, null, new BadBlockManager());
   }
 
   public String getNetwork() {
