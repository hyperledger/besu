/*
 * Copyright ConsenSys AG.
 *
 * Licensed under the Apache License, Version 2.0 (the "License"); you may not use this file except in compliance with
 * the License. You may obtain a copy of the License at
 *
 * http://www.apache.org/licenses/LICENSE-2.0
 *
 * Unless required by applicable law or agreed to in writing, software distributed under the License is distributed on
 * an "AS IS" BASIS, WITHOUT WARRANTIES OR CONDITIONS OF ANY KIND, either express or implied. See the License for the
 * specific language governing permissions and limitations under the License.
 *
 * SPDX-License-Identifier: Apache-2.0
 */
package org.hyperledger.besu.ethereum.referencetests;

import static org.hyperledger.besu.ethereum.core.InMemoryKeyValueStorageProvider.createInMemoryWorldStateArchive;

import org.hyperledger.besu.datatypes.Address;
import org.hyperledger.besu.datatypes.BlobGas;
import org.hyperledger.besu.datatypes.Hash;
import org.hyperledger.besu.datatypes.Wei;
import org.hyperledger.besu.ethereum.ProtocolContext;
import org.hyperledger.besu.ethereum.chain.BadBlockManager;
import org.hyperledger.besu.ethereum.chain.MutableBlockchain;
import org.hyperledger.besu.ethereum.core.Block;
import org.hyperledger.besu.ethereum.core.BlockBody;
import org.hyperledger.besu.ethereum.core.BlockHeader;
import org.hyperledger.besu.ethereum.core.BlockHeaderFunctions;
import org.hyperledger.besu.ethereum.core.ConsensusContextFixture;
import org.hyperledger.besu.ethereum.core.Difficulty;
import org.hyperledger.besu.ethereum.core.InMemoryKeyValueStorageProvider;
import org.hyperledger.besu.ethereum.core.MutableWorldState;
import org.hyperledger.besu.ethereum.core.ParsedExtraData;
import org.hyperledger.besu.ethereum.core.Transaction;
import org.hyperledger.besu.ethereum.core.Withdrawal;
import org.hyperledger.besu.ethereum.mainnet.MainnetBlockHeaderFunctions;
import org.hyperledger.besu.ethereum.rlp.BytesValueRLPInput;
import org.hyperledger.besu.ethereum.rlp.RLPInput;
import org.hyperledger.besu.ethereum.worldstate.WorldStateArchive;
import org.hyperledger.besu.evm.log.LogsBloomFilter;
import org.hyperledger.besu.evm.worldstate.WorldUpdater;

import java.util.List;
import java.util.Map;
import java.util.Optional;

import com.fasterxml.jackson.annotation.JsonCreator;
import com.fasterxml.jackson.annotation.JsonIgnoreProperties;
import com.fasterxml.jackson.annotation.JsonProperty;
import org.apache.tuweni.bytes.Bytes;
import org.apache.tuweni.bytes.Bytes32;

@JsonIgnoreProperties(ignoreUnknown = true)
public class BlockchainReferenceTestCaseSpec {

  private final String network;

  private final CandidateBlock[] candidateBlocks;

  private final ReferenceTestBlockHeader genesisBlockHeader;

  private final Hash lastBlockHash;

  private final WorldStateArchive worldStateArchive;

  private final MutableBlockchain blockchain;
  private final String sealEngine;

  private final ProtocolContext protocolContext;

  private static WorldStateArchive buildWorldStateArchive(
      final Map<String, ReferenceTestWorldState.AccountMock> accounts) {
    final WorldStateArchive worldStateArchive = createInMemoryWorldStateArchive();

    final MutableWorldState worldState = worldStateArchive.getMutable();
    final WorldUpdater updater = worldState.updater();

    for (final Map.Entry<String, ReferenceTestWorldState.AccountMock> entry : accounts.entrySet()) {
      ReferenceTestWorldState.insertAccount(
          updater, Address.fromHexString(entry.getKey()), entry.getValue());
    }

    updater.commit();
    worldState.persist(null);

    return worldStateArchive;
  }

  private static MutableBlockchain buildBlockchain(final BlockHeader genesisBlockHeader) {
    final Block genesisBlock = new Block(genesisBlockHeader, BlockBody.empty());
    return InMemoryKeyValueStorageProvider.createInMemoryBlockchain(genesisBlock);
  }

  @JsonCreator
  public BlockchainReferenceTestCaseSpec(
      @JsonProperty("network") final String network,
      @JsonProperty("blocks") final CandidateBlock[] candidateBlocks,
      @JsonProperty("genesisBlockHeader") final ReferenceTestBlockHeader genesisBlockHeader,
      @SuppressWarnings("unused") @JsonProperty("genesisRLP") final String genesisRLP,
      @JsonProperty("pre") final Map<String, ReferenceTestWorldState.AccountMock> accounts,
      @JsonProperty("lastblockhash") final String lastBlockHash,
      @JsonProperty("sealEngine") final String sealEngine) {
    this.network = network;
    this.candidateBlocks = candidateBlocks;
    this.genesisBlockHeader = genesisBlockHeader;
    this.lastBlockHash = Hash.fromHexString(lastBlockHash);
    this.worldStateArchive = buildWorldStateArchive(accounts);
    this.blockchain = buildBlockchain(genesisBlockHeader);
    this.sealEngine = sealEngine;
    this.protocolContext =
<<<<<<< HEAD
        ProtocolContext.create(
=======
        new ProtocolContext(
>>>>>>> 58acfcea
            this.blockchain,
            this.worldStateArchive,
            new ConsensusContextFixture(),
            new BadBlockManager());
  }

  public String getNetwork() {
    return network;
  }

  public CandidateBlock[] getCandidateBlocks() {
    return candidateBlocks;
  }

  public WorldStateArchive getWorldStateArchive() {
    return worldStateArchive;
  }

  public BlockHeader getGenesisBlockHeader() {
    return genesisBlockHeader;
  }

  public MutableBlockchain getBlockchain() {
    return blockchain;
  }

  public ProtocolContext getProtocolContext() {
    return protocolContext;
  }

  public Hash getLastBlockHash() {
    return lastBlockHash;
  }

  public String getSealEngine() {
    return sealEngine;
  }

  public static class ReferenceTestBlockHeader extends BlockHeader {

    @JsonCreator
    public ReferenceTestBlockHeader(
        @JsonProperty("parentHash") final String parentHash,
        @JsonProperty("uncleHash") final String uncleHash,
        @JsonProperty("coinbase") final String coinbase,
        @JsonProperty("stateRoot") final String stateRoot,
        @JsonProperty("transactionsTrie") final String transactionsTrie,
        @JsonProperty("receiptTrie") final String receiptTrie,
        @JsonProperty("bloom") final String bloom,
        @JsonProperty("difficulty") final String difficulty,
        @JsonProperty("number") final String number,
        @JsonProperty("gasLimit") final String gasLimit,
        @JsonProperty("gasUsed") final String gasUsed,
        @JsonProperty("timestamp") final String timestamp,
        @JsonProperty("extraData") final String extraData,
        @JsonProperty("baseFeePerGas") final String baseFee,
        @JsonProperty("mixHash") final String mixHash,
        @JsonProperty("nonce") final String nonce,
        @JsonProperty("withdrawalsRoot") final String withdrawalsRoot,
        @JsonProperty("requestsHash") final String requestsHash,
        @JsonProperty("blobGasUsed") final String blobGasUsed,
        @JsonProperty("excessBlobGas") final String excessBlobGas,
        @JsonProperty("parentBeaconBlockRoot") final String parentBeaconBlockRoot,
        @JsonProperty("hash") final String hash) {
      super(
          Hash.fromHexString(parentHash), // parentHash
          uncleHash == null ? Hash.EMPTY_LIST_HASH : Hash.fromHexString(uncleHash), // ommersHash
          Address.fromHexString(coinbase), // coinbase
          Hash.fromHexString(stateRoot), // stateRoot
          transactionsTrie == null
              ? Hash.EMPTY_TRIE_HASH
              : Hash.fromHexString(transactionsTrie), // transactionsRoot
          receiptTrie == null
              ? Hash.EMPTY_TRIE_HASH
              : Hash.fromHexString(receiptTrie), // receiptTrie
          LogsBloomFilter.fromHexString(bloom), // bloom
          Difficulty.fromHexString(difficulty), // difficulty
          Long.decode(number), // number
          Long.decode(gasLimit), // gasLimit
          Long.decode(gasUsed), // gasUsed
          Long.decode(timestamp), // timestamp
          Bytes.fromHexString(extraData), // extraData
          baseFee != null ? Wei.fromHexString(baseFee) : null, // baseFee
          Hash.fromHexString(mixHash), // mixHash
          Bytes.fromHexStringLenient(nonce).toLong(),
          withdrawalsRoot != null ? Hash.fromHexString(withdrawalsRoot) : null,
          blobGasUsed != null ? Long.decode(blobGasUsed) : 0,
          excessBlobGas != null ? BlobGas.fromHexString(excessBlobGas) : null,
          parentBeaconBlockRoot != null ? Bytes32.fromHexString(parentBeaconBlockRoot) : null,
          requestsHash != null ? Hash.fromHexString(requestsHash) : null,
          null, // TODO SLD EIP-7742 use targetBlobCount when reference tests are updated
          new BlockHeaderFunctions() {
            @Override
            public Hash hash(final BlockHeader header) {
              return hash == null ? null : Hash.fromHexString(hash);
            }

            @Override
            public ParsedExtraData parseExtraData(final BlockHeader header) {
              return null;
            }
          });
    }
  }

  @JsonIgnoreProperties({
    "blocknumber",
    "chainname",
    "chainnetwork",
    "expectException",
    "expectExceptionByzantium",
    "expectExceptionConstantinople",
    "expectExceptionConstantinopleFix",
    "expectExceptionIstanbul",
    "expectExceptionEIP150",
    "expectExceptionEIP158",
    "expectExceptionFrontier",
    "expectExceptionHomestead",
    "expectExceptionALL",
    "hasBigInt",
    "rlp_decoded"
  })
  public static class CandidateBlock {

    private final Bytes rlp;

    private final Boolean valid;
    private final List<TransactionSequence> transactionSequence;

    @JsonCreator
    public CandidateBlock(
        @JsonProperty("rlp") final String rlp,
        @JsonProperty("blockHeader") final Object blockHeader,
        @JsonProperty("transactions") final Object transactions,
        @JsonProperty("uncleHeaders") final Object uncleHeaders,
        @JsonProperty("withdrawals") final Object withdrawals,
        @JsonProperty("depositRequests") final Object depositRequests,
        @JsonProperty("withdrawalRequests") final Object withdrawalRequests,
        @JsonProperty("consolidationRequests") final Object consolidationRequests,
        @JsonProperty("transactionSequence") final List<TransactionSequence> transactionSequence) {
      boolean blockValid = true;
      // The BLOCK__WrongCharAtRLP_0 test has an invalid character in its rlp string.
      Bytes rlpAttempt = null;
      try {
        rlpAttempt = Bytes.fromHexString(rlp);
      } catch (final IllegalArgumentException e) {
        blockValid = false;
      }
      this.rlp = rlpAttempt;

      if (blockHeader == null
          && transactions == null
          && uncleHeaders == null
          && withdrawals == null) {
        blockValid = false;
      }

      this.valid = blockValid;
      this.transactionSequence = transactionSequence;
    }

    public boolean isValid() {
      return valid;
    }

    public boolean areAllTransactionsValid() {
      return transactionSequence == null
          || transactionSequence.stream().filter(t -> !t.valid()).count() == 0;
    }

    public boolean isExecutable() {
      return rlp != null;
    }

    public Block getBlock() {
      final RLPInput input = new BytesValueRLPInput(rlp, false);
      input.enterList();
      final MainnetBlockHeaderFunctions blockHeaderFunctions = new MainnetBlockHeaderFunctions();
      final BlockHeader header = BlockHeader.readFrom(input, blockHeaderFunctions);
      final BlockBody body =
          new BlockBody(
              input.readList(Transaction::readFrom),
              input.readList(inputData -> BlockHeader.readFrom(inputData, blockHeaderFunctions)),
              input.isEndOfCurrentList()
                  ? Optional.empty()
                  : Optional.of(input.readList(Withdrawal::readFrom)));
      return new Block(header, body);
    }
  }
}<|MERGE_RESOLUTION|>--- conflicted
+++ resolved
@@ -109,11 +109,7 @@
     this.blockchain = buildBlockchain(genesisBlockHeader);
     this.sealEngine = sealEngine;
     this.protocolContext =
-<<<<<<< HEAD
-        ProtocolContext.create(
-=======
         new ProtocolContext(
->>>>>>> 58acfcea
             this.blockchain,
             this.worldStateArchive,
             new ConsensusContextFixture(),
