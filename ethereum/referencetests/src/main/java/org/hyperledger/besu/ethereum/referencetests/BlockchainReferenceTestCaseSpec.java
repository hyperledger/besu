/*
 * Copyright ConsenSys AG.
 *
 * Licensed under the Apache License, Version 2.0 (the "License"); you may not use this file except in compliance with
 * the License. You may obtain a copy of the License at
 *
 * http://www.apache.org/licenses/LICENSE-2.0
 *
 * Unless required by applicable law or agreed to in writing, software distributed under the License is distributed on
 * an "AS IS" BASIS, WITHOUT WARRANTIES OR CONDITIONS OF ANY KIND, either express or implied. See the License for the
 * specific language governing permissions and limitations under the License.
 *
 * SPDX-License-Identifier: Apache-2.0
 *
 */
package org.hyperledger.besu.ethereum.referencetests;

import static org.hyperledger.besu.ethereum.core.InMemoryKeyValueStorageProvider.createInMemoryWorldStateArchive;

import org.hyperledger.besu.datatypes.Address;
import org.hyperledger.besu.datatypes.Hash;
import org.hyperledger.besu.datatypes.Wei;
import org.hyperledger.besu.ethereum.ProtocolContext;
import org.hyperledger.besu.ethereum.chain.MutableBlockchain;
import org.hyperledger.besu.ethereum.core.Block;
import org.hyperledger.besu.ethereum.core.BlockBody;
import org.hyperledger.besu.ethereum.core.BlockHeader;
import org.hyperledger.besu.ethereum.core.BlockHeaderFunctions;
import org.hyperledger.besu.ethereum.core.Difficulty;
import org.hyperledger.besu.ethereum.core.InMemoryKeyValueStorageProvider;
import org.hyperledger.besu.ethereum.core.MutableWorldState;
import org.hyperledger.besu.ethereum.core.ParsedExtraData;
import org.hyperledger.besu.ethereum.core.Transaction;
import org.hyperledger.besu.ethereum.mainnet.MainnetBlockHeaderFunctions;
import org.hyperledger.besu.ethereum.rlp.BytesValueRLPInput;
import org.hyperledger.besu.ethereum.rlp.RLPInput;
import org.hyperledger.besu.ethereum.worldstate.WorldStateArchive;
import org.hyperledger.besu.evm.log.LogsBloomFilter;
import org.hyperledger.besu.evm.worldstate.WorldUpdater;

import java.util.Map;

import com.fasterxml.jackson.annotation.JsonCreator;
import com.fasterxml.jackson.annotation.JsonIgnoreProperties;
import com.fasterxml.jackson.annotation.JsonProperty;
import org.apache.tuweni.bytes.Bytes;
import org.apache.tuweni.units.bigints.UInt256;

@JsonIgnoreProperties(ignoreUnknown = true)
public class BlockchainReferenceTestCaseSpec {

  private final String network;

  private final CandidateBlock[] candidateBlocks;

  private final ReferenceTestBlockHeader genesisBlockHeader;

  private final Hash lastBlockHash;

  private final WorldStateArchive worldStateArchive;

  private final MutableBlockchain blockchain;
  private final String sealEngine;

  private final ProtocolContext protocolContext;

  private static WorldStateArchive buildWorldStateArchive(
      final Map<String, ReferenceTestWorldState.AccountMock> accounts) {
    final WorldStateArchive worldStateArchive = createInMemoryWorldStateArchive();

    final MutableWorldState worldState = worldStateArchive.getMutable();
    final WorldUpdater updater = worldState.updater();

    for (final Map.Entry<String, ReferenceTestWorldState.AccountMock> entry : accounts.entrySet()) {
      ReferenceTestWorldState.insertAccount(
          updater, Address.fromHexString(entry.getKey()), entry.getValue());
    }

    updater.commit();
    worldState.persist(null);

    return worldStateArchive;
  }

  private static MutableBlockchain buildBlockchain(final BlockHeader genesisBlockHeader) {
    final Block genesisBlock = new Block(genesisBlockHeader, BlockBody.empty());
    return InMemoryKeyValueStorageProvider.createInMemoryBlockchain(genesisBlock);
  }

  @JsonCreator
  public BlockchainReferenceTestCaseSpec(
      @JsonProperty("network") final String network,
      @JsonProperty("blocks") final CandidateBlock[] candidateBlocks,
      @JsonProperty("genesisBlockHeader") final ReferenceTestBlockHeader genesisBlockHeader,
      @SuppressWarnings("unused") @JsonProperty("genesisRLP") final String genesisRLP,
      @JsonProperty("pre") final Map<String, ReferenceTestWorldState.AccountMock> accounts,
      @JsonProperty("lastblockhash") final String lastBlockHash,
      @JsonProperty("sealEngine") final String sealEngine) {
    this.network = network;
    this.candidateBlocks = candidateBlocks;
    this.genesisBlockHeader = genesisBlockHeader;
    this.lastBlockHash = Hash.fromHexString(lastBlockHash);
    this.worldStateArchive = buildWorldStateArchive(accounts);
    this.blockchain = buildBlockchain(genesisBlockHeader);
    this.sealEngine = sealEngine;
    this.protocolContext = new ProtocolContext(this.blockchain, this.worldStateArchive, null);
  }

  public String getNetwork() {
    return network;
  }

  public CandidateBlock[] getCandidateBlocks() {
    return candidateBlocks;
  }

  public WorldStateArchive getWorldStateArchive() {
    return worldStateArchive;
  }

  public BlockHeader getGenesisBlockHeader() {
    return genesisBlockHeader;
  }

  public MutableBlockchain getBlockchain() {
    return blockchain;
  }

  public ProtocolContext getProtocolContext() {
    return protocolContext;
  }

  public Hash getLastBlockHash() {
    return lastBlockHash;
  }

  public String getSealEngine() {
    return sealEngine;
  }

  public static class ReferenceTestBlockHeader extends BlockHeader {

    @JsonCreator
    public ReferenceTestBlockHeader(
        @JsonProperty("parentHash") final String parentHash,
        @JsonProperty("uncleHash") final String uncleHash,
        @JsonProperty("coinbase") final String coinbase,
        @JsonProperty("stateRoot") final String stateRoot,
        @JsonProperty("transactionsTrie") final String transactionsTrie,
        @JsonProperty("receiptTrie") final String receiptTrie,
        @JsonProperty("bloom") final String bloom,
        @JsonProperty("difficulty") final String difficulty,
        @JsonProperty("number") final String number,
        @JsonProperty("gasLimit") final String gasLimit,
        @JsonProperty("gasUsed") final String gasUsed,
        @JsonProperty("timestamp") final String timestamp,
        @JsonProperty("extraData") final String extraData,
        @JsonProperty("baseFeePerGas") final String baseFee,
        @JsonProperty("mixHash") final String mixHash,
        @JsonProperty("nonce") final String nonce,
        @JsonProperty("withdrawalsRoot") final String withdrawalsRoot,
        @JsonProperty("excessDataGas") final String excessDataGas,
        @JsonProperty("hash") final String hash) {
      super(
          Hash.fromHexString(parentHash), // parentHash
          Hash.fromHexString(uncleHash), // ommersHash
          Address.fromHexString(coinbase), // coinbase
          Hash.fromHexString(stateRoot), // stateRoot
          Hash.fromHexString(transactionsTrie), // transactionsRoot
          Hash.fromHexString(receiptTrie), // receiptTrie
          LogsBloomFilter.fromHexString(bloom), // bloom
          Difficulty.fromHexString(difficulty), // difficulty
          Long.decode(number), // number
          Long.decode(gasLimit), // gasLimit
          Long.decode(gasUsed), // gasUsed
          Long.decode(timestamp), // timestamp
          Bytes.fromHexString(extraData), // extraData
          baseFee != null ? Wei.fromHexString(baseFee) : null, // baseFee
          Hash.fromHexString(mixHash), // mixHash
          Bytes.fromHexStringLenient(nonce).toLong(),
<<<<<<< HEAD
          // withdrawalsRoot == null ? Hash.EMPTY : Hash.fromHexString(withdrawalsRoot),
          excessDataGas == null ? null : UInt256.fromHexString(excessDataGas),
=======
          withdrawalsRoot != null ? Hash.fromHexString(withdrawalsRoot) : null,
>>>>>>> 5fed2cad
          new BlockHeaderFunctions() {
            @Override
            public Hash hash(final BlockHeader header) {
              return Hash.fromHexString(hash);
            }

            @Override
            public ParsedExtraData parseExtraData(final BlockHeader header) {
              return null;
            }
          });
    }
  }

  @JsonIgnoreProperties({
    "expectExceptionByzantium",
    "expectExceptionConstantinople",
    "expectExceptionConstantinopleFix",
    "expectExceptionIstanbul",
    "expectExceptionEIP150",
    "expectExceptionEIP158",
    "expectExceptionFrontier",
    "expectExceptionHomestead",
    "expectException",
    "blocknumber",
    "chainname",
    "expectExceptionALL",
    "chainnetwork",
    "transactionSequence"
  })
  public static class CandidateBlock {

    private final Bytes rlp;

    private final Boolean valid;

    @JsonCreator
    public CandidateBlock(
        @JsonProperty("rlp") final String rlp,
        @JsonProperty("blockHeader") final Object blockHeader,
        @JsonProperty("transactions") final Object transactions,
        @JsonProperty("uncleHeaders") final Object uncleHeaders,
        @JsonProperty("withdrawals") final Object withdrawals) {
      boolean blockVaid = true;
      // The BLOCK__WrongCharAtRLP_0 test has an invalid character in its rlp string.
      Bytes rlpAttempt = null;
      try {
        rlpAttempt = Bytes.fromHexString(rlp);
      } catch (final IllegalArgumentException e) {
        blockVaid = false;
      }
      this.rlp = rlpAttempt;

      if (blockHeader == null
          && transactions == null
          && uncleHeaders == null
          && withdrawals == null) {
        blockVaid = false;
      }

      this.valid = blockVaid;
    }

    public boolean isValid() {
      return valid;
    }

    public boolean isExecutable() {
      return rlp != null;
    }

    public Block getBlock() {
      final RLPInput input = new BytesValueRLPInput(rlp, false);
      input.enterList();
      final MainnetBlockHeaderFunctions blockHeaderFunctions = new MainnetBlockHeaderFunctions();
      final BlockHeader header = BlockHeader.readFrom(input, blockHeaderFunctions);
      final BlockBody body =
          new BlockBody(
              input.readList(Transaction::readFrom),
              input.readList(inputData -> BlockHeader.readFrom(inputData, blockHeaderFunctions)));
      // input.readList(inputData -> BlockHeader.readFrom(inputData, blockHeaderFunctions),
      // input.isEndOfCurrentList()
      //         ? Optional.empty()
      //           : Optional.of(input.readList(Withdrawal::readFrom))));
      return new Block(header, body);
    }
  }
}<|MERGE_RESOLUTION|>--- conflicted
+++ resolved
@@ -178,12 +178,8 @@
           baseFee != null ? Wei.fromHexString(baseFee) : null, // baseFee
           Hash.fromHexString(mixHash), // mixHash
           Bytes.fromHexStringLenient(nonce).toLong(),
-<<<<<<< HEAD
-          // withdrawalsRoot == null ? Hash.EMPTY : Hash.fromHexString(withdrawalsRoot),
-          excessDataGas == null ? null : UInt256.fromHexString(excessDataGas),
-=======
           withdrawalsRoot != null ? Hash.fromHexString(withdrawalsRoot) : null,
->>>>>>> 5fed2cad
+          excessDataGas != null ? UInt256.fromHexString(excessDataGas) : null,
           new BlockHeaderFunctions() {
             @Override
             public Hash hash(final BlockHeader header) {
