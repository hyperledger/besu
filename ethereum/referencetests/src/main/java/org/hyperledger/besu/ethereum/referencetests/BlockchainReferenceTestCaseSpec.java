--- conflicted
+++ resolved
@@ -40,10 +40,7 @@
 import org.hyperledger.besu.evm.log.LogsBloomFilter;
 import org.hyperledger.besu.evm.worldstate.WorldUpdater;
 
-<<<<<<< HEAD
 import java.util.Arrays;
-=======
->>>>>>> f82bb7d6
 import java.util.List;
 import java.util.Map;
 import java.util.Objects;
@@ -147,9 +144,9 @@
   @Override
   public boolean areAllTransactionsValid(final Block block) {
     Optional<CandidateBlock> candidateBlock =
-            Arrays.stream(candidateBlocks)
-                    .filter(cb -> Objects.equals(cb.getBlock(), block))
-                    .findFirst();
+        Arrays.stream(candidateBlocks)
+            .filter(cb -> Objects.equals(cb.getBlock(), block))
+            .findFirst();
     return candidateBlock.isPresent() && candidateBlock.get().areAllTransactionsValid();
   }
 
@@ -236,10 +233,7 @@
           parentBeaconBlockRoot != null ? Bytes32.fromHexString(parentBeaconBlockRoot) : null,
           requestsHash != null ? Hash.fromHexString(requestsHash) : null,
           null, // TODO SLD EIP-7742 use targetBlobCount when reference tests are updated
-<<<<<<< HEAD
           null, // TODO MANAGE WITNESS FROM VERKLE
-=======
->>>>>>> f82bb7d6
           new BlockHeaderFunctions() {
             @Override
             public Hash hash(final BlockHeader header) {
