/*
 * Copyright ConsenSys AG.
 *
 * Licensed under the Apache License, Version 2.0 (the "License"); you may not use this file except in compliance with
 * the License. You may obtain a copy of the License at
 *
 * http://www.apache.org/licenses/LICENSE-2.0
 *
 * Unless required by applicable law or agreed to in writing, software distributed under the License is distributed on
 * an "AS IS" BASIS, WITHOUT WARRANTIES OR CONDITIONS OF ANY KIND, either express or implied. See the License for the
 * specific language governing permissions and limitations under the License.
 *
 * SPDX-License-Identifier: Apache-2.0
 */
package org.hyperledger.besu.ethereum.referencetests;

import org.hyperledger.besu.config.GenesisConfigOptions;
import org.hyperledger.besu.config.StubGenesisConfigOptions;
import org.hyperledger.besu.ethereum.chain.BadBlockManager;
import org.hyperledger.besu.ethereum.core.BlockHeader;
import org.hyperledger.besu.ethereum.core.BlockHeaderTestFixture;
import org.hyperledger.besu.ethereum.core.MiningParameters;
import org.hyperledger.besu.ethereum.core.PrivacyParameters;
import org.hyperledger.besu.ethereum.mainnet.ProtocolSchedule;
import org.hyperledger.besu.ethereum.mainnet.ProtocolScheduleBuilder;
import org.hyperledger.besu.ethereum.mainnet.ProtocolSpec;
import org.hyperledger.besu.ethereum.mainnet.ProtocolSpecAdapters;
import org.hyperledger.besu.evm.internal.EvmConfiguration;
import org.hyperledger.besu.evm.precompile.KZGPointEvalPrecompiledContract;
import org.hyperledger.besu.metrics.noop.NoOpMetricsSystem;

import java.math.BigInteger;
import java.util.Arrays;
import java.util.List;
import java.util.Locale;
import java.util.Map;
import java.util.function.Function;
import java.util.stream.Collectors;

public class ReferenceTestProtocolSchedules {

  private static final BigInteger CHAIN_ID = BigInteger.ONE;

  private static final List<String> SPECS_PRIOR_TO_DELETING_EMPTY_ACCOUNTS =
      Arrays.asList("Frontier", "Homestead", "EIP150");

  private static ReferenceTestProtocolSchedules instance;

  public static ReferenceTestProtocolSchedules getInstance() {
    if (instance == null) {
      instance = create();
    }
    return instance;
  }

  public static ReferenceTestProtocolSchedules create() {
    return create(new StubGenesisConfigOptions());
  }

  public static ReferenceTestProtocolSchedules create(final StubGenesisConfigOptions genesisStub) {
    // the following schedules activate EIP-1559, but may have non-default
    if (genesisStub.getBaseFeePerGas().isEmpty()) {
      genesisStub.baseFeePerGas(0x0a);
    }
    // also load KZG file for mainnet
    KZGPointEvalPrecompiledContract.init();
<<<<<<< HEAD
    builder.put(
        "CancunToPragueAtTime15k",
        createSchedule(genesisStub.clone().cancunTime(0).pragueTime(15000)));
    builder.put("Prague", createSchedule(genesisStub.clone().pragueEOFTime(0)));
    builder.put("Future_EIPs", createSchedule(genesisStub.clone().futureEipsTime(0)));
    builder.put("Experimental_EIPs", createSchedule(genesisStub.clone().experimentalEipsTime(0)));
    builder.put("Verkle", createSchedule(genesisStub.clone().pragueTime(0)));
    return new ReferenceTestProtocolSchedules(builder.build());
=======
    return new ReferenceTestProtocolSchedules(
        Map.ofEntries(
                Map.entry("Frontier", createSchedule(genesisStub.clone())),
                Map.entry(
                    "FrontierToHomesteadAt5",
                    createSchedule(genesisStub.clone().homesteadBlock(5))),
                Map.entry("Homestead", createSchedule(genesisStub.clone().homesteadBlock(0))),
                Map.entry(
                    "HomesteadToEIP150At5",
                    createSchedule(genesisStub.clone().homesteadBlock(0).eip150Block(5))),
                Map.entry(
                    "HomesteadToDaoAt5",
                    createSchedule(genesisStub.clone().homesteadBlock(0).daoForkBlock(5))),
                Map.entry("EIP150", createSchedule(genesisStub.clone().eip150Block(0))),
                Map.entry("EIP158", createSchedule(genesisStub.clone().eip158Block(0))),
                Map.entry(
                    "EIP158ToByzantiumAt5",
                    createSchedule(genesisStub.clone().eip158Block(0).byzantiumBlock(5))),
                Map.entry("Byzantium", createSchedule(genesisStub.clone().byzantiumBlock(0))),
                Map.entry(
                    "Constantinople", createSchedule(genesisStub.clone().constantinopleBlock(0))),
                Map.entry(
                    "ConstantinopleFix", createSchedule(genesisStub.clone().petersburgBlock(0))),
                Map.entry("Petersburg", createSchedule(genesisStub.clone().petersburgBlock(0))),
                Map.entry("Istanbul", createSchedule(genesisStub.clone().istanbulBlock(0))),
                Map.entry("MuirGlacier", createSchedule(genesisStub.clone().muirGlacierBlock(0))),
                Map.entry("Berlin", createSchedule(genesisStub.clone().berlinBlock(0))),
                Map.entry("London", createSchedule(genesisStub.clone().londonBlock(0))),
                Map.entry("ArrowGlacier", createSchedule(genesisStub.clone().arrowGlacierBlock(0))),
                Map.entry("GrayGlacier", createSchedule(genesisStub.clone().grayGlacierBlock(0))),
                Map.entry("Merge", createSchedule(genesisStub.clone().mergeNetSplitBlock(0))),
                Map.entry("Paris", createSchedule(genesisStub.clone().mergeNetSplitBlock(0))),
                Map.entry("Shanghai", createSchedule(genesisStub.clone().shanghaiTime(0))),
                Map.entry(
                    "ShanghaiToCancunAtTime15k",
                    createSchedule(genesisStub.clone().shanghaiTime(0).cancunTime(15000))),
                Map.entry("Cancun", createSchedule(genesisStub.clone().cancunTime(0))),
                Map.entry("CancunEOF", createSchedule(genesisStub.clone().cancunEOFTime(0))),
                Map.entry(
                    "CancunToPragueAtTime15k",
                    createSchedule(genesisStub.clone().cancunTime(0).pragueTime(15000))),
                Map.entry("Prague", createSchedule(genesisStub.clone().pragueEOFTime(0))),
                Map.entry("Osaka", createSchedule(genesisStub.clone().futureEipsTime(0))),
                Map.entry("Amsterdam", createSchedule(genesisStub.clone().futureEipsTime(0))),
                Map.entry("Bogota", createSchedule(genesisStub.clone().futureEipsTime(0))),
                Map.entry("Polis", createSchedule(genesisStub.clone().futureEipsTime(0))),
                Map.entry("Bangkok", createSchedule(genesisStub.clone().futureEipsTime(0))),
                Map.entry("Future_EIPs", createSchedule(genesisStub.clone().futureEipsTime(0))),
                Map.entry(
                    "Experimental_EIPs",
                    createSchedule(genesisStub.clone().experimentalEipsTime(0))))
            .entrySet()
            .stream()
            .map(e -> Map.entry(e.getKey().toLowerCase(Locale.ROOT), e.getValue()))
            .collect(Collectors.toMap(Map.Entry::getKey, Map.Entry::getValue)));
>>>>>>> 94099d18
  }

  private final Map<String, ProtocolSchedule> schedules;

  private ReferenceTestProtocolSchedules(final Map<String, ProtocolSchedule> schedules) {
    this.schedules = schedules;
  }

  public ProtocolSchedule getByName(final String name) {
    return schedules.get(name.toLowerCase(Locale.ROOT));
  }

  public ProtocolSpec geSpecByName(final String name) {
    ProtocolSchedule schedule = getByName(name);
    if (schedule == null) {
      return null;
    }
    BlockHeader header =
        new BlockHeaderTestFixture().timestamp(Long.MAX_VALUE).number(Long.MAX_VALUE).buildHeader();
    return schedule.getByBlockHeader(header);
  }

  private static ProtocolSchedule createSchedule(final GenesisConfigOptions options) {
    return new ProtocolScheduleBuilder(
            options,
            CHAIN_ID,
            ProtocolSpecAdapters.create(0, Function.identity()),
            PrivacyParameters.DEFAULT,
            false,
            EvmConfiguration.DEFAULT,
            MiningParameters.MINING_DISABLED,
            new BadBlockManager(),
            false,
            new NoOpMetricsSystem())
        .createProtocolSchedule();
  }

  public static boolean shouldClearEmptyAccounts(final String fork) {
    return !SPECS_PRIOR_TO_DELETING_EMPTY_ACCOUNTS.contains(fork);
  }
}<|MERGE_RESOLUTION|>--- conflicted
+++ resolved
@@ -64,16 +64,6 @@
     }
     // also load KZG file for mainnet
     KZGPointEvalPrecompiledContract.init();
-<<<<<<< HEAD
-    builder.put(
-        "CancunToPragueAtTime15k",
-        createSchedule(genesisStub.clone().cancunTime(0).pragueTime(15000)));
-    builder.put("Prague", createSchedule(genesisStub.clone().pragueEOFTime(0)));
-    builder.put("Future_EIPs", createSchedule(genesisStub.clone().futureEipsTime(0)));
-    builder.put("Experimental_EIPs", createSchedule(genesisStub.clone().experimentalEipsTime(0)));
-    builder.put("Verkle", createSchedule(genesisStub.clone().pragueTime(0)));
-    return new ReferenceTestProtocolSchedules(builder.build());
-=======
     return new ReferenceTestProtocolSchedules(
         Map.ofEntries(
                 Map.entry("Frontier", createSchedule(genesisStub.clone())),
@@ -124,12 +114,12 @@
                 Map.entry("Future_EIPs", createSchedule(genesisStub.clone().futureEipsTime(0))),
                 Map.entry(
                     "Experimental_EIPs",
-                    createSchedule(genesisStub.clone().experimentalEipsTime(0))))
+                    createSchedule(genesisStub.clone().experimentalEipsTime(0))),
+                Map.entry("Verkle", createSchedule(genesisStub.clone().pragueTime(0))))
             .entrySet()
             .stream()
             .map(e -> Map.entry(e.getKey().toLowerCase(Locale.ROOT), e.getValue()))
             .collect(Collectors.toMap(Map.Entry::getKey, Map.Entry::getValue)));
->>>>>>> 94099d18
   }
 
   private final Map<String, ProtocolSchedule> schedules;
