--- conflicted
+++ resolved
@@ -18,11 +18,6 @@
 import org.hyperledger.besu.config.GenesisConfigOptions;
 import org.hyperledger.besu.config.StubGenesisConfigOptions;
 import org.hyperledger.besu.ethereum.core.PrivacyParameters;
-<<<<<<< HEAD
-import org.hyperledger.besu.ethereum.linea.LineaParameters;
-import org.hyperledger.besu.ethereum.mainnet.HeaderBasedProtocolSchedule;
-=======
->>>>>>> d4c637b8
 import org.hyperledger.besu.ethereum.mainnet.ProtocolSchedule;
 import org.hyperledger.besu.ethereum.mainnet.ProtocolScheduleBuilder;
 import org.hyperledger.besu.ethereum.mainnet.ProtocolSpecAdapters;
@@ -104,21 +99,6 @@
         .createProtocolSchedule();
   }
 
-<<<<<<< HEAD
-  private static TimestampSchedule createTimestampSchedule(final GenesisConfigOptions options) {
-    return new TimestampScheduleBuilder(
-            options,
-            CHAIN_ID,
-            ProtocolSpecAdapters.create(0, Function.identity()),
-            PrivacyParameters.DEFAULT,
-            false,
-            EvmConfiguration.DEFAULT,
-            LineaParameters.DEFAULT)
-        .createTimestampSchedule();
-  }
-
-=======
->>>>>>> d4c637b8
   public static boolean shouldClearEmptyAccounts(final String fork) {
     return !SPECS_PRIOR_TO_DELETING_EMPTY_ACCOUNTS.contains(fork);
   }
