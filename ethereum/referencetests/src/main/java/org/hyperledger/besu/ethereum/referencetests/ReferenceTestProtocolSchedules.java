/*
 * Copyright ConsenSys AG.
 *
 * Licensed under the Apache License, Version 2.0 (the "License"); you may not use this file except in compliance with
 * the License. You may obtain a copy of the License at
 *
 * http://www.apache.org/licenses/LICENSE-2.0
 *
 * Unless required by applicable law or agreed to in writing, software distributed under the License is distributed on
 * an "AS IS" BASIS, WITHOUT WARRANTIES OR CONDITIONS OF ANY KIND, either express or implied. See the License for the
 * specific language governing permissions and limitations under the License.
 *
 * SPDX-License-Identifier: Apache-2.0
 *
 */
package org.hyperledger.besu.ethereum.referencetests;

import org.hyperledger.besu.config.GenesisConfigOptions;
import org.hyperledger.besu.config.StubGenesisConfigOptions;
import org.hyperledger.besu.ethereum.core.PrivacyParameters;
import org.hyperledger.besu.ethereum.mainnet.ProtocolSchedule;
import org.hyperledger.besu.ethereum.mainnet.ProtocolScheduleBuilder;
import org.hyperledger.besu.ethereum.mainnet.ProtocolSpecAdapters;
import org.hyperledger.besu.evm.internal.EvmConfiguration;

import java.math.BigInteger;
import java.util.Arrays;
import java.util.List;
import java.util.Map;
import java.util.function.Function;

import com.google.common.collect.ImmutableMap;

public class ReferenceTestProtocolSchedules {

  private static final BigInteger CHAIN_ID = BigInteger.ONE;

  private static final List<String> SPECS_PRIOR_TO_DELETING_EMPTY_ACCOUNTS =
      Arrays.asList("Frontier", "Homestead", "EIP150");

  public static ReferenceTestProtocolSchedules create() {
    final ImmutableMap.Builder<String, ProtocolSchedule> builder = ImmutableMap.builder();
    builder.put("Frontier", createSchedule(new StubGenesisConfigOptions()));
    builder.put(
        "FrontierToHomesteadAt5", createSchedule(new StubGenesisConfigOptions().homesteadBlock(5)));
    builder.put("Homestead", createSchedule(new StubGenesisConfigOptions().homesteadBlock(0)));
    builder.put(
        "HomesteadToEIP150At5",
        createSchedule(new StubGenesisConfigOptions().homesteadBlock(0).eip150Block(5)));
    builder.put(
        "HomesteadToDaoAt5",
        createSchedule(new StubGenesisConfigOptions().homesteadBlock(0).daoForkBlock(5)));
    builder.put("EIP150", createSchedule(new StubGenesisConfigOptions().eip150Block(0)));
    builder.put("EIP158", createSchedule(new StubGenesisConfigOptions().eip158Block(0)));
    builder.put(
        "EIP158ToByzantiumAt5",
        createSchedule(new StubGenesisConfigOptions().eip158Block(0).byzantiumBlock(5)));
    builder.put("Byzantium", createSchedule(new StubGenesisConfigOptions().byzantiumBlock(0)));
    builder.put(
        "Constantinople", createSchedule(new StubGenesisConfigOptions().constantinopleBlock(0)));
    builder.put(
        "ConstantinopleFix", createSchedule(new StubGenesisConfigOptions().petersburgBlock(0)));
    builder.put("Petersburg", createSchedule(new StubGenesisConfigOptions().petersburgBlock(0)));
    builder.put("Istanbul", createSchedule(new StubGenesisConfigOptions().istanbulBlock(0)));
    builder.put("MuirGlacier", createSchedule(new StubGenesisConfigOptions().muirGlacierBlock(0)));
    builder.put("Berlin", createSchedule(new StubGenesisConfigOptions().berlinBlock(0)));
    builder.put(
        "London",
        createSchedule(new StubGenesisConfigOptions().londonBlock(0).baseFeePerGas(0x0a)));
    builder.put(
        "ArrowGlacier", createSchedule(new StubGenesisConfigOptions().arrowGlacierBlock(0)));
    builder.put("GrayGlacier", createSchedule(new StubGenesisConfigOptions().grayGlacierBlock(0)));
    builder.put(
        "Merge",
        createSchedule(new StubGenesisConfigOptions().mergeNetSplitBlock(0).baseFeePerGas(0x0a)));
<<<<<<< HEAD
    builder.put(
        "Shanghai",
        createSchedule(new StubGenesisConfigOptions().shandongBlock(0).baseFeePerGas(0x0a)));
=======
    builder.put("Shandong", createSchedule(new StubGenesisConfigOptions().shandongBlock(0)));
>>>>>>> 40230ee6
    return new ReferenceTestProtocolSchedules(builder.build());
  }

  private final Map<String, ProtocolSchedule> schedules;

  private ReferenceTestProtocolSchedules(final Map<String, ProtocolSchedule> schedules) {
    this.schedules = schedules;
  }

  public ProtocolSchedule getByName(final String name) {
    return schedules.get(name);
  }

  private static ProtocolSchedule createSchedule(final GenesisConfigOptions options) {
    return new ProtocolScheduleBuilder(
            options,
            CHAIN_ID,
            ProtocolSpecAdapters.create(0, Function.identity()),
            PrivacyParameters.DEFAULT,
            false,
            options.isQuorum(),
            EvmConfiguration.DEFAULT)
        .createProtocolSchedule();
  }

  public static boolean shouldClearEmptyAccounts(final String fork) {
    return !SPECS_PRIOR_TO_DELETING_EMPTY_ACCOUNTS.contains(fork);
  }
}<|MERGE_RESOLUTION|>--- conflicted
+++ resolved
@@ -73,13 +73,10 @@
     builder.put(
         "Merge",
         createSchedule(new StubGenesisConfigOptions().mergeNetSplitBlock(0).baseFeePerGas(0x0a)));
-<<<<<<< HEAD
     builder.put(
         "Shanghai",
         createSchedule(new StubGenesisConfigOptions().shandongBlock(0).baseFeePerGas(0x0a)));
-=======
     builder.put("Shandong", createSchedule(new StubGenesisConfigOptions().shandongBlock(0)));
->>>>>>> 40230ee6
     return new ReferenceTestProtocolSchedules(builder.build());
   }
 
