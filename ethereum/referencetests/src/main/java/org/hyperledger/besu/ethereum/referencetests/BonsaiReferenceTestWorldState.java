/*
 * Copyright Hyperledger Besu Contributors.
 *
 * Licensed under the Apache License, Version 2.0 (the "License"); you may not use this file except in compliance with
 * the License. You may obtain a copy of the License at
 *
 * http://www.apache.org/licenses/LICENSE-2.0
 *
 * Unless required by applicable law or agreed to in writing, software distributed under the License is distributed on
 * an "AS IS" BASIS, WITHOUT WARRANTIES OR CONDITIONS OF ANY KIND, either express or implied. See the License for the
 * specific language governing permissions and limitations under the License.
 *
 * SPDX-License-Identifier: Apache-2.0
 */
package org.hyperledger.besu.ethereum.referencetests;

import org.hyperledger.besu.datatypes.Address;
import org.hyperledger.besu.datatypes.Hash;
import org.hyperledger.besu.ethereum.core.BlockHeader;
import org.hyperledger.besu.ethereum.core.InMemoryKeyValueStorageProvider;
import org.hyperledger.besu.ethereum.trie.diffbased.bonsai.cache.BonsaiCachedMerkleTrieLoader;
import org.hyperledger.besu.ethereum.trie.diffbased.bonsai.cache.NoOpBonsaiCachedWorldStorageManager;
import org.hyperledger.besu.ethereum.trie.diffbased.bonsai.storage.BonsaiPreImageProxy;
import org.hyperledger.besu.ethereum.trie.diffbased.bonsai.storage.BonsaiWorldStateKeyValueStorage;
import org.hyperledger.besu.ethereum.trie.diffbased.bonsai.storage.BonsaiWorldStateLayerStorage;
import org.hyperledger.besu.ethereum.trie.diffbased.bonsai.worldview.BonsaiWorldState;
import org.hyperledger.besu.ethereum.trie.diffbased.bonsai.worldview.BonsaiWorldStateUpdateAccumulator;
import org.hyperledger.besu.ethereum.trie.diffbased.common.cache.DiffBasedCachedWorldStorageManager;
import org.hyperledger.besu.ethereum.trie.diffbased.common.trielog.TrieLogAddedEvent;
import org.hyperledger.besu.ethereum.trie.diffbased.common.trielog.TrieLogManager;
import org.hyperledger.besu.ethereum.trie.diffbased.common.worldview.DiffBasedWorldState;
import org.hyperledger.besu.ethereum.trie.diffbased.common.worldview.accumulator.DiffBasedWorldStateUpdateAccumulator;
import org.hyperledger.besu.ethereum.worldstate.DataStorageConfiguration;
import org.hyperledger.besu.evm.internal.EvmConfiguration;
import org.hyperledger.besu.evm.worldstate.WorldUpdater;
import org.hyperledger.besu.metrics.ObservableMetricsSystem;
import org.hyperledger.besu.metrics.noop.NoOpMetricsSystem;
import org.hyperledger.besu.plugin.services.trielogs.TrieLog;

import java.util.Map;
import java.util.Optional;
import java.util.stream.Stream;

import com.fasterxml.jackson.annotation.JsonCreator;
import com.google.common.cache.Cache;
import com.google.common.cache.CacheBuilder;
import org.apache.tuweni.bytes.Bytes;
import org.apache.tuweni.bytes.Bytes32;

public class BonsaiReferenceTestWorldState extends BonsaiWorldState
    implements ReferenceTestWorldState {

  private final BonsaiReferenceTestWorldStateStorage refTestStorage;
  private final BonsaiPreImageProxy preImageProxy;
  private final EvmConfiguration evmConfiguration;

  protected BonsaiReferenceTestWorldState(
      final BonsaiReferenceTestWorldStateStorage worldStateKeyValueStorage,
<<<<<<< HEAD
      final CachedMerkleTrieLoader cachedMerkleTrieLoader,
      final CachedWorldStorageManager cachedWorldStorageManager,
=======
      final BonsaiCachedMerkleTrieLoader cachedMerkleTrieLoader,
      final DiffBasedCachedWorldStorageManager cachedWorldStorageManager,
>>>>>>> aa546c4f
      final TrieLogManager trieLogManager,
      final BonsaiPreImageProxy preImageProxy,
      final EvmConfiguration evmConfiguration) {
    super(
        worldStateKeyValueStorage,
        cachedMerkleTrieLoader,
        cachedWorldStorageManager,
        trieLogManager,
        evmConfiguration);
    this.refTestStorage = worldStateKeyValueStorage;
    this.preImageProxy = preImageProxy;
    this.evmConfiguration = evmConfiguration;
    setAccumulator(
        new BonsaiReferenceTestUpdateAccumulator(
            this,
            (addr, value) ->
                cachedMerkleTrieLoader.preLoadAccount(
                    getWorldStateStorage(), worldStateRootHash, addr),
            (addr, value) ->
                cachedMerkleTrieLoader.preLoadStorageSlot(getWorldStateStorage(), addr, value),
            preImageProxy,
            evmConfiguration));
  }

  @Override
  public ReferenceTestWorldState copy() {
<<<<<<< HEAD
    var layerCopy =
        new BonsaiReferenceTestWorldStateStorage(worldStateKeyValueStorage, preImageProxy);
=======
    var layerCopy = new BonsaiReferenceTestWorldStateStorage(getWorldStateStorage(), preImageProxy);
>>>>>>> aa546c4f
    return new BonsaiReferenceTestWorldState(
        layerCopy,
        cachedMerkleTrieLoader,
        cachedWorldStorageManager,
        trieLogManager,
        preImageProxy,
        evmConfiguration);
  }

  /**
   * For reference tests world state root validation is handled in the harness, this stubs out the
   * behavior to always pass.
   *
   * @param calculatedStateRoot state root calculated during bonsai persist step.
   * @param header supplied reference test block header.
   */
  @Override
  protected void verifyWorldStateRoot(final Hash calculatedStateRoot, final BlockHeader header) {
    // The test harness validates the root hash, no need to validate in-line for reference test
  }

  @Override
  public void processExtraStateStorageFormatValidation(final BlockHeader blockHeader) {
    if (blockHeader != null) {
      final Hash parentStateRoot = getWorldStateRootHash();
      final BonsaiReferenceTestUpdateAccumulator originalUpdater =
          ((BonsaiReferenceTestUpdateAccumulator) updater()).createDetachedAccumulator();

      // validate trielog generation with persisted state
      validateStateRolling(parentStateRoot, originalUpdater, blockHeader, false);
      // validate trielog generation with frozen state
      validateStateRolling(parentStateRoot, originalUpdater, blockHeader, true);
    }
  }

  /**
   * TrieLog is an important part of Bonsai, so it's important to verify the generation of the
   * TrieLog by performing rollbacks and rollforwards.
   *
   * @param blockHeader header of the block to import
   */
  private void validateStateRolling(
      final Hash parentStateRoot,
      final BonsaiReferenceTestUpdateAccumulator originalUpdater,
      final BlockHeader blockHeader,
      final boolean isFrozenState) {
    // With Bonsai, a TrieLog is generated when the state is persisted. Therefore, we generate the
    // TrieLog by triggering a state persist in order to closely match the real case scenario.
    generateTrieLogFromState(blockHeader, originalUpdater, isFrozenState);
    final TrieLog trieLogFromFrozenState =
        trieLogManager
            .getTrieLogLayer(blockHeader.getBlockHash())
            .orElseThrow(() -> new RuntimeException("trielog not found during test"));
    // trying rollback rollfoward with frozen state
    validateTrieLog(parentStateRoot, blockHeader, trieLogFromFrozenState);
  }

  private void validateTrieLog(
      final Hash parentStateRoot, final BlockHeader blockHeader, final TrieLog trieLog) {

    try (var bonsaiWorldState = createBonsaiWorldState(false)) {
      BonsaiWorldStateUpdateAccumulator updaterForState =
          (BonsaiWorldStateUpdateAccumulator) bonsaiWorldState.updater();
      updaterForState.rollForward(trieLog);
      updaterForState.commit();
      bonsaiWorldState.persist(blockHeader);
      Hash generatedRootHash = bonsaiWorldState.rootHash();
      if (!bonsaiWorldState.rootHash().equals(blockHeader.getStateRoot())) {
        throw new RuntimeException(
            "state root becomes invalid following a rollForward %s != %s"
                .formatted(blockHeader.getStateRoot(), generatedRootHash));
      }

      updaterForState = (BonsaiWorldStateUpdateAccumulator) bonsaiWorldState.updater();
      updaterForState.rollBack(trieLog);
      updaterForState.commit();
      bonsaiWorldState.persist(null);
      generatedRootHash = bonsaiWorldState.rootHash();
      if (!bonsaiWorldState.rootHash().equals(parentStateRoot)) {
        throw new RuntimeException(
            "state root becomes invalid following a rollBackward %s != %s"
                .formatted(parentStateRoot, generatedRootHash));
      }
    }
  }

  private void generateTrieLogFromState(
      final BlockHeader blockHeader,
      final BonsaiReferenceTestUpdateAccumulator originalUpdater,
      final boolean isFrozen) {
    // generate trielog
    BonsaiReferenceTestUpdateAccumulator updaterForState =
        originalUpdater.createDetachedAccumulator();
    try (var bonsaiWorldState = createBonsaiWorldState(isFrozen)) {
      bonsaiWorldState.setAccumulator(updaterForState);
      updaterForState.commit();
      bonsaiWorldState.persist(blockHeader);
    }
  }

  private BonsaiWorldState createBonsaiWorldState(final boolean isFrozen) {
    BonsaiWorldState bonsaiWorldState =
        new BonsaiWorldState(
<<<<<<< HEAD
            new BonsaiWorldStateLayerStorage(worldStateKeyValueStorage),
=======
            new BonsaiWorldStateLayerStorage(
                (BonsaiWorldStateKeyValueStorage) worldStateKeyValueStorage),
>>>>>>> aa546c4f
            cachedMerkleTrieLoader,
            cachedWorldStorageManager,
            trieLogManager,
            evmConfiguration);
    if (isFrozen) {
      bonsaiWorldState.freeze(); // freeze state
    }
    return bonsaiWorldState;
  }

  @JsonCreator
  public static BonsaiReferenceTestWorldState create(
      final Map<String, ReferenceTestWorldState.AccountMock> accounts) {
    return create(accounts, EvmConfiguration.DEFAULT);
  }

  @JsonCreator
  public static BonsaiReferenceTestWorldState create(
      final Map<String, ReferenceTestWorldState.AccountMock> accounts,
      final EvmConfiguration evmConfiguration) {
    final ObservableMetricsSystem metricsSystem = new NoOpMetricsSystem();

    final BonsaiCachedMerkleTrieLoader cachedMerkleTrieLoader =
        new BonsaiCachedMerkleTrieLoader(metricsSystem);
    final TrieLogManager trieLogManager = new ReferenceTestsInMemoryTrieLogManager();

    final BonsaiPreImageProxy preImageProxy =
        new BonsaiPreImageProxy.BonsaiReferenceTestPreImageProxy();

    final BonsaiWorldStateKeyValueStorage bonsaiWorldStateKeyValueStorage =
        new BonsaiWorldStateKeyValueStorage(
            new InMemoryKeyValueStorageProvider(),
            metricsSystem,
            DataStorageConfiguration.DEFAULT_BONSAI_CONFIG);

    final BonsaiReferenceTestWorldStateStorage worldStateKeyValueStorage =
        new BonsaiReferenceTestWorldStateStorage(bonsaiWorldStateKeyValueStorage, preImageProxy);

    final NoOpBonsaiCachedWorldStorageManager noOpCachedWorldStorageManager =
        new NoOpBonsaiCachedWorldStorageManager(bonsaiWorldStateKeyValueStorage);

    final BonsaiReferenceTestWorldState worldState =
        new BonsaiReferenceTestWorldState(
            worldStateKeyValueStorage,
            cachedMerkleTrieLoader,
            noOpCachedWorldStorageManager,
            trieLogManager,
            preImageProxy,
            evmConfiguration);

    final WorldUpdater updater = worldState.updater();
    for (final Map.Entry<String, ReferenceTestWorldState.AccountMock> entry : accounts.entrySet()) {
      ReferenceTestWorldState.insertAccount(
          updater, Address.fromHexString(entry.getKey()), entry.getValue());
    }
    updater.commit();
    return worldState;
  }

  @Override
  public Stream<StreamableAccount> streamAccounts(final Bytes32 startKeyHash, final int limit) {
    return this.refTestStorage.streamAccounts(this, startKeyHash, limit);
  }

  static class ReferenceTestsInMemoryTrieLogManager extends TrieLogManager {

    private final Cache<Hash, byte[]> trieLogCache =
        CacheBuilder.newBuilder().maximumSize(5).build();

    public ReferenceTestsInMemoryTrieLogManager() {
      super(null, null, 0, null);
    }

    @Override
    public synchronized void saveTrieLog(
        final DiffBasedWorldStateUpdateAccumulator<?> localUpdater,
        final Hash forWorldStateRootHash,
        final BlockHeader forBlockHeader,
        final DiffBasedWorldState forWorldState) {
      // notify trie log added observers, synchronously
      TrieLog trieLog = trieLogFactory.create(localUpdater, forBlockHeader);
      trieLogCache.put(forBlockHeader.getHash(), trieLogFactory.serialize(trieLog));
      trieLogObservers.forEach(o -> o.onTrieLogAdded(new TrieLogAddedEvent(trieLog)));
    }

    @Override
    public long getMaxLayersToLoad() {
      return 0;
    }

    @Override
    public Optional<TrieLog> getTrieLogLayer(final Hash blockHash) {
      final byte[] trielog = trieLogCache.getIfPresent(blockHash);
      trieLogCache.invalidate(blockHash); // remove trielog from the cache
      return Optional.ofNullable(trieLogFactory.deserialize(trielog));
    }
  }

  @Override
  protected Hash hashAndSavePreImage(final Bytes value) {
    // by default do not save has preImages
    return preImageProxy.hashAndSavePreImage(value);
  }
}<|MERGE_RESOLUTION|>--- conflicted
+++ resolved
@@ -56,13 +56,8 @@
 
   protected BonsaiReferenceTestWorldState(
       final BonsaiReferenceTestWorldStateStorage worldStateKeyValueStorage,
-<<<<<<< HEAD
-      final CachedMerkleTrieLoader cachedMerkleTrieLoader,
-      final CachedWorldStorageManager cachedWorldStorageManager,
-=======
       final BonsaiCachedMerkleTrieLoader cachedMerkleTrieLoader,
       final DiffBasedCachedWorldStorageManager cachedWorldStorageManager,
->>>>>>> aa546c4f
       final TrieLogManager trieLogManager,
       final BonsaiPreImageProxy preImageProxy,
       final EvmConfiguration evmConfiguration) {
@@ -89,12 +84,7 @@
 
   @Override
   public ReferenceTestWorldState copy() {
-<<<<<<< HEAD
-    var layerCopy =
-        new BonsaiReferenceTestWorldStateStorage(worldStateKeyValueStorage, preImageProxy);
-=======
     var layerCopy = new BonsaiReferenceTestWorldStateStorage(getWorldStateStorage(), preImageProxy);
->>>>>>> aa546c4f
     return new BonsaiReferenceTestWorldState(
         layerCopy,
         cachedMerkleTrieLoader,
@@ -198,12 +188,8 @@
   private BonsaiWorldState createBonsaiWorldState(final boolean isFrozen) {
     BonsaiWorldState bonsaiWorldState =
         new BonsaiWorldState(
-<<<<<<< HEAD
-            new BonsaiWorldStateLayerStorage(worldStateKeyValueStorage),
-=======
             new BonsaiWorldStateLayerStorage(
                 (BonsaiWorldStateKeyValueStorage) worldStateKeyValueStorage),
->>>>>>> aa546c4f
             cachedMerkleTrieLoader,
             cachedWorldStorageManager,
             trieLogManager,
