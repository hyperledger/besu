/*
 * Copyright Hyperledger Besu Contributors.
 *
 * Licensed under the Apache License, Version 2.0 (the "License"); you may not use this file except in compliance with
 * the License. You may obtain a copy of the License at
 *
 * http://www.apache.org/licenses/LICENSE-2.0
 *
 * Unless required by applicable law or agreed to in writing, software distributed under the License is distributed on
 * an "AS IS" BASIS, WITHOUT WARRANTIES OR CONDITIONS OF ANY KIND, either express or implied. See the License for the
 * specific language governing permissions and limitations under the License.
 *
 * SPDX-License-Identifier: Apache-2.0
 */
package org.hyperledger.besu.ethereum.referencetests;

import org.hyperledger.besu.datatypes.Address;
import org.hyperledger.besu.datatypes.Hash;
import org.hyperledger.besu.ethereum.core.BlockHeader;
import org.hyperledger.besu.ethereum.core.InMemoryKeyValueStorageProvider;
import org.hyperledger.besu.ethereum.trie.diffbased.bonsai.cache.BonsaiCachedMerkleTrieLoader;
import org.hyperledger.besu.ethereum.trie.diffbased.bonsai.cache.NoOpBonsaiCachedWorldStorageManager;
import org.hyperledger.besu.ethereum.trie.diffbased.bonsai.storage.BonsaiPreImageProxy;
import org.hyperledger.besu.ethereum.trie.diffbased.bonsai.storage.BonsaiWorldStateKeyValueStorage;
import org.hyperledger.besu.ethereum.trie.diffbased.bonsai.storage.BonsaiWorldStateLayerStorage;
import org.hyperledger.besu.ethereum.trie.diffbased.bonsai.worldview.BonsaiWorldState;
import org.hyperledger.besu.ethereum.trie.diffbased.bonsai.worldview.BonsaiWorldStateUpdateAccumulator;
import org.hyperledger.besu.ethereum.trie.diffbased.common.cache.DiffBasedCachedWorldStorageManager;
import org.hyperledger.besu.ethereum.trie.diffbased.common.trielog.TrieLogAddedEvent;
import org.hyperledger.besu.ethereum.trie.diffbased.common.trielog.TrieLogManager;
import org.hyperledger.besu.ethereum.trie.diffbased.common.worldview.DiffBasedWorldState;
import org.hyperledger.besu.ethereum.trie.diffbased.common.worldview.accumulator.DiffBasedWorldStateUpdateAccumulator;
import org.hyperledger.besu.ethereum.worldstate.DataStorageConfiguration;
import org.hyperledger.besu.evm.internal.EvmConfiguration;
import org.hyperledger.besu.evm.worldstate.WorldUpdater;
import org.hyperledger.besu.metrics.ObservableMetricsSystem;
import org.hyperledger.besu.metrics.noop.NoOpMetricsSystem;
import org.hyperledger.besu.plugin.services.trielogs.TrieLog;

import java.util.Map;
import java.util.Optional;
import java.util.stream.Stream;

import com.fasterxml.jackson.annotation.JsonCreator;
import com.google.common.cache.Cache;
import com.google.common.cache.CacheBuilder;
import org.apache.tuweni.bytes.Bytes;
import org.apache.tuweni.bytes.Bytes32;

public class BonsaiReferenceTestWorldState extends BonsaiWorldState
    implements ReferenceTestWorldState {

  private final BonsaiReferenceTestWorldStateStorage refTestStorage;
  private final BonsaiPreImageProxy preImageProxy;
  private final EvmConfiguration evmConfiguration;

  protected BonsaiReferenceTestWorldState(
      final BonsaiReferenceTestWorldStateStorage worldStateKeyValueStorage,
<<<<<<< HEAD
      final BonsaiCachedMerkleTrieLoader cachedMerkleTrieLoader,
=======
      final BonsaiCachedMerkleTrieLoader bonsaiCachedMerkleTrieLoader,
>>>>>>> f26f3f52
      final DiffBasedCachedWorldStorageManager cachedWorldStorageManager,
      final TrieLogManager trieLogManager,
      final BonsaiPreImageProxy preImageProxy,
      final EvmConfiguration evmConfiguration) {
    super(
        worldStateKeyValueStorage,
<<<<<<< HEAD
        cachedMerkleTrieLoader,
=======
        bonsaiCachedMerkleTrieLoader,
>>>>>>> f26f3f52
        cachedWorldStorageManager,
        trieLogManager,
        evmConfiguration);
    this.refTestStorage = worldStateKeyValueStorage;
    this.preImageProxy = preImageProxy;
    this.evmConfiguration = evmConfiguration;
    setAccumulator(
        new BonsaiReferenceTestUpdateAccumulator(
            this,
            (addr, value) ->
                bonsaiCachedMerkleTrieLoader.preLoadAccount(
                    getWorldStateStorage(), worldStateRootHash, addr),
            (addr, value) ->
                bonsaiCachedMerkleTrieLoader.preLoadStorageSlot(
                    getWorldStateStorage(), addr, value),
            preImageProxy,
            evmConfiguration));
  }

  @Override
  public ReferenceTestWorldState copy() {
    var layerCopy = new BonsaiReferenceTestWorldStateStorage(getWorldStateStorage(), preImageProxy);
    return new BonsaiReferenceTestWorldState(
        layerCopy,
        bonsaiCachedMerkleTrieLoader,
        cachedWorldStorageManager,
        trieLogManager,
        preImageProxy,
        evmConfiguration);
  }

  /**
   * For reference tests world state root validation is handled in the harness, this stubs out the
   * behavior to always pass.
   *
   * @param calculatedStateRoot state root calculated during bonsai persist step.
   * @param header supplied reference test block header.
   */
  @Override
  protected void verifyWorldStateRoot(final Hash calculatedStateRoot, final BlockHeader header) {
    // The test harness validates the root hash, no need to validate in-line for reference test
  }

  @Override
  public void processExtraStateStorageFormatValidation(final BlockHeader blockHeader) {
    if (blockHeader != null) {
      final Hash parentStateRoot = getWorldStateRootHash();
      final BonsaiReferenceTestUpdateAccumulator originalUpdater =
          ((BonsaiReferenceTestUpdateAccumulator) updater()).createDetachedAccumulator();

      // validate trielog generation with persisted state
      validateStateRolling(parentStateRoot, originalUpdater, blockHeader, false);
      // validate trielog generation with frozen state
      validateStateRolling(parentStateRoot, originalUpdater, blockHeader, true);
    }
  }

  /**
   * TrieLog is an important part of Bonsai, so it's important to verify the generation of the
   * TrieLog by performing rollbacks and rollforwards.
   *
   * @param blockHeader header of the block to import
   */
  private void validateStateRolling(
      final Hash parentStateRoot,
      final BonsaiReferenceTestUpdateAccumulator originalUpdater,
      final BlockHeader blockHeader,
      final boolean isFrozenState) {
    // With Bonsai, a TrieLog is generated when the state is persisted. Therefore, we generate the
    // TrieLog by triggering a state persist in order to closely match the real case scenario.
    generateTrieLogFromState(blockHeader, originalUpdater, isFrozenState);
    final TrieLog trieLogFromFrozenState =
        trieLogManager
            .getTrieLogLayer(blockHeader.getBlockHash())
            .orElseThrow(() -> new RuntimeException("trielog not found during test"));
    // trying rollback rollfoward with frozen state
    validateTrieLog(parentStateRoot, blockHeader, trieLogFromFrozenState);
  }

  private void validateTrieLog(
      final Hash parentStateRoot, final BlockHeader blockHeader, final TrieLog trieLog) {

    try (var bonsaiWorldState = createBonsaiWorldState(false)) {
      BonsaiWorldStateUpdateAccumulator updaterForState =
          (BonsaiWorldStateUpdateAccumulator) bonsaiWorldState.updater();
      updaterForState.rollForward(trieLog);
      updaterForState.commit();
      bonsaiWorldState.persist(blockHeader);
      Hash generatedRootHash = bonsaiWorldState.rootHash();
      if (!bonsaiWorldState.rootHash().equals(blockHeader.getStateRoot())) {
        throw new RuntimeException(
            "state root becomes invalid following a rollForward %s != %s"
                .formatted(blockHeader.getStateRoot(), generatedRootHash));
      }

      updaterForState = (BonsaiWorldStateUpdateAccumulator) bonsaiWorldState.updater();
      updaterForState.rollBack(trieLog);
      updaterForState.commit();
      bonsaiWorldState.persist(null);
      generatedRootHash = bonsaiWorldState.rootHash();
      if (!bonsaiWorldState.rootHash().equals(parentStateRoot)) {
        throw new RuntimeException(
            "state root becomes invalid following a rollBackward %s != %s"
                .formatted(parentStateRoot, generatedRootHash));
      }
    }
  }

  private void generateTrieLogFromState(
      final BlockHeader blockHeader,
      final BonsaiReferenceTestUpdateAccumulator originalUpdater,
      final boolean isFrozen) {
    // generate trielog
    BonsaiReferenceTestUpdateAccumulator updaterForState =
        originalUpdater.createDetachedAccumulator();
    try (var bonsaiWorldState = createBonsaiWorldState(isFrozen)) {
      bonsaiWorldState.setAccumulator(updaterForState);
      updaterForState.commit();
      bonsaiWorldState.persist(blockHeader);
    }
  }

  private BonsaiWorldState createBonsaiWorldState(final boolean isFrozen) {
    BonsaiWorldState bonsaiWorldState =
        new BonsaiWorldState(
            new BonsaiWorldStateLayerStorage(
                (BonsaiWorldStateKeyValueStorage) worldStateKeyValueStorage),
<<<<<<< HEAD
            cachedMerkleTrieLoader,
=======
            bonsaiCachedMerkleTrieLoader,
>>>>>>> f26f3f52
            cachedWorldStorageManager,
            trieLogManager,
            evmConfiguration);
    if (isFrozen) {
      bonsaiWorldState.freeze(); // freeze state
    }
    return bonsaiWorldState;
  }

  @JsonCreator
  public static BonsaiReferenceTestWorldState create(
      final Map<String, ReferenceTestWorldState.AccountMock> accounts) {
    return create(accounts, EvmConfiguration.DEFAULT);
  }

  @JsonCreator
  public static BonsaiReferenceTestWorldState create(
      final Map<String, ReferenceTestWorldState.AccountMock> accounts,
      final EvmConfiguration evmConfiguration) {
    final ObservableMetricsSystem metricsSystem = new NoOpMetricsSystem();

<<<<<<< HEAD
    final BonsaiCachedMerkleTrieLoader cachedMerkleTrieLoader =
=======
    final BonsaiCachedMerkleTrieLoader bonsaiCachedMerkleTrieLoader =
>>>>>>> f26f3f52
        new BonsaiCachedMerkleTrieLoader(metricsSystem);
    final TrieLogManager trieLogManager = new ReferenceTestsInMemoryTrieLogManager();

    final BonsaiPreImageProxy preImageProxy =
        new BonsaiPreImageProxy.BonsaiReferenceTestPreImageProxy();

    final BonsaiWorldStateKeyValueStorage bonsaiWorldStateKeyValueStorage =
        new BonsaiWorldStateKeyValueStorage(
            new InMemoryKeyValueStorageProvider(),
            metricsSystem,
            DataStorageConfiguration.DEFAULT_BONSAI_CONFIG);

    final BonsaiReferenceTestWorldStateStorage worldStateKeyValueStorage =
        new BonsaiReferenceTestWorldStateStorage(bonsaiWorldStateKeyValueStorage, preImageProxy);

    final NoOpBonsaiCachedWorldStorageManager noOpCachedWorldStorageManager =
        new NoOpBonsaiCachedWorldStorageManager(bonsaiWorldStateKeyValueStorage);

    final BonsaiReferenceTestWorldState worldState =
        new BonsaiReferenceTestWorldState(
            worldStateKeyValueStorage,
<<<<<<< HEAD
            cachedMerkleTrieLoader,
=======
            bonsaiCachedMerkleTrieLoader,
>>>>>>> f26f3f52
            noOpCachedWorldStorageManager,
            trieLogManager,
            preImageProxy,
            evmConfiguration);

    final WorldUpdater updater = worldState.updater();
    for (final Map.Entry<String, ReferenceTestWorldState.AccountMock> entry : accounts.entrySet()) {
      ReferenceTestWorldState.insertAccount(
          updater, Address.fromHexString(entry.getKey()), entry.getValue());
    }
    updater.commit();
    return worldState;
  }

  @Override
  public Stream<StreamableAccount> streamAccounts(final Bytes32 startKeyHash, final int limit) {
    return this.refTestStorage.streamAccounts(this, startKeyHash, limit);
  }

  static class ReferenceTestsInMemoryTrieLogManager extends TrieLogManager {

    private final Cache<Hash, byte[]> trieLogCache =
        CacheBuilder.newBuilder().maximumSize(5).build();

    public ReferenceTestsInMemoryTrieLogManager() {
      super(null, DataStorageConfiguration.DEFAULT_BONSAI_CONFIG, null, 0, null);
    }

    @Override
    public synchronized void saveTrieLog(
        final DiffBasedWorldStateUpdateAccumulator<?> localUpdater,
        final Hash forWorldStateRootHash,
        final BlockHeader forBlockHeader,
        final DiffBasedWorldState forWorldState) {
      // notify trie log added observers, synchronously
      TrieLog trieLog = trieLogFactory.create(localUpdater, forBlockHeader);
      trieLogCache.put(forBlockHeader.getHash(), trieLogFactory.serialize(trieLog));
      trieLogObservers.forEach(o -> o.onTrieLogAdded(new TrieLogAddedEvent(trieLog)));
    }

    @Override
    public long getMaxLayersToLoad() {
      return 0;
    }

    @Override
    public Optional<TrieLog> getTrieLogLayer(final Hash blockHash) {
      final byte[] trielog = trieLogCache.getIfPresent(blockHash);
      trieLogCache.invalidate(blockHash); // remove trielog from the cache
      return Optional.ofNullable(trieLogFactory.deserialize(trielog));
    }
  }

  @Override
  protected Hash hashAndSavePreImage(final Bytes value) {
    // by default do not save has preImages
    return preImageProxy.hashAndSavePreImage(value);
  }
}<|MERGE_RESOLUTION|>--- conflicted
+++ resolved
@@ -35,6 +35,7 @@
 import org.hyperledger.besu.evm.worldstate.WorldUpdater;
 import org.hyperledger.besu.metrics.ObservableMetricsSystem;
 import org.hyperledger.besu.metrics.noop.NoOpMetricsSystem;
+import org.hyperledger.besu.plugin.services.storage.DataStorageFormat;
 import org.hyperledger.besu.plugin.services.trielogs.TrieLog;
 
 import java.util.Map;
@@ -56,22 +57,14 @@
 
   protected BonsaiReferenceTestWorldState(
       final BonsaiReferenceTestWorldStateStorage worldStateKeyValueStorage,
-<<<<<<< HEAD
-      final BonsaiCachedMerkleTrieLoader cachedMerkleTrieLoader,
-=======
       final BonsaiCachedMerkleTrieLoader bonsaiCachedMerkleTrieLoader,
->>>>>>> f26f3f52
       final DiffBasedCachedWorldStorageManager cachedWorldStorageManager,
       final TrieLogManager trieLogManager,
       final BonsaiPreImageProxy preImageProxy,
       final EvmConfiguration evmConfiguration) {
     super(
         worldStateKeyValueStorage,
-<<<<<<< HEAD
-        cachedMerkleTrieLoader,
-=======
         bonsaiCachedMerkleTrieLoader,
->>>>>>> f26f3f52
         cachedWorldStorageManager,
         trieLogManager,
         evmConfiguration);
@@ -199,11 +192,7 @@
         new BonsaiWorldState(
             new BonsaiWorldStateLayerStorage(
                 (BonsaiWorldStateKeyValueStorage) worldStateKeyValueStorage),
-<<<<<<< HEAD
-            cachedMerkleTrieLoader,
-=======
             bonsaiCachedMerkleTrieLoader,
->>>>>>> f26f3f52
             cachedWorldStorageManager,
             trieLogManager,
             evmConfiguration);
@@ -225,11 +214,7 @@
       final EvmConfiguration evmConfiguration) {
     final ObservableMetricsSystem metricsSystem = new NoOpMetricsSystem();
 
-<<<<<<< HEAD
-    final BonsaiCachedMerkleTrieLoader cachedMerkleTrieLoader =
-=======
     final BonsaiCachedMerkleTrieLoader bonsaiCachedMerkleTrieLoader =
->>>>>>> f26f3f52
         new BonsaiCachedMerkleTrieLoader(metricsSystem);
     final TrieLogManager trieLogManager = new ReferenceTestsInMemoryTrieLogManager();
 
@@ -251,11 +236,7 @@
     final BonsaiReferenceTestWorldState worldState =
         new BonsaiReferenceTestWorldState(
             worldStateKeyValueStorage,
-<<<<<<< HEAD
-            cachedMerkleTrieLoader,
-=======
             bonsaiCachedMerkleTrieLoader,
->>>>>>> f26f3f52
             noOpCachedWorldStorageManager,
             trieLogManager,
             preImageProxy,
@@ -281,7 +262,7 @@
         CacheBuilder.newBuilder().maximumSize(5).build();
 
     public ReferenceTestsInMemoryTrieLogManager() {
-      super(null, DataStorageConfiguration.DEFAULT_BONSAI_CONFIG, null, 0, null);
+      super(null, DataStorageFormat.BONSAI, null, 0, null);
     }
 
     @Override
