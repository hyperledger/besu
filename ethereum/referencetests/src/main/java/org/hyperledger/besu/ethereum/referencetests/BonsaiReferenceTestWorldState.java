/*
 * Copyright Hyperledger Besu Contributors.
 *
 * Licensed under the Apache License, Version 2.0 (the "License"); you may not use this file except in compliance with
 * the License. You may obtain a copy of the License at
 *
 * http://www.apache.org/licenses/LICENSE-2.0
 *
 * Unless required by applicable law or agreed to in writing, software distributed under the License is distributed on
 * an "AS IS" BASIS, WITHOUT WARRANTIES OR CONDITIONS OF ANY KIND, either express or implied. See the License for the
 * specific language governing permissions and limitations under the License.
 *
 * SPDX-License-Identifier: Apache-2.0
 */
package org.hyperledger.besu.ethereum.referencetests;

import org.hyperledger.besu.datatypes.Address;
import org.hyperledger.besu.datatypes.Hash;
import org.hyperledger.besu.ethereum.bonsai.cache.CachedMerkleTrieLoader;
import org.hyperledger.besu.ethereum.bonsai.cache.CachedWorldStorageManager;
import org.hyperledger.besu.ethereum.bonsai.storage.BonsaiPreImageProxy;
import org.hyperledger.besu.ethereum.bonsai.storage.BonsaiWorldStateKeyValueStorage;
import org.hyperledger.besu.ethereum.bonsai.trielog.TrieLogAddedEvent;
import org.hyperledger.besu.ethereum.bonsai.trielog.TrieLogManager;
import org.hyperledger.besu.ethereum.bonsai.worldview.BonsaiWorldState;
import org.hyperledger.besu.ethereum.bonsai.worldview.BonsaiWorldStateUpdateAccumulator;
import org.hyperledger.besu.ethereum.core.BlockHeader;
import org.hyperledger.besu.ethereum.core.InMemoryKeyValueStorageProvider;
import org.hyperledger.besu.evm.internal.EvmConfiguration;
import org.hyperledger.besu.evm.worldstate.WorldUpdater;
import org.hyperledger.besu.metrics.ObservableMetricsSystem;
import org.hyperledger.besu.metrics.noop.NoOpMetricsSystem;
import org.hyperledger.besu.plugin.services.trielogs.TrieLog;
import org.hyperledger.besu.plugin.services.trielogs.TrieLogEvent;

import java.util.Map;
import java.util.Optional;
import java.util.function.Function;
import java.util.stream.Stream;

import com.fasterxml.jackson.annotation.JsonCreator;
import org.apache.tuweni.bytes.Bytes;
import org.apache.tuweni.bytes.Bytes32;

public class BonsaiReferenceTestWorldState extends BonsaiWorldState
    implements ReferenceTestWorldState {

  private final BonsaiReferenceTestWorldStateStorage refTestStorage;
  private final BonsaiPreImageProxy preImageProxy;
  private final EvmConfiguration evmConfiguration;

  protected BonsaiReferenceTestWorldState(
      final BonsaiReferenceTestWorldStateStorage worldStateStorage,
      final CachedMerkleTrieLoader cachedMerkleTrieLoader,
      final CachedWorldStorageManager cachedWorldStorageManager,
      final TrieLogManager trieLogManager,
<<<<<<< HEAD
      final BonsaiPreImageProxy preImageProxy,
      final EvmConfiguration evmConfiguration) {
    super(worldStateStorage, cachedMerkleTrieLoader, trieLogManager, EvmConfiguration.DEFAULT);
=======
      final BonsaiPreImageProxy preImageProxy) {
    super(worldStateStorage, cachedMerkleTrieLoader, cachedWorldStorageManager, trieLogManager);
>>>>>>> 949c724a
    this.refTestStorage = worldStateStorage;
    this.preImageProxy = preImageProxy;
    this.evmConfiguration = evmConfiguration;
    setAccumulator(
        new BonsaiReferenceTestUpdateAccumulator(
            this,
            (addr, value) ->
                cachedMerkleTrieLoader.preLoadAccount(
                    getWorldStateStorage(), worldStateRootHash, addr),
            (addr, value) ->
                cachedMerkleTrieLoader.preLoadStorageSlot(getWorldStateStorage(), addr, value),
            preImageProxy,
            evmConfiguration));
  }

  @Override
  public ReferenceTestWorldState copy() {
    var layerCopy = new BonsaiReferenceTestWorldStateStorage(worldStateStorage, preImageProxy);
    return new BonsaiReferenceTestWorldState(
<<<<<<< HEAD
        layerCopy, cachedMerkleTrieLoader, trieLogManager, preImageProxy, evmConfiguration);
=======
        layerCopy,
        cachedMerkleTrieLoader,
        cachedWorldStorageManager,
        trieLogManager,
        preImageProxy);
>>>>>>> 949c724a
  }

  /**
   * For reference tests world state root validation is handled in the harness, this stubs out the
   * behavior to always pass.
   *
   * @param calculatedStateRoot state root calculated during bonsai persist step.
   * @param header supplied reference test block header.
   */
  @Override
  protected void verifyWorldStateRoot(final Hash calculatedStateRoot, final BlockHeader header) {
    // The test harness validates the root hash, no need to validate in-line for reference test
  }

  @JsonCreator
  public static BonsaiReferenceTestWorldState create(
      final Map<String, ReferenceTestWorldState.AccountMock> accounts) {
    return create(accounts, EvmConfiguration.DEFAULT);
  }

  @JsonCreator
  public static BonsaiReferenceTestWorldState create(
      final Map<String, ReferenceTestWorldState.AccountMock> accounts,
      final EvmConfiguration evmConfiguration) {
    final ObservableMetricsSystem metricsSystem = new NoOpMetricsSystem();
    final CachedMerkleTrieLoader cachedMerkleTrieLoader = new CachedMerkleTrieLoader(metricsSystem);
    final TrieLogManager trieLogManager = new NoOpTrieLogManager();
    final BonsaiPreImageProxy preImageProxy =
        new BonsaiPreImageProxy.BonsaiReferenceTestPreImageProxy();

    final BonsaiReferenceTestWorldStateStorage worldStateStorage =
        new BonsaiReferenceTestWorldStateStorage(
            new BonsaiWorldStateKeyValueStorage(
                new InMemoryKeyValueStorageProvider(), metricsSystem),
            preImageProxy);

    final NoOpCachedWorldStorageManager noOpCachedWorldStorageManager =
        new NoOpCachedWorldStorageManager();

    final BonsaiReferenceTestWorldState worldState =
        new BonsaiReferenceTestWorldState(
            worldStateStorage,
            cachedMerkleTrieLoader,
<<<<<<< HEAD
            trieLogManager,
            preImageProxy,
            evmConfiguration);
=======
            noOpCachedWorldStorageManager,
            trieLogManager,
            preImageProxy);
>>>>>>> 949c724a

    final WorldUpdater updater = worldState.updater();
    for (final Map.Entry<String, ReferenceTestWorldState.AccountMock> entry : accounts.entrySet()) {
      ReferenceTestWorldState.insertAccount(
          updater, Address.fromHexString(entry.getKey()), entry.getValue());
    }
    updater.commit();
    return worldState;
  }

  @Override
  public Stream<StreamableAccount> streamAccounts(final Bytes32 startKeyHash, final int limit) {
    return this.refTestStorage.streamAccounts(this, startKeyHash, limit);
  }

  static class NoOpCachedWorldStorageManager extends CachedWorldStorageManager {

    public NoOpCachedWorldStorageManager() {
      super(
          null,
          new BonsaiWorldStateKeyValueStorage(
              new InMemoryKeyValueStorageProvider(), new NoOpMetricsSystem()),
          new NoOpMetricsSystem());
    }

    @Override
    public void addCachedLayer(
        final BlockHeader blockHeader,
        final Hash worldStateRootHash,
        final BonsaiWorldState forWorldState) {
<<<<<<< HEAD
      // world state tests don't cache
=======
      // reference tests do not cache layers
>>>>>>> 949c724a
    }

    @Override
    public boolean containWorldStateStorage(final Hash blockHash) {
      return false;
    }

    @Override
    public Optional<BonsaiWorldState> getWorldState(final Hash blockHash) {
      return Optional.empty();
    }

    @Override
    public Optional<BonsaiWorldState> getNearestWorldState(final BlockHeader blockHeader) {
      return Optional.empty();
    }

    @Override
    public Optional<BonsaiWorldState> getHeadWorldState(
        final Function<Hash, Optional<BlockHeader>> hashBlockHeaderFunction) {
      return Optional.empty();
    }

    @Override
    public void reset() {
      // reference test world states are not re-used
    }
  }

  static class NoOpTrieLogManager extends TrieLogManager {

    public NoOpTrieLogManager() {
      super(null, null, 0, null);
    }

    @SuppressWarnings("UnsynchronizedOverridesSynchronized")
    @Override
<<<<<<< HEAD
    public void reset() {
      // reference tests don't cache layers, no need to reset
=======
    public void saveTrieLog(
        final BonsaiWorldStateUpdateAccumulator localUpdater,
        final Hash forWorldStateRootHash,
        final BlockHeader forBlockHeader,
        final BonsaiWorldState forWorldState) {
      // notify trie log added observers, synchronously
      TrieLog trieLog = trieLogFactory.create(localUpdater, forBlockHeader);
      trieLogObservers.forEach(o -> o.onTrieLogAdded(new TrieLogAddedEvent(trieLog)));
    }

    @Override
    public long getMaxLayersToLoad() {
      return 0;
>>>>>>> 949c724a
    }

    @Override
    public Optional<TrieLog> getTrieLogLayer(final Hash blockHash) {
      return Optional.empty();
    }

    @Override
    public synchronized long subscribe(final TrieLogEvent.TrieLogObserver sub) {
      return trieLogObservers.subscribe(sub);
    }

    @Override
    public synchronized void unsubscribe(final long id) {
      trieLogObservers.unsubscribe(id);
    }
  }

  @Override
  protected Hash hashAndSavePreImage(final Bytes value) {
    // by default do not save has preImages
    return preImageProxy.hashAndSavePreImage(value);
  }
}<|MERGE_RESOLUTION|>--- conflicted
+++ resolved
@@ -31,7 +31,6 @@
 import org.hyperledger.besu.metrics.ObservableMetricsSystem;
 import org.hyperledger.besu.metrics.noop.NoOpMetricsSystem;
 import org.hyperledger.besu.plugin.services.trielogs.TrieLog;
-import org.hyperledger.besu.plugin.services.trielogs.TrieLogEvent;
 
 import java.util.Map;
 import java.util.Optional;
@@ -54,14 +53,14 @@
       final CachedMerkleTrieLoader cachedMerkleTrieLoader,
       final CachedWorldStorageManager cachedWorldStorageManager,
       final TrieLogManager trieLogManager,
-<<<<<<< HEAD
       final BonsaiPreImageProxy preImageProxy,
       final EvmConfiguration evmConfiguration) {
-    super(worldStateStorage, cachedMerkleTrieLoader, trieLogManager, EvmConfiguration.DEFAULT);
-=======
-      final BonsaiPreImageProxy preImageProxy) {
-    super(worldStateStorage, cachedMerkleTrieLoader, cachedWorldStorageManager, trieLogManager);
->>>>>>> 949c724a
+    super(
+        worldStateStorage,
+        cachedMerkleTrieLoader,
+        cachedWorldStorageManager,
+        trieLogManager,
+        evmConfiguration);
     this.refTestStorage = worldStateStorage;
     this.preImageProxy = preImageProxy;
     this.evmConfiguration = evmConfiguration;
@@ -81,15 +80,12 @@
   public ReferenceTestWorldState copy() {
     var layerCopy = new BonsaiReferenceTestWorldStateStorage(worldStateStorage, preImageProxy);
     return new BonsaiReferenceTestWorldState(
-<<<<<<< HEAD
-        layerCopy, cachedMerkleTrieLoader, trieLogManager, preImageProxy, evmConfiguration);
-=======
         layerCopy,
         cachedMerkleTrieLoader,
         cachedWorldStorageManager,
         trieLogManager,
-        preImageProxy);
->>>>>>> 949c724a
+        preImageProxy,
+        evmConfiguration);
   }
 
   /**
@@ -133,15 +129,10 @@
         new BonsaiReferenceTestWorldState(
             worldStateStorage,
             cachedMerkleTrieLoader,
-<<<<<<< HEAD
+            noOpCachedWorldStorageManager,
             trieLogManager,
             preImageProxy,
             evmConfiguration);
-=======
-            noOpCachedWorldStorageManager,
-            trieLogManager,
-            preImageProxy);
->>>>>>> 949c724a
 
     final WorldUpdater updater = worldState.updater();
     for (final Map.Entry<String, ReferenceTestWorldState.AccountMock> entry : accounts.entrySet()) {
@@ -167,16 +158,13 @@
           new NoOpMetricsSystem());
     }
 
+    @SuppressWarnings({"UnsynchronizedOverridesSynchronized", "squid:S3551"})
     @Override
     public void addCachedLayer(
         final BlockHeader blockHeader,
         final Hash worldStateRootHash,
         final BonsaiWorldState forWorldState) {
-<<<<<<< HEAD
-      // world state tests don't cache
-=======
-      // reference tests do not cache layers
->>>>>>> 949c724a
+      // reference test world states are not cached
     }
 
     @Override
@@ -212,12 +200,8 @@
       super(null, null, 0, null);
     }
 
-    @SuppressWarnings("UnsynchronizedOverridesSynchronized")
-    @Override
-<<<<<<< HEAD
-    public void reset() {
-      // reference tests don't cache layers, no need to reset
-=======
+    @SuppressWarnings({"UnsynchronizedOverridesSynchronized", "squid:S3551"})
+    @Override
     public void saveTrieLog(
         final BonsaiWorldStateUpdateAccumulator localUpdater,
         final Hash forWorldStateRootHash,
@@ -231,22 +215,11 @@
     @Override
     public long getMaxLayersToLoad() {
       return 0;
->>>>>>> 949c724a
     }
 
     @Override
     public Optional<TrieLog> getTrieLogLayer(final Hash blockHash) {
       return Optional.empty();
-    }
-
-    @Override
-    public synchronized long subscribe(final TrieLogEvent.TrieLogObserver sub) {
-      return trieLogObservers.subscribe(sub);
-    }
-
-    @Override
-    public synchronized void unsubscribe(final long id) {
-      trieLogObservers.unsubscribe(id);
     }
   }
 
