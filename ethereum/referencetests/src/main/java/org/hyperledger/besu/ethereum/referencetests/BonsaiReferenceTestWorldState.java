--- conflicted
+++ resolved
@@ -63,8 +63,8 @@
     super(
         worldStateStorage,
         cachedMerkleTrieLoader,
+        cachedWorldStorageManager,
         trieLogManager,
-        cachedWorldStorageManager,
         new BonsaiWorldStateConfig(),
         evmConfiguration);
     this.refTestStorage = worldStateStorage;
@@ -192,6 +192,7 @@
             cachedMerkleTrieLoader,
             cachedWorldStorageManager,
             trieLogManager,
+            new BonsaiWorldStateConfig(),
             evmConfiguration);
     if (isFrozen) {
       bonsaiWorldState.freeze(); // freeze state
@@ -250,56 +251,7 @@
     return this.refTestStorage.streamAccounts(this, startKeyHash, limit);
   }
 
-<<<<<<< HEAD
-  static class NoOpCachedWorldStorageManager extends CachedWorldStorageManager {
-
-    public NoOpCachedWorldStorageManager() {
-      super(
-          null,
-          new BonsaiWorldStateKeyValueStorage(
-              new InMemoryKeyValueStorageProvider(), new NoOpMetricsSystem()),
-          new NoOpMetricsSystem(),
-          BonsaiWorldStateConfig::new);
-    }
-
-    @SuppressWarnings({"UnsynchronizedOverridesSynchronized", "squid:S3551"})
-    @Override
-    public void addCachedLayer(
-        final BlockHeader blockHeader,
-        final Hash worldStateRootHash,
-        final BonsaiWorldState forWorldState) {
-      // reference test world states are not cached
-    }
-
-    @Override
-    public boolean containWorldStateStorage(final Hash blockHash) {
-      return false;
-    }
-
-    @Override
-    public Optional<BonsaiWorldState> getWorldState(final Hash blockHash) {
-      return Optional.empty();
-    }
-
-    @Override
-    public Optional<BonsaiWorldState> getNearestWorldState(final BlockHeader blockHeader) {
-      return Optional.empty();
-    }
-
-    @Override
-    public Optional<BonsaiWorldState> getHeadWorldState(
-        final Function<Hash, Optional<BlockHeader>> hashBlockHeaderFunction) {
-      return Optional.empty();
-    }
-
-    @Override
-    public void reset() {
-      // reference test world states are not re-used
-    }
-  }
-=======
   static class ReferenceTestsInMemoryTrieLogManager extends TrieLogManager {
->>>>>>> a563cf23
 
     private final Cache<Hash, byte[]> trieLogCache =
         CacheBuilder.newBuilder().maximumSize(5).build();
