--- conflicted
+++ resolved
@@ -204,19 +204,7 @@
   }
 
   private BonsaiWorldState createBonsaiWorldState(final boolean isFrozen) {
-<<<<<<< HEAD
-    BonsaiWorldState bonsaiWorldState =
-        new BonsaiWorldState(
-            new BonsaiWorldStateLayerStorage(
-                (BonsaiWorldStateKeyValueStorage) worldStateKeyValueStorage),
-            bonsaiCachedMerkleTrieLoader,
-            cachedWorldStorageManager,
-            trieLogManager,
-            evmConfiguration,
-            createStatefulConfigWithTrie());
-=======
     final BonsaiReferenceTestWorldState copy = (BonsaiReferenceTestWorldState) this.copy();
->>>>>>> 89632d77
     if (isFrozen) {
       copy.freeze();
     }
