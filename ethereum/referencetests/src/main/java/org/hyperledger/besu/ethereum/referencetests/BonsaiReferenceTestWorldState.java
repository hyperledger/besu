--- conflicted
+++ resolved
@@ -26,11 +26,7 @@
 import org.hyperledger.besu.ethereum.trie.bonsai.trielog.NoOpTrieLogManager;
 import org.hyperledger.besu.ethereum.trie.bonsai.trielog.TrieLogManager;
 import org.hyperledger.besu.ethereum.trie.bonsai.worldview.BonsaiWorldState;
-<<<<<<< HEAD
-import org.hyperledger.besu.ethereum.trie.bonsai.worldview.BonsaiWorldStateUpdateAccumulator;
 import org.hyperledger.besu.ethereum.worldstate.DataStorageConfiguration;
-=======
->>>>>>> 2d7941f8
 import org.hyperledger.besu.evm.internal.EvmConfiguration;
 import org.hyperledger.besu.evm.worldstate.WorldUpdater;
 import org.hyperledger.besu.metrics.ObservableMetricsSystem;
@@ -119,19 +115,10 @@
         new BonsaiPreImageProxy.BonsaiReferenceTestPreImageProxy();
 
     final BonsaiWorldStateKeyValueStorage bonsaiWorldStateKeyValueStorage =
-        new BonsaiWorldStateKeyValueStorage(new InMemoryKeyValueStorageProvider(), metricsSystem);
+        new BonsaiWorldStateKeyValueStorage(new InMemoryKeyValueStorageProvider(), metricsSystem, DataStorageConfiguration.DEFAULT_CONFIG);
 
     final BonsaiReferenceTestWorldStateStorage worldStateStorage =
-<<<<<<< HEAD
-        new BonsaiReferenceTestWorldStateStorage(
-            new BonsaiWorldStateKeyValueStorage(
-                new InMemoryKeyValueStorageProvider(),
-                new NoOpMetricsSystem(),
-                DataStorageConfiguration.DEFAULT_CONFIG),
-            preImageProxy);
-=======
         new BonsaiReferenceTestWorldStateStorage(bonsaiWorldStateKeyValueStorage, preImageProxy);
->>>>>>> 2d7941f8
 
     final NoOpCachedWorldStorageManager noOpCachedWorldStorageManager =
         new NoOpCachedWorldStorageManager(bonsaiWorldStateKeyValueStorage);
@@ -159,85 +146,6 @@
     return this.refTestStorage.streamAccounts(this, startKeyHash, limit);
   }
 
-<<<<<<< HEAD
-  static class NoOpCachedWorldStorageManager extends CachedWorldStorageManager {
-
-    public NoOpCachedWorldStorageManager() {
-      super(
-          null,
-          new BonsaiWorldStateKeyValueStorage(
-              new InMemoryKeyValueStorageProvider(),
-              new NoOpMetricsSystem(),
-              DataStorageConfiguration.DEFAULT_CONFIG));
-    }
-
-    @SuppressWarnings({"UnsynchronizedOverridesSynchronized", "squid:S3551"})
-    @Override
-    public void addCachedLayer(
-        final BlockHeader blockHeader,
-        final Hash worldStateRootHash,
-        final BonsaiWorldState forWorldState) {
-      // reference test world states are not cached
-    }
-
-    @Override
-    public boolean containWorldStateStorage(final Hash blockHash) {
-      return false;
-    }
-
-    @Override
-    public Optional<BonsaiWorldState> getWorldState(final Hash blockHash) {
-      return Optional.empty();
-    }
-
-    @Override
-    public Optional<BonsaiWorldState> getNearestWorldState(final BlockHeader blockHeader) {
-      return Optional.empty();
-    }
-
-    @Override
-    public Optional<BonsaiWorldState> getHeadWorldState(
-        final Function<Hash, Optional<BlockHeader>> hashBlockHeaderFunction) {
-      return Optional.empty();
-    }
-
-    @Override
-    public void reset() {
-      // reference test world states are not re-used
-    }
-  }
-
-  static class NoOpTrieLogManager extends TrieLogManager {
-
-    public NoOpTrieLogManager() {
-      super(null, null, 0, null, TrieLogPruner.noOpTrieLogPruner());
-    }
-
-    @SuppressWarnings({"UnsynchronizedOverridesSynchronized", "squid:S3551"})
-    @Override
-    public void saveTrieLog(
-        final BonsaiWorldStateUpdateAccumulator localUpdater,
-        final Hash forWorldStateRootHash,
-        final BlockHeader forBlockHeader,
-        final BonsaiWorldState forWorldState) {
-      // notify trie log added observers, synchronously
-      TrieLog trieLog = trieLogFactory.create(localUpdater, forBlockHeader);
-      trieLogObservers.forEach(o -> o.onTrieLogAdded(new TrieLogAddedEvent(trieLog)));
-    }
-
-    @Override
-    public long getMaxLayersToLoad() {
-      return 0;
-    }
-
-    @Override
-    public Optional<TrieLog> getTrieLogLayer(final Hash blockHash) {
-      return Optional.empty();
-    }
-  }
-
-=======
->>>>>>> 2d7941f8
   @Override
   protected Hash hashAndSavePreImage(final Bytes value) {
     // by default do not save has preImages
