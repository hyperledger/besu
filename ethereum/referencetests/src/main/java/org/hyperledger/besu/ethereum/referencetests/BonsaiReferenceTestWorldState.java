--- conflicted
+++ resolved
@@ -99,13 +99,7 @@
    */
   @Override
   protected void verifyWorldStateRoot(final Hash calculatedStateRoot, final BlockHeader header) {
-<<<<<<< HEAD
-    if (!disableRootHashVerification) {
-      super.verifyWorldStateRoot(calculatedStateRoot, header);
-    }
-=======
     // The test harness validates the root hash, no need to validate in-line for reference test
->>>>>>> 5542730c
   }
 
   @JsonCreator
@@ -156,17 +150,7 @@
     return this.refTestStorage.streamAccounts(this, startKeyHash, limit);
   }
 
-<<<<<<< HEAD
-  public void disableRootHashVerification() {
-    disableRootHashVerification = true;
-  }
-
-  static class NoOpTrieLogManager implements TrieLogManager {
-    private final Subscribers<TrieLogEvent.TrieLogObserver> trieLogObservers = Subscribers.create();
-    private final TrieLogFactory trieLogFactory = new TrieLogFactoryImpl();
-=======
   static class NoOpCachedWorldStorageManager extends CachedWorldStorageManager {
->>>>>>> 5542730c
 
     public NoOpCachedWorldStorageManager() {
       super(
