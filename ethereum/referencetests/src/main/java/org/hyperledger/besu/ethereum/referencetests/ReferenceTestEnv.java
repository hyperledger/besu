--- conflicted
+++ resolved
@@ -153,11 +153,8 @@
             : BlobGas.fromHexString(currentExcessBlobGas),
         beaconRoot == null ? null : Bytes32.fromHexString(beaconRoot),
         null, // depositsRoot
-<<<<<<< HEAD
-        null,
-=======
         null, // exitsRoot
->>>>>>> f26f3f52
+        null, // execution witnesses
         new MainnetBlockHeaderFunctions());
     this.parentDifficulty = parentDifficulty;
     this.parentBaseFee = parentBaseFee;
