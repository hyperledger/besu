/*
 * Copyright ConsenSys AG.
 *
 * Licensed under the Apache License, Version 2.0 (the "License"); you may not use this file except in compliance with
 * the License. You may obtain a copy of the License at
 *
 * http://www.apache.org/licenses/LICENSE-2.0
 *
 * Unless required by applicable law or agreed to in writing, software distributed under the License is distributed on
 * an "AS IS" BASIS, WITHOUT WARRANTIES OR CONDITIONS OF ANY KIND, either express or implied. See the License for the
 * specific language governing permissions and limitations under the License.
 *
 * SPDX-License-Identifier: Apache-2.0
 */
package org.hyperledger.besu.ethereum.referencetests;

import static java.nio.charset.StandardCharsets.UTF_8;
import static org.hyperledger.besu.evm.internal.Words.decodeUnsignedLong;

import org.hyperledger.besu.datatypes.Address;
import org.hyperledger.besu.datatypes.BlobGas;
import org.hyperledger.besu.datatypes.GWei;
import org.hyperledger.besu.datatypes.Hash;
import org.hyperledger.besu.datatypes.Wei;
import org.hyperledger.besu.ethereum.core.BlockHeader;
import org.hyperledger.besu.ethereum.core.BlockHeaderBuilder;
import org.hyperledger.besu.ethereum.core.Difficulty;
import org.hyperledger.besu.ethereum.core.Withdrawal;
import org.hyperledger.besu.ethereum.mainnet.BodyValidation;
import org.hyperledger.besu.ethereum.mainnet.MainnetBlockHeaderFunctions;
import org.hyperledger.besu.ethereum.mainnet.ProtocolSpec;
import org.hyperledger.besu.ethereum.mainnet.feemarket.BaseFeeMarket;
import org.hyperledger.besu.evm.log.LogsBloomFilter;

import java.util.List;
import java.util.Map;
import java.util.Objects;
import java.util.Optional;
import java.util.stream.Collectors;

import com.fasterxml.jackson.annotation.JsonCreator;
import com.fasterxml.jackson.annotation.JsonProperty;
import com.google.common.base.Strings;
import org.apache.tuweni.bytes.Bytes;
import org.apache.tuweni.bytes.Bytes32;
import org.apache.tuweni.units.bigints.UInt64;

/** A memory holder for testing. */
public class ReferenceTestEnv extends BlockHeader {

  public record EnvWithdrawal(
      @JsonProperty("index") String index,
      @JsonProperty("validatorIndex") String validatorIndex,
      @JsonProperty("address") String address,
      @JsonProperty("amount") String amount) {

    Withdrawal asWithdrawal() {
      return new Withdrawal(
          UInt64.fromHexString(index),
          UInt64.fromHexString(validatorIndex),
          Address.fromHexString(address),
          GWei.fromHexString(amount));
    }
  }

  private final String parentDifficulty;

  private final String parentBaseFee;

  private final String parentGasUsed;

  private final String parentGasLimit;

  private final String parentTimestamp;

  private final List<Withdrawal> withdrawals;

  private final Map<Long, Hash> blockHashes;

  private final String parentExcessBlobGas;

  private final String parentBlobGasUsed;

  private final Bytes32 beaconRoot;

  private final boolean isStateTest;

  /**
   * Public constructor.
   *
   * @param coinbase Coinbase/beneficiary for the mock block being tested.
   * @param difficulty Difficulty for the mock block being tested.
   * @param gasLimit Gas Limit for the mock block being tested.
   * @param number Block number for the mock block being tested.
   * @param baseFee Optional BaseFee for the mock block being tested.
   * @param timestamp Timestamp for the mock block being tested.
   * @param random Optional RANDAO or the mock block being tested.
   */
  @JsonCreator
  public ReferenceTestEnv(
      @JsonProperty("parentBeaconBlockRoot") final String beaconRoot,
      @JsonProperty("blockHashes") final Map<String, String> blockHashes,
      @JsonProperty("ommers") final List<String> _ommers,
      @JsonProperty("previousHash") final String previousHash,
      @JsonProperty("withdrawals") final List<EnvWithdrawal> withdrawals,
      @JsonProperty("currentBaseFee") final String baseFee,
      @JsonProperty("currentBeaconRoot") final String currentBeaconRoot,
      @JsonProperty("currentBlobGasUsed") final String currentBlobGasUsed,
      @JsonProperty("currentCoinbase") final String coinbase,
      @JsonProperty("currentDifficulty") final String difficulty,
      @JsonProperty("currentExcessBlobGas") final String currentExcessBlobGas,
      @JsonProperty("currentGasLimit") final String gasLimit,
      @JsonProperty("currentNumber") final String number,
      @JsonProperty("currentRandom") final String random,
      @JsonProperty("currentStateRoot") final String stateRoot,
      @JsonProperty("currentTimestamp") final String timestamp,
      @JsonProperty("currentWithdrawalsRoot") final String currentWithdrawalsRoot,
      @JsonProperty("parentBaseFee") final String parentBaseFee,
      @JsonProperty("parentBlobGasUsed") final String parentBlobGasUsed,
      @JsonProperty("parentDifficulty") final String parentDifficulty,
      @JsonProperty("parentExcessBlobGas") final String parentExcessBlobGas,
      @JsonProperty("parentGasLimit") final String parentGasLimit,
      @JsonProperty("parentGasUsed") final String parentGasUsed,
      @JsonProperty("parentTimestamp") final String parentTimestamp,
      @JsonProperty("parentUncleHash") final String _parentUncleHash,
      @JsonProperty("isStateTest") final String isStateTest) {
    super(
        generateTestBlockHash(previousHash, number),
        Hash.EMPTY_LIST_HASH, // ommersHash
        Address.fromHexString(coinbase),
        Optional.ofNullable(stateRoot).map(Hash::fromHexString).orElse(Hash.EMPTY), // stateRoot
        Hash.EMPTY, // transactionsRoot
        Hash.EMPTY, // receiptsRoot
        new LogsBloomFilter(),
        difficulty == null ? null : Difficulty.fromHexOrDecimalString(difficulty),
        number == null ? 0 : Long.decode(number),
        gasLimit == null ? 15_000_000L : Long.decode(gasLimit),
        0L,
        timestamp == null ? 0L : decodeUnsignedLong(timestamp),
        Bytes.EMPTY,
        Optional.ofNullable(baseFee).map(Wei::fromHexString).orElse(null),
        Optional.ofNullable(random).map(Difficulty::fromHexString).orElse(Difficulty.ZERO),
        0L,
        currentWithdrawalsRoot == null ? null : Hash.fromHexString(currentWithdrawalsRoot),
        currentBlobGasUsed == null ? null : Long.decode(currentBlobGasUsed),
        currentExcessBlobGas == null ? null : BlobGas.of(Long.decode(currentExcessBlobGas)),
        beaconRoot == null ? null : Bytes32.fromHexString(beaconRoot),
        null, // requestsHash
<<<<<<< HEAD
        null, // TODO SLD EIP-7742 use targetBlobsPerBlock when reference tests are updated
        null, // execution witnesses
=======
>>>>>>> c1c37158
        new MainnetBlockHeaderFunctions());
    this.parentDifficulty = parentDifficulty;
    this.parentBaseFee = parentBaseFee;
    this.parentGasUsed = parentGasUsed;
    this.parentGasLimit = parentGasLimit;
    this.parentTimestamp = parentTimestamp;
    this.parentExcessBlobGas = parentExcessBlobGas;
    this.parentBlobGasUsed = parentBlobGasUsed;
    this.withdrawals =
        withdrawals == null
            ? List.of()
            : withdrawals.stream().map(EnvWithdrawal::asWithdrawal).toList();
    this.blockHashes =
        blockHashes == null
            ? Map.of()
            : blockHashes.entrySet().stream()
                .map(
                    entry ->
                        Map.entry(
                            Long.decode(entry.getKey()), Hash.fromHexString(entry.getValue())))
                .collect(Collectors.toMap(Map.Entry::getKey, Map.Entry::getValue));
    if (beaconRoot == null) {
      if (currentBeaconRoot == null) {
        this.beaconRoot = null;
      } else {
        this.beaconRoot = Hash.fromHexString(currentBeaconRoot);
      }
    } else {
      this.beaconRoot = Hash.fromHexString(beaconRoot);
    }
    this.isStateTest = Boolean.parseBoolean(isStateTest);
  }

  @Override
  public Difficulty getDifficulty() {
    return difficulty == null ? Difficulty.ZERO : super.getDifficulty();
  }

  private static Hash generateTestBlockHash(final String previousHash, final String number) {
    if (Strings.isNullOrEmpty(previousHash)) {
      if (number == null) {
        return Hash.EMPTY;
      } else {
        final byte[] bytes = Long.toString(Long.decode(number) - 1).getBytes(UTF_8);
        return Hash.hash(Bytes.wrap(bytes));
      }
    } else {
      return Hash.wrap(Bytes32.fromHexString(previousHash));
    }
  }

  public BlockHeader parentBlockHeader(final ProtocolSpec protocolSpec) {
    var builder =
        BlockHeaderBuilder.fromHeader(this)
            .blockHeaderFunctions(protocolSpec.getBlockHeaderFunctions());
    if (protocolSpec.getWithdrawalsProcessor().isPresent()) {
      builder.withdrawalsRoot(BodyValidation.withdrawalsRoot(withdrawals));
    }
    if ((baseFee == null || baseFee.isEmpty()) && protocolSpec.getFeeMarket().implementsBaseFee()) {
      builder.baseFee(
          ((BaseFeeMarket) protocolSpec.getFeeMarket())
              .computeBaseFee(
                  number,
                  Wei.fromHexString(parentBaseFee),
                  Long.decode(parentGasUsed),
                  gasLimit / 2));
    }
    if (difficulty == null && parentDifficulty != null) {
      builder.difficulty(
          Difficulty.of(
              protocolSpec
                  .getDifficultyCalculator()
                  .nextDifficulty(
                      timestamp,
                      BlockHeaderBuilder.createDefault()
                          .difficulty(Difficulty.fromHexOrDecimalString(parentDifficulty))
                          .number(number - 1)
                          .buildBlockHeader())));
    }
    if (parentExcessBlobGas != null && parentBlobGasUsed != null) {
      builder.excessBlobGas(BlobGas.of(Long.decode(parentExcessBlobGas)));
      builder.blobGasUsed(Long.decode(parentBlobGasUsed));
    }
    Hash grandParentHash = blockHashes.get(number - 2);
    builder.parentHash(grandParentHash == null ? Hash.ZERO : grandParentHash);

    return builder.buildBlockHeader();
  }

  public List<Withdrawal> getWithdrawals() {
    return withdrawals;
  }

  public Optional<Hash> getBlockhashByNumber(final long number) {
    return Optional.ofNullable(blockHashes.get(number));
  }

  public Map<Long, Hash> getBlockHashes() {
    return blockHashes;
  }

  public String getParentExcessBlobGas() {
    return parentExcessBlobGas;
  }

  public boolean isStateTest() {
    return isStateTest;
  }

  @Override
  public boolean equals(final Object o) {
    if (this == o) return true;
    if (!(o instanceof ReferenceTestEnv that)) return false;
    if (!super.equals(o)) return false;
    return Objects.equals(parentDifficulty, that.parentDifficulty)
        && Objects.equals(parentBaseFee, that.parentBaseFee)
        && Objects.equals(parentGasUsed, that.parentGasUsed)
        && Objects.equals(parentGasLimit, that.parentGasLimit)
        && Objects.equals(parentTimestamp, that.parentTimestamp)
        && Objects.equals(parentBlobGasUsed, that.parentBlobGasUsed)
        && Objects.equals(parentExcessBlobGas, that.parentExcessBlobGas)
        && Objects.equals(withdrawals, that.withdrawals)
        && Objects.equals(beaconRoot, that.beaconRoot);
  }

  @Override
  public int hashCode() {
    return Objects.hash(
        super.hashCode(),
        parentDifficulty,
        parentBaseFee,
        parentGasUsed,
        parentGasLimit,
        parentTimestamp,
        parentBlobGasUsed,
        parentExcessBlobGas,
        withdrawals,
        beaconRoot);
  }
}<|MERGE_RESOLUTION|>--- conflicted
+++ resolved
@@ -146,12 +146,9 @@
         currentExcessBlobGas == null ? null : BlobGas.of(Long.decode(currentExcessBlobGas)),
         beaconRoot == null ? null : Bytes32.fromHexString(beaconRoot),
         null, // requestsHash
-<<<<<<< HEAD
-        null, // TODO SLD EIP-7742 use targetBlobsPerBlock when reference tests are updated
-        null, // execution witnesses
-=======
->>>>>>> c1c37158
-        new MainnetBlockHeaderFunctions());
+        new MainnetBlockHeaderFunctions(),
+        null // execution witnesses
+        );
     this.parentDifficulty = parentDifficulty;
     this.parentBaseFee = parentBaseFee;
     this.parentGasUsed = parentGasUsed;
