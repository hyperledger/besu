--- conflicted
+++ resolved
@@ -141,19 +141,14 @@
         Optional.ofNullable(random).map(Difficulty::fromHexString).orElse(Difficulty.ZERO),
         0L,
         null, // withdrawalsRoot
-<<<<<<< HEAD
-        currentBlobGasUsed == null ? null : Long.decode(currentBlobGasUsed),
-        currentExcessBlobGas == null ? null : BlobGas.fromHexString(currentExcessBlobGas),
-        beaconRoot == null ? null : Bytes32.fromHexString(beaconRoot),
-=======
         currentBlobGasUsed == null
             ? currentDataGasUsed == null ? null : Long.decode(currentDataGasUsed)
             : Long.decode(currentBlobGasUsed),
         currentExcessBlobGas == null
             ? currentExcessDataGas == null ? null : BlobGas.fromHexString(currentExcessDataGas)
             : BlobGas.fromHexString(currentExcessBlobGas),
->>>>>>> 5a485ccb
-        null, // depositsRoot
+        beaconRoot == null ? null : Bytes32.fromHexString(beaconRoot),
+            null, // depositsRoot
         new MainnetBlockHeaderFunctions());
     this.parentDifficulty = parentDifficulty;
     this.parentBaseFee = parentBaseFee;
