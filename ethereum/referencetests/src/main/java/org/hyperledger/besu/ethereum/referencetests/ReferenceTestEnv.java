/*
 * Copyright ConsenSys AG.
 *
 * Licensed under the Apache License, Version 2.0 (the "License"); you may not use this file except in compliance with
 * the License. You may obtain a copy of the License at
 *
 * http://www.apache.org/licenses/LICENSE-2.0
 *
 * Unless required by applicable law or agreed to in writing, software distributed under the License is distributed on
 * an "AS IS" BASIS, WITHOUT WARRANTIES OR CONDITIONS OF ANY KIND, either express or implied. See the License for the
 * specific language governing permissions and limitations under the License.
 *
 * SPDX-License-Identifier: Apache-2.0
 *
 */

package org.hyperledger.besu.ethereum.referencetests;

import static java.nio.charset.StandardCharsets.UTF_8;

import org.hyperledger.besu.datatypes.Address;
import org.hyperledger.besu.datatypes.DataGas;
import org.hyperledger.besu.datatypes.GWei;
import org.hyperledger.besu.datatypes.Hash;
import org.hyperledger.besu.datatypes.Wei;
import org.hyperledger.besu.ethereum.core.BlockHeader;
import org.hyperledger.besu.ethereum.core.BlockHeaderBuilder;
import org.hyperledger.besu.ethereum.core.Difficulty;
import org.hyperledger.besu.ethereum.core.Withdrawal;
import org.hyperledger.besu.ethereum.mainnet.BodyValidation;
import org.hyperledger.besu.ethereum.mainnet.MainnetBlockHeaderFunctions;
import org.hyperledger.besu.ethereum.mainnet.ProtocolSpec;
import org.hyperledger.besu.ethereum.mainnet.feemarket.BaseFeeMarket;
import org.hyperledger.besu.evm.log.LogsBloomFilter;

import java.util.List;
import java.util.Map;
import java.util.Objects;
import java.util.Optional;
import java.util.stream.Collectors;

import com.fasterxml.jackson.annotation.JsonCreator;
import com.fasterxml.jackson.annotation.JsonProperty;
import com.google.common.base.Strings;
import org.apache.tuweni.bytes.Bytes;
import org.apache.tuweni.bytes.Bytes32;
import org.apache.tuweni.units.bigints.UInt64;

/** A memory holder for testing. */
public class ReferenceTestEnv extends BlockHeader {

  public record EnvWithdrawal(
      @JsonProperty("index") String index,
      @JsonProperty("validatorIndex") String validatorIndex,
      @JsonProperty("address") String address,
      @JsonProperty("amount") String amount) {

    Withdrawal asWithdrawal() {
      return new Withdrawal(
          UInt64.fromHexString(index),
          UInt64.fromHexString(validatorIndex),
          Address.fromHexString(address),
          GWei.fromHexString(amount));
    }
  }

  private final String parentDifficulty;

  private final String parentBaseFee;

  private final String parentGasUsed;

  private final String parentGasLimit;

  private final String parentTimestamp;

  private final List<Withdrawal> withdrawals;

  private final Map<Long, Hash> blockHashes;

  private final String parentExcessBlobGas;

  private final String parentBlobGasUsed;

<<<<<<< HEAD
  private final Bytes32 beaconRoot;
=======
  private final Hash beaconRoot;
>>>>>>> 86aed203

  /**
   * Public constructor.
   *
   * @param coinbase Coinbase/beneficiary for the mock block being tested.
   * @param difficulty Difficulty for the mock block being tested.
   * @param gasLimit Gas Limit for the mock block being tested.
   * @param number Block number for the mock block being tested.
   * @param baseFee Optional BaseFee for the mock block being tested.
   * @param timestamp Timestamp for the mock block being tested.
   * @param random Optional RANDAO or the mock block being tested.
   */
  @JsonCreator
  public ReferenceTestEnv(
      @JsonProperty("currentCoinbase") final String coinbase,
      @JsonProperty("currentDifficulty") final String difficulty,
      @JsonProperty("currentGasLimit") final String gasLimit,
      @JsonProperty("currentNumber") final String number,
      @JsonProperty("currentBaseFee") final String baseFee,
      @JsonProperty("currentTimestamp") final String timestamp,
      @JsonProperty("currentRandom") final String random,
      @JsonProperty("previousHash") final String previousHash,
      @JsonProperty("parentDifficulty") final String parentDifficulty,
      @JsonProperty("parentBaseFee") final String parentBaseFee,
      @JsonProperty("parentGasUsed") final String parentGasUsed,
      @JsonProperty("parentGasLimit") final String parentGasLimit,
      @JsonProperty("parentTimestamp") final String parentTimestamp,
      @JsonProperty("ommers") final List<String> _ommers,
      @JsonProperty("parentUncleHash") final String _parentUncleHash,
      @JsonProperty("withdrawals") final List<EnvWithdrawal> withdrawals,
      @JsonProperty("blockHashes") final Map<String, String> blockHashes,
      @JsonProperty("currentExcessBlobGas") final String currentExcessBlobGas,
      @JsonProperty("currentBlobGasUsed") final String currentBlobGasUsed,
      @JsonProperty("parentExcessBlobGas") final String parentExcessBlobGas,
      @JsonProperty("parentBlobGasUsed") final String parentBlobGasUsed,
      @JsonProperty("beaconRoot") final String beaconRoot) {
    super(
        generateTestBlockHash(previousHash, number),
        Hash.EMPTY_LIST_HASH, // ommersHash
        Address.fromHexString(coinbase),
        Hash.EMPTY, // stateRoot
        Hash.EMPTY, // transactionsRoot
        Hash.EMPTY, // receiptsRoot
        new LogsBloomFilter(),
        difficulty == null ? null : Difficulty.fromHexOrDecimalString(difficulty),
        number == null ? 0 : Long.decode(number),
        gasLimit == null ? 15_000_000L : Long.decode(gasLimit),
        0L,
        timestamp == null ? 0L : Long.decode(timestamp),
        Bytes.EMPTY,
        Optional.ofNullable(baseFee).map(Wei::fromHexString).orElse(null),
        Optional.ofNullable(random).map(Difficulty::fromHexString).orElse(Difficulty.ZERO),
        0L,
        null, // withdrawalsRoot
        currentBlobGasUsed == null ? null : Long.decode(currentBlobGasUsed),
        currentExcessBlobGas == null ? null : DataGas.fromHexString(currentExcessBlobGas),
<<<<<<< HEAD
        beaconRoot == null ? null : Bytes32.fromHexString(beaconRoot),
=======
>>>>>>> 86aed203
        null, // depositsRoot
        new MainnetBlockHeaderFunctions());
    this.parentDifficulty = parentDifficulty;
    this.parentBaseFee = parentBaseFee;
    this.parentGasUsed = parentGasUsed;
    this.parentGasLimit = parentGasLimit;
    this.parentTimestamp = parentTimestamp;
    this.parentExcessBlobGas = parentExcessBlobGas;
    this.parentBlobGasUsed = parentBlobGasUsed;
    this.withdrawals =
        withdrawals == null
            ? List.of()
            : withdrawals.stream().map(EnvWithdrawal::asWithdrawal).toList();
    this.blockHashes =
        blockHashes == null
            ? Map.of()
            : blockHashes.entrySet().stream()
                .map(
                    entry ->
                        Map.entry(
                            Long.decode(entry.getKey()), Hash.fromHexString(entry.getValue())))
                .collect(Collectors.toMap(Map.Entry::getKey, Map.Entry::getValue));
<<<<<<< HEAD
    this.beaconRoot = beaconRoot == null ? null : Bytes32.fromHexString(beaconRoot);
=======
    this.beaconRoot = beaconRoot == null ? null : Hash.fromHexString(beaconRoot);
>>>>>>> 86aed203
  }

  @Override
  public Difficulty getDifficulty() {
    return difficulty == null ? Difficulty.ZERO : super.getDifficulty();
  }

  private static Hash generateTestBlockHash(final String previousHash, final String number) {
    if (Strings.isNullOrEmpty(previousHash)) {
      if (number == null) {
        return Hash.EMPTY;
      } else {
        final byte[] bytes = Long.toString(Long.decode(number) - 1).getBytes(UTF_8);
        return Hash.hash(Bytes.wrap(bytes));
      }
    } else {
      return Hash.wrap(Bytes32.fromHexString(previousHash));
    }
  }

  public BlockHeader updateFromParentValues(final ProtocolSpec protocolSpec) {
    var builder =
        BlockHeaderBuilder.fromHeader(this)
            .blockHeaderFunctions(protocolSpec.getBlockHeaderFunctions());
    if (protocolSpec.getWithdrawalsProcessor().isPresent()) {
      builder.withdrawalsRoot(BodyValidation.withdrawalsRoot(withdrawals));
    }
    if ((baseFee == null || baseFee.isEmpty()) && protocolSpec.getFeeMarket().implementsBaseFee()) {
      builder.baseFee(
          ((BaseFeeMarket) protocolSpec.getFeeMarket())
              .computeBaseFee(
                  number,
                  Wei.fromHexString(parentBaseFee),
                  Long.decode(parentGasUsed),
                  gasLimit / 2));
    }
    if (difficulty == null && parentDifficulty != null) {
      builder.difficulty(
          Difficulty.of(
              protocolSpec
                  .getDifficultyCalculator()
                  .nextDifficulty(
                      timestamp,
                      BlockHeaderBuilder.createDefault()
                          .difficulty(Difficulty.fromHexOrDecimalString(parentDifficulty))
                          .number(number - 1)
                          .buildBlockHeader(),
                      null)));
    }
    if (excessDataGas == null && parentExcessBlobGas != null && parentBlobGasUsed != null) {
      builder.excessDataGas(
          DataGas.of(
              protocolSpec
                  .getGasCalculator()
                  .computeExcessDataGas(
                      Long.decode(parentExcessBlobGas), Long.decode(parentGasUsed))));
    }

    return builder.buildBlockHeader();
  }

  public List<Withdrawal> getWithdrawals() {
    return withdrawals;
  }

  public Optional<Hash> getBlockhashByNumber(final long number) {
    return Optional.ofNullable(blockHashes.get(number));
  }

  @Override
  public boolean equals(final Object o) {
    if (this == o) return true;
    if (!(o instanceof ReferenceTestEnv that)) return false;
    if (!super.equals(o)) return false;
    return Objects.equals(parentDifficulty, that.parentDifficulty)
        && Objects.equals(parentBaseFee, that.parentBaseFee)
        && Objects.equals(parentGasUsed, that.parentGasUsed)
        && Objects.equals(parentGasLimit, that.parentGasLimit)
        && Objects.equals(parentTimestamp, that.parentTimestamp)
        && Objects.equals(parentBlobGasUsed, that.parentBlobGasUsed)
        && Objects.equals(parentExcessBlobGas, that.parentExcessBlobGas)
        && Objects.equals(withdrawals, that.withdrawals)
        && Objects.equals(beaconRoot, that.beaconRoot);
  }

  @Override
  public int hashCode() {
    return Objects.hash(
        super.hashCode(),
        parentDifficulty,
        parentBaseFee,
        parentGasUsed,
        parentGasLimit,
        parentTimestamp,
        parentBlobGasUsed,
        parentExcessBlobGas,
        withdrawals,
        beaconRoot);
  }
}<|MERGE_RESOLUTION|>--- conflicted
+++ resolved
@@ -82,11 +82,7 @@
 
   private final String parentBlobGasUsed;
 
-<<<<<<< HEAD
   private final Bytes32 beaconRoot;
-=======
-  private final Hash beaconRoot;
->>>>>>> 86aed203
 
   /**
    * Public constructor.
@@ -143,10 +139,7 @@
         null, // withdrawalsRoot
         currentBlobGasUsed == null ? null : Long.decode(currentBlobGasUsed),
         currentExcessBlobGas == null ? null : DataGas.fromHexString(currentExcessBlobGas),
-<<<<<<< HEAD
         beaconRoot == null ? null : Bytes32.fromHexString(beaconRoot),
-=======
->>>>>>> 86aed203
         null, // depositsRoot
         new MainnetBlockHeaderFunctions());
     this.parentDifficulty = parentDifficulty;
@@ -169,11 +162,7 @@
                         Map.entry(
                             Long.decode(entry.getKey()), Hash.fromHexString(entry.getValue())))
                 .collect(Collectors.toMap(Map.Entry::getKey, Map.Entry::getValue));
-<<<<<<< HEAD
-    this.beaconRoot = beaconRoot == null ? null : Bytes32.fromHexString(beaconRoot);
-=======
     this.beaconRoot = beaconRoot == null ? null : Hash.fromHexString(beaconRoot);
->>>>>>> 86aed203
   }
 
   @Override
