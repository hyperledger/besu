/*
 * Copyright ConsenSys AG.
 *
 * Licensed under the Apache License, Version 2.0 (the "License"); you may not use this file except in compliance with
 * the License. You may obtain a copy of the License at
 *
 * http://www.apache.org/licenses/LICENSE-2.0
 *
 * Unless required by applicable law or agreed to in writing, software distributed under the License is distributed on
 * an "AS IS" BASIS, WITHOUT WARRANTIES OR CONDITIONS OF ANY KIND, either express or implied. See the License for the
 * specific language governing permissions and limitations under the License.
 *
 * SPDX-License-Identifier: Apache-2.0
 */

configurations {
  // we need this because referenceTestImplementation defaults to 'canBeResolved=false'.
  tarConfig.extendsFrom referenceTestImplementation
  tarConfig {
    canBeResolved = true
    canBeConsumed = false
  }
}

def blockchainReferenceTests = tasks.register("blockchainReferenceTests")  {
  final referenceTestsPath = 'src/reference-test/external-resources/BlockchainTests'
  final generatedTestsPath = "$buildDir/generated/sources/reference-test/$name/java"
  inputs.files fileTree(referenceTestsPath),
    fileTree(generatedTestsPath)
  outputs.files generatedTestsPath
  generateTestFiles(
    fileTree(referenceTestsPath),
    file("src/reference-test/templates/BlockchainReferenceTest.java.template"),
    "BlockchainTests",
    "$generatedTestsPath/org/hyperledger/besu/ethereum/vm/blockchain",
    "BlockchainReferenceTest",
    ("BlockchainTests/InvalidBlocks/bcExpectSection") // exclude test for test filling tool
    )
}

def eipBlockchainReferenceTests = tasks.register("eipBlockchainReferenceTests")  {
  final referenceTestsPath = 'src/reference-test/external-resources/EIPTests/BlockchainTests'
  final generatedTestsPath = "$buildDir/generated/sources/reference-test/$name/java"
  inputs.files fileTree(referenceTestsPath),
    fileTree(generatedTestsPath)
  outputs.files generatedTestsPath
  generateTestFiles(
    fileTree(referenceTestsPath),
    file("src/reference-test/templates/BlockchainReferenceTest.java.template"),
    "EIPTests${File.separatorChar}BlockchainTests",
    "$generatedTestsPath/org/hyperledger/besu/ethereum/vm/eip",
    "EIPBlockchainReferenceTest",
    )
}

def eipStateReferenceTests = tasks.register("eipStateReferenceTests")  {
  final referenceTestsPath = 'src/reference-test/external-resources/EIPTests/StateTests'
  final generatedTestsPath = "$buildDir/generated/sources/reference-test/$name/java"
  inputs.files fileTree(referenceTestsPath),
    fileTree(generatedTestsPath)
  outputs.files generatedTestsPath
  generateTestFiles(
    fileTree(referenceTestsPath),
    file("src/reference-test/templates/GeneralStateReferenceTest.java.template"),
    "EIPTests${File.separatorChar}StateTests",
    "$generatedTestsPath/org/hyperledger/besu/ethereum/vm/eip",
    "EIPStateReferenceTest",
    )
}

def executionSpecTests = tasks.register("executionSpecTests") {
  final referenceTestsPath = "$buildDir/execution-spec-tests/"
  final generatedTestsPath = "$buildDir/generated/sources/reference-test/$name/java"
  def tarPath = configurations.tarConfig.files.find{ it.name.startsWith('execution-spec-tests')}

  copy {
    from tarTree(tarPath)
    into "$referenceTestsPath"
  }

  inputs.files fileTree(referenceTestsPath), fileTree(generatedTestsPath)
  outputs.files generatedTestsPath
  // generate blockchain_tests:
  generateTestFiles(
    fileTree(referenceTestsPath + "/fixtures/blockchain_tests"),
    file("src/reference-test/templates/ExecutionSpecTest.java.template"),
    "fixtures",
    "$generatedTestsPath/org/hyperledger/besu/ethereum/vm/executionspec",
    "ExecutionSpecBlockchainTest"
    )

  // generate state_tests:
  generateTestFiles(
    fileTree(referenceTestsPath + "/fixtures/state_tests"),
    file("src/reference-test/templates/ExecutionSpecStateTest.java.template"),
    "fixtures",
    "$generatedTestsPath/org/hyperledger/besu/ethereum/vm/executionspec",
    "ExecutionSpecStateTest"
    )
}

def generalstateReferenceTests = tasks.register("generalstateReferenceTests")  {
  final referenceTestsPath = "src/reference-test/external-resources/GeneralStateTests"
  final generatedTestsPath = "$buildDir/generated/sources/reference-test/$name/java"
  inputs.files fileTree(referenceTestsPath),
    fileTree(generatedTestsPath)
  outputs.files generatedTestsPath
  generateTestFiles(
    fileTree(referenceTestsPath),
    file("src/reference-test/templates/GeneralStateReferenceTest.java.template"),
    "GeneralStateTests",
    "$generatedTestsPath/org/hyperledger/besu/ethereum/vm/generalstate",
    "GeneralStateReferenceTest"
    )
}

def generalstateRegressionReferenceTests = tasks.register("generalstateRegressionReferenceTests") {
  final referenceTestsPath = "src/reference-test/resources/regressions/generalstate"
  final generatedTestsPath = "$buildDir/generated/sources/reference-test/$name/java"
  inputs.files fileTree(referenceTestsPath),
    fileTree(generatedTestsPath)
  outputs.files generatedTestsPath
  generateTestFiles(
    fileTree(referenceTestsPath),
    file("src/reference-test/templates/GeneralStateReferenceTest.java.template"),
    "regressions",
    "$generatedTestsPath/org/hyperledger/besu/ethereum/vm/generalstate",
    "GeneralStateRegressionReferenceTest"
    )
}

sourceSets {
  referenceTest {
    java {
      compileClasspath += main.output
      runtimeClasspath += main.output
      srcDirs "src/reference-test/java",
        blockchainReferenceTests,
        eipBlockchainReferenceTests,
        eipStateReferenceTests,
        executionSpecTests,
        generalstateReferenceTests,
        generalstateRegressionReferenceTests
    }
    resources {
      srcDirs 'src/reference-test/resources',
        'src/reference-test/external-resources',
        'src/reference-test/templates',
        'build/execution-spec-tests/'
    }
  }
}

dependencies {
  implementation project(':config')
  implementation project(':crypto:algorithms')
  implementation project(':datatypes')
  implementation project(':ethereum:core')
  implementation project(':metrics:core')
  implementation project(':util')
  implementation project(path: ':ethereum:core', configuration: 'testSupportArtifacts')
  implementation project(':ethereum:rlp')
  implementation project(':evm')
  implementation project(':services:kvstore')

  implementation 'io.tmio:tuweni-rlp'
  implementation 'com.fasterxml.jackson.core:jackson-databind'
  implementation 'com.google.guava:guava'

  referenceTestImplementation project(path: ':config')
  referenceTestImplementation project(path: ':datatypes')
  referenceTestImplementation project(path: ':ethereum:core')
  referenceTestImplementation project(path: ':ethereum:core', configuration: 'testSupportArtifacts')
  referenceTestImplementation project(path: ':ethereum:rlp')
  referenceTestImplementation project(path: ':ethereum:rlp', configuration: 'testSupportArtifacts')
  referenceTestImplementation project(path: ':ethereum:trie')
  referenceTestImplementation project(path: ':evm')
  referenceTestImplementation project(path: ':plugin-api')
  referenceTestImplementation project(path: ':testutil')
  referenceTestImplementation project(path: ':util')
  // the following will be resolved via custom ivy repository declared in root build.gradle
  referenceTestImplementation 'ethereum:execution-spec-tests:2.1.1:fixtures@tar.gz'
  referenceTestImplementation 'com.fasterxml.jackson.core:jackson-databind'
  referenceTestImplementation 'com.google.guava:guava'
  referenceTestImplementation 'io.tmio:tuweni-bytes'
  referenceTestImplementation 'io.tmio:tuweni-units'
  referenceTestImplementation 'org.assertj:assertj-core'
  referenceTestImplementation 'org.junit.jupiter:junit-jupiter-api'
  referenceTestImplementation 'org.junit.jupiter:junit-jupiter-params'

  referenceTestRuntimeOnly 'org.junit.jupiter:junit-jupiter'
}

tasks.register('referenceTests', Test) {
  useJUnitPlatform()
  doFirst {
    if (!file("src/reference-test/external-resources/README.md").exists()) {
      throw new GradleException("ethereum/referencetest/src/reference-test/external-resources/README.md missing: please clone submodules (git submodule update --init --recursive)")
    }
  }
  description = 'Runs ETH reference tests.'
  testClassesDirs = sourceSets.referenceTest.output.classesDirs
  classpath = sourceSets.referenceTest.runtimeClasspath
}

tasks.register('validateReferenceTestSubmodule') {
  description = "Checks that the reference tests submodule is not accidentally changed"
  doLast {
    def result = new ByteArrayOutputStream()
<<<<<<< HEAD
    def expectedHash = '853b1e03b1078d370614002851ba1ee9803d9fcf'
=======
    def expectedHash = 'faf33b471465d3c6cdc3d04fbd690895f78d33f2'
>>>>>>> 2db3705b
    def submodulePath = java.nio.file.Path.of("${rootProject.projectDir}", "ethereum/referencetests/src/reference-test/external-resources").toAbsolutePath()
    try {
      exec {
        commandLine 'git', 'submodule', 'status', submodulePath
        standardOutput = result
        errorOutput = result
      }
    } catch (Exception ignore) {
      // Ignore it.  We want to fail in a friendly fashion if they don't have git installed.
      // The CI servers have git and that is the only critical place for this failure
      expectedHash = ''
    }

    if (!result.toString().contains(expectedHash)) {
      throw new GradleException("""For the Ethereum Reference Tests the git commit did not match what was expected.
  
If this is a deliberate change where you are updating the reference tests 
then update "expectedHash" in `ethereum/referencetests/build.gradle` as the 
commit hash for this task.
Expected hash   :  ${expectedHash}
Full git output : ${result}

If this is accidental you can correct the reference test versions with the 
following commands:
    pushd ${submodulePath}
    git fetch
    git checkout ${expectedHash}
    cd ..
    git add ${submodulePath}
    popd""")
    }
  }
}
processResources.dependsOn('validateReferenceTestSubmodule')

def generateTestFiles(FileTree jsonPath, File templateFile, String pathstrip, String destination, String namePrefix, String ... excludedPath) {
  mkdir(destination)
  def referenceTestTemplate = templateFile.text

  // This is how many json files to include in each test file
  def fileSets = jsonPath.getFiles().collate(5)

  fileSets.eachWithIndex { fileSet, idx ->
    def paths = []
    fileSet.each { testJsonFile ->
      def parentFile = testJsonFile.getParentFile()
      def parentPathFile = parentFile.getPath().substring(parentFile.getPath().indexOf(pathstrip))
      if (!testJsonFile.getName().toString().startsWith(".") && !excludedPath.contains(parentPathFile)) {
        def pathFile = testJsonFile.getPath()
        paths << pathFile.substring(pathFile.indexOf(pathstrip))
      }
    }

    def testFile = file(destination + "/" + namePrefix + "_" + idx + ".java")


    def allPaths = '"' + paths.join('", "') + '"'

    def testFileContents = referenceTestTemplate
      .replaceAll("%%TESTS_FILE%%", allPaths)
      .replaceAll("%%TESTS_NAME%%", namePrefix + "_" + idx)
    testFile.newWriter().withWriter { w -> w << testFileContents }
  }
}<|MERGE_RESOLUTION|>--- conflicted
+++ resolved
@@ -207,11 +207,7 @@
   description = "Checks that the reference tests submodule is not accidentally changed"
   doLast {
     def result = new ByteArrayOutputStream()
-<<<<<<< HEAD
     def expectedHash = '853b1e03b1078d370614002851ba1ee9803d9fcf'
-=======
-    def expectedHash = 'faf33b471465d3c6cdc3d04fbd690895f78d33f2'
->>>>>>> 2db3705b
     def submodulePath = java.nio.file.Path.of("${rootProject.projectDir}", "ethereum/referencetests/src/reference-test/external-resources").toAbsolutePath()
     try {
       exec {
