--- conflicted
+++ resolved
@@ -13,7 +13,6 @@
  * SPDX-License-Identifier: Apache-2.0
  */
 
-<<<<<<< HEAD
 configurations {
   referenceTestAnnotationProcessor.extendsFrom testAnnotationProcessor
 
@@ -27,8 +26,6 @@
     canBeConsumed = false
   }
 }
-=======
->>>>>>> c1c37158
 
 def blockchainReferenceTests = tasks.register("blockchainReferenceTests")  {
   final referenceTestsPath = 'src/reference-test/external-resources/BlockchainTests'
@@ -242,11 +239,6 @@
   referenceTestImplementation project(path: ':plugin-api')
   referenceTestImplementation project(path: ':testutil')
   referenceTestImplementation project(path: ':util')
-<<<<<<< HEAD
-=======
-  // the following will be resolved via custom ivy repository declared in root build.gradle
-  referenceTestImplementation 'ethereum:execution-spec-tests:4.0.0:fixtures_develop@tar.gz'
->>>>>>> c1c37158
   referenceTestImplementation 'com.fasterxml.jackson.core:jackson-databind'
   referenceTestImplementation 'com.google.guava:guava'
   referenceTestImplementation 'io.tmio:tuweni-bytes'
@@ -258,7 +250,7 @@
   // the following will be resolved via custom ivy repository declared in root build.gradle
   executionRefTestImplementation dependencies.create('ethereum:execution-spec-tests') {
     version {
-      strictly 'v3.0.0'
+      strictly 'v4.0.0'
     }
     artifact {
       name = 'fixtures'
@@ -365,13 +357,3 @@
     testFile.newWriter().withWriter { w -> w << testFileContents }
   }
 }
-
-configurations {
-  referenceTestAnnotationProcessor.extendsFrom testAnnotationProcessor
-  // we need this because referenceTestImplementation defaults to 'canBeResolved=false'.
-  tarConfig.extendsFrom referenceTestImplementation
-  tarConfig {
-    canBeResolved = true
-    canBeConsumed = false
-  }
-}