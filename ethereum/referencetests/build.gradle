--- conflicted
+++ resolved
@@ -239,11 +239,6 @@
   referenceTestImplementation project(path: ':plugin-api')
   referenceTestImplementation project(path: ':testutil')
   referenceTestImplementation project(path: ':util')
-<<<<<<< HEAD
-=======
-  // the following will be resolved via custom ivy repository declared in root build.gradle
-  referenceTestImplementation 'ethereum:execution-spec-tests:4.1.0:fixtures_develop@tar.gz'
->>>>>>> fbe36365
   referenceTestImplementation 'com.fasterxml.jackson.core:jackson-databind'
   referenceTestImplementation 'com.google.guava:guava'
   referenceTestImplementation 'io.consensys.tuweni:tuweni-bytes'
@@ -255,7 +250,7 @@
   // the following will be resolved via custom ivy repository declared in root build.gradle
   executionRefTestImplementation dependencies.create('ethereum:execution-spec-tests') {
     version {
-      strictly 'v4.0.0'
+      strictly 'v4.1.0'
     }
     artifact {
       name = 'fixtures'
