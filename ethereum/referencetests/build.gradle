/*
 * Copyright ConsenSys AG.
 *
 * Licensed under the Apache License, Version 2.0 (the "License"); you may not use this file except in compliance with
 * the License. You may obtain a copy of the License at
 *
 * http://www.apache.org/licenses/LICENSE-2.0
 *
 * Unless required by applicable law or agreed to in writing, software distributed under the License is distributed on
 * an "AS IS" BASIS, WITHOUT WARRANTIES OR CONDITIONS OF ANY KIND, either express or implied. See the License for the
 * specific language governing permissions and limitations under the License.
 *
 * SPDX-License-Identifier: Apache-2.0
 */

<<<<<<< HEAD
configurations {
  referenceTestAnnotationProcessor.extendsFrom testAnnotationProcessor

  // we need this because referenceTestImplementation defaults to 'canBeResolved=false'.
  executionRefTestImplementation.extendsFrom referenceTestImplementation {
    canBeResolved = true
    canBeConsumed = false
  }
  verkleRefTestImplemention.extendsFrom referenceTestImplementation {
    canBeResolved = true
    canBeConsumed = false
=======
apply plugin: 'java-library'

jar {
  archiveBaseName = calculateArtifactId(project)
  manifest {
    attributes(
      'Specification-Title': archiveBaseName,
      'Specification-Version': project.version,
      'Implementation-Title': archiveBaseName,
      'Implementation-Version': calculateVersion(),
      'Commit-Hash': getGitCommitDetails(40).hash
      )
>>>>>>> 38d901d2
  }
}

def blockchainReferenceTests = tasks.register("blockchainReferenceTests")  {
  final referenceTestsPath = 'src/reference-test/external-resources/BlockchainTests'
  final generatedTestsPath = "$buildDir/generated/sources/reference-test/$name/java"
  inputs.files fileTree(referenceTestsPath),
    fileTree(generatedTestsPath)
  outputs.files generatedTestsPath
  generateTestFiles(
    fileTree(referenceTestsPath),
    file("src/reference-test/templates/BlockchainReferenceTest.java.template"),
    "BlockchainTests",
    "$generatedTestsPath/org/hyperledger/besu/ethereum/vm/blockchain",
    "BlockchainReferenceTest",
    "org.hyperledger.besu.ethereum.vm.blockchain",
    "BlockchainTests/InvalidBlocks/bcExpectSection", // exclude test for test filling tool
    "BlockchainTests/.meta"
    )
}

def verkleSpecTests = tasks.register("verkleSpecTests") {
  final referenceTestsPath = "$buildDir/execution-spec-tests/verkle/"
  final generatedTestsPath = "$buildDir/generated/sources/reference-test/$name/java"
  def tarPath = configurations.verkleRefTestImplemention.files.find {
    it.absolutePath.contains('execution-spec-tests')
  }

  copy {
    from tarTree(tarPath)
    into "$referenceTestsPath"
  }

  inputs.files fileTree(referenceTestsPath),
    fileTree(generatedTestsPath)
  outputs.files generatedTestsPath
  generateTestFiles(
    fileTree(referenceTestsPath + "/fixtures/blockchain_tests/verkle"),
    file("src/reference-test/templates/VerkleSpecTest.java.template"),
    "verkle/fixtures",
    "$generatedTestsPath/org/hyperledger/besu/ethereum/vm/executionspec/verkle",
    "VerkleSpecTest",
    "org.hyperledger.besu.ethereum.vm.executionspec.verkle"
    )
}

def executionSpecTests = tasks.register("executionSpecTests") {
  final referenceTestsPath = "$buildDir/execution-spec-tests/all"
  final generatedTestsPath = "$buildDir/generated/sources/reference-test/$name/java"
  def tarPath = configurations.executionRefTestImplementation.files.find {
    it.absolutePath.contains('execution-spec-tests')
  }

  copy {
    from tarTree(tarPath)
    into "$referenceTestsPath"
  }

  inputs.files fileTree(referenceTestsPath), fileTree(generatedTestsPath)
  outputs.files generatedTestsPath
  // generate blockchain_tests:
  generateTestFiles(
    fileTree(referenceTestsPath + "/fixtures/blockchain_tests"),
    file("src/reference-test/templates/BlockchainReferenceTest.java.template"),
    "all/fixtures",
    "$generatedTestsPath/org/hyperledger/besu/ethereum/vm/executionspec",
    "ExecutionSpecBlockchainTest",
    "org.hyperledger.besu.ethereum.vm.executionspec",
    )

  // generate state_tests:
  generateTestFiles(
    fileTree(referenceTestsPath + "/fixtures/state_tests"),
    file("src/reference-test/templates/GeneralStateReferenceTest.java.template"),
    "all/fixtures",
    "$generatedTestsPath/org/hyperledger/besu/ethereum/vm/executionspec",
    "ExecutionSpecStateTest",
    "org.hyperledger.besu.ethereum.vm.executionspec",
    )
}

def generalstateReferenceTests = tasks.register("generalstateReferenceTests")  {
  final referenceTestsPath = "src/reference-test/external-resources/GeneralStateTests"
  final generatedTestsPath = "$buildDir/generated/sources/reference-test/$name/java"
  inputs.files fileTree(referenceTestsPath),
    fileTree(generatedTestsPath)
  outputs.files generatedTestsPath
  generateTestFiles(
    fileTree(referenceTestsPath),
    file("src/reference-test/templates/GeneralStateReferenceTest.java.template"),
    "GeneralStateTests",
    "$generatedTestsPath/org/hyperledger/besu/ethereum/vm/generalstate",
    "GeneralStateReferenceTest",
    "org.hyperledger.besu.ethereum.vm.generalstate",
    )
}

def generalstateRegressionReferenceTests = tasks.register("generalstateRegressionReferenceTests") {
  final referenceTestsPath = "src/reference-test/resources/regressions/generalstate"
  final generatedTestsPath = "$buildDir/generated/sources/reference-test/$name/java"
  inputs.files fileTree(referenceTestsPath),
    fileTree(generatedTestsPath)
  outputs.files generatedTestsPath
  generateTestFiles(
    fileTree(referenceTestsPath),
    file("src/reference-test/templates/GeneralStateReferenceTest.java.template"),
    "regressions",
    "$generatedTestsPath/org/hyperledger/besu/ethereum/vm/generalstate",
    "GeneralStateRegressionReferenceTest",
    "org.hyperledger.besu.ethereum.vm.generalstate"
    )
}

sourceSets {
  referenceTest {
    java {
      compileClasspath += main.output
      runtimeClasspath += main.output
      srcDirs "src/reference-test/java",
        blockchainReferenceTests,
        executionSpecTests,
        verkleSpecTests,
        generalstateReferenceTests,
        generalstateRegressionReferenceTests
    }
    resources {
      srcDirs 'src/reference-test/resources',
        'src/reference-test/external-resources',
        'src/reference-test/templates',
        'build/execution-spec-tests/'
    }
  }
}

dependencies {
  implementation project(':config')
  implementation project(':crypto:algorithms')
  implementation project(':datatypes')
  implementation project(':ethereum:core')
  implementation project(':ethereum:trie')
  implementation project(':metrics:core')
  implementation project(':util')
  implementation project(path: ':ethereum:core', configuration: 'testSupportArtifacts')
  implementation project(':ethereum:rlp')
  implementation project(':evm')
  implementation project(':services:kvstore')

  implementation 'io.consensys.tuweni:tuweni-rlp'
  implementation 'com.fasterxml.jackson.core:jackson-databind'
  implementation 'com.google.guava:guava'
  implementation 'com.google.dagger:dagger'
  annotationProcessor 'com.google.dagger:dagger-compiler'

  referenceTestImplementation project(path: ':config')
  referenceTestImplementation project(path: ':datatypes')
  referenceTestImplementation project(path: ':ethereum:core')
  referenceTestImplementation project(path: ':metrics:core')
  referenceTestImplementation project(path: ':ethereum:core', configuration: 'testSupportArtifacts')
  referenceTestImplementation project(path: ':ethereum:rlp')
  referenceTestImplementation project(path: ':ethereum:rlp', configuration: 'testSupportArtifacts')
  referenceTestImplementation project(path: ':ethereum:trie')
  referenceTestImplementation project(path: ':evm')
  referenceTestImplementation project(path: ':plugin-api')
  referenceTestImplementation project(path: ':testutil')
  referenceTestImplementation project(path: ':util')
<<<<<<< HEAD
=======
  // the following will be resolved via custom ivy repository declared in root build.gradle
  referenceTestImplementation 'ethereum:execution-spec-tests:4.5.0:fixtures_develop@tar.gz'
>>>>>>> 38d901d2
  referenceTestImplementation 'com.fasterxml.jackson.core:jackson-databind'
  referenceTestImplementation 'com.google.guava:guava'
  referenceTestImplementation 'io.consensys.tuweni:tuweni-bytes'
  referenceTestImplementation 'io.consensys.tuweni:tuweni-units'
  referenceTestImplementation 'org.assertj:assertj-core'
  referenceTestImplementation 'org.junit.jupiter:junit-jupiter-api'
  referenceTestImplementation 'org.junit.jupiter:junit-jupiter-params'

  // the following will be resolved via custom ivy repository declared in root build.gradle
  executionRefTestImplementation dependencies.create('ethereum:execution-spec-tests') {
    version {
      strictly 'v4.1.0'
    }
    artifact {
      name = 'fixtures'
      classifier = 'stable'
      type = 'tar.gz'
    }
  }
  verkleRefTestImplemention dependencies.create('ethereum:execution-spec-tests') {
    version {
      strictly 'verkle@v0.0.9-alpha-1'
    }
    artifact {
      name = 'fixtures'
      classifier = 'verkle-genesis'
      type = 'tar.gz'
    }
  }

  referenceTestRuntimeOnly 'org.junit.jupiter:junit-jupiter'
}

tasks.register('referenceTests', Test) {
  useJUnitPlatform()
  doFirst {
    if (!file("src/reference-test/external-resources/README.md").exists()) {
      throw new GradleException("ethereum/referencetest/src/reference-test/external-resources/README.md missing: please clone submodules (git submodule update --init --recursive)")
    }
  }
  description = 'Runs ETH reference tests.'
  testClassesDirs = sourceSets.referenceTest.output.classesDirs
  classpath = sourceSets.referenceTest.runtimeClasspath
}

tasks.register('validateReferenceTestSubmodule') {
  description = "Checks that the reference tests submodule is not accidentally changed"
  doLast {
    def result = new ByteArrayOutputStream()
    def expectedHash = 'c67e485ff8b5be9abc8ad15345ec21aa22e290d9'
    def submodulePath = java.nio.file.Path.of("${rootProject.projectDir}", "ethereum/referencetests/src/reference-test/external-resources").toAbsolutePath()
    try {
      exec {
        commandLine 'git', 'submodule', 'status', submodulePath
        standardOutput = result
        errorOutput = result
      }
    } catch (Exception ignore) {
      // Ignore it.  We want to fail in a friendly fashion if they don't have git installed.
      // The CI servers have git and that is the only critical place for this failure
      expectedHash = ''
    }

    if (!result.toString().contains(expectedHash)) {
      throw new GradleException("""For the Ethereum Reference Tests the git commit did not match what was expected.
  
If this is a deliberate change where you are updating the reference tests 
then update "expectedHash" in `ethereum/referencetests/build.gradle` as the 
commit hash for this task.
Expected hash   :  ${expectedHash}
Full git output : ${result}

If this is accidental you can correct the reference test versions with the 
following commands:
    pushd ${submodulePath}
    git fetch
    git checkout ${expectedHash}
    cd ..
    git add ${submodulePath}
    popd""")
    }
  }
}
processResources.dependsOn('validateReferenceTestSubmodule')

def generateTestFiles(
  FileTree jsonPath,
  File templateFile,
  String pathstrip,
  String destination,
  String namePrefix,
  String packageString,
  String ... excludedPath) {
  mkdir(destination)
  def referenceTestTemplate = templateFile.text

  def paths = []
  jsonPath.getFiles().forEach { testJsonFile ->
    def parentFile = testJsonFile.getParentFile()
    def parentPathFile = parentFile.getPath().substring(parentFile.getPath().indexOf(pathstrip))
    if (!testJsonFile.getName().toString().startsWith(".") && !excludedPath.contains(parentPathFile)) {
      def pathFile = testJsonFile.getPath()
      paths << pathFile.substring(pathFile.indexOf(pathstrip))
    }
  }

  paths.collate(5).eachWithIndex { tests, idx ->
    def testFile = file(destination + "/" + namePrefix + "_" + idx + ".java")

    def allPaths = '"' + tests.join('",\n        "') + '"'

    def testFileContents = referenceTestTemplate
      .replaceAll("%%TESTS_FILE%%", allPaths)
      .replaceAll("%%TESTS_NAME%%", namePrefix + "_" + idx)
      .replaceAll("%%PACKAGE_NAME%%", packageString)
    testFile.newWriter().withWriter { w -> w << testFileContents }
  }
}<|MERGE_RESOLUTION|>--- conflicted
+++ resolved
@@ -13,19 +13,6 @@
  * SPDX-License-Identifier: Apache-2.0
  */
 
-<<<<<<< HEAD
-configurations {
-  referenceTestAnnotationProcessor.extendsFrom testAnnotationProcessor
-
-  // we need this because referenceTestImplementation defaults to 'canBeResolved=false'.
-  executionRefTestImplementation.extendsFrom referenceTestImplementation {
-    canBeResolved = true
-    canBeConsumed = false
-  }
-  verkleRefTestImplemention.extendsFrom referenceTestImplementation {
-    canBeResolved = true
-    canBeConsumed = false
-=======
 apply plugin: 'java-library'
 
 jar {
@@ -38,7 +25,20 @@
       'Implementation-Version': calculateVersion(),
       'Commit-Hash': getGitCommitDetails(40).hash
       )
->>>>>>> 38d901d2
+  }
+}
+
+configurations {
+  referenceTestAnnotationProcessor.extendsFrom testAnnotationProcessor
+
+  // we need this because referenceTestImplementation defaults to 'canBeResolved=false'.
+  executionRefTestImplementation.extendsFrom referenceTestImplementation {
+    canBeResolved = true
+    canBeConsumed = false
+  }
+  verkleRefTestImplemention.extendsFrom referenceTestImplementation {
+    canBeResolved = true
+    canBeConsumed = false
   }
 }
 
@@ -204,11 +204,6 @@
   referenceTestImplementation project(path: ':plugin-api')
   referenceTestImplementation project(path: ':testutil')
   referenceTestImplementation project(path: ':util')
-<<<<<<< HEAD
-=======
-  // the following will be resolved via custom ivy repository declared in root build.gradle
-  referenceTestImplementation 'ethereum:execution-spec-tests:4.5.0:fixtures_develop@tar.gz'
->>>>>>> 38d901d2
   referenceTestImplementation 'com.fasterxml.jackson.core:jackson-databind'
   referenceTestImplementation 'com.google.guava:guava'
   referenceTestImplementation 'io.consensys.tuweni:tuweni-bytes'
@@ -220,7 +215,7 @@
   // the following will be resolved via custom ivy repository declared in root build.gradle
   executionRefTestImplementation dependencies.create('ethereum:execution-spec-tests') {
     version {
-      strictly 'v4.1.0'
+      strictly 'v4.5.0'
     }
     artifact {
       name = 'fixtures'
@@ -258,7 +253,7 @@
   description = "Checks that the reference tests submodule is not accidentally changed"
   doLast {
     def result = new ByteArrayOutputStream()
-    def expectedHash = 'c67e485ff8b5be9abc8ad15345ec21aa22e290d9'
+    def expectedHash = '+9201075490807f58811078e9bb5ec895b4ac01a5'
     def submodulePath = java.nio.file.Path.of("${rootProject.projectDir}", "ethereum/referencetests/src/reference-test/external-resources").toAbsolutePath()
     try {
       exec {
