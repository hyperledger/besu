--- conflicted
+++ resolved
@@ -55,11 +55,7 @@
 
   private NodeSmartContractPermissioningController setupController(
       final String resourceName, final String contractAddressString) throws IOException {
-<<<<<<< HEAD
-    final ProtocolSchedule protocolSchedule = MainnetProtocolSchedule.DEFAULT;
-=======
     final ProtocolSchedule protocolSchedule = ProtocolScheduleFixture.MAINNET;
->>>>>>> a7458907
 
     final String emptyContractFile =
         Resources.toString(this.getClass().getResource(resourceName), UTF_8);
