/*
 * Copyright ConsenSys AG.
 *
 * Licensed under the Apache License, Version 2.0 (the "License"); you may not use this file except in compliance with
 * the License. You may obtain a copy of the License at
 *
 * http://www.apache.org/licenses/LICENSE-2.0
 *
 * Unless required by applicable law or agreed to in writing, software distributed under the License is distributed on
 * an "AS IS" BASIS, WITHOUT WARRANTIES OR CONDITIONS OF ANY KIND, either express or implied. See the License for the
 * specific language governing permissions and limitations under the License.
 *
 * SPDX-License-Identifier: Apache-2.0
 */
package org.hyperledger.besu.ethereum.rlp;

import static org.assertj.core.api.Assertions.assertThat;
import static org.assertj.core.api.AssertionsForClassTypes.assertThatThrownBy;

import org.hyperledger.besu.ethereum.rlp.util.RLPTestUtil;

import java.util.Random;

import org.apache.tuweni.bytes.Bytes;
import org.junit.jupiter.api.Test;

public class RLPTest {

  @Test
  public void calculateSize_singleByteValue() {
    int size = RLP.calculateSize(Bytes.fromHexString("0x01"));
    assertThat(size).isEqualTo(1);
  }

  @Test
  public void calculateSize_minSingleByteValue() {
    int size = RLP.calculateSize(Bytes.fromHexString("0x00"));
    assertThat(size).isEqualTo(1);
  }

  @Test
  public void calculateSize_maxSingleByteValue() {
    int size = RLP.calculateSize(Bytes.fromHexString("0x7F"));
    assertThat(size).isEqualTo(1);
  }

  @Test
  public void calculateSize_smallByteString() {
    // Prefix indicates a payload of size 5, with a 1 byte prefix
    int size = RLP.calculateSize(Bytes.fromHexString("0x85"));
    assertThat(size).isEqualTo(6);
  }

  @Test
  public void calculateSize_nullByteString() {
    // Prefix indicates a payload of size 0, with a 1 byte prefix
    int size = RLP.calculateSize(Bytes.fromHexString("0x80"));
    assertThat(size).isEqualTo(1);
  }

  @Test
  public void calculateSize_minNonNullSmallByteString() {
    // Prefix indicates a payload of size 1, with a 1 byte prefix
    int size = RLP.calculateSize(Bytes.fromHexString("0x81"));
    assertThat(size).isEqualTo(2);
  }

  @Test
  public void calculateSize_maxSmallByteString() {
    // Prefix indicates a payload of size 55, with a 1 byte prefix
    int size = RLP.calculateSize(Bytes.fromHexString("0xB7"));
    assertThat(size).isEqualTo(56);
  }

  @Test
  public void calculateSize_longByteString() {
    // Prefix indicates a payload of 56 bytes, with a 2 byte prefix
    int size = RLP.calculateSize(Bytes.fromHexString("0xB838"));
    assertThat(size).isEqualTo(58);
  }

  @Test
  public void calculateSize_longByteStringWithMultiByteSize() {
    // Prefix indicates a payload of 258 bytes, with a 3 byte prefix
    int size = RLP.calculateSize(Bytes.fromHexString("0xB90102"));
    assertThat(size).isEqualTo(261);
  }

  @Test
  public void calculateSize_shortList() {
    // Prefix indicates a payload of 5 bytes, with a 1 byte prefix
    int size = RLP.calculateSize(Bytes.fromHexString("0xC5"));
    assertThat(size).isEqualTo(6);
  }

  @Test
  public void calculateSize_emptyList() {
    int size = RLP.calculateSize(Bytes.fromHexString("0xC0"));
    assertThat(size).isEqualTo(1);
  }

  @Test
  public void calculateSize_minNonEmptyList() {
    int size = RLP.calculateSize(Bytes.fromHexString("0xC1"));
    assertThat(size).isEqualTo(2);
  }

  @Test
  public void calculateSize_maxShortList() {
    int size = RLP.calculateSize(Bytes.fromHexString("0xF7"));
    assertThat(size).isEqualTo(56);
  }

  @Test
  public void calculateSize_longList() {
    // Prefix indicates a payload of 56 bytes, with a 2 byte prefix
    int size = RLP.calculateSize(Bytes.fromHexString("0xF838"));
    assertThat(size).isEqualTo(58);
  }

  @Test
  public void calculateSize_longListWithMultiByteSize() {
    // Prefix indicates a payload of 258 bytes, with a 3 byte prefix
    int size = RLP.calculateSize(Bytes.fromHexString("0xF90102"));
    assertThat(size).isEqualTo(261);
  }

  @Test
  public void calculateSize_fuzz() {
    final Random random = new Random(1);
    for (int i = 0; i < 1000; ++i) {
      BytesValueRLPOutput out = RLPTestUtil.randomRLPValue(random.nextInt());
      assertThat(RLP.calculateSize(out.encoded())).isEqualTo(out.encodedSize());
    }
  }

  @Test
  public void calculateSize_extremelyDeepNestedList() {
    final int MAX_DEPTH = 20000;

    final BytesValueRLPOutput out = new BytesValueRLPOutput();
    int depth = 0;

    for (int i = 0; i < MAX_DEPTH; ++i) {
      out.startList();
      depth += 1;
    }
    while (depth > 0) {
      out.endList();
      --depth;
    }
    assertThat(RLP.calculateSize(out.encoded())).isEqualTo(out.encodedSize());
  }

  @Test
  public void calculateSize_maxRLPStringLength() {
    // Value represents a single item with an encoded payload size of MAX_VALUE - 5 and
    // 5 bytes of metadata (payload is not actually present)
    assertThat(RLP.calculateSize(h("0xBB7FFFFFFA"))).isEqualTo(Integer.MAX_VALUE);
  }

  @Test
  public void calculateSize_overflowMaxRLPStringLength() {
    // Value represents a single item with an encoded payload size of MAX_VALUE - 4 and
    // 5 bytes of metadata (payload is not actually present)
    assertThatThrownBy(() -> RLP.calculateSize(h("0xBB7FFFFFFB")))
        .isInstanceOf(RLPException.class)
        .hasMessageContaining("RLP item exceeds max supported size of 2147483647: 2147483648");
  }

  @Test
<<<<<<< HEAD
  public void testValidateWithEmptyListIncluded() {
    Bytes validRlp =
        Bytes.fromHexString(
            "01f90126018828da1b7df09b04b484e4aed78d880d84a24f16cbf30394d5d9bef76808f3b572e5900112b81927ba5bb5f6a0a99de4ef3bc2b17c8137ad659878f9e93df1f658367aca286452474b9ef3765ea073d51abbd89cb8196f0efb6892f94d68fccc2c35f0b84609e5f12c55dd85aba8f872d69473724dddfb04b01dcceb0c8aead641c58dad5695c0f8599481baeea87c10d40a47902028e61cfdc243d9d160f842a008aabc9fb77cc723a56017e14f1ce8b1698341734a6823ce02043e016b544901a0214a2ddab82fec85c0b9fe0549c475be5b887bb4b8995b24fb5c6846f88b527b01a02c2051ba70ca2d5088c790c065d288f187a06ffb498c6e3b488873c9bf04fbb2a061bac48599e7941469a549570b12c3d997f309386bb0a2594bd28cca706fc6fb");
=======
  public void testValidateWithListEndingAtStartOfList() {
    // The structue of the RLP is as shown below
    // [
    //  ["0x01"],
    //  ["0x02"]
    // ]
    Bytes validRlp = Bytes.fromHexString("c4c101c102");
>>>>>>> 6d05f831
    RLP.validate(validRlp);
  }

  private static Bytes h(final String hex) {
    return Bytes.fromHexString(hex);
  }
}<|MERGE_RESOLUTION|>--- conflicted
+++ resolved
@@ -169,12 +169,6 @@
   }
 
   @Test
-<<<<<<< HEAD
-  public void testValidateWithEmptyListIncluded() {
-    Bytes validRlp =
-        Bytes.fromHexString(
-            "01f90126018828da1b7df09b04b484e4aed78d880d84a24f16cbf30394d5d9bef76808f3b572e5900112b81927ba5bb5f6a0a99de4ef3bc2b17c8137ad659878f9e93df1f658367aca286452474b9ef3765ea073d51abbd89cb8196f0efb6892f94d68fccc2c35f0b84609e5f12c55dd85aba8f872d69473724dddfb04b01dcceb0c8aead641c58dad5695c0f8599481baeea87c10d40a47902028e61cfdc243d9d160f842a008aabc9fb77cc723a56017e14f1ce8b1698341734a6823ce02043e016b544901a0214a2ddab82fec85c0b9fe0549c475be5b887bb4b8995b24fb5c6846f88b527b01a02c2051ba70ca2d5088c790c065d288f187a06ffb498c6e3b488873c9bf04fbb2a061bac48599e7941469a549570b12c3d997f309386bb0a2594bd28cca706fc6fb");
-=======
   public void testValidateWithListEndingAtStartOfList() {
     // The structue of the RLP is as shown below
     // [
@@ -182,7 +176,6 @@
     //  ["0x02"]
     // ]
     Bytes validRlp = Bytes.fromHexString("c4c101c102");
->>>>>>> 6d05f831
     RLP.validate(validRlp);
   }
 
