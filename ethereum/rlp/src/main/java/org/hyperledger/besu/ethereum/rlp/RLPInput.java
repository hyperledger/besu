/*
 * Copyright ConsenSys AG.
 *
 * Licensed under the Apache License, Version 2.0 (the "License"); you may not use this file except in compliance with
 * the License. You may obtain a copy of the License at
 *
 * http://www.apache.org/licenses/LICENSE-2.0
 *
 * Unless required by applicable law or agreed to in writing, software distributed under the License is distributed on
 * an "AS IS" BASIS, WITHOUT WARRANTIES OR CONDITIONS OF ANY KIND, either express or implied. See the License for the
 * specific language governing permissions and limitations under the License.
 *
 * SPDX-License-Identifier: Apache-2.0
 */
package org.hyperledger.besu.ethereum.rlp;

import java.math.BigInteger;
import java.net.InetAddress;
import java.util.ArrayList;
import java.util.List;
import java.util.function.Function;

import org.apache.tuweni.bytes.Bytes;
import org.apache.tuweni.bytes.Bytes32;
import org.apache.tuweni.bytes.Bytes48;
import org.apache.tuweni.units.bigints.UInt256;
import org.apache.tuweni.units.bigints.UInt64;

/**
 * An input used to decode data in RLP encoding.
 *
 * <p>An RLP "value" is fundamentally an {@code Item} defined the following way:
 *
 * <pre>
 *   Item ::= List | Bytes
 *   List ::= [ Item, ... , Item ]
 *   Bytes ::= a binary value (comprised of an arbitrary number of bytes).
 * </pre>
 *
 * <p>In other words, RLP encodes binary data organized in arbitrary nested lists.
 *
 * <p>A {@link RLPInput} thus provides methods to decode both lists and binary values. A list in the
 * input is "entered" by calling {@link #enterList()} and left by calling {@link #leaveList()}.
 * Binary values can be read directly with {@link #readBytes()}, but the {@link RLPInput} interface
 * provides a wealth of convenience methods to read specific types of data that are in specific
 * encoding.
 *
 * <p>Amongst the methods to read binary data, some methods are provided to read "scalar". A scalar
 * should simply be understood as a positive integer that is encoded with no leading zeros. In other
 * word, a method like {@link #readLongScalar()} does not expect an encoded value of exactly 8 bytes
 * (by opposition to {@link #readLong}), but rather one that is "up to" 8 bytes.
 *
 * @see BytesValueRLPInput
 */
public interface RLPInput {

  /**
   * Whether the input has been already fully decoded (has no more data to read).
   *
   * @return {@code false} if the input has more data to read, {@code true} otherwise.
   */
  boolean isDone();

  /**
   * Whether the next element to read from this input is a list.
   *
   * @return {@code true} if the input is not done and the next item to read is a list.
   */
  boolean nextIsList();

  /**
   * Whether the next element to read from this input is an RLP "null" (that is, {@link
   * Bytes#EMPTY}).
   *
   * @return {@code true} if the input is not done and the next item to read is an empty value.
   */
  boolean nextIsNull();

  /**
   * Returns the payload size of the next item
   *
   * @return the payload size of the next item
   */
  int nextSize();

  /**
   * Returns the size of the current item
   *
   * @return the size of the current item
   */
  int currentSize();

  /**
   * Returns the offset of the next item, counting from the start of the RLP Input as a whole.
   *
   * @return offset from buffer start
   */
  int nextOffset();

  /**
   * Whether the input is at the end of a currently entered list, that is if {@link #leaveList()}
   * should be the next method called.
   *
   * @return Whether all elements of the current list have been read but said list haven't been
   *     "left" yet.
   */
  boolean isEndOfCurrentList();

  /**
   * Skips the next item to read in the input.
   *
   * <p>Note that if the next item is a list, the whole list is skipped.
   */
  void skipNext();

  /**
   * If the next item to read is a list, enter that list, placing the input on the first item of
   * that list.
   *
   * @return The number of item of the entered list.
   * @throws RLPException if the next item to read from this input is not a list, or the input is
   *     corrupted.
   */
  int enterList();

  /**
   * Exits the current list after all its items have been consumed.
   *
   * <p>Note that this method technically doesn't consume any input but must be called after having
   * read the last element of a list. This allows it to ensure the structure of the input is indeed
   * the one expected.
   *
   * @throws RLPException if the current list is not finished (it has more items).
   */
  void leaveList();

  /**
   * Exits the current list, ignoring any remaining unconsumed elements.
   *
   * <p>Note that this method technically doesn't consume any input but must be called after having
   * read the last element of a list. This allows it to ensure the structure of the input is indeed
   * the one expected.
   */
  void leaveListLenient();

  /**
   * Reads a non-negative scalar from the input and return it as a long value which is interpreted
   * as an unsigned long.
   *
   * @return The next scalar item of this input as a long value.
   * @throws RLPException if the next item to read is a list, the input is at the end of its current
   *     list (and {@link #leaveList()} hasn't been called) or if the next item is either too big to
   *     fit a long or has leading zeros.
   */
  long readLongScalar();

  /**
   * Reads a scalar from the input and return is as an int value.
   *
   * @return The next scalar item of this input as an int value.
   * @throws RLPException if the next item to read is a list, the input is at the end of its current
   *     list (and {@link #leaveList()} hasn't been called) or if the next item is either too big to
   *     fit a long or has leading zeros.
   */
  int readIntScalar();

  /**
   * Reads a scalar from the input and return is as a {@link BigInteger}.
   *
   * @return The next scalar item of this input as a {@link BigInteger}.
   * @throws RLPException if the next item to read is a list, the input is at the end of its current
   *     list (and {@link #leaveList()} hasn't been called) or if the next item has leading zeros.
   */
  BigInteger readBigIntegerScalar();

  /**
   * Reads a scalar from the input and return is as a {@link UInt64}.
   *
   * @return The next scalar item of this input as a {@link UInt64}.
   * @throws RLPException if the next item to read is a list, the input is at the end of its current
   *     list (and {@link #leaveList()} hasn't been called) or if the next item is either too big to
   *     fit a {@link UInt64} or has leading zeros.
   */
  UInt64 readUInt64Scalar();

  /**
   * Reads a scalar from the input and return is as a {@link UInt256}.
   *
   * @return The next scalar item of this input as a {@link UInt256}.
   * @throws RLPException if the next item to read is a list, the input is at the end of its current
   *     list (and {@link #leaveList()} hasn't been called) or if the next item is either too big to
   *     fit a {@link UInt256} or has leading zeros.
   */
  UInt256 readUInt256Scalar();

  /**
   * Reads the next item of this input (which must be exactly 1 byte) as a byte.
   *
   * @return The byte corresponding to the next item of this input.
   * @throws RLPException if the next item to read is a list, the input is at the end of its current
   *     list (and {@link #leaveList()} hasn't been called) or if the next item is not a single byte
   *     long.
   */
  byte readByte();

  /**
   * Reads the next item of this input (which must be exactly 2-bytes) as a (signed) short.
   *
   * @return The short corresponding to the next item of this input.
   * @throws RLPException if the next item to read is a list, the input is at the end of its current
   *     list (and {@link #leaveList()} hasn't been called) or if the next item is not 2-bytes.
   */
  short readShort();

  /**
   * Reads the next item of this input (which must be exactly 4-bytes) as a (signed) int.
   *
   * @return The int corresponding to the next item of this input.
   * @throws RLPException if the next item to read is a list, the input is at the end of its current
   *     list (and {@link #leaveList()} hasn't been called) or if the next item is not 4-bytes.
   */
  int readInt();

  /**
   * Reads the next item of this input (which must be exactly 8-bytes) as a (signed) long.
   *
   * @return The long corresponding to the next item of this input.
   * @throws RLPException if the next item to read is a list, the input is at the end of its current
   *     list (and {@link #leaveList()} hasn't been called) or if the next item is not 8-bytes.
   */
  long readLong();

  /**
   * Reads the next item of this input (which must be exactly 1 byte) as an unsigned byte.
   *
   * @return The value of the next item interpreted as an unsigned byte.
   * @throws RLPException if the next item to read is a list, the input is at the end of its current
   *     list (and {@link #leaveList()} hasn't been called) or if the next item is not a single byte
   *     long.
   */
  default int readUnsignedByte() {
    if (isZeroLengthString()) {
      // Decode an empty string (0x80) as an unsigned byte with value 0
      readBytes();
      return 0;
    }
    return readByte() & 0xFF;
  }

  /**
   * Reads the next item of this input (which must be exactly 2-bytes) as an unsigned short.
   *
   * @return The value of the next item interpreted as an unsigned short.
   * @throws RLPException if the next item to read is a list, the input is at the end of its current
   *     list (and {@link #leaveList()} hasn't been called) or if the next item is not 2-bytes.
   */
  default int readUnsignedShort() {
    return readShort() & 0xFFFF;
  }

  /**
   * Reads the next item of this input (which must be exactly 4-bytes) as an unsigned int.
   *
   * @return The value of the next item interpreted as an unsigned int.
   * @throws RLPException if the next item to read is a list, the input is at the end of its current
   *     list (and {@link #leaveList()} hasn't been called) or if the next item is not 4-bytes.
   */
  default long readUnsignedInt() {
    return (readInt()) & 0xFFFFFFFFL;
  }

  /**
   * Reads a scalar from the input and return is as an unsigned int contained in a long
   *
   * @return The next scalar item of this input as an unsigned int value as long
   * @throws RLPException if the next item to read is a list, the input is at the end of its current
   *     list (and {@link #leaveList()} hasn't been called) or if the next item is either too big to
   *     fit an unsigned int or has leading zeros.
   */
  long readUnsignedIntScalar();

  /**
   * Reads a scalar from the input and return is as an unsigned byte contained in an int
   *
   * @return The next scalar item of this input as an unsigned byte value as int
   * @throws RLPException if the next item to read is a list, the input is at the end of its current
   *     list (and {@link #leaveList()} hasn't been called) or if the next item is either too big to
   *     fit an unsigned byte or has leading zeros.
   */
  int readUnsignedByteScalar();

  /**
   * Reads an inet address from this input.
   *
   * @return The inet address corresponding to the next item of this input.
   * @throws RLPException if the next item to read is a list, the input is at the end of its current
   *     list (and {@link #leaveList()} hasn't been called) or if the next item is neither 4 nor 16
   *     bytes.
   */
  InetAddress readInetAddress();

  /**
   * Reads the next item of this input (assuming it is not a list).
   *
   * @return The next item read of this input.
   * @throws RLPException if the next item to read is a list or the input is at the end of its
   *     current list (and {@link #leaveList()} hasn't been called).
   */
  Bytes readBytes();

  /**
   * Reads the next item of this input (assuming it is not a list) that must be exact 32 bytes.
   *
   * @return The next item read of this input.
   * @throws RLPException if the next item to read is a list, the input is at the end of its current
   *     list (and {@link #leaveList()} hasn't been called) or the next element is not exactly 32
   *     bytes.
   */
  Bytes32 readBytes32();

  /**
   * Reads the next item of this input (assuming it is not a list) that must be exact 48 bytes.
   *
   * @return The next item read of this input.
   * @throws RLPException if the next item to read is a list, the input is at the end of its current
   *     list (and {@link #leaveList()} hasn't been called) or the next element is not exactly 48
   *     bytes.
   */
  Bytes48 readBytes48();

  /**
   * Reads the next item of this input (assuming it is not a list) and transforms it with the
   * provided mapping function.
   *
   * <p>Note that the only benefit of this method over calling the mapper function on the result of
   * {@link #readBytes()} is that any error thrown by the mapper will be wrapped by a {@link
   * RLPException}, which can make error handling more convenient (having a particular decoded value
   * not match what is expected is not fundamentally different from trying to read an unsigned short
   * from an item with strictly more or less than 2 bytes).
   *
   * @param mapper The mapper to apply to the read value.
   * @param <T> The type of the result.
   * @return The next item read from this input, mapped through {@code mapper}.
   * @throws RLPException if the next item to read is a list, the input is at the end of its current
   *     list (and {@link #leaveList()} hasn't been called) or {@code mapper} throws an exception
   *     when applied.
   */
  <T> T readBytes(Function<Bytes, T> mapper);

  /**
   * Returns the current element as a standalone RLP element.
   *
   * <p>This method is useful to extract self-contained RLP elements from a list, so they can be
   * processed individually later.
   *
   * @return The current element as a standalone RLP input element.
   */
  RLPInput readAsRlp();

  /**
   * Returns a raw {@link Bytes} representation of this RLP.
   *
   * @return The raw RLP.
   */
  Bytes raw();

  boolean isZeroLengthString();

  /** Resets this RLP input to the start. */
  void reset();

  /**
   * Returns a raw {@link Bytes} representation of this RLP list.
   *
   * @return The raw RLP list.
   */
  Bytes currentListAsBytes();

  /**
   * Reads a full list from the input given a method that knows how to read its elements.
   *
   * @param valueReader A method that can decode a single list element.
   * @param <T> The type of the elements of the decoded list.
   * @return The next list of this input, where elements are decoded using {@code valueReader}.
   * @throws RLPException is the next item to read is not a list, of if any error happens when
   *     applying {@code valueReader} to read elements of the list.
   */
  default <T> List<T> readList(final Function<RLPInput, T> valueReader) {
    final int size = enterList();
    final List<T> res = size == 0 ? List.of() : new ArrayList<>(size);
    for (int i = 0; i < size; i++) {
      try {
        res.add(valueReader.apply(this));
      } catch (final RLPException e) {
        throw e;
      } catch (final Exception e) {
        throw new RLPException(
            String.format("Error applying element decoding function on element %d of the list", i),
            e);
      }
    }
    leaveList();
    return res;
  }

  default Bytes currentListAsBytesNoCopy(final boolean moveToNextItem) {
    throw new UnsupportedOperationException("Not supported by this input");
  }
<<<<<<< HEAD

  default Bytes currentBytesNoCopy() {
    throw new UnsupportedOperationException("Not supported by this input");
  }
=======
>>>>>>> 7443cc1a
}<|MERGE_RESOLUTION|>--- conflicted
+++ resolved
@@ -406,11 +406,8 @@
   default Bytes currentListAsBytesNoCopy(final boolean moveToNextItem) {
     throw new UnsupportedOperationException("Not supported by this input");
   }
-<<<<<<< HEAD
 
   default Bytes currentBytesNoCopy() {
     throw new UnsupportedOperationException("Not supported by this input");
   }
-=======
->>>>>>> 7443cc1a
 }