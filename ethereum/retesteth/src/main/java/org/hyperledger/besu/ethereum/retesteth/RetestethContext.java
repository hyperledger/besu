/*
 * Copyright ConsenSys AG.
 *
 * Licensed under the Apache License, Version 2.0 (the "License"); you may not use this file except in compliance with
 * the License. You may obtain a copy of the License at
 *
 * http://www.apache.org/licenses/LICENSE-2.0
 *
 * Unless required by applicable law or agreed to in writing, software distributed under the License is distributed on
 * an "AS IS" BASIS, WITHOUT WARRANTIES OR CONDITIONS OF ANY KIND, either express or implied. See the License for the
 * specific language governing permissions and limitations under the License.
 *
 * SPDX-License-Identifier: Apache-2.0
 */
package org.hyperledger.besu.ethereum.retesteth;

import static org.hyperledger.besu.config.JsonUtil.normalizeKeys;

import org.hyperledger.besu.config.JsonGenesisConfigOptions;
import org.hyperledger.besu.config.JsonUtil;
import org.hyperledger.besu.datatypes.Address;
import org.hyperledger.besu.datatypes.Hash;
import org.hyperledger.besu.datatypes.Wei;
import org.hyperledger.besu.ethereum.ProtocolContext;
import org.hyperledger.besu.ethereum.api.jsonrpc.internal.processor.BlockReplay;
import org.hyperledger.besu.ethereum.api.query.BlockchainQueries;
import org.hyperledger.besu.ethereum.chain.BadBlockManager;
import org.hyperledger.besu.ethereum.chain.DefaultBlockchain;
import org.hyperledger.besu.ethereum.chain.GenesisState;
import org.hyperledger.besu.ethereum.chain.MutableBlockchain;
import org.hyperledger.besu.ethereum.chain.VariablesStorage;
import org.hyperledger.besu.ethereum.core.Block;
import org.hyperledger.besu.ethereum.core.BlockHeader;
import org.hyperledger.besu.ethereum.core.BlockHeaderFunctions;
import org.hyperledger.besu.ethereum.core.ImmutableMiningParameters;
import org.hyperledger.besu.ethereum.core.ImmutableMiningParameters.MutableInitValues;
import org.hyperledger.besu.ethereum.core.ImmutableMiningParameters.Unstable;
import org.hyperledger.besu.ethereum.core.MiningParameters;
import org.hyperledger.besu.ethereum.core.MutableWorldState;
import org.hyperledger.besu.ethereum.eth.EthProtocolConfiguration;
import org.hyperledger.besu.ethereum.eth.manager.EthContext;
import org.hyperledger.besu.ethereum.eth.manager.EthMessages;
import org.hyperledger.besu.ethereum.eth.manager.EthPeers;
import org.hyperledger.besu.ethereum.eth.manager.EthScheduler;
import org.hyperledger.besu.ethereum.eth.sync.state.SyncState;
import org.hyperledger.besu.ethereum.eth.transactions.BlobCache;
import org.hyperledger.besu.ethereum.eth.transactions.ImmutableTransactionPoolConfiguration;
import org.hyperledger.besu.ethereum.eth.transactions.TransactionPool;
import org.hyperledger.besu.ethereum.eth.transactions.TransactionPoolConfiguration;
import org.hyperledger.besu.ethereum.eth.transactions.TransactionPoolFactory;
import org.hyperledger.besu.ethereum.mainnet.EpochCalculator;
import org.hyperledger.besu.ethereum.mainnet.HeaderValidationMode;
import org.hyperledger.besu.ethereum.mainnet.MainnetBlockHeaderFunctions;
import org.hyperledger.besu.ethereum.mainnet.MainnetProtocolSchedule;
import org.hyperledger.besu.ethereum.mainnet.PoWHasher;
import org.hyperledger.besu.ethereum.mainnet.PoWSolution;
import org.hyperledger.besu.ethereum.mainnet.PoWSolver;
import org.hyperledger.besu.ethereum.mainnet.ProtocolSchedule;
import org.hyperledger.besu.ethereum.mainnet.ProtocolSpec;
import org.hyperledger.besu.ethereum.mainnet.ScheduleBasedBlockHeaderFunctions;
import org.hyperledger.besu.ethereum.storage.keyvalue.KeyValueStoragePrefixedKeyBlockchainStorage;
import org.hyperledger.besu.ethereum.storage.keyvalue.VariablesKeyValueStorage;
import org.hyperledger.besu.ethereum.storage.keyvalue.WorldStatePreimageKeyValueStorage;
import org.hyperledger.besu.ethereum.trie.forest.ForestWorldStateArchive;
import org.hyperledger.besu.ethereum.trie.forest.storage.ForestWorldStateKeyValueStorage;
import org.hyperledger.besu.ethereum.worldstate.WorldStateArchive;
import org.hyperledger.besu.evm.internal.EvmConfiguration;
import org.hyperledger.besu.metrics.noop.NoOpMetricsSystem;
import org.hyperledger.besu.plugin.services.MetricsSystem;
import org.hyperledger.besu.plugin.services.PluginTransactionValidatorService;
import org.hyperledger.besu.plugin.services.txvalidator.PluginTransactionValidatorFactory;
import org.hyperledger.besu.services.kvstore.InMemoryKeyValueStorage;
import org.hyperledger.besu.util.Subscribers;
import org.hyperledger.besu.util.number.Fraction;

import java.util.Collections;
import java.util.Optional;
import java.util.concurrent.locks.ReentrantLock;
import java.util.function.Supplier;

import com.fasterxml.jackson.databind.JsonNode;
import com.fasterxml.jackson.databind.node.ObjectNode;
import org.apache.tuweni.bytes.Bytes;
import org.apache.tuweni.bytes.Bytes32;
import org.apache.tuweni.units.bigints.UInt256;
import org.slf4j.Logger;
import org.slf4j.LoggerFactory;

public class RetestethContext {

  private static final Logger LOG = LoggerFactory.getLogger(RetestethContext.class);
  private static final PoWHasher NO_WORK_HASHER =
      (final long nonce, final long number, EpochCalculator epochCalc, final Bytes headerHash) ->
          new PoWSolution(nonce, Hash.ZERO, UInt256.ZERO, Hash.ZERO);
  public static final int MAX_PEERS = 25;

  private final ReentrantLock contextLock = new ReentrantLock();
  private final BadBlockManager badBlockManager = new BadBlockManager();
  private Address coinbase;
  private Bytes extraData;
  private MutableBlockchain blockchain;
  private ProtocolContext protocolContext;
  private BlockchainQueries blockchainQueries;
  private ProtocolSchedule protocolSchedule;
  private BlockHeaderFunctions blockHeaderFunctions;
  private HeaderValidationMode headerValidationMode;
  private BlockReplay blockReplay;
  private RetestethClock retestethClock;
  private MiningParameters miningParameters;
  private TransactionPool transactionPool;
  private EthScheduler ethScheduler;
  private PoWSolver poWSolver;

  private Optional<Bytes> terminalTotalDifficulty;
  private Optional<Bytes32> mixHash;

  public boolean resetContext(
      final String genesisConfigString, final String sealEngine, final Optional<Long> clockTime) {
    contextLock.lock();
    try {
      tearDownContext();
      return buildContext(genesisConfigString, sealEngine, clockTime);
    } catch (final Exception e) {
      LOG.error("Error shutting down existing runner", e);
      return false;
    } finally {
      contextLock.unlock();
    }
  }

  private void tearDownContext() {
    try {
      if (ethScheduler != null) {
        ethScheduler.stop();
        ethScheduler.awaitStop();
      }
    } catch (final InterruptedException e) {
      throw new RuntimeException(e);
    }
  }

  private boolean buildContext(
      final String genesisConfigString, final String sealEngine, final Optional<Long> clockTime) {
    final ObjectNode genesisConfig =
        normalizeKeys(JsonUtil.objectNodeFromString(genesisConfigString));

    retestethClock = new RetestethClock();
    clockTime.ifPresent(retestethClock::resetTime);
    final MetricsSystem metricsSystem = new NoOpMetricsSystem();

    terminalTotalDifficulty =
        Optional.ofNullable(genesisConfig.get("params"))
            .map(n -> n.get("terminaltotaldifficulty"))
            .map(JsonNode::asText)
            .map(Bytes::fromHexString);

    final JsonGenesisConfigOptions jsonGenesisConfigOptions =
        JsonGenesisConfigOptions.fromJsonObject(
            JsonUtil.getObjectNode(genesisConfig, "config").get());
    protocolSchedule =
        MainnetProtocolSchedule.fromConfig(
            jsonGenesisConfigOptions, EvmConfiguration.DEFAULT, badBlockManager);
    if ("NoReward".equalsIgnoreCase(sealEngine)) {
      protocolSchedule = new NoRewardProtocolScheduleWrapper(protocolSchedule, badBlockManager);
    }
    blockHeaderFunctions = ScheduleBasedBlockHeaderFunctions.create(protocolSchedule);

    final GenesisState genesisState = GenesisState.fromJson(genesisConfigString, protocolSchedule);
    coinbase = genesisState.getBlock().getHeader().getCoinbase();
    extraData = genesisState.getBlock().getHeader().getExtraData();
    mixHash = Optional.ofNullable(genesisState.getBlock().getHeader().getMixHashOrPrevRandao());

    final WorldStateArchive worldStateArchive =
        new ForestWorldStateArchive(
            new ForestWorldStateKeyValueStorage(new InMemoryKeyValueStorage()),
            new WorldStatePreimageKeyValueStorage(new InMemoryKeyValueStorage()),
            EvmConfiguration.DEFAULT);
    final MutableWorldState worldState = worldStateArchive.getMutable();
    genesisState.writeStateTo(worldState);

    blockchain = createInMemoryBlockchain(genesisState.getBlock());
    protocolContext = new ProtocolContext(blockchain, worldStateArchive, null, badBlockManager);

    blockchainQueries = new BlockchainQueries(blockchain, worldStateArchive, ethScheduler);

    final String sealengine = JsonUtil.getString(genesisConfig, "sealengine", "");
    headerValidationMode =
        "NoProof".equals(sealengine) || "NoReward".equals(sealEngine)
            ? HeaderValidationMode.LIGHT
            : HeaderValidationMode.FULL;

    miningParameters =
        ImmutableMiningParameters.builder()
            .mutableInitValues(
                MutableInitValues.builder()
                    .coinbase(coinbase)
                    .extraData(extraData)
                    .targetGasLimit(blockchain.getChainHeadHeader().getGasLimit())
                    .minBlockOccupancyRatio(0.0)
                    .minTransactionGasPrice(Wei.ZERO)
                    .build())
            .unstable(Unstable.builder().powJobTimeToLive(1000).maxOmmerDepth(8).build())
            .build();
    miningParameters.setMinTransactionGasPrice(Wei.ZERO);
    poWSolver =
        ("NoProof".equals(sealengine) || "NoReward".equals(sealEngine))
            ? new PoWSolver(
                miningParameters,
                NO_WORK_HASHER,
                false,
                Subscribers.none(),
                new EpochCalculator.DefaultEpochCalculator())
            : new PoWSolver(
                miningParameters,
                PoWHasher.ETHASH_LIGHT,
                false,
                Subscribers.none(),
                new EpochCalculator.DefaultEpochCalculator());

    blockReplay =
        new BlockReplay(protocolSchedule, protocolContext, blockchainQueries.getBlockchain());

    final Bytes localNodeKey = Bytes.wrap(new byte[64]);

    // mining support

    final Supplier<ProtocolSpec> currentProtocolSpecSupplier =
        () -> protocolSchedule.getByBlockHeader(blockchain.getChainHeadHeader());
    final EthPeers ethPeers =
        new EthPeers(
            "reteseth",
            currentProtocolSpecSupplier,
            retestethClock,
            metricsSystem,
            EthProtocolConfiguration.DEFAULT_MAX_MESSAGE_SIZE,
            Collections.emptyList(),
            localNodeKey,
            MAX_PEERS,
            MAX_PEERS,
            false);
    final SyncState syncState = new SyncState(blockchain, ethPeers);

    ethScheduler = new EthScheduler(1, 1, 1, 1, metricsSystem);
    final EthContext ethContext = new EthContext(ethPeers, new EthMessages(), ethScheduler);

    final TransactionPoolConfiguration transactionPoolConfiguration =
        ImmutableTransactionPoolConfiguration.builder()
            .txPoolLimitByAccountPercentage(Fraction.fromFloat(0.004f))
            .build();

    transactionPool =
        TransactionPoolFactory.createTransactionPool(
            protocolSchedule,
            protocolContext,
            ethContext,
            retestethClock,
            metricsSystem,
            syncState,
            transactionPoolConfiguration,
<<<<<<< HEAD
            new PluginTransactionValidatorService() {
              @Override
              public PluginTransactionValidatorFactory get() {
                return null;
              }

              @Override
              public void registerTransactionValidatorFactory(
                  final PluginTransactionValidatorFactory transactionValidatorFactory) {}
            },
=======
>>>>>>> 2b8d44ec
            new BlobCache(),
            MiningParameters.newDefault());

    if (LOG.isTraceEnabled()) {
      LOG.trace("Genesis Block {} ", genesisState.getBlock());
    }

    return true;
  }

  private static MutableBlockchain createInMemoryBlockchain(final Block genesisBlock) {
    return createInMemoryBlockchain(genesisBlock, new MainnetBlockHeaderFunctions());
  }

  private static MutableBlockchain createInMemoryBlockchain(
      final Block genesisBlock, final BlockHeaderFunctions blockHeaderFunctions) {
    final InMemoryKeyValueStorage keyValueStorage = new InMemoryKeyValueStorage();
    final VariablesStorage variablesStorage =
        new VariablesKeyValueStorage(new InMemoryKeyValueStorage());
    return DefaultBlockchain.createMutable(
        genesisBlock,
        new KeyValueStoragePrefixedKeyBlockchainStorage(
            keyValueStorage, variablesStorage, blockHeaderFunctions),
        new NoOpMetricsSystem(),
        100);
  }

  public ProtocolSchedule getProtocolSchedule() {
    return protocolSchedule;
  }

  public BlockHeaderFunctions getBlockHeaderFunctions() {
    return blockHeaderFunctions;
  }

  public ProtocolContext getProtocolContext() {
    return protocolContext;
  }

  public EthScheduler getEthScheduler() {
    return ethScheduler;
  }

  public void setEthScheduler(final EthScheduler ethScheduler) {
    this.ethScheduler = ethScheduler;
  }

  public long getBlockHeight() {
    return blockchain.getChainHeadBlockNumber();
  }

  public ProtocolSpec getProtocolSpec(final BlockHeader blockHeader) {
    return getProtocolSchedule().getByBlockHeader(blockHeader);
  }

  public BlockHeader getBlockHeader(final long blockNumber) {
    return blockchain.getBlockHeader(blockNumber).get();
  }

  public BlockchainQueries getBlockchainQueries() {
    return blockchainQueries;
  }

  public HeaderValidationMode getHeaderValidationMode() {
    return headerValidationMode;
  }

  BlockReplay getBlockReplay() {
    return blockReplay;
  }

  public TransactionPool getTransactionPool() {
    return transactionPool;
  }

  public MiningParameters getMiningParameters() {
    return miningParameters;
  }

  public MutableBlockchain getBlockchain() {
    return blockchain;
  }

  public RetestethClock getRetestethClock() {
    return retestethClock;
  }

  public Optional<Bytes> getTerminalTotalDifficulty() {
    return terminalTotalDifficulty;
  }

  public Optional<Bytes32> getMixHash() {
    return mixHash;
  }

  public PoWSolver getEthHashSolver() {
    return poWSolver;
  }
}<|MERGE_RESOLUTION|>--- conflicted
+++ resolved
@@ -67,8 +67,6 @@
 import org.hyperledger.besu.evm.internal.EvmConfiguration;
 import org.hyperledger.besu.metrics.noop.NoOpMetricsSystem;
 import org.hyperledger.besu.plugin.services.MetricsSystem;
-import org.hyperledger.besu.plugin.services.PluginTransactionValidatorService;
-import org.hyperledger.besu.plugin.services.txvalidator.PluginTransactionValidatorFactory;
 import org.hyperledger.besu.services.kvstore.InMemoryKeyValueStorage;
 import org.hyperledger.besu.util.Subscribers;
 import org.hyperledger.besu.util.number.Fraction;
@@ -257,19 +255,6 @@
             metricsSystem,
             syncState,
             transactionPoolConfiguration,
-<<<<<<< HEAD
-            new PluginTransactionValidatorService() {
-              @Override
-              public PluginTransactionValidatorFactory get() {
-                return null;
-              }
-
-              @Override
-              public void registerTransactionValidatorFactory(
-                  final PluginTransactionValidatorFactory transactionValidatorFactory) {}
-            },
-=======
->>>>>>> 2b8d44ec
             new BlobCache(),
             MiningParameters.newDefault());
 
