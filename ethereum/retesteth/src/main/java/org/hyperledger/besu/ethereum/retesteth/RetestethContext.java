--- conflicted
+++ resolved
@@ -179,12 +179,7 @@
     genesisState.writeStateTo(worldState);
 
     blockchain = createInMemoryBlockchain(genesisState.getBlock());
-<<<<<<< HEAD
-    protocolContext =
-        new ProtocolContext(blockchain, worldStateArchive, null, null, badBlockManager);
-=======
     protocolContext = new ProtocolContext(blockchain, worldStateArchive, null, badBlockManager);
->>>>>>> 2c1733c8
 
     blockchainQueries = new BlockchainQueries(blockchain, worldStateArchive, ethScheduler);
 
