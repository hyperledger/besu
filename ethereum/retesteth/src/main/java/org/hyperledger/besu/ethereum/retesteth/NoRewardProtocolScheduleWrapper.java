--- conflicted
+++ resolved
@@ -89,12 +89,8 @@
         original.getWithdrawalsValidator(),
         original.getWithdrawalsProcessor(),
         original.getDepositsValidator(),
-<<<<<<< HEAD
-        original.getExitsValidator(),
+        original.getWithdrawalRequestValidator(),
         original.getHistoricalBlockHashProcessor(),
-=======
-        original.getWithdrawalRequestValidator(),
->>>>>>> 87df2db1
         original.isPoS(),
         original.isReplayProtectionSupported());
   }
