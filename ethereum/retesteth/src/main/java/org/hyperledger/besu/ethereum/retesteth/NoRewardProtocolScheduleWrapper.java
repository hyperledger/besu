/*
 * Copyright ConsenSys AG.
 *
 * Licensed under the Apache License, Version 2.0 (the "License"); you may not use this file except in compliance with
 * the License. You may obtain a copy of the License at
 *
 * http://www.apache.org/licenses/LICENSE-2.0
 *
 * Unless required by applicable law or agreed to in writing, software distributed under the License is distributed on
 * an "AS IS" BASIS, WITHOUT WARRANTIES OR CONDITIONS OF ANY KIND, either express or implied. See the License for the
 * specific language governing permissions and limitations under the License.
 *
 * SPDX-License-Identifier: Apache-2.0
 */
package org.hyperledger.besu.ethereum.retesteth;

import org.hyperledger.besu.datatypes.Wei;
import org.hyperledger.besu.ethereum.BlockValidator;
import org.hyperledger.besu.ethereum.MainnetBlockValidator;
import org.hyperledger.besu.ethereum.core.BlockHeader;
import org.hyperledger.besu.ethereum.core.BlockImporter;
import org.hyperledger.besu.ethereum.core.PermissionTransactionFilter;
import org.hyperledger.besu.ethereum.core.ProcessableBlockHeader;
import org.hyperledger.besu.ethereum.mainnet.BlockProcessor;
import org.hyperledger.besu.ethereum.mainnet.MainnetBlockImporter;
import org.hyperledger.besu.ethereum.mainnet.MainnetBlockProcessor;
import org.hyperledger.besu.ethereum.mainnet.ProtocolSchedule;
import org.hyperledger.besu.ethereum.mainnet.ProtocolSpec;
import org.hyperledger.besu.ethereum.mainnet.ScheduledProtocolSpec;
import org.hyperledger.besu.ethereum.worldstate.WorldStateArchive;

import java.math.BigInteger;
import java.util.Optional;
import java.util.function.Predicate;

public class NoRewardProtocolScheduleWrapper implements ProtocolSchedule {

  private final ProtocolSchedule delegate;

  NoRewardProtocolScheduleWrapper(final ProtocolSchedule delegate) {
    this.delegate = delegate;
  }

  @Override
  public ProtocolSpec getByBlockHeader(final ProcessableBlockHeader blockHeader) {
    final ProtocolSpec original = delegate.getByBlockHeader(blockHeader);
    final BlockProcessor noRewardBlockProcessor =
        new MainnetBlockProcessor(
            original.getTransactionProcessor(),
            original.getTransactionReceiptFactory(),
            Wei.ZERO,
            original.getMiningBeneficiaryCalculator(),
            original.isSkipZeroBlockRewards(),
            delegate);
    final BlockValidator noRewardBlockValidator =
        new MainnetBlockValidator(
            original.getBlockHeaderValidator(),
            original.getBlockBodyValidator(),
            noRewardBlockProcessor,
            original.getBadBlocksManager());
    final BlockImporter noRewardBlockImporter = new MainnetBlockImporter(noRewardBlockValidator);
    return new ProtocolSpec(
        original.getName(),
        original.getEvm(),
        original.getTransactionValidatorFactory(),
        original.getTransactionProcessor(),
        original.getPrivateTransactionProcessor(),
        original.getBlockHeaderValidator(),
        original.getOmmerHeaderValidator(),
        original.getBlockBodyValidator(),
        noRewardBlockProcessor,
        noRewardBlockImporter,
        noRewardBlockValidator,
        original.getBlockHeaderFunctions(),
        original.getTransactionReceiptFactory(),
        original.getDifficultyCalculator(),
        Wei.ZERO, // block reward
        original.getMiningBeneficiaryCalculator(),
        original.getPrecompileContractRegistry(),
        original.isSkipZeroBlockRewards(),
        original.getGasCalculator(),
        original.getGasLimitCalculator(),
        original.getFeeMarket(),
        original.getBadBlocksManager(),
        Optional.empty(),
        original.getWithdrawalsValidator(),
        original.getWithdrawalsProcessor(),
        original.getDepositsValidator(),
        original.isPoS(),
<<<<<<< HEAD
        original.getCalldataLimits());
=======
        original.isReplayProtectionSupported());
>>>>>>> 6603ebb7
  }

  @Override
  public boolean anyMatch(final Predicate<ScheduledProtocolSpec> predicate) {
    return delegate.anyMatch(predicate);
  }

  @Override
  public boolean isOnMilestoneBoundary(final BlockHeader blockHeader) {
    return delegate.isOnMilestoneBoundary(blockHeader);
  }

  @Override
  public Optional<BigInteger> getChainId() {
    return delegate.getChainId();
  }

  @Override
  public void putBlockNumberMilestone(final long blockNumber, final ProtocolSpec protocolSpec) {
    delegate.putBlockNumberMilestone(blockNumber, protocolSpec);
  }

  @Override
  public void putTimestampMilestone(final long timestamp, final ProtocolSpec protocolSpec) {
    delegate.putTimestampMilestone(timestamp, protocolSpec);
  }

  @Override
  public String listMilestones() {
    return delegate.listMilestones();
  }

  @Override
  public void setPermissionTransactionFilter(
      final PermissionTransactionFilter permissionTransactionFilter) {
    delegate.setPermissionTransactionFilter(permissionTransactionFilter);
  }

  @Override
  public void setPublicWorldStateArchiveForPrivacyBlockProcessor(
      final WorldStateArchive publicWorldStateArchive) {
    delegate.setPublicWorldStateArchiveForPrivacyBlockProcessor(publicWorldStateArchive);
  }
}<|MERGE_RESOLUTION|>--- conflicted
+++ resolved
@@ -87,11 +87,8 @@
         original.getWithdrawalsProcessor(),
         original.getDepositsValidator(),
         original.isPoS(),
-<<<<<<< HEAD
+        original.isReplayProtectionSupported(),
         original.getCalldataLimits());
-=======
-        original.isReplayProtectionSupported());
->>>>>>> 6603ebb7
   }
 
   @Override
