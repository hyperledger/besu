/*
 * Copyright ConsenSys AG.
 *
 * Licensed under the Apache License, Version 2.0 (the "License"); you may not use this file except in compliance with
 * the License. You may obtain a copy of the License at
 *
 * http://www.apache.org/licenses/LICENSE-2.0
 *
 * Unless required by applicable law or agreed to in writing, software distributed under the License is distributed on
 * an "AS IS" BASIS, WITHOUT WARRANTIES OR CONDITIONS OF ANY KIND, either express or implied. See the License for the
 * specific language governing permissions and limitations under the License.
 *
 * SPDX-License-Identifier: Apache-2.0
 */
package org.hyperledger.besu.ethereum.retesteth;

import org.hyperledger.besu.datatypes.Wei;
import org.hyperledger.besu.ethereum.BlockValidator;
import org.hyperledger.besu.ethereum.MainnetBlockValidator;
import org.hyperledger.besu.ethereum.chain.BadBlockManager;
import org.hyperledger.besu.ethereum.core.BlockHeader;
import org.hyperledger.besu.ethereum.core.BlockImporter;
import org.hyperledger.besu.ethereum.core.PermissionTransactionFilter;
import org.hyperledger.besu.ethereum.core.ProcessableBlockHeader;
import org.hyperledger.besu.ethereum.mainnet.BlockProcessor;
import org.hyperledger.besu.ethereum.mainnet.MainnetBlockImporter;
import org.hyperledger.besu.ethereum.mainnet.MainnetBlockProcessor;
import org.hyperledger.besu.ethereum.mainnet.ProtocolSchedule;
import org.hyperledger.besu.ethereum.mainnet.ProtocolSpec;
import org.hyperledger.besu.ethereum.mainnet.ScheduledProtocolSpec;
import org.hyperledger.besu.ethereum.worldstate.WorldStateArchive;

import java.math.BigInteger;
import java.util.Optional;
import java.util.function.Predicate;

public class NoRewardProtocolScheduleWrapper implements ProtocolSchedule {

  private final ProtocolSchedule delegate;
  private final BadBlockManager badBlockManager;

  NoRewardProtocolScheduleWrapper(
      final ProtocolSchedule delegate, final BadBlockManager badBlockManager) {
    this.delegate = delegate;
    this.badBlockManager = badBlockManager;
  }

  @Override
  public ProtocolSpec getByBlockHeader(final ProcessableBlockHeader blockHeader) {
    final ProtocolSpec original = delegate.getByBlockHeader(blockHeader);
    final BlockProcessor noRewardBlockProcessor =
        new MainnetBlockProcessor(
            original.getTransactionProcessor(),
            original.getTransactionReceiptFactory(),
            Wei.ZERO,
            original.getMiningBeneficiaryCalculator(),
            original.isSkipZeroBlockRewards(),
            delegate);
    final BlockValidator noRewardBlockValidator =
        new MainnetBlockValidator(
            original.getBlockHeaderValidator(),
            original.getBlockBodyValidator(),
            noRewardBlockProcessor,
            badBlockManager);
    final BlockImporter noRewardBlockImporter = new MainnetBlockImporter(noRewardBlockValidator);
    return new ProtocolSpec(
        original.getName(),
        original.getEvm(),
        original.getTransactionValidatorFactory(),
        original.getTransactionProcessor(),
        original.getPrivateTransactionProcessor(),
        original.getBlockHeaderValidator(),
        original.getOmmerHeaderValidator(),
        original.getBlockBodyValidator(),
        noRewardBlockProcessor,
        noRewardBlockImporter,
        noRewardBlockValidator,
        original.getBlockHeaderFunctions(),
        original.getTransactionReceiptFactory(),
        original.getDifficultyCalculator(),
        Wei.ZERO, // block reward
        original.getMiningBeneficiaryCalculator(),
        original.getPrecompileContractRegistry(),
        original.isSkipZeroBlockRewards(),
        original.getGasCalculator(),
        original.getGasLimitCalculator(),
        original.getFeeMarket(),
        Optional.empty(),
        original.getWithdrawalsValidator(),
        original.getWithdrawalsProcessor(),
        original.getDepositsValidator(),
<<<<<<< HEAD
        original.getExecutionWitnessValidator(),
        original.getHistoricalBlockHashProcessor(),
=======
        original.getExitsValidator(),
>>>>>>> f26f3f52
        original.isPoS(),
        original.isReplayProtectionSupported());
  }

  @Override
  public boolean anyMatch(final Predicate<ScheduledProtocolSpec> predicate) {
    return delegate.anyMatch(predicate);
  }

  @Override
  public boolean isOnMilestoneBoundary(final BlockHeader blockHeader) {
    return delegate.isOnMilestoneBoundary(blockHeader);
  }

  @Override
  public Optional<BigInteger> getChainId() {
    return delegate.getChainId();
  }

  @Override
  public void putBlockNumberMilestone(final long blockNumber, final ProtocolSpec protocolSpec) {
    delegate.putBlockNumberMilestone(blockNumber, protocolSpec);
  }

  @Override
  public void putTimestampMilestone(final long timestamp, final ProtocolSpec protocolSpec) {
    delegate.putTimestampMilestone(timestamp, protocolSpec);
  }

  @Override
  public Optional<ScheduledProtocolSpec.Hardfork> hardforkFor(
      final Predicate<ScheduledProtocolSpec> predicate) {
    return delegate.hardforkFor(predicate);
  }

  @Override
  public String listMilestones() {
    return delegate.listMilestones();
  }

  @Override
  public void setPermissionTransactionFilter(
      final PermissionTransactionFilter permissionTransactionFilter) {
    delegate.setPermissionTransactionFilter(permissionTransactionFilter);
  }

  @Override
  public void setPublicWorldStateArchiveForPrivacyBlockProcessor(
      final WorldStateArchive publicWorldStateArchive) {
    delegate.setPublicWorldStateArchiveForPrivacyBlockProcessor(publicWorldStateArchive);
  }
}<|MERGE_RESOLUTION|>--- conflicted
+++ resolved
@@ -89,12 +89,9 @@
         original.getWithdrawalsValidator(),
         original.getWithdrawalsProcessor(),
         original.getDepositsValidator(),
-<<<<<<< HEAD
+        original.getExitsValidator(),
         original.getExecutionWitnessValidator(),
         original.getHistoricalBlockHashProcessor(),
-=======
-        original.getExitsValidator(),
->>>>>>> f26f3f52
         original.isPoS(),
         original.isReplayProtectionSupported());
   }
