--- conflicted
+++ resolved
@@ -32,13 +32,9 @@
 import org.hyperledger.besu.ethereum.p2p.rlpx.wire.Capability;
 
 public class PeerTransactionTracker implements EthPeer.DisconnectCallback {
-<<<<<<< HEAD
-  private static final int MAX_TRACKED_SEEN_TRANSACTIONS = 10_000;
+  private static final int MAX_TRACKED_SEEN_TRANSACTIONS = 100_000;
   private static final List<Capability> REQUIRED_PROTOCOLS =
       Arrays.asList(EthProtocol.ETH66, EthProtocol.ETH65);
-=======
-  private static final int MAX_TRACKED_SEEN_TRANSACTIONS = 100_000;
->>>>>>> ffda6098
   private final Map<EthPeer, Set<Hash>> seenTransactions = new ConcurrentHashMap<>();
   private final Map<EthPeer, Set<Transaction>> transactionsToSend = new ConcurrentHashMap<>();
 
