--- conflicted
+++ resolved
@@ -35,11 +35,8 @@
 import java.util.Collections;
 import java.util.HashSet;
 import java.util.List;
-<<<<<<< HEAD
+import java.util.OptionalLong;
 import java.util.function.Consumer;
-=======
-import java.util.OptionalLong;
->>>>>>> 9b42ab57
 import java.util.function.Predicate;
 import java.util.stream.Stream;
 
@@ -77,11 +74,8 @@
 
   public SnapWorldDownloadState(
       final WorldStateStorage worldStateStorage,
-<<<<<<< HEAD
       final SnapPersistedContext snapContext,
-=======
       final Blockchain blockchain,
->>>>>>> 9b42ab57
       final SnapSyncState snapSyncState,
       final InMemoryTasksPriorityQueues<SnapDataRequest> pendingRequests,
       final int maxRequestsWithoutProgress,
@@ -94,11 +88,8 @@
         maxRequestsWithoutProgress,
         minMillisBeforeStalling,
         clock);
-<<<<<<< HEAD
     this.snapContext = snapContext;
-=======
     this.blockchain = blockchain;
->>>>>>> 9b42ab57
     this.snapSyncState = snapSyncState;
     this.metricsManager = metricsManager;
     this.blockObserverId = OptionalLong.empty();
@@ -170,6 +161,7 @@
         updater.saveWorldState(header.getHash(), header.getStateRoot(), rootNodeData);
         updater.commit();
         metricsManager.notifySnapSyncCompleted();
+        snapContext.clear();
         internalFuture.complete(null);
         return true;
       }
@@ -189,17 +181,15 @@
   }
 
   public synchronized void startHeal() {
+    snapContext.clearAccountRangeTasks();
     snapSyncState.setHealStatus(true);
     // try to find new pivot block before healing
     dynamicPivotBlockManager.switchToNewPivotBlock(
         (blockHeader, newPivotBlockFound) -> {
-<<<<<<< HEAD
-          snapContext.clearPersistedTasks();
-=======
+          snapContext.clearAccountRangeTasks();
           LOG.info(
               "Running world state heal process from peers with pivot block {}",
               blockHeader.getNumber());
->>>>>>> 9b42ab57
           enqueueRequest(
               createAccountTrieNodeDataRequest(
                   blockHeader.getStateRoot(), Bytes.EMPTY, inconsistentAccounts));
