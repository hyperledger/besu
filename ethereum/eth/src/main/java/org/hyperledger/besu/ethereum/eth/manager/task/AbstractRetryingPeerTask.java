/*
 * Copyright ConsenSys AG.
 *
 * Licensed under the Apache License, Version 2.0 (the "License"); you may not use this file except in compliance with
 * the License. You may obtain a copy of the License at
 *
 * http://www.apache.org/licenses/LICENSE-2.0
 *
 * Unless required by applicable law or agreed to in writing, software distributed under the License is distributed on
 * an "AS IS" BASIS, WITHOUT WARRANTIES OR CONDITIONS OF ANY KIND, either express or implied. See the License for the
 * specific language governing permissions and limitations under the License.
 *
 * SPDX-License-Identifier: Apache-2.0
 */
package org.hyperledger.besu.ethereum.eth.manager.task;

import org.hyperledger.besu.ethereum.eth.manager.EthContext;
import org.hyperledger.besu.ethereum.eth.manager.EthPeer;
import org.hyperledger.besu.ethereum.eth.manager.exceptions.MaxRetriesReachedException;
import org.hyperledger.besu.ethereum.eth.manager.exceptions.NoAvailablePeersException;
import org.hyperledger.besu.ethereum.eth.manager.exceptions.PeerBreachedProtocolException;
import org.hyperledger.besu.ethereum.eth.manager.exceptions.PeerDisconnectedException;
import org.hyperledger.besu.plugin.services.MetricsSystem;
import org.hyperledger.besu.util.ExceptionUtils;

import java.time.Duration;
import java.util.Optional;
import java.util.concurrent.CompletableFuture;
import java.util.concurrent.TimeUnit;
import java.util.concurrent.TimeoutException;
import java.util.function.Predicate;

import org.slf4j.Logger;
import org.slf4j.LoggerFactory;

/**
 * A task that will retry a fixed number of times before completing the associated CompletableFuture
 * exceptionally with a new {@link MaxRetriesReachedException}. If the future returned from {@link
 * #executePeerTask(Optional)} is complete with a non-empty list the retry counter is reset.
 *
 * @param <T> The type as a typed list that the peer task can get partial or full results in.
 */
public abstract class AbstractRetryingPeerTask<T> extends AbstractEthTask<T> {

  private static final Logger LOG = LoggerFactory.getLogger(AbstractRetryingPeerTask.class);
  private final EthContext ethContext;
  private final int maxRetries;
  private final Predicate<T> isEmptyResponse;
  private final MetricsSystem metricsSystem;
  private int retryCount = 0;
  private Optional<EthPeer> assignedPeer = Optional.empty();

  /**
   * @param ethContext The context of the current Eth network we are attached to.
   * @param maxRetries Maximum number of retries to accept before completing exceptionally.
   * @param isEmptyResponse Test if the response received was empty.
   * @param metricsSystem The metrics system used to measure task.
   */
  protected AbstractRetryingPeerTask(
      final EthContext ethContext,
      final int maxRetries,
      final Predicate<T> isEmptyResponse,
      final MetricsSystem metricsSystem) {
    super(metricsSystem);
    this.ethContext = ethContext;
    this.maxRetries = maxRetries;
    this.isEmptyResponse = isEmptyResponse;
    this.metricsSystem = metricsSystem;
  }

  /**
   * Assign the peer to be used for the task.
   *
   * @param peer The peer to assign to the task.
   * @return True if the peer was assigned, false otherwise.
   */
  public boolean assignPeer(final EthPeer peer) {
    if (isSuitablePeer(peer)) {
      assignedPeer = Optional.of(peer);
      return true;
    } else {
      assignedPeer = Optional.empty();
      return false;
    }
  }

  public Optional<EthPeer> getAssignedPeer() {
    return assignedPeer;
  }

  @Override
  protected void executeTask() {
    if (result.isDone()) {
      // Return if task is done
      return;
    }
    if (retryCount >= maxRetries) {
      result.completeExceptionally(new MaxRetriesReachedException());
      return;
    }

    retryCount += 1;
    executePeerTask(assignedPeer)
        .whenComplete(
            (peerResult, error) -> {
              if (error != null) {
                handleTaskError(error);
              } else {
                // If we get a partial success, reset the retry counter.
                if (!isEmptyResponse.test(peerResult)) {
                  retryCount = 0;
                }
                executeTaskTimed();
              }
            });
  }

  protected abstract CompletableFuture<T> executePeerTask(Optional<EthPeer> assignedPeer);

  protected void handleTaskError(final Throwable error) {
    final Throwable cause = ExceptionUtils.rootCause(error);
    if (!isRetryableError(cause)) {
      // Complete exceptionally
      result.completeExceptionally(cause);
      return;
    }

    if (cause instanceof NoAvailablePeersException) {
      LOG.debug(
          "No useful peer found, wait max 5 seconds for new peer to connect: current peers {}",
          ethContext.getEthPeers().peerCount());

      executeSubTask(
          () ->
              ethContext
                  .getEthPeers()
<<<<<<< HEAD
                  .waitForPeer((peer) -> true)
=======
                  .waitForPeer(this::isSuitablePeer)
>>>>>>> 320c4764
                  .orTimeout(5, TimeUnit.SECONDS)
                  // execute the task again
                  .whenComplete((r, t) -> executeTaskTimed()));
      return;
    }

    LOG.atDebug()
        .setMessage("Retrying after recoverable failure from peer task {}: {}")
        .addArgument(this.getClass().getSimpleName())
        .addArgument(cause.getMessage())
        .log();
    // Wait before retrying on failure
    executeSubTask(
        () ->
            ethContext
                .getScheduler()
                .scheduleFutureTask(this::executeTaskTimed, Duration.ofSeconds(1)));
  }

  protected boolean isRetryableError(final Throwable error) {
    return error instanceof TimeoutException || (!assignedPeer.isPresent() && isPeerFailure(error));
  }

  protected boolean isPeerFailure(final Throwable error) {
    return error instanceof PeerBreachedProtocolException
        || error instanceof PeerDisconnectedException
        || error instanceof NoAvailablePeersException;
  }

  protected EthContext getEthContext() {
    return ethContext;
  }

  protected MetricsSystem getMetricsSystem() {
    return metricsSystem;
  }

  public int getRetryCount() {
    return retryCount;
  }

  public int getMaxRetries() {
    return maxRetries;
  }

  protected boolean isSuitablePeer(final EthPeer peer) {
    return true;
  }
}<|MERGE_RESOLUTION|>--- conflicted
+++ resolved
@@ -134,11 +134,7 @@
           () ->
               ethContext
                   .getEthPeers()
-<<<<<<< HEAD
-                  .waitForPeer((peer) -> true)
-=======
                   .waitForPeer(this::isSuitablePeer)
->>>>>>> 320c4764
                   .orTimeout(5, TimeUnit.SECONDS)
                   // execute the task again
                   .whenComplete((r, t) -> executeTaskTimed()));
