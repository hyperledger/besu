--- conflicted
+++ resolved
@@ -46,12 +46,8 @@
   private final MetricsSystem metricsSystem;
 
   private final EthContext ethContext;
-<<<<<<< HEAD
-  private final CachingTaskCollection<NodeDataRequest> taskCollection;
+  private final InMemoryTasksPriorityQueues<NodeDataRequest> taskCollection;
   final SyncMode syncMode;
-=======
-  private final InMemoryTasksPriorityQueues<NodeDataRequest> taskCollection;
->>>>>>> a6aec846
   private final int hashCountPerRequest;
   private final int maxOutstandingRequests;
   private final int maxNodeRequestsWithoutProgress;
@@ -64,12 +60,8 @@
   public FastWorldStateDownloader(
       final EthContext ethContext,
       final WorldStateStorage worldStateStorage,
-<<<<<<< HEAD
-      final CachingTaskCollection<NodeDataRequest> taskCollection,
+      final InMemoryTasksPriorityQueues<NodeDataRequest> taskCollection,
       final SyncMode syncMode,
-=======
-      final InMemoryTasksPriorityQueues<NodeDataRequest> taskCollection,
->>>>>>> a6aec846
       final int hashCountPerRequest,
       final int maxOutstandingRequests,
       final int maxNodeRequestsWithoutProgress,
