--- conflicted
+++ resolved
@@ -106,11 +106,7 @@
                     worldStateProofProvider, response.accounts(), response.proofs());
               }
               if (error != null) {
-<<<<<<< HEAD
-                LOG.atWarn()
-=======
                 LOG.atDebug()
->>>>>>> c52975b2
                     .setMessage("Error handling account download accounts ({} - {}) task: {}")
                     .addArgument(accountDataRequest.getStartKeyHash())
                     .addArgument(accountDataRequest.getEndKeyHash())
@@ -180,11 +176,7 @@
                 }
               }
               if (error != null) {
-<<<<<<< HEAD
-                LOG.atWarn()
-=======
                 LOG.atDebug()
->>>>>>> c52975b2
                     .setMessage("Error handling storage range request task: {}")
                     .addArgument(error)
                     .log();
@@ -223,11 +215,7 @@
                 }
               }
               if (error != null) {
-<<<<<<< HEAD
-                LOG.atWarn()
-=======
                 LOG.atDebug()
->>>>>>> c52975b2
                     .setMessage("Error handling code request task: {}")
                     .addArgument(error)
                     .log();
@@ -273,11 +261,7 @@
                 }
               }
               if (error != null) {
-<<<<<<< HEAD
-                LOG.atWarn()
-=======
                 LOG.atDebug()
->>>>>>> c52975b2
                     .setMessage("Error handling trie node request task: {}")
                     .addArgument(error)
                     .log();
