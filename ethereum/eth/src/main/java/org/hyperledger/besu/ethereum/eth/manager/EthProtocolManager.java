--- conflicted
+++ resolved
@@ -407,16 +407,13 @@
             peerConnection,
             networkId,
             status.genesisHash());
-<<<<<<< HEAD
         peerConnection.disconnect(DisconnectReason.SUBPROTOCOL_TRIGGERED);
-=======
-        peer.disconnect(DisconnectReason.SUBPROTOCOL_TRIGGERED);
       } else if (mergePeerFilter.isPresent()) {
-        boolean disconnected = mergePeerFilter.get().disconnectIfPoW(status, peer);
+        final boolean disconnected =
+            mergePeerFilter.get().disconnectIfPoW(status, ethPeers.peer(peerConnection));
         if (disconnected) {
-          handleDisconnect(peer.getConnection(), DisconnectReason.SUBPROTOCOL_TRIGGERED, false);
+          handleDisconnect(peerConnection, DisconnectReason.SUBPROTOCOL_TRIGGERED, false);
         }
->>>>>>> 0d1d36af
       } else {
         LOG.info(
             "Received status message from {}, connection {}: {}",
