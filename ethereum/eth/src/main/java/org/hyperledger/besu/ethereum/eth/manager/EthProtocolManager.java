--- conflicted
+++ resolved
@@ -254,26 +254,7 @@
       return;
     }
 
-<<<<<<< HEAD
-    if (messageData.getSize() > maxMessageSize) {
-      LOG.warn(
-          "Received message (code: {}) exceeding size limit of {} bytes: {} bytes. Disconnecting from {}",
-          Integer.toString(code, 16),
-          maxMessageSize,
-          messageData.getSize(),
-          ethPeer);
-      ethPeer.disconnect(DisconnectReason.SUBPROTOCOL_TRIGGERED);
-      return;
-    }
-
     if (!message.getConnection().statusHasBeenReceived()) {
-=======
-    // Handle STATUS processing
-    if (code == EthPV62.STATUS) {
-      handleStatusMessage(ethPeer, messageData);
-      return;
-    } else if (!ethPeer.statusHasBeenReceived()) {
->>>>>>> 86197c44
       // Peers are required to send status messages before any other message type
       LOG.info(
           "{} requires a Status ({}) message to be sent first.  Instead, received message {}.  Disconnecting from {}.",
@@ -409,12 +390,8 @@
             status.genesisHash());
         peerConnection.disconnect(DisconnectReason.SUBPROTOCOL_TRIGGERED);
       } else if (mergePeerFilter.isPresent()) {
-<<<<<<< HEAD
         final boolean disconnected =
             mergePeerFilter.get().disconnectIfPoW(status, ethPeers.peer(peerConnection));
-=======
-        final boolean disconnected = mergePeerFilter.get().disconnectIfPoW(status, peer);
->>>>>>> 86197c44
         if (disconnected) {
           handleDisconnect(peerConnection, DisconnectReason.SUBPROTOCOL_TRIGGERED, false);
         }
