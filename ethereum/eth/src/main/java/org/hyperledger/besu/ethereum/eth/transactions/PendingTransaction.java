--- conflicted
+++ resolved
@@ -430,11 +430,7 @@
     int ACCESS_LIST_ENTRY_SHALLOW_SIZE = 248;
     int OPTIONAL_ACCESS_LIST_SHALLOW_SIZE = 40;
     int OPTIONAL_CODE_DELEGATION_LIST_SHALLOW_SIZE = 40;
-<<<<<<< HEAD
-    int CODE_DELEGATION_ENTRY_SIZE = 432;
-=======
     int CODE_DELEGATION_ENTRY_SIZE = 472;
->>>>>>> cee6c18b
     int VERSIONED_HASH_SIZE = 96;
     int LIST_SHALLOW_SIZE = 48;
     int OPTIONAL_SHALLOW_SIZE = 16;
