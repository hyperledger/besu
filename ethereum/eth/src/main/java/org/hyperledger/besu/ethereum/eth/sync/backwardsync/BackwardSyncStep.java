/*
 * Copyright Hyperledger Besu Contributors.
 *
 * Licensed under the Apache License, Version 2.0 (the "License"); you may not use this file except in compliance with
 * the License. You may obtain a copy of the License at
 *
 * http://www.apache.org/licenses/LICENSE-2.0
 *
 * Unless required by applicable law or agreed to in writing, software distributed under the License is distributed on
 * an "AS IS" BASIS, WITHOUT WARRANTIES OR CONDITIONS OF ANY KIND, either express or implied. See the License for the
 * specific language governing permissions and limitations under the License.
 *
 * SPDX-License-Identifier: Apache-2.0
 */
package org.hyperledger.besu.ethereum.eth.sync.backwardsync;

import static org.hyperledger.besu.util.Slf4jLambdaHelper.debugLambda;

import org.hyperledger.besu.datatypes.Hash;
import org.hyperledger.besu.ethereum.core.BlockHeader;
import org.hyperledger.besu.ethereum.eth.manager.task.RetryingGetHeadersEndingAtFromPeerByHashTask;

import java.util.List;
import java.util.Optional;
import java.util.concurrent.CompletableFuture;

import com.google.common.annotations.VisibleForTesting;
import org.slf4j.Logger;
import org.slf4j.LoggerFactory;

public class BackwardSyncStep {
  private static final Logger LOG = LoggerFactory.getLogger(BackwardSyncStep.class);
  private static final long MILLIS_DELAY_BETWEEN_PROGRESS_LOG = 10_000L;
  private static long lastLogAt = 0;
  private final BackwardSyncContext context;
  private final BackwardChain backwardChain;

  public BackwardSyncStep(final BackwardSyncContext context, final BackwardChain backwardChain) {
    this.context = context;
    this.backwardChain = backwardChain;
  }

  public CompletableFuture<Void> executeAsync(final BlockHeader firstHeader) {
    return CompletableFuture.supplyAsync(() -> firstHeader)
        .thenApply(this::possibleRestoreOldNodes)
        .thenCompose(this::requestHeaders)
        .thenApply(this::saveHeaders);
  }

  @VisibleForTesting
  protected Hash possibleRestoreOldNodes(final BlockHeader firstAncestor) {
    Hash lastHash = firstAncestor.getParentHash();
    Optional<BlockHeader> iterator = backwardChain.getHeader(lastHash);
    while (iterator.isPresent()) {
      backwardChain.prependAncestorsHeader(iterator.get());
      lastHash = iterator.get().getParentHash();
      iterator = backwardChain.getHeader(lastHash);
    }
    return lastHash;
  }

  @VisibleForTesting
  protected CompletableFuture<List<BlockHeader>> requestHeaders(final Hash hash) {
    final int batchSize = context.getBatchSize();
    LOG.debug("Requesting headers for hash {}, with batch size {}", hash, batchSize);

    final RetryingGetHeadersEndingAtFromPeerByHashTask
        retryingGetHeadersEndingAtFromPeerByHashTask =
            RetryingGetHeadersEndingAtFromPeerByHashTask.endingAtHash(
                context.getProtocolSchedule(),
                context.getEthContext(),
                hash,
                batchSize,
                context.getMetricsSystem(),
                context.getEthContext().getEthPeers().peerCount());
    return context
        .getEthContext()
        .getScheduler()
        .scheduleSyncWorkerTask(retryingGetHeadersEndingAtFromPeerByHashTask::run)
        .thenApply(
            blockHeaders -> {
              debugLambda(
                  LOG,
                  "Got headers {} -> {}",
                  blockHeaders.get(0)::getNumber,
                  blockHeaders.get(blockHeaders.size() - 1)::getNumber);
              return blockHeaders;
            });
  }

  @VisibleForTesting
  protected Void saveHeader(final BlockHeader blockHeader) {
    backwardChain.prependAncestorsHeader(blockHeader);
    return null;
  }

  @VisibleForTesting
  protected Void saveHeaders(final List<BlockHeader> blockHeaders) {
    for (BlockHeader blockHeader : blockHeaders) {
      saveHeader(blockHeader);
    }

<<<<<<< HEAD
    logProgress(blockHeaders.size(), blockHeaders.get(blockHeaders.size() - 1).getNumber());
=======
    logProgress(blockHeaders.get(blockHeaders.size() - 1).getNumber());
>>>>>>> 65af5ef2

    return null;
  }

<<<<<<< HEAD
  private void logProgress(final int downloadedBatchSize, final long currLowestDownloadedHeight) {
    final long targetHeight = context.getStatus().getTargetChainHeight();
    final long initialHeight = context.getStatus().getInitialChainHeight();
    final long estimatedTotal = targetHeight - Math.min(initialHeight, currLowestDownloadedHeight);
=======
  private void logProgress(final long currLowestDownloadedHeight) {
    final long targetHeight = context.getStatus().getTargetChainHeight();
    final long initialHeight = context.getStatus().getInitialChainHeight();
    final long estimatedTotal = targetHeight - initialHeight;
>>>>>>> 65af5ef2
    final long downloaded = targetHeight - currLowestDownloadedHeight;

    final float completedPercentage = 100.0f * downloaded / estimatedTotal;

<<<<<<< HEAD
    LOG.info(
        String.format(
            "Backward sync phase 1 of 2, %.2f%% completed, downloaded %d (+%d) headers (estimated total %d). Peers: %d",
            completedPercentage,
            downloaded,
            downloadedBatchSize,
            estimatedTotal,
            context.getEthContext().getEthPeers().peerCount()));
=======
    if (currLowestDownloadedHeight > initialHeight) {
      final long now = System.currentTimeMillis();
      if (now - lastLogAt > MILLIS_DELAY_BETWEEN_PROGRESS_LOG) {
        LOG.info(
            String.format(
                "Backward sync phase 1 of 2, %.2f%% completed, downloaded %d headers of at least %d. Peers: %d",
                completedPercentage,
                downloaded,
                estimatedTotal,
                context.getEthContext().getEthPeers().peerCount()));
        lastLogAt = now;
      }
    } else {
      LOG.info(
          String.format(
              "Backward sync phase 1 of 2 completed, downloaded a total of %d headers. Peers: %d",
              downloaded, context.getEthContext().getEthPeers().peerCount()));
    }
>>>>>>> 65af5ef2
  }
}<|MERGE_RESOLUTION|>--- conflicted
+++ resolved
@@ -100,40 +100,19 @@
       saveHeader(blockHeader);
     }
 
-<<<<<<< HEAD
-    logProgress(blockHeaders.size(), blockHeaders.get(blockHeaders.size() - 1).getNumber());
-=======
     logProgress(blockHeaders.get(blockHeaders.size() - 1).getNumber());
->>>>>>> 65af5ef2
 
     return null;
   }
 
-<<<<<<< HEAD
-  private void logProgress(final int downloadedBatchSize, final long currLowestDownloadedHeight) {
-    final long targetHeight = context.getStatus().getTargetChainHeight();
-    final long initialHeight = context.getStatus().getInitialChainHeight();
-    final long estimatedTotal = targetHeight - Math.min(initialHeight, currLowestDownloadedHeight);
-=======
   private void logProgress(final long currLowestDownloadedHeight) {
     final long targetHeight = context.getStatus().getTargetChainHeight();
     final long initialHeight = context.getStatus().getInitialChainHeight();
     final long estimatedTotal = targetHeight - initialHeight;
->>>>>>> 65af5ef2
     final long downloaded = targetHeight - currLowestDownloadedHeight;
 
     final float completedPercentage = 100.0f * downloaded / estimatedTotal;
 
-<<<<<<< HEAD
-    LOG.info(
-        String.format(
-            "Backward sync phase 1 of 2, %.2f%% completed, downloaded %d (+%d) headers (estimated total %d). Peers: %d",
-            completedPercentage,
-            downloaded,
-            downloadedBatchSize,
-            estimatedTotal,
-            context.getEthContext().getEthPeers().peerCount()));
-=======
     if (currLowestDownloadedHeight > initialHeight) {
       final long now = System.currentTimeMillis();
       if (now - lastLogAt > MILLIS_DELAY_BETWEEN_PROGRESS_LOG) {
@@ -152,6 +131,5 @@
               "Backward sync phase 1 of 2 completed, downloaded a total of %d headers. Peers: %d",
               downloaded, context.getEthContext().getEthPeers().peerCount()));
     }
->>>>>>> 65af5ef2
   }
 }