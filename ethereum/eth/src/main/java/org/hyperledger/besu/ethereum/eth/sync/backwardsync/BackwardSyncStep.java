--- conflicted
+++ resolved
@@ -112,11 +112,7 @@
     final float completedPercentage = 100.0f * downloaded / estimatedTotal;
 
     if (completedPercentage < 100.0f) {
-<<<<<<< HEAD
-      if (context.getStatus().couldLogProgress()) {
-=======
       if (context.getStatus().progressLogDue()) {
->>>>>>> bb4f3b35
         LOG.info(
             String.format(
                 "Backward sync phase 1 of 2, %.2f%% completed, downloaded %d headers of at least %d. Peers: %d",
