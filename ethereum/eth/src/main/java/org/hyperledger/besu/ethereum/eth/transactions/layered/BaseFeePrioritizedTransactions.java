/*
 * Copyright contributors to Hyperledger Besu.
 *
 * Licensed under the Apache License, Version 2.0 (the "License"); you may not use this file except in compliance with
 * the License. You may obtain a copy of the License at
 *
 * http://www.apache.org/licenses/LICENSE-2.0
 *
 * Unless required by applicable law or agreed to in writing, software distributed under the License is distributed on
 * an "AS IS" BASIS, WITHOUT WARRANTIES OR CONDITIONS OF ANY KIND, either express or implied. See the License for the
 * specific language governing permissions and limitations under the License.
 *
 * SPDX-License-Identifier: Apache-2.0
 */
package org.hyperledger.besu.ethereum.eth.transactions.layered;

<<<<<<< HEAD
import static org.hyperledger.besu.ethereum.eth.transactions.layered.RemovalReason.LayerMoveReason.DEMOTED;
=======
import static org.hyperledger.besu.ethereum.eth.transactions.layered.TransactionsLayer.AddReason.MOVE;
import static org.hyperledger.besu.ethereum.eth.transactions.layered.TransactionsLayer.RemovalReason.BELOW_BASE_FEE;
>>>>>>> 0a770d51

import org.hyperledger.besu.datatypes.Wei;
import org.hyperledger.besu.ethereum.core.BlockHeader;
import org.hyperledger.besu.ethereum.core.MiningParameters;
import org.hyperledger.besu.ethereum.eth.manager.EthScheduler;
import org.hyperledger.besu.ethereum.eth.transactions.BlobCache;
import org.hyperledger.besu.ethereum.eth.transactions.PendingTransaction;
import org.hyperledger.besu.ethereum.eth.transactions.TransactionPoolConfiguration;
import org.hyperledger.besu.ethereum.eth.transactions.TransactionPoolMetrics;
import org.hyperledger.besu.ethereum.mainnet.feemarket.BaseFeeMarket;
import org.hyperledger.besu.ethereum.mainnet.feemarket.FeeMarket;

import java.util.Comparator;
import java.util.Optional;
import java.util.function.BiFunction;
import java.util.function.Supplier;

import org.slf4j.Logger;
import org.slf4j.LoggerFactory;

public class BaseFeePrioritizedTransactions extends AbstractPrioritizedTransactions {

  private static final Logger LOG = LoggerFactory.getLogger(BaseFeePrioritizedTransactions.class);
  private Optional<Wei> nextBlockBaseFee;

  public BaseFeePrioritizedTransactions(
      final TransactionPoolConfiguration poolConfig,
      final Supplier<BlockHeader> chainHeadHeaderSupplier,
      final EthScheduler ethScheduler,
      final TransactionsLayer nextLayer,
      final TransactionPoolMetrics metrics,
      final BiFunction<PendingTransaction, PendingTransaction, Boolean>
          transactionReplacementTester,
      final FeeMarket feeMarket,
      final BlobCache blobCache,
      final MiningParameters miningParameters) {
    super(
        poolConfig,
        ethScheduler,
        nextLayer,
        metrics,
        transactionReplacementTester,
        blobCache,
        miningParameters);
    this.nextBlockBaseFee =
        Optional.of(calculateNextBlockBaseFee(feeMarket, chainHeadHeaderSupplier.get()));
  }

  @Override
  protected int compareByFee(final PendingTransaction pt1, final PendingTransaction pt2) {
    return Comparator.comparing(PendingTransaction::getScore)
        .thenComparing(PendingTransaction::hasPriority)
        .thenComparing(
            (PendingTransaction pendingTransaction) ->
                pendingTransaction.getTransaction().getEffectivePriorityFeePerGas(nextBlockBaseFee))
        .thenComparing(
            (PendingTransaction pendingTransaction) ->
                pendingTransaction.getTransaction().getMaxGasPrice())
        .thenComparing(Comparator.comparing(PendingTransaction::getNonce).reversed())
        .thenComparing(PendingTransaction::getSequence)
        .compare(pt1, pt2);
  }

  /**
   * On base fee markets when a new block is added we can calculate the base fee for the next block
   * and use it to keep only pending transactions willing to pay at least that fee in the
   * prioritized layer, since only these transactions are executable, while all the other can be
   * demoted to the next layer.
   *
   * @param blockHeader the header of the added block
   * @param feeMarket the fee market
   */
  @Override
  protected void internalBlockAdded(final BlockHeader blockHeader, final FeeMarket feeMarket) {
    final Wei newNextBlockBaseFee = calculateNextBlockBaseFee(feeMarket, blockHeader);

    LOG.atTrace()
        .setMessage("Updating base fee from {} to {}")
        .addArgument(nextBlockBaseFee.get()::toHumanReadableString)
        .addArgument(newNextBlockBaseFee::toHumanReadableString)
        .log();

    nextBlockBaseFee = Optional.of(newNextBlockBaseFee);
    orderByFee.clear();

    final var itTxsBySender = txsBySender.entrySet().iterator();
    while (itTxsBySender.hasNext()) {
      final var senderTxs = itTxsBySender.next().getValue();

      Optional<Long> maybeFirstDemotedNonce = Optional.empty();

      for (final var e : senderTxs.entrySet()) {
        final PendingTransaction tx = e.getValue();
        // it must pass the promotion filter to be prioritized
        if (promotionFilter(tx)) {
          orderByFee.add(tx);
        } else {
          // otherwise sender txs starting from this nonce need to be demoted to next layer,
          // and we can go to next sender
          maybeFirstDemotedNonce = Optional.of(e.getKey());
          break;
        }
      }

      maybeFirstDemotedNonce.ifPresent(
          nonce -> {
            // demote all txs after the first demoted to the next layer, because none of them is
            // executable now, and we can avoid sorting them until they are candidate for execution
            // again
            final var demoteTxs = senderTxs.tailMap(nonce, true);
            while (!demoteTxs.isEmpty()) {
              final PendingTransaction demoteTx = demoteTxs.pollLastEntry().getValue();
              LOG.atTrace()
                  .setMessage(
                      "Demoting tx {} since it does not respect anymore the requisites to stay in this layer."
                          + " Next block base fee {}")
                  .addArgument(demoteTx::toTraceLog)
                  .addArgument(newNextBlockBaseFee::toHumanReadableString)
                  .log();
<<<<<<< HEAD
              processEvict(senderTxs, demoteTx, DEMOTED);
              addToNextLayer(senderTxs, demoteTx, 0);
=======
              processEvict(senderTxs, demoteTx, BELOW_BASE_FEE);
              addToNextLayer(senderTxs, demoteTx, 0, MOVE);
>>>>>>> 0a770d51
            }
          });

      if (senderTxs.isEmpty()) {
        itTxsBySender.remove();
      }
    }
  }

  private Wei calculateNextBlockBaseFee(final FeeMarket feeMarket, final BlockHeader blockHeader) {
    if (feeMarket.implementsBaseFee()) {
      final var baseFeeMarket = (BaseFeeMarket) feeMarket;
      return baseFeeMarket.computeBaseFee(
          blockHeader.getNumber() + 1,
          blockHeader.getBaseFee().orElse(Wei.ZERO),
          blockHeader.getGasUsed(),
          baseFeeMarket.targetGasUsed(blockHeader));
    }
    return Wei.ZERO;
  }

  @Override
  protected boolean promotionFilter(final PendingTransaction pendingTransaction) {

    // check if the tx is willing to pay at least the base fee
    if (nextBlockBaseFee
        .map(pendingTransaction.getTransaction().getMaxGasPrice()::lessThan)
        .orElse(true)) {
      return false;
    }

    // priority txs are promoted even if they pay less
    if (!pendingTransaction.hasPriority()) {
      // check if effective gas price is higher than the min gas price
      if (pendingTransaction
          .getTransaction()
          .getEffectiveGasPrice(nextBlockBaseFee)
          .lessThan(miningParameters.getMinTransactionGasPrice())) {
        return false;
      }

      // check if enough priority fee is paid
      if (!miningParameters.getMinPriorityFeePerGas().equals(Wei.ZERO)) {
        final Wei priorityFeePerGas =
            pendingTransaction.getTransaction().getEffectivePriorityFeePerGas(nextBlockBaseFee);
        if (priorityFeePerGas.lessThan(miningParameters.getMinPriorityFeePerGas())) {
          return false;
        }
      }
    }

    return true;
  }

  @Override
  protected String internalLogStats() {

    if (orderByFee.isEmpty()) {
      return "Basefee Prioritized: Empty";
    }

    final PendingTransaction highest = orderByFee.last();
    final PendingTransaction lowest = orderByFee.first();

    return "Basefee Prioritized: "
        + "count: "
        + pendingTransactions.size()
        + ", space used: "
        + spaceUsed
        + ", unique senders: "
        + txsBySender.size()
        + ", highest priority tx: [score: "
        + highest.getScore()
        + ", max fee: "
        + highest.getTransaction().getMaxGasPrice().toHumanReadableString()
        + ", curr prio fee: "
        + highest
            .getTransaction()
            .getEffectivePriorityFeePerGas(nextBlockBaseFee)
            .toHumanReadableString()
        + ", hash: "
        + highest.getHash()
        + "], lowest priority tx: [score: "
        + lowest.getScore()
        + ", max fee: "
        + lowest.getTransaction().getMaxGasPrice().toHumanReadableString()
        + ", curr prio fee: "
        + lowest
            .getTransaction()
            .getEffectivePriorityFeePerGas(nextBlockBaseFee)
            .toHumanReadableString()
        + ", hash: "
        + lowest.getHash()
        + "], next block base fee: "
        + nextBlockBaseFee.get().toHumanReadableString();
  }
}<|MERGE_RESOLUTION|>--- conflicted
+++ resolved
@@ -14,12 +14,8 @@
  */
 package org.hyperledger.besu.ethereum.eth.transactions.layered;
 
-<<<<<<< HEAD
 import static org.hyperledger.besu.ethereum.eth.transactions.layered.RemovalReason.LayerMoveReason.DEMOTED;
-=======
 import static org.hyperledger.besu.ethereum.eth.transactions.layered.TransactionsLayer.AddReason.MOVE;
-import static org.hyperledger.besu.ethereum.eth.transactions.layered.TransactionsLayer.RemovalReason.BELOW_BASE_FEE;
->>>>>>> 0a770d51
 
 import org.hyperledger.besu.datatypes.Wei;
 import org.hyperledger.besu.ethereum.core.BlockHeader;
@@ -139,13 +135,8 @@
                   .addArgument(demoteTx::toTraceLog)
                   .addArgument(newNextBlockBaseFee::toHumanReadableString)
                   .log();
-<<<<<<< HEAD
               processEvict(senderTxs, demoteTx, DEMOTED);
-              addToNextLayer(senderTxs, demoteTx, 0);
-=======
-              processEvict(senderTxs, demoteTx, BELOW_BASE_FEE);
               addToNextLayer(senderTxs, demoteTx, 0, MOVE);
->>>>>>> 0a770d51
             }
           });
 
