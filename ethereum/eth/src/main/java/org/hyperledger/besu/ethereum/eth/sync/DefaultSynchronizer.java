/*
 * Copyright ConsenSys AG.
 *
 * Licensed under the Apache License, Version 2.0 (the "License"); you may not use this file except in compliance with
 * the License. You may obtain a copy of the License at
 *
 * http://www.apache.org/licenses/LICENSE-2.0
 *
 * Unless required by applicable law or agreed to in writing, software distributed under the License is distributed on
 * an "AS IS" BASIS, WITHOUT WARRANTIES OR CONDITIONS OF ANY KIND, either express or implied. See the License for the
 * specific language governing permissions and limitations under the License.
 *
 * SPDX-License-Identifier: Apache-2.0
 */
package org.hyperledger.besu.ethereum.eth.sync;

import static com.google.common.base.Preconditions.checkNotNull;

import org.hyperledger.besu.consensus.merge.ForkchoiceEvent;
import org.hyperledger.besu.consensus.merge.UnverifiedForkchoiceListener;
import org.hyperledger.besu.datatypes.Address;
import org.hyperledger.besu.ethereum.ProtocolContext;
import org.hyperledger.besu.ethereum.core.Synchronizer;
import org.hyperledger.besu.ethereum.eth.manager.ChainHeadEstimate;
import org.hyperledger.besu.ethereum.eth.manager.EthContext;
import org.hyperledger.besu.ethereum.eth.manager.peertask.PeerTaskExecutor;
import org.hyperledger.besu.ethereum.eth.sync.checkpointsync.CheckpointDownloaderFactory;
import org.hyperledger.besu.ethereum.eth.sync.fastsync.FastSyncDownloader;
import org.hyperledger.besu.ethereum.eth.sync.fastsync.FastSyncState;
import org.hyperledger.besu.ethereum.eth.sync.fastsync.NoSyncRequiredState;
import org.hyperledger.besu.ethereum.eth.sync.fastsync.worldstate.FastDownloaderFactory;
import org.hyperledger.besu.ethereum.eth.sync.fullsync.FullSyncDownloader;
import org.hyperledger.besu.ethereum.eth.sync.fullsync.SyncTerminationCondition;
import org.hyperledger.besu.ethereum.eth.sync.possync.PosSyncDownloaderFactory;
import org.hyperledger.besu.ethereum.eth.sync.snapsync.SnapDownloaderFactory;
import org.hyperledger.besu.ethereum.eth.sync.snapsync.context.SnapSyncStatePersistenceManager;
import org.hyperledger.besu.ethereum.eth.sync.state.PendingBlocksManager;
import org.hyperledger.besu.ethereum.eth.sync.state.SyncState;
import org.hyperledger.besu.ethereum.mainnet.ProtocolSchedule;
import org.hyperledger.besu.ethereum.storage.StorageProvider;
import org.hyperledger.besu.ethereum.trie.pathbased.bonsai.BonsaiWorldStateProvider;
import org.hyperledger.besu.ethereum.worldstate.WorldStateStorageCoordinator;
import org.hyperledger.besu.metrics.BesuMetricCategory;
import org.hyperledger.besu.metrics.SyncDurationMetrics;
import org.hyperledger.besu.plugin.data.SyncStatus;
import org.hyperledger.besu.plugin.services.BesuEvents;
import org.hyperledger.besu.plugin.services.BesuEvents.SyncStatusListener;
import org.hyperledger.besu.plugin.services.MetricsSystem;
import org.hyperledger.besu.util.log.FramedLogMessage;

import java.io.PrintWriter;
import java.io.StringWriter;
import java.nio.file.Path;
import java.time.Clock;
import java.util.ArrayList;
import java.util.List;
import java.util.Optional;
import java.util.concurrent.CompletableFuture;
import java.util.concurrent.atomic.AtomicBoolean;
import java.util.function.Supplier;

import org.apache.tuweni.bytes.Bytes;
import org.slf4j.Logger;
import org.slf4j.LoggerFactory;

public class DefaultSynchronizer implements Synchronizer, UnverifiedForkchoiceListener {

  private static final Logger LOG = LoggerFactory.getLogger(DefaultSynchronizer.class);

  private final SyncState syncState;
  private final AtomicBoolean running = new AtomicBoolean(false);
  private final Optional<BlockPropagationManager> blockPropagationManager;
  private final Supplier<Optional<FastSyncDownloader<?>>> fastSyncFactory;
  private final SyncDurationMetrics syncDurationMetrics;
  private Optional<FastSyncDownloader<?>> fastSyncDownloader;
  private final Optional<FullSyncDownloader> fullSyncDownloader;
  private final ProtocolContext protocolContext;
  private final PivotBlockSelector pivotBlockSelector;
  private final SyncTerminationCondition terminationCondition;

  public DefaultSynchronizer(
      final SynchronizerConfiguration syncConfig,
      final ProtocolSchedule protocolSchedule,
      final ProtocolContext protocolContext,
      final WorldStateStorageCoordinator worldStateStorageCoordinator,
      final BlockBroadcaster blockBroadcaster,
      final EthContext ethContext,
      final PeerTaskExecutor peerTaskExecutor,
      final SyncState syncState,
      final Path dataDirectory,
      final StorageProvider storageProvider,
      final Clock clock,
      final MetricsSystem metricsSystem,
      final SyncTerminationCondition terminationCondition,
      final PivotBlockSelector pivotBlockSelector) {
    this.syncState = syncState;
    this.pivotBlockSelector = pivotBlockSelector;
    this.protocolContext = protocolContext;
    this.terminationCondition = terminationCondition;

    ChainHeadTracker.trackChainHeadForPeers(
        ethContext,
        protocolSchedule,
        syncConfig,
        protocolContext.getBlockchain(),
        this::calculateTrailingPeerRequirements,
        metricsSystem);

    if (syncConfig.getSyncMode() == SyncMode.SNAP
        || syncConfig.getSyncMode() == SyncMode.CHECKPOINT
        || syncConfig.getSyncMode() == SyncMode.POS) {
      SnapServerChecker.createAndSetSnapServerChecker(ethContext, metricsSystem);
    }

    this.blockPropagationManager =
        terminationCondition.shouldStopDownload()
            ? Optional.empty()
            : Optional.of(
                new BlockPropagationManager(
                    syncConfig,
                    protocolSchedule,
                    protocolContext,
                    ethContext,
                    syncState,
                    new PendingBlocksManager(syncConfig),
                    metricsSystem,
                    blockBroadcaster));

    syncDurationMetrics = new SyncDurationMetrics(metricsSystem);

    this.fullSyncDownloader =
        terminationCondition.shouldStopDownload()
            ? Optional.empty()
            : Optional.of(
                new FullSyncDownloader(
                    syncConfig,
                    protocolSchedule,
                    protocolContext,
                    ethContext,
                    syncState,
                    metricsSystem,
                    terminationCondition,
                    peerTaskExecutor,
                    syncDurationMetrics));

<<<<<<< HEAD
    if (SyncMode.FAST.equals(syncConfig.getSyncMode())) {
      this.fastSyncFactory =
          () ->
              FastDownloaderFactory.create(
                  pivotBlockSelector,
                  syncConfig,
                  dataDirectory,
                  protocolSchedule,
                  protocolContext,
                  metricsSystem,
                  ethContext,
                  worldStateStorageCoordinator,
                  syncState,
                  clock,
                  syncDurationMetrics);
    } else if (syncConfig.getSyncMode() == SyncMode.CHECKPOINT) {
      this.fastSyncFactory =
          () ->
              CheckpointDownloaderFactory.createCheckpointDownloader(
                  new SnapSyncStatePersistenceManager(storageProvider),
                  pivotBlockSelector,
                  syncConfig,
                  dataDirectory,
                  protocolSchedule,
                  protocolContext,
                  metricsSystem,
                  ethContext,
                  worldStateStorageCoordinator,
                  syncState,
                  clock,
                  syncDurationMetrics);
    } else if (syncConfig.getSyncMode() == SyncMode.POS) {
      this.fastSyncFactory =
          () ->
              PosSyncDownloaderFactory.createValidatorDownloader(
                  new SnapSyncStatePersistenceManager(storageProvider),
                  pivotBlockSelector,
                  syncConfig,
                  dataDirectory,
                  protocolSchedule,
                  protocolContext,
                  metricsSystem,
                  ethContext,
                  worldStateStorageCoordinator,
                  syncState,
                  clock,
                  syncDurationMetrics);
    } else {
      this.fastSyncFactory =
          () ->
              SnapDownloaderFactory.createSnapDownloader(
                  new SnapSyncStatePersistenceManager(storageProvider),
                  pivotBlockSelector,
                  syncConfig,
                  dataDirectory,
                  protocolSchedule,
                  protocolContext,
                  metricsSystem,
                  ethContext,
                  worldStateStorageCoordinator,
                  syncState,
                  clock,
                  syncDurationMetrics);
    }
=======
    this.fastSyncFactory =
        switch (syncConfig.getSyncMode()) {
          case FAST ->
              () ->
                  FastDownloaderFactory.create(
                      pivotBlockSelector,
                      syncConfig,
                      dataDirectory,
                      protocolSchedule,
                      protocolContext,
                      metricsSystem,
                      ethContext,
                      worldStateStorageCoordinator,
                      syncState,
                      clock,
                      syncDurationMetrics);
          case CHECKPOINT ->
              () ->
                  CheckpointDownloaderFactory.createCheckpointDownloader(
                      new SnapSyncStatePersistenceManager(storageProvider),
                      pivotBlockSelector,
                      syncConfig,
                      dataDirectory,
                      protocolSchedule,
                      protocolContext,
                      metricsSystem,
                      ethContext,
                      worldStateStorageCoordinator,
                      syncState,
                      clock,
                      syncDurationMetrics);
          case SNAP ->
              () ->
                  SnapDownloaderFactory.createSnapDownloader(
                      new SnapSyncStatePersistenceManager(storageProvider),
                      pivotBlockSelector,
                      syncConfig,
                      dataDirectory,
                      protocolSchedule,
                      protocolContext,
                      metricsSystem,
                      ethContext,
                      worldStateStorageCoordinator,
                      syncState,
                      clock,
                      syncDurationMetrics);
          default -> () -> Optional.empty();
        };
>>>>>>> 7443cc1a

    // create a non-resync fast sync downloader:
    this.fastSyncDownloader = this.fastSyncFactory.get();

    metricsSystem.createLongGauge(
        BesuMetricCategory.ETHEREUM,
        "best_known_block_number",
        "The estimated highest block available",
        syncState::bestChainHeight);
    metricsSystem.createIntegerGauge(
        BesuMetricCategory.SYNCHRONIZER,
        "in_sync",
        "Whether or not the local node has caught up to the best known peer",
        () -> getSyncStatus().isPresent() ? 0 : 1);
  }

  public TrailingPeerRequirements calculateTrailingPeerRequirements() {
    return fastSyncDownloader
        .flatMap(FastSyncDownloader::calculateTrailingPeerRequirements)
        .orElse(
            fullSyncDownloader
                .map(FullSyncDownloader::calculateTrailingPeerRequirements)
                .orElse(TrailingPeerRequirements.UNRESTRICTED));
  }

  @Override
  public CompletableFuture<Void> start() {
    if (running.compareAndSet(false, true)) {
      LOG.info("Starting synchronizer.");

      syncDurationMetrics.startTimer(SyncDurationMetrics.Labels.TOTAL_SYNC_DURATION);

      blockPropagationManager.ifPresent(
          manager -> {
            if (!manager.isRunning()) {
              manager.start();
            }
          });

      CompletableFuture<Void> future;
      if (fastSyncDownloader.isPresent()) {
        future = fastSyncDownloader.get().start().thenCompose(this::handleSyncResult);
      } else {
        syncState.markInitialSyncPhaseAsDone();
        future = startFullSync();
      }
      return future.thenApply(this::finalizeSync);
    } else {
      throw new IllegalStateException("Attempt to start an already started synchronizer.");
    }
  }

  @Override
  public void stop() {
    if (running.compareAndSet(true, false)) {
      LOG.info("Stopping synchronizer");
      fastSyncDownloader.ifPresent(FastSyncDownloader::stop);
      fullSyncDownloader.ifPresent(FullSyncDownloader::stop);
      blockPropagationManager.ifPresent(
          manager -> {
            if (manager.isRunning()) {
              manager.stop();
            }
          });
    }
  }

  @Override
  public void awaitStop() {}

  private CompletableFuture<Void> handleSyncResult(final FastSyncState result) {
    if (!running.get()) {
      // We've been shutdown which will have triggered the fast sync future to complete
      return CompletableFuture.completedFuture(null);
    }

    if (result instanceof NoSyncRequiredState) {
      LOG.info("Sync ended (no sync required)");
      syncState.markInitialSyncPhaseAsDone();
    } else {
      fastSyncDownloader.ifPresent(FastSyncDownloader::deleteFastSyncState);
      result
          .getPivotBlockHeader()
          .ifPresent(
              blockHeader ->
                  protocolContext.getWorldStateArchive().resetArchiveStateTo(blockHeader));
      if (result.hasPivotBlockHash())
        LOG.info(
            "Sync completed successfully with pivot block {}",
            result.getPivotBlockNumber().getAsLong());
      pivotBlockSelector.close();
      syncState.markInitialSyncPhaseAsDone();
    }

    if (terminationCondition.shouldContinueDownload()) {
      return startFullSync();
    } else {
      syncState.setReachedTerminalDifficulty(true);
      return CompletableFuture.completedFuture(null);
    }
  }

  private CompletableFuture<Void> startFullSync() {
    return fullSyncDownloader
        .map(FullSyncDownloader::start)
        .orElse(CompletableFuture.completedFuture(null))
        .thenRun(
            () -> {
              if (terminationCondition.shouldStopDownload()) {
                syncState.setReachedTerminalDifficulty(true);
              }
            });
  }

  @Override
  public Optional<SyncStatus> getSyncStatus() {
    if (!running.get()) {
      return Optional.empty();
    }
    return syncState.syncStatus();
  }

  /**
   * Returns true if the node is in sync.
   *
   * @return true if the node is in sync.
   */
  @Override
  public boolean isInSync() {
    return syncState.isInSync();
  }

  /**
   * Returns the best known block height of the network.
   *
   * @return the best known block height of the network, or empty if not known
   */
  @Override
  public Optional<Long> getBestPeerChainHead() {
    return syncState.getBestPeerChainHead().map(ChainHeadEstimate::getEstimatedHeight);
  }

  @Override
  public boolean resyncWorldState() {
    // if sync is running currently, stop it and delete the fast sync state
    if (fastSyncDownloader.isPresent() && running.get()) {
      stop();
      fastSyncDownloader.get().deleteFastSyncState();
    }
    // recreate fast sync with resync and start
    this.syncState.markInitialSyncRestart();
    this.syncState.markResyncNeeded();
    this.fastSyncDownloader = this.fastSyncFactory.get();
    start();
    return true;
  }

  @Override
  public boolean healWorldState(
      final Optional<Address> maybeAccountToRepair, final Bytes location) {
    // recreate fast sync with resync and start
    if (fastSyncDownloader.isPresent() && running.get()) {
      stop();
      fastSyncDownloader.get().deleteFastSyncState();
    }

    LOG.atDebug()
        .setMessage("heal stacktrace: \n{}")
        .addArgument(
            () -> {
              var sw = new StringWriter();
              new Exception().printStackTrace(new PrintWriter(sw, true));
              return sw.toString();
            })
        .log();

    final List<String> lines = new ArrayList<>();
    lines.add("Besu has identified a problem with its worldstate database.");
    lines.add("Your node will fetch the correct data from peers to repair the problem.");
    lines.add("Starting the sync pipeline...");
    LOG.atInfo().setMessage(FramedLogMessage.generate(lines)).log();

    this.syncState.markInitialSyncRestart();
    this.syncState.markResyncNeeded();
    maybeAccountToRepair.ifPresent(
        address -> {
          if (this.protocolContext.getWorldStateArchive() instanceof BonsaiWorldStateProvider) {
            ((BonsaiWorldStateProvider) this.protocolContext.getWorldStateArchive())
                .prepareStateHealing(
                    org.hyperledger.besu.datatypes.Address.wrap(address), location);
          }
          this.syncState.markAccountToRepair(maybeAccountToRepair);
        });
    this.fastSyncDownloader = this.fastSyncFactory.get();
    start();
    return true;
  }

  @Override
  public long subscribeSyncStatus(final SyncStatusListener listener) {
    checkNotNull(listener);
    return syncState.subscribeSyncStatus(listener);
  }

  @Override
  public boolean unsubscribeSyncStatus(final long subscriberId) {
    return syncState.unsubscribeSyncStatus(subscriberId);
  }

  @Override
  public long subscribeInSync(final InSyncListener listener) {
    return syncState.subscribeInSync(listener);
  }

  @Override
  public long subscribeInSync(final InSyncListener listener, final long syncTolerance) {
    return syncState.subscribeInSync(listener, syncTolerance);
  }

  @Override
  public boolean unsubscribeInSync(final long listenerId) {
    return syncState.unsubscribeSyncStatus(listenerId);
  }

  @Override
  public long subscribeInitialSync(final BesuEvents.InitialSyncCompletionListener listener) {
    return syncState.subscribeCompletionReached(listener);
  }

  @Override
  public boolean unsubscribeInitialSync(final long listenerId) {
    return syncState.unsubscribeInitialConditionReached(listenerId);
  }

  private Void finalizeSync(final Void unused) {
    LOG.info("Stopping block propagation.");
    blockPropagationManager.ifPresent(BlockPropagationManager::stop);
    LOG.info("Stopping the pruner.");
    running.set(false);

    syncDurationMetrics.stopTimer(SyncDurationMetrics.Labels.FLAT_DB_HEAL);
    syncDurationMetrics.stopTimer(SyncDurationMetrics.Labels.TOTAL_SYNC_DURATION);

    return null;
  }

  @Override
  public void onNewUnverifiedForkchoice(final ForkchoiceEvent event) {
    if (this.blockPropagationManager.isPresent()) {
      this.blockPropagationManager.get().onNewUnverifiedForkchoice(event);
    }
  }
}<|MERGE_RESOLUTION|>--- conflicted
+++ resolved
@@ -143,72 +143,6 @@
                     peerTaskExecutor,
                     syncDurationMetrics));
 
-<<<<<<< HEAD
-    if (SyncMode.FAST.equals(syncConfig.getSyncMode())) {
-      this.fastSyncFactory =
-          () ->
-              FastDownloaderFactory.create(
-                  pivotBlockSelector,
-                  syncConfig,
-                  dataDirectory,
-                  protocolSchedule,
-                  protocolContext,
-                  metricsSystem,
-                  ethContext,
-                  worldStateStorageCoordinator,
-                  syncState,
-                  clock,
-                  syncDurationMetrics);
-    } else if (syncConfig.getSyncMode() == SyncMode.CHECKPOINT) {
-      this.fastSyncFactory =
-          () ->
-              CheckpointDownloaderFactory.createCheckpointDownloader(
-                  new SnapSyncStatePersistenceManager(storageProvider),
-                  pivotBlockSelector,
-                  syncConfig,
-                  dataDirectory,
-                  protocolSchedule,
-                  protocolContext,
-                  metricsSystem,
-                  ethContext,
-                  worldStateStorageCoordinator,
-                  syncState,
-                  clock,
-                  syncDurationMetrics);
-    } else if (syncConfig.getSyncMode() == SyncMode.POS) {
-      this.fastSyncFactory =
-          () ->
-              PosSyncDownloaderFactory.createValidatorDownloader(
-                  new SnapSyncStatePersistenceManager(storageProvider),
-                  pivotBlockSelector,
-                  syncConfig,
-                  dataDirectory,
-                  protocolSchedule,
-                  protocolContext,
-                  metricsSystem,
-                  ethContext,
-                  worldStateStorageCoordinator,
-                  syncState,
-                  clock,
-                  syncDurationMetrics);
-    } else {
-      this.fastSyncFactory =
-          () ->
-              SnapDownloaderFactory.createSnapDownloader(
-                  new SnapSyncStatePersistenceManager(storageProvider),
-                  pivotBlockSelector,
-                  syncConfig,
-                  dataDirectory,
-                  protocolSchedule,
-                  protocolContext,
-                  metricsSystem,
-                  ethContext,
-                  worldStateStorageCoordinator,
-                  syncState,
-                  clock,
-                  syncDurationMetrics);
-    }
-=======
     this.fastSyncFactory =
         switch (syncConfig.getSyncMode()) {
           case FAST ->
@@ -255,9 +189,23 @@
                       syncState,
                       clock,
                       syncDurationMetrics);
+          case POS ->
+                  () ->
+                          PosSyncDownloaderFactory.createValidatorDownloader(
+                                  new SnapSyncStatePersistenceManager(storageProvider),
+                                  pivotBlockSelector,
+                                  syncConfig,
+                                  dataDirectory,
+                                  protocolSchedule,
+                                  protocolContext,
+                                  metricsSystem,
+                                  ethContext,
+                                  worldStateStorageCoordinator,
+                                  syncState,
+                                  clock,
+                                  syncDurationMetrics);
           default -> () -> Optional.empty();
         };
->>>>>>> 7443cc1a
 
     // create a non-resync fast sync downloader:
     this.fastSyncDownloader = this.fastSyncFactory.get();
