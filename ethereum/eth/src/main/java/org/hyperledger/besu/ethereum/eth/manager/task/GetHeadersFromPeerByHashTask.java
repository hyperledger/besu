--- conflicted
+++ resolved
@@ -119,13 +119,8 @@
   protected PendingPeerRequest sendRequest() {
     return sendRequestToPeer(
         peer -> {
-<<<<<<< HEAD
           LOG.atTrace()
-              .setMessage("Requesting {} headers (hash {}...) from peer {}.")
-=======
-          LOG.atDebug()
               .setMessage("Requesting {} headers (hash {}...) from peer {}...")
->>>>>>> 3765aaf3
               .addArgument(count)
               .addArgument(referenceHash.slice(0, 6))
               .addArgument(peer.getShortNodeId())
