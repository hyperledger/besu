/*
 * Copyright Hyperledger Besu Contributors.
 *
 * Licensed under the Apache License, Version 2.0 (the "License"); you may not use this file except in compliance with
 * the License. You may obtain a copy of the License at
 *
 * http://www.apache.org/licenses/LICENSE-2.0
 *
 * Unless required by applicable law or agreed to in writing, software distributed under the License is distributed on
 * an "AS IS" BASIS, WITHOUT WARRANTIES OR CONDITIONS OF ANY KIND, either express or implied. See the License for the
 * specific language governing permissions and limitations under the License.
 *
 * SPDX-License-Identifier: Apache-2.0
 */
package org.hyperledger.besu.consensus.merge;

import org.hyperledger.besu.datatypes.Hash;

/** The Forkchoice event. */
public class ForkchoiceEvent {

  private final Hash headBlockHash;
  private final Hash safeBlockHash;
  private final Hash finalizedBlockHash;

  /**
   * Instantiates a new Forkchoice event.
   *
   * @param headBlockHash the head block hash
   * @param safeBlockHash the safe block hash
   * @param finalizedBlockHash the finalized block hash
   */
  public ForkchoiceEvent(
      final Hash headBlockHash, final Hash safeBlockHash, final Hash finalizedBlockHash) {
    this.headBlockHash = headBlockHash;
    this.finalizedBlockHash = finalizedBlockHash;
    this.safeBlockHash = safeBlockHash;
  }

  /**
   * Has valid finalized block hash.
   *
   * @return the boolean
   */
  public boolean hasValidFinalizedBlockHash() {
    return !finalizedBlockHash.equals(Hash.ZERO);
  }

<<<<<<< HEAD
  /**
   * Gets head block hash.
   *
   * @return the head block hash
   */
=======
  public boolean hasValidSafeBlockHash() {
    return !safeBlockHash.equals(Hash.ZERO);
  }

>>>>>>> 65df02f9
  public Hash getHeadBlockHash() {
    return headBlockHash;
  }

  /**
   * Gets finalized block hash.
   *
   * @return the finalized block hash
   */
  public Hash getFinalizedBlockHash() {
    return finalizedBlockHash;
  }

  /**
   * Gets safe block hash.
   *
   * @return the safe block hash
   */
  public Hash getSafeBlockHash() {
    return safeBlockHash;
  }

  @Override
  public String toString() {
    return "ForkchoiceEvent{"
        + "headBlockHash="
        + headBlockHash
        + ", safeBlockHash="
        + safeBlockHash
        + ", finalizedBlockHash="
        + finalizedBlockHash
        + ", safeBlockHash="
        + safeBlockHash
        + '}';
  }
}<|MERGE_RESOLUTION|>--- conflicted
+++ resolved
@@ -46,18 +46,19 @@
     return !finalizedBlockHash.equals(Hash.ZERO);
   }
 
-<<<<<<< HEAD
+  /**
+   * Has valid safe block hash
+   * @return boolean
+   */
+  public boolean hasValidSafeBlockHash() {
+    return !safeBlockHash.equals(Hash.ZERO);
+  }
+
   /**
    * Gets head block hash.
    *
    * @return the head block hash
    */
-=======
-  public boolean hasValidSafeBlockHash() {
-    return !safeBlockHash.equals(Hash.ZERO);
-  }
-
->>>>>>> 65df02f9
   public Hash getHeadBlockHash() {
     return headBlockHash;
   }
