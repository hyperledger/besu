/*
 * Copyright ConsenSys AG.
 *
 * Licensed under the Apache License, Version 2.0 (the "License"); you may not use this file except in compliance with
 * the License. You may obtain a copy of the License at
 *
 * http://www.apache.org/licenses/LICENSE-2.0
 *
 * Unless required by applicable law or agreed to in writing, software distributed under the License is distributed on
 * an "AS IS" BASIS, WITHOUT WARRANTIES OR CONDITIONS OF ANY KIND, either express or implied. See the License for the
 * specific language governing permissions and limitations under the License.
 *
 * SPDX-License-Identifier: Apache-2.0
 */
package org.hyperledger.besu.ethereum.eth.transactions;

import static java.util.Collections.singletonList;
import static java.util.Optional.ofNullable;
import static org.hyperledger.besu.ethereum.eth.transactions.TransactionAddedResult.ALREADY_KNOWN;
import static org.hyperledger.besu.ethereum.transaction.TransactionInvalidReason.CHAIN_HEAD_NOT_AVAILABLE;
import static org.hyperledger.besu.ethereum.transaction.TransactionInvalidReason.CHAIN_HEAD_WORLD_STATE_NOT_AVAILABLE;
import static org.hyperledger.besu.ethereum.transaction.TransactionInvalidReason.INTERNAL_ERROR;
import static org.hyperledger.besu.util.Slf4jLambdaHelper.traceLambda;

import org.hyperledger.besu.datatypes.Hash;
import org.hyperledger.besu.datatypes.Wei;
import org.hyperledger.besu.ethereum.ProtocolContext;
import org.hyperledger.besu.ethereum.chain.BlockAddedEvent;
import org.hyperledger.besu.ethereum.chain.BlockAddedObserver;
import org.hyperledger.besu.ethereum.chain.MutableBlockchain;
import org.hyperledger.besu.ethereum.core.BlockHeader;
import org.hyperledger.besu.ethereum.core.MiningParameters;
import org.hyperledger.besu.ethereum.core.Transaction;
import org.hyperledger.besu.ethereum.eth.manager.EthContext;
import org.hyperledger.besu.ethereum.eth.manager.EthPeer;
import org.hyperledger.besu.ethereum.eth.transactions.sorter.PendingTransactionsSorter;
import org.hyperledger.besu.ethereum.mainnet.MainnetTransactionValidator;
import org.hyperledger.besu.ethereum.mainnet.ProtocolSchedule;
import org.hyperledger.besu.ethereum.mainnet.TransactionValidationParams;
import org.hyperledger.besu.ethereum.mainnet.ValidationResult;
import org.hyperledger.besu.ethereum.mainnet.feemarket.FeeMarket;
import org.hyperledger.besu.ethereum.transaction.TransactionInvalidReason;
import org.hyperledger.besu.ethereum.trie.MerkleTrieException;
import org.hyperledger.besu.evm.account.Account;
import org.hyperledger.besu.evm.fluent.SimpleAccount;
import org.hyperledger.besu.metrics.BesuMetricCategory;
import org.hyperledger.besu.plugin.data.TransactionType;
import org.hyperledger.besu.plugin.services.MetricsSystem;
import org.hyperledger.besu.plugin.services.metrics.Counter;
import org.hyperledger.besu.plugin.services.metrics.LabelledMetric;

import java.util.ArrayList;
import java.util.Collection;
import java.util.Comparator;
import java.util.List;
import java.util.Optional;
import java.util.concurrent.atomic.AtomicBoolean;
import java.util.stream.Collectors;
import java.util.stream.Stream;

import org.slf4j.Logger;
import org.slf4j.LoggerFactory;

/**
 * Maintains the set of pending transactions received from JSON-RPC or other nodes. Transactions are
 * removed automatically when they are included in a block on the canonical chain and re-added if a
 * re-org removes them from the canonical chain again.
 *
 * <p>This class is safe for use across multiple threads.
 */
public class TransactionPool implements BlockAddedObserver {

  private static final Logger LOG = LoggerFactory.getLogger(TransactionPool.class);

  private static final String REMOTE = "remote";
  private static final String LOCAL = "local";
  private final PendingTransactionsSorter pendingTransactions;
  private final ProtocolSchedule protocolSchedule;
  private final ProtocolContext protocolContext;
  private final TransactionBroadcaster transactionBroadcaster;
  private final MiningParameters miningParameters;
  private final LabelledMetric<Counter> duplicateTransactionCounter;
  private final TransactionPoolConfiguration configuration;
  private final AtomicBoolean isPoolEnabled = new AtomicBoolean(true);

  public TransactionPool(
      final PendingTransactionsSorter pendingTransactions,
      final ProtocolSchedule protocolSchedule,
      final ProtocolContext protocolContext,
      final TransactionBroadcaster transactionBroadcaster,
      final EthContext ethContext,
      final MiningParameters miningParameters,
      final MetricsSystem metricsSystem,
      final TransactionPoolConfiguration configuration) {
    this.pendingTransactions = pendingTransactions;
    this.protocolSchedule = protocolSchedule;
    this.protocolContext = protocolContext;
    this.transactionBroadcaster = transactionBroadcaster;
    this.miningParameters = miningParameters;
    this.configuration = configuration;

    duplicateTransactionCounter =
        metricsSystem.createLabelledCounter(
            BesuMetricCategory.TRANSACTION_POOL,
            "transactions_duplicates_total",
            "Total number of duplicate transactions received",
            "source");

    ethContext.getEthPeers().subscribeConnect(this::handleConnect);
  }

  void handleConnect(final EthPeer peer) {
    transactionBroadcaster.relayTransactionPoolTo(peer);
  }

  public void reset() {
    pendingTransactions.reset();
  }

  public ValidationResult<TransactionInvalidReason> addLocalTransaction(
      final Transaction transaction) {
    final ValidationResultAndAccount validationResult = validateLocalTransaction(transaction);

    if (validationResult.result.isValid()) {

      final TransactionAddedResult transactionAddedResult =
          pendingTransactions.addLocalTransaction(transaction, validationResult.maybeAccount);

      if (transactionAddedResult.isInvalid()) {
        if (transactionAddedResult.equals(TransactionAddedResult.ALREADY_KNOWN)) {
          duplicateTransactionCounter.labels(LOCAL).inc();
        }
        return ValidationResult.invalid(
            transactionAddedResult
                .maybeInvalidReason()
                .orElseGet(
                    () -> {
                      LOG.warn("Missing invalid reason for status {}", transactionAddedResult);
                      return INTERNAL_ERROR;
                    }));
      }

      final Collection<Transaction> txs = singletonList(transaction);
      transactionBroadcaster.onTransactionsAdded(txs);
    }

    return validationResult.result;
  }

  private Optional<Wei> getMaxGasPrice(final Transaction transaction) {
    return transaction.getGasPrice().map(Optional::of).orElse(transaction.getMaxFeePerGas());
  }

  private boolean isMaxGasPriceBelowConfiguredMinGasPrice(final Transaction transaction) {
    return getMaxGasPrice(transaction)
        .map(g -> g.lessThan(miningParameters.getMinTransactionGasPrice()))
        .orElse(true);
  }

  private Stream<Transaction> sortedBySenderAndNonce(final Collection<Transaction> transactions) {
    return transactions.stream()
        .sorted(Comparator.comparing(Transaction::getSender).thenComparing(Transaction::getNonce));
  }

  public void addRemoteTransactions(final Collection<Transaction> transactions) {
    final List<Transaction> addedTransactions = new ArrayList<>(transactions.size());
    LOG.trace("Adding {} remote transactions", transactions.size());

    sortedBySenderAndNonce(transactions)
        .forEach(
            transaction -> {
              if (pendingTransactions.containsTransaction(transaction)) {
                traceLambda(LOG, "Discard already present transaction {}", transaction::toTraceLog);
                // We already have this transaction, don't even validate it.
                duplicateTransactionCounter.labels(REMOTE).inc();

              } else {
                final ValidationResultAndAccount validationResult =
                    validateRemoteTransaction(transaction);

                if (validationResult.result.isValid()) {
                  final TransactionAddedResult status =
                      pendingTransactions.addRemoteTransaction(
                          transaction, validationResult.maybeAccount);
                  if (status.isSuccess()) {
                    traceLambda(LOG, "Added remote transaction {}", transaction::toTraceLog);
                    addedTransactions.add(transaction);
                  } else if (status.equals(ALREADY_KNOWN)) {

                    traceLambda(LOG, "Duplicate remote transaction {}", transaction::toTraceLog);
                    duplicateTransactionCounter.labels(REMOTE).inc();
                  } else {
                    LOG.trace("Transaction added result {}", status);
                  }
                } else {
                  traceLambda(
                      LOG,
                      "Discard invalid transaction {}, reason {}",
                      transaction::toTraceLog,
                      validationResult.result::getInvalidReason);
                  pendingTransactions.signalInvalidTransaction(transaction);
                }
              }
            });

    if (!addedTransactions.isEmpty()) {
      transactionBroadcaster.onTransactionsAdded(addedTransactions);
      traceLambda(
          LOG,
          "Added {} transactions to the pool, current pool stats {}, content {}",
          addedTransactions::size,
          pendingTransactions::logStats,
          () -> pendingTransactions.toTraceLog());
    }
  }

  public long subscribePendingTransactions(final PendingTransactionListener listener) {
    return pendingTransactions.subscribePendingTransactions(listener);
  }

  public void unsubscribePendingTransactions(final long id) {
    pendingTransactions.unsubscribePendingTransactions(id);
  }

  public long subscribeDroppedTransactions(final PendingTransactionDroppedListener listener) {
    return pendingTransactions.subscribeDroppedTransactions(listener);
  }

  public void unsubscribeDroppedTransactions(final long id) {
    pendingTransactions.unsubscribeDroppedTransactions(id);
  }

  @Override
  public void onBlockAdded(final BlockAddedEvent event) {
    LOG.trace("Block added event {}", event);
<<<<<<< HEAD
    pendingTransactions.manageBlockAdded(
        event.getBlock().getHeader(),
        event.getAddedTransactions(),
        protocolSchedule
            .getByBlockNumber(event.getBlock().getHeader().getNumber() + 1)
            .getFeeMarket());
    reAddTransactions(event.getRemovedTransactions());
=======
    if (isPoolEnabled.get()) {
      event.getAddedTransactions().forEach(pendingTransactions::transactionAddedToBlock);
      pendingTransactions.manageBlockAdded(event.getBlock());
      reAddTransactions(event.getRemovedTransactions());
    }
>>>>>>> 96972ff2
  }

  private void reAddTransactions(final List<Transaction> reAddTransactions) {
    if (!reAddTransactions.isEmpty()) {
      var txsByOrigin =
          reAddTransactions.stream()
              .collect(
                  Collectors.partitioningBy(
                      tx -> pendingTransactions.isLocalSender(tx.getSender())));
      var reAddLocalTxs = txsByOrigin.get(true);
      var reAddRemoteTxs = txsByOrigin.get(false);
      if (!reAddLocalTxs.isEmpty()) {
        LOG.trace("Re-adding {} local transactions from a block event", reAddLocalTxs.size());
        sortedBySenderAndNonce(reAddLocalTxs).forEach(this::addLocalTransaction);
      }
      if (!reAddRemoteTxs.isEmpty()) {
        LOG.trace("Re-adding {} remote transactions from a block event", reAddRemoteTxs.size());
        addRemoteTransactions(reAddRemoteTxs);
      }
    }
  }

  private MainnetTransactionValidator getTransactionValidator() {
    return protocolSchedule
        .getByBlockNumber(protocolContext.getBlockchain().getChainHeadBlockNumber())
        .getTransactionValidator();
  }

  public PendingTransactionsSorter getPendingTransactions() {
    return pendingTransactions;
  }

  private ValidationResultAndAccount validateLocalTransaction(final Transaction transaction) {
    return validateTransaction(transaction, true);
  }

  private ValidationResultAndAccount validateRemoteTransaction(final Transaction transaction) {
    return validateTransaction(transaction, false);
  }

  private ValidationResultAndAccount validateTransaction(
      final Transaction transaction, final boolean isLocal) {

    final BlockHeader chainHeadBlockHeader = getChainHeadBlockHeader().orElse(null);
    if (chainHeadBlockHeader == null) {
      traceLambda(
          LOG,
          "rejecting transaction {} due to chain head not available yet",
          transaction::getHash);
      return ValidationResultAndAccount.invalid(CHAIN_HEAD_NOT_AVAILABLE);
    }

    final FeeMarket feeMarket =
        protocolSchedule.getByBlockNumber(chainHeadBlockHeader.getNumber()).getFeeMarket();

    final TransactionInvalidReason priceInvalidReason =
        validatePrice(transaction, isLocal, feeMarket);
    if (priceInvalidReason != null) {
      return ValidationResultAndAccount.invalid(priceInvalidReason);
    }

    final ValidationResult<TransactionInvalidReason> basicValidationResult =
        getTransactionValidator()
            .validate(
                transaction,
                chainHeadBlockHeader.getBaseFee(),
                TransactionValidationParams.transactionPool());
    if (!basicValidationResult.isValid()) {
      return new ValidationResultAndAccount(basicValidationResult);
    }

    if (isLocal
        && strictReplayProtectionShouldBeEnforceLocally(chainHeadBlockHeader)
        && transaction.getChainId().isEmpty()) {
      // Strict replay protection is enabled but the tx is not replay-protected
      return ValidationResultAndAccount.invalid(
          TransactionInvalidReason.REPLAY_PROTECTED_SIGNATURE_REQUIRED);
    }
    if (transaction.getGasLimit() > chainHeadBlockHeader.getGasLimit()) {
      return ValidationResultAndAccount.invalid(
          TransactionInvalidReason.EXCEEDS_BLOCK_GAS_LIMIT,
          String.format(
              "Transaction gas limit of %s exceeds block gas limit of %s",
              transaction.getGasLimit(), chainHeadBlockHeader.getGasLimit()));
    }
    if (transaction.getType().equals(TransactionType.EIP1559) && !feeMarket.implementsBaseFee()) {
      return ValidationResultAndAccount.invalid(
          TransactionInvalidReason.INVALID_TRANSACTION_FORMAT,
          "EIP-1559 transaction are not allowed yet");
    }

    try (var worldState =
        protocolContext
            .getWorldStateArchive()
            .getMutable(chainHeadBlockHeader.getStateRoot(), chainHeadBlockHeader.getHash(), false)
            .orElseThrow()) {
      final Account senderAccount = worldState.get(transaction.getSender());
      return new ValidationResultAndAccount(
          senderAccount,
          getTransactionValidator()
              .validateForSender(
                  transaction, senderAccount, TransactionValidationParams.transactionPool()));
    } catch (MerkleTrieException ex) {
      LOG.debug(
          "MerkleTrieException while validating transaction for sender {}",
          transaction.getSender());
      return ValidationResultAndAccount.invalid(CHAIN_HEAD_WORLD_STATE_NOT_AVAILABLE);
    } catch (Exception ex) {
      return ValidationResultAndAccount.invalid(CHAIN_HEAD_WORLD_STATE_NOT_AVAILABLE);
    }
  }

  private TransactionInvalidReason validatePrice(
      final Transaction transaction, final boolean isLocal, final FeeMarket feeMarket) {

    // Check whether it's a GoQuorum transaction
    boolean goQuorumCompatibilityMode = getTransactionValidator().getGoQuorumCompatibilityMode();
    if (transaction.isGoQuorumPrivateTransaction(goQuorumCompatibilityMode)) {
      final Optional<Wei> weiValue = ofNullable(transaction.getValue());
      if (weiValue.isPresent() && !weiValue.get().isZero()) {
        return TransactionInvalidReason.ETHER_VALUE_NOT_SUPPORTED;
      }
    }

    if (isLocal) {
      if (!configuration.getTxFeeCap().isZero()
          && getMaxGasPrice(transaction).get().greaterThan(configuration.getTxFeeCap())) {
        return TransactionInvalidReason.TX_FEECAP_EXCEEDED;
      }
      // allow local transactions to be below minGas as long as we are mining
      // or at least gas price is above the configured floor
      if ((!miningParameters.isMiningEnabled()
              && isMaxGasPriceBelowConfiguredMinGasPrice(transaction))
          || !feeMarket.satisfiesFloorTxFee(transaction)) {
        return TransactionInvalidReason.GAS_PRICE_TOO_LOW;
      }
    } else {
      if (isMaxGasPriceBelowConfiguredMinGasPrice(transaction)) {
        traceLambda(
            LOG,
            "Discard transaction {} below min gas price {}",
            transaction::toTraceLog,
            miningParameters::getMinTransactionGasPrice);
        return TransactionInvalidReason.GAS_PRICE_TOO_LOW;
      }
    }
    return null;
  }

  private boolean strictReplayProtectionShouldBeEnforceLocally(
      final BlockHeader chainHeadBlockHeader) {
    return configuration.getStrictTransactionReplayProtectionEnabled()
        && protocolSchedule.getChainId().isPresent()
        && transactionReplaySupportedAtBlock(chainHeadBlockHeader);
  }

  private boolean transactionReplaySupportedAtBlock(final BlockHeader block) {
    return protocolSchedule.getByBlockNumber(block.getNumber()).isReplayProtectionSupported();
  }

  public Optional<Transaction> getTransactionByHash(final Hash hash) {
    return pendingTransactions.getTransactionByHash(hash);
  }

  private Optional<BlockHeader> getChainHeadBlockHeader() {
    final MutableBlockchain blockchain = protocolContext.getBlockchain();
    return blockchain.getBlockHeader(blockchain.getChainHeadHash());
  }

  public interface TransactionBatchAddedListener {

    void onTransactionsAdded(Iterable<Transaction> transactions);
  }

  private static class ValidationResultAndAccount {
    final ValidationResult<TransactionInvalidReason> result;
    final Optional<Account> maybeAccount;

    ValidationResultAndAccount(
        final Account account, final ValidationResult<TransactionInvalidReason> result) {
      this.result = result;
      this.maybeAccount =
          Optional.ofNullable(account)
              .map(
                  acct -> new SimpleAccount(acct.getAddress(), acct.getNonce(), acct.getBalance()));
    }

    ValidationResultAndAccount(final ValidationResult<TransactionInvalidReason> result) {
      this.result = result;
      this.maybeAccount = Optional.empty();
    }

    static ValidationResultAndAccount invalid(
        final TransactionInvalidReason reason, final String message) {
      return new ValidationResultAndAccount(ValidationResult.invalid(reason, message));
    }

    static ValidationResultAndAccount invalid(final TransactionInvalidReason reason) {
      return new ValidationResultAndAccount(ValidationResult.invalid(reason));
    }
  }

  public void setEnabled() {
    isPoolEnabled.set(true);
  }

  public void setDisabled() {
    isPoolEnabled.set(false);
  }

  public boolean isEnabled() {
    return isPoolEnabled.get();
  }
}<|MERGE_RESOLUTION|>--- conflicted
+++ resolved
@@ -233,21 +233,15 @@
   @Override
   public void onBlockAdded(final BlockAddedEvent event) {
     LOG.trace("Block added event {}", event);
-<<<<<<< HEAD
-    pendingTransactions.manageBlockAdded(
-        event.getBlock().getHeader(),
-        event.getAddedTransactions(),
-        protocolSchedule
-            .getByBlockNumber(event.getBlock().getHeader().getNumber() + 1)
-            .getFeeMarket());
-    reAddTransactions(event.getRemovedTransactions());
-=======
     if (isPoolEnabled.get()) {
-      event.getAddedTransactions().forEach(pendingTransactions::transactionAddedToBlock);
-      pendingTransactions.manageBlockAdded(event.getBlock());
+      pendingTransactions.manageBlockAdded(
+              event.getBlock().getHeader(),
+              event.getAddedTransactions(),
+              protocolSchedule
+                      .getByBlockNumber(event.getBlock().getHeader().getNumber() + 1)
+                      .getFeeMarket());
       reAddTransactions(event.getRemovedTransactions());
     }
->>>>>>> 96972ff2
   }
 
   private void reAddTransactions(final List<Transaction> reAddTransactions) {
