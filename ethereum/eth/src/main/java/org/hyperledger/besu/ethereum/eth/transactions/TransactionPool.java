--- conflicted
+++ resolved
@@ -242,11 +242,7 @@
       }
       if (!reAddRemoteTxs.isEmpty()) {
         LOG.trace("Re-adding {} remote transactions from a block event", reAddRemoteTxs.size());
-<<<<<<< HEAD
-        addRemoteTransactions(reAddTransactions);
-=======
         addRemoteTransactions(reAddRemoteTxs);
->>>>>>> 804d6a88
       }
     }
   }
