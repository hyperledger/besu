/*
 * Copyright ConsenSys AG.
 *
 * Licensed under the Apache License, Version 2.0 (the "License"); you may not use this file except in compliance with
 * the License. You may obtain a copy of the License at
 *
 * http://www.apache.org/licenses/LICENSE-2.0
 *
 * Unless required by applicable law or agreed to in writing, software distributed under the License is distributed on
 * an "AS IS" BASIS, WITHOUT WARRANTIES OR CONDITIONS OF ANY KIND, either express or implied. See the License for the
 * specific language governing permissions and limitations under the License.
 *
 * SPDX-License-Identifier: Apache-2.0
 */
package org.hyperledger.besu.ethereum.eth.transactions;

import static org.hyperledger.besu.ethereum.transaction.TransactionInvalidReason.CHAIN_HEAD_NOT_AVAILABLE;
import static org.hyperledger.besu.ethereum.transaction.TransactionInvalidReason.CHAIN_HEAD_WORLD_STATE_NOT_AVAILABLE;
import static org.hyperledger.besu.ethereum.transaction.TransactionInvalidReason.INTERNAL_ERROR;
import static org.hyperledger.besu.ethereum.transaction.TransactionInvalidReason.TRANSACTION_ALREADY_KNOWN;

import org.hyperledger.besu.datatypes.Address;
import org.hyperledger.besu.datatypes.Hash;
import org.hyperledger.besu.datatypes.TransactionType;
import org.hyperledger.besu.datatypes.Wei;
import org.hyperledger.besu.ethereum.ProtocolContext;
import org.hyperledger.besu.ethereum.chain.BlockAddedEvent;
import org.hyperledger.besu.ethereum.chain.BlockAddedObserver;
import org.hyperledger.besu.ethereum.chain.MutableBlockchain;
import org.hyperledger.besu.ethereum.core.BlockHeader;
import org.hyperledger.besu.ethereum.core.Transaction;
import org.hyperledger.besu.ethereum.eth.manager.EthContext;
import org.hyperledger.besu.ethereum.eth.manager.EthPeer;
import org.hyperledger.besu.ethereum.eth.manager.EthScheduler;
import org.hyperledger.besu.ethereum.mainnet.ProtocolSchedule;
import org.hyperledger.besu.ethereum.mainnet.TransactionValidationParams;
import org.hyperledger.besu.ethereum.mainnet.TransactionValidator;
import org.hyperledger.besu.ethereum.mainnet.ValidationResult;
import org.hyperledger.besu.ethereum.mainnet.feemarket.FeeMarket;
import org.hyperledger.besu.ethereum.rlp.BytesValueRLPOutput;
import org.hyperledger.besu.ethereum.transaction.TransactionInvalidReason;
import org.hyperledger.besu.ethereum.trie.MerkleTrieException;
import org.hyperledger.besu.evm.account.Account;
import org.hyperledger.besu.evm.fluent.SimpleAccount;
<<<<<<< HEAD
import org.hyperledger.besu.plugin.services.PluginTransactionValidatorService;
=======
>>>>>>> 2b8d44ec
import org.hyperledger.besu.util.Subscribers;

import java.io.BufferedReader;
import java.io.BufferedWriter;
import java.io.File;
import java.io.FileReader;
import java.io.FileWriter;
import java.io.IOException;
import java.math.BigInteger;
import java.nio.charset.StandardCharsets;
import java.util.ArrayList;
import java.util.Collection;
import java.util.Comparator;
import java.util.IntSummaryStatistics;
import java.util.List;
import java.util.Map;
import java.util.Optional;
import java.util.OptionalLong;
import java.util.Set;
import java.util.concurrent.CompletableFuture;
import java.util.concurrent.ConcurrentHashMap;
import java.util.concurrent.ExecutionException;
import java.util.concurrent.TimeUnit;
import java.util.concurrent.TimeoutException;
import java.util.concurrent.atomic.AtomicBoolean;
import java.util.concurrent.atomic.AtomicReference;
import java.util.concurrent.locks.Lock;
import java.util.concurrent.locks.ReentrantLock;
import java.util.function.Supplier;
import java.util.stream.Collectors;
import java.util.stream.Stream;

import com.google.common.annotations.VisibleForTesting;
import org.apache.tuweni.bytes.Bytes;
import org.slf4j.Logger;
import org.slf4j.LoggerFactory;

/**
 * Maintains the set of pending transactions received from JSON-RPC or other nodes. Transactions are
 * removed automatically when they are included in a block on the canonical chain and re-added if a
 * re-org removes them from the canonical chain again.
 *
 * <p>This class is safe for use across multiple threads.
 */
public class TransactionPool implements BlockAddedObserver {
  private static final Logger LOG = LoggerFactory.getLogger(TransactionPool.class);
  private static final Logger LOG_FOR_REPLAY = LoggerFactory.getLogger("LOG_FOR_REPLAY");
  private final Supplier<PendingTransactions> pendingTransactionsSupplier;
<<<<<<< HEAD
  private final PluginTransactionValidatorService pluginTransactionValidatorService;
=======
>>>>>>> 2b8d44ec
  private volatile PendingTransactions pendingTransactions;
  private final ProtocolSchedule protocolSchedule;
  private final ProtocolContext protocolContext;
  private final EthContext ethContext;
  private final TransactionBroadcaster transactionBroadcaster;
  private final TransactionPoolMetrics metrics;
  private final TransactionPoolConfiguration configuration;
  private final AtomicBoolean isPoolEnabled = new AtomicBoolean(false);
  private final PendingTransactionsListenersProxy pendingTransactionsListenersProxy =
      new PendingTransactionsListenersProxy();
  private volatile OptionalLong subscribeConnectId = OptionalLong.empty();
  private final SaveRestoreManager saveRestoreManager = new SaveRestoreManager();
  private final Set<Address> localSenders = ConcurrentHashMap.newKeySet();
  private final EthScheduler.OrderedProcessor<BlockAddedEvent> blockAddedEventOrderedProcessor;

  public TransactionPool(
      final Supplier<PendingTransactions> pendingTransactionsSupplier,
      final ProtocolSchedule protocolSchedule,
      final ProtocolContext protocolContext,
      final TransactionBroadcaster transactionBroadcaster,
      final EthContext ethContext,
      final TransactionPoolMetrics metrics,
<<<<<<< HEAD
      final TransactionPoolConfiguration configuration,
      final PluginTransactionValidatorService pluginTransactionValidatorService) {
=======
      final TransactionPoolConfiguration configuration) {
>>>>>>> 2b8d44ec
    this.pendingTransactionsSupplier = pendingTransactionsSupplier;
    this.protocolSchedule = protocolSchedule;
    this.protocolContext = protocolContext;
    this.ethContext = ethContext;
    this.transactionBroadcaster = transactionBroadcaster;
    this.metrics = metrics;
    this.configuration = configuration;
<<<<<<< HEAD
    this.pluginTransactionValidatorService = pluginTransactionValidatorService;
=======
>>>>>>> 2b8d44ec
    this.blockAddedEventOrderedProcessor =
        ethContext.getScheduler().createOrderedProcessor(this::processBlockAddedEvent);
    initLogForReplay();
  }

  private void initLogForReplay() {
    // log the initial block header data
    LOG_FOR_REPLAY
        .atTrace()
        .setMessage("{},{},{},{}")
        .addArgument(() -> getChainHeadBlockHeader().map(BlockHeader::getNumber).orElse(0L))
        .addArgument(
            () ->
                getChainHeadBlockHeader()
                    .flatMap(BlockHeader::getBaseFee)
                    .map(Wei::getAsBigInteger)
                    .orElse(BigInteger.ZERO))
        .addArgument(() -> getChainHeadBlockHeader().map(BlockHeader::getGasUsed).orElse(0L))
        .addArgument(() -> getChainHeadBlockHeader().map(BlockHeader::getGasLimit).orElse(0L))
        .log();
    // log the priority senders
    LOG_FOR_REPLAY
        .atTrace()
        .setMessage("{}")
        .addArgument(
            () ->
                configuration.getPrioritySenders().stream()
                    .map(Address::toHexString)
                    .collect(Collectors.joining(",")))
        .log();
  }

  @VisibleForTesting
  void handleConnect(final EthPeer peer) {
    transactionBroadcaster.relayTransactionPoolTo(
        peer, pendingTransactions.getPendingTransactions());
  }

  public ValidationResult<TransactionInvalidReason> addTransactionViaApi(
      final Transaction transaction) {

    final var result = addTransaction(transaction, true);
    if (result.isValid()) {
      localSenders.add(transaction.getSender());
      transactionBroadcaster.onTransactionsAdded(List.of(transaction));
    }
    return result;
  }

  public Map<Hash, ValidationResult<TransactionInvalidReason>> addRemoteTransactions(
      final Collection<Transaction> transactions) {
    final long started = System.currentTimeMillis();
    final int initialCount = transactions.size();
    final List<Transaction> addedTransactions = new ArrayList<>(initialCount);
    LOG.trace("Adding {} remote transactions", initialCount);

    final var validationResults =
        sortedBySenderAndNonce(transactions)
            .collect(
                Collectors.toMap(
                    Transaction::getHash,
                    transaction -> {
                      final var result = addTransaction(transaction, false);
                      if (result.isValid()) {
                        addedTransactions.add(transaction);
                      }
                      return result;
                    },
                    (transaction1, transaction2) -> transaction1));

    LOG_FOR_REPLAY
        .atTrace()
        .setMessage("S,{}")
        .addArgument(() -> pendingTransactions.logStats())
        .log();

    LOG.atTrace()
        .setMessage(
            "Added {} transactions to the pool in {}ms, {} not added, current pool stats {}")
        .addArgument(addedTransactions::size)
        .addArgument(() -> System.currentTimeMillis() - started)
        .addArgument(() -> initialCount - addedTransactions.size())
        .addArgument(pendingTransactions::logStats)
        .log();

    if (!addedTransactions.isEmpty()) {
      transactionBroadcaster.onTransactionsAdded(addedTransactions);
    }
    return validationResults;
  }

  private ValidationResult<TransactionInvalidReason> addTransaction(
      final Transaction transaction, final boolean isLocal) {

    final boolean hasPriority = isPriorityTransaction(transaction, isLocal);

    if (pendingTransactions.containsTransaction(transaction)) {
      LOG.atTrace()
          .setMessage("Discard already present transaction {}")
          .addArgument(transaction::toTraceLog)
          .log();
      // We already have this transaction, don't even validate it.
      metrics.incrementRejected(isLocal, hasPriority, TRANSACTION_ALREADY_KNOWN, "txpool");
      return ValidationResult.invalid(TRANSACTION_ALREADY_KNOWN);
    }

    final ValidationResultAndAccount validationResult =
        validateTransaction(transaction, isLocal, hasPriority);

    if (validationResult.result.isValid()) {
      final TransactionAddedResult status =
          pendingTransactions.addTransaction(
              PendingTransaction.newPendingTransaction(transaction, isLocal, hasPriority),
              validationResult.maybeAccount);
      if (status.isSuccess()) {
        LOG.atTrace()
            .setMessage("Added {} transaction {}")
            .addArgument(() -> isLocal ? "local" : "remote")
            .addArgument(transaction::toTraceLog)
            .log();
      } else {
        final var rejectReason =
            status
                .maybeInvalidReason()
                .orElseGet(
                    () -> {
                      LOG.warn("Missing invalid reason for status {}", status);
                      return INTERNAL_ERROR;
                    });
        LOG.atTrace()
            .setMessage("Transaction {} rejected reason {}")
            .addArgument(transaction::toTraceLog)
            .addArgument(rejectReason)
            .log();
        metrics.incrementRejected(isLocal, hasPriority, rejectReason, "txpool");
        return ValidationResult.invalid(rejectReason);
      }
    } else {
      LOG.atTrace()
          .setMessage("Discard invalid transaction {}, reason {}, because {}")
          .addArgument(transaction::toTraceLog)
          .addArgument(validationResult.result::getInvalidReason)
          .addArgument(validationResult.result::getErrorMessage)
          .log();
      metrics.incrementRejected(
          isLocal, hasPriority, validationResult.result.getInvalidReason(), "txpool");
    }

    return validationResult.result;
  }

  private Optional<Wei> getMaxGasPrice(final Transaction transaction) {
    return transaction.getGasPrice().map(Optional::of).orElse(transaction.getMaxFeePerGas());
  }

  private boolean isMaxGasPriceBelowConfiguredMinGasPrice(final Transaction transaction) {
    return getMaxGasPrice(transaction)
        .map(g -> g.lessThan(configuration.getMinGasPrice()))
        .orElse(true);
  }

  private Stream<Transaction> sortedBySenderAndNonce(final Collection<Transaction> transactions) {
    return transactions.stream()
        .sorted(Comparator.comparing(Transaction::getSender).thenComparing(Transaction::getNonce));
  }

  private boolean isPriorityTransaction(final Transaction transaction, final boolean isLocal) {
    if (isLocal && !configuration.getNoLocalPriority()) {
      // unless no-local-priority option is specified, senders of local sent txs are prioritized
      return true;
    }
    // otherwise check if the sender belongs to the priority list
    return configuration.getPrioritySenders().contains(transaction.getSender());
  }

  public long subscribePendingTransactions(final PendingTransactionAddedListener listener) {
    return pendingTransactionsListenersProxy.onAddedListeners.subscribe(listener);
  }

  public void unsubscribePendingTransactions(final long id) {
    pendingTransactionsListenersProxy.onAddedListeners.unsubscribe(id);
  }

  public long subscribeDroppedTransactions(final PendingTransactionDroppedListener listener) {
    return pendingTransactionsListenersProxy.onDroppedListeners.subscribe(listener);
  }

  public void unsubscribeDroppedTransactions(final long id) {
    pendingTransactionsListenersProxy.onDroppedListeners.unsubscribe(id);
  }

  @Override
  public void onBlockAdded(final BlockAddedEvent event) {
    if (isPoolEnabled.get()) {
      if (event.getEventType().equals(BlockAddedEvent.EventType.HEAD_ADVANCED)
          || event.getEventType().equals(BlockAddedEvent.EventType.CHAIN_REORG)) {

        blockAddedEventOrderedProcessor.submit(event);
      }
    }
  }

  private void processBlockAddedEvent(final BlockAddedEvent e) {
    final long started = System.currentTimeMillis();
    pendingTransactions.manageBlockAdded(
        e.getBlock().getHeader(),
        e.getAddedTransactions(),
        e.getRemovedTransactions(),
        protocolSchedule.getByBlockHeader(e.getBlock().getHeader()).getFeeMarket());
    reAddTransactions(e.getRemovedTransactions());
    LOG.atTrace()
        .setMessage("Block added event {} processed in {}ms")
        .addArgument(e)
        .addArgument(() -> System.currentTimeMillis() - started)
        .log();
  }

  private void reAddTransactions(final List<Transaction> reAddTransactions) {
    if (!reAddTransactions.isEmpty()) {
      // if adding a blob tx, and it is missing its blob, is a re-org and we should restore the blob
      // from cache.
      var txsByOrigin =
          reAddTransactions.stream()
              .map(t -> pendingTransactions.restoreBlob(t).orElse(t))
              .collect(Collectors.partitioningBy(tx -> isLocalSender(tx.getSender())));
      var reAddLocalTxs = txsByOrigin.get(true);
      var reAddRemoteTxs = txsByOrigin.get(false);
      if (!reAddLocalTxs.isEmpty()) {
        logReAddedTransactions(reAddLocalTxs, "local");
        sortedBySenderAndNonce(reAddLocalTxs).forEach(this::addTransactionViaApi);
      }
      if (!reAddRemoteTxs.isEmpty()) {
        logReAddedTransactions(reAddRemoteTxs, "remote");
        addRemoteTransactions(reAddRemoteTxs);
      }
    }
  }

  private static void logReAddedTransactions(
      final List<Transaction> reAddedTxs, final String source) {
    LOG.atTrace()
        .setMessage("Re-adding {} {} transactions from a block event: {}")
        .addArgument(reAddedTxs::size)
        .addArgument(source)
        .addArgument(
            () ->
                reAddedTxs.stream().map(Transaction::toTraceLog).collect(Collectors.joining("; ")))
        .log();
  }

  private TransactionValidator getTransactionValidator() {
    return protocolSchedule
        .getByBlockHeader(protocolContext.getBlockchain().getChainHeadHeader())
        .getTransactionValidatorFactory()
        .get();
  }

  private ValidationResultAndAccount validateTransaction(
      final Transaction transaction, final boolean isLocal, final boolean hasPriority) {

    final BlockHeader chainHeadBlockHeader = getChainHeadBlockHeader().orElse(null);
    if (chainHeadBlockHeader == null) {
      LOG.atWarn()
          .setMessage("rejecting transaction {} due to chain head not available yet")
          .addArgument(transaction::getHash)
          .log();
      return ValidationResultAndAccount.invalid(CHAIN_HEAD_NOT_AVAILABLE);
    }

    final FeeMarket feeMarket =
        protocolSchedule.getByBlockHeader(chainHeadBlockHeader).getFeeMarket();
    final TransactionInvalidReason priceInvalidReason =
        validatePrice(transaction, isLocal, hasPriority, feeMarket);
    if (priceInvalidReason != null) {
      return ValidationResultAndAccount.invalid(priceInvalidReason);
    }

    final ValidationResult<TransactionInvalidReason> basicValidationResult =
        getTransactionValidator()
            .validate(
                transaction,
                chainHeadBlockHeader.getBaseFee(),
                Optional.of(
                    Wei.ZERO), // TransactionValidationParams.transactionPool() allows underpriced
                // txs
                TransactionValidationParams.transactionPool());
    if (!basicValidationResult.isValid()) {
      return new ValidationResultAndAccount(basicValidationResult);
    }

    if (hasPriority
        && strictReplayProtectionShouldBeEnforcedLocally(chainHeadBlockHeader)
        && transaction.getChainId().isEmpty()) {
      // Strict replay protection is enabled but the tx is not replay-protected
      return ValidationResultAndAccount.invalid(
          TransactionInvalidReason.REPLAY_PROTECTED_SIGNATURE_REQUIRED);
    }
    if (transaction.getGasLimit() > chainHeadBlockHeader.getGasLimit()) {
      return ValidationResultAndAccount.invalid(
          TransactionInvalidReason.EXCEEDS_BLOCK_GAS_LIMIT,
          String.format(
              "Transaction gas limit of %s exceeds block gas limit of %s",
              transaction.getGasLimit(), chainHeadBlockHeader.getGasLimit()));
    }
    if (transaction.getType().equals(TransactionType.EIP1559) && !feeMarket.implementsBaseFee()) {
      return ValidationResultAndAccount.invalid(
          TransactionInvalidReason.INVALID_TRANSACTION_FORMAT,
          "EIP-1559 transaction are not allowed yet");
    } else if (transaction.getType().equals(TransactionType.BLOB)
        && transaction.getBlobsWithCommitments().isEmpty()) {
      return ValidationResultAndAccount.invalid(
          TransactionInvalidReason.INVALID_BLOBS, "Blob transaction must have at least one blob");
    }

<<<<<<< HEAD
    // Call the transaction validator plugin if one is available
    if (pluginTransactionValidatorService.get() != null) {
      final Optional<String> maybeError =
          pluginTransactionValidatorService.get().create().validateTransaction(transaction);
      if (maybeError.isPresent()) {
        return ValidationResultAndAccount.invalid(
            TransactionInvalidReason.PLUGIN_TX_VALIDATOR, maybeError.get());
      }
=======
    // Call the transaction validator plugin
    final Optional<String> maybePluginInvalid =
        configuration
            .getTransactionPoolValidatorService()
            .createTransactionValidator()
            .validateTransaction(transaction, isLocal, hasPriority);
    if (maybePluginInvalid.isPresent()) {
      return ValidationResultAndAccount.invalid(
          TransactionInvalidReason.PLUGIN_TX_POOL_VALIDATOR, maybePluginInvalid.get());
>>>>>>> 2b8d44ec
    }

    try (final var worldState =
        protocolContext
            .getWorldStateArchive()
            .getMutable(chainHeadBlockHeader, false)
            .orElseThrow()) {
      final Account senderAccount = worldState.get(transaction.getSender());
      return new ValidationResultAndAccount(
          senderAccount,
          getTransactionValidator()
              .validateForSender(
                  transaction, senderAccount, TransactionValidationParams.transactionPool()));
    } catch (MerkleTrieException ex) {
      LOG.debug(
          "MerkleTrieException while validating transaction for sender {}",
          transaction.getSender());
      return ValidationResultAndAccount.invalid(CHAIN_HEAD_WORLD_STATE_NOT_AVAILABLE);
    } catch (Exception ex) {
      return ValidationResultAndAccount.invalid(CHAIN_HEAD_WORLD_STATE_NOT_AVAILABLE);
    }
  }

  private TransactionInvalidReason validatePrice(
      final Transaction transaction,
      final boolean isLocal,
      final boolean hasPriority,
      final FeeMarket feeMarket) {

    if (isLocal) {
      if (!configuration.getTxFeeCap().isZero()
          && getMaxGasPrice(transaction).get().greaterThan(configuration.getTxFeeCap())) {
        return TransactionInvalidReason.TX_FEECAP_EXCEEDED;
      }
    }
    if (hasPriority) {
      // allow priority transactions to be below minGas as long as the gas price is above the
      // configured floor
      if (!feeMarket.satisfiesFloorTxFee(transaction)) {
        return TransactionInvalidReason.GAS_PRICE_TOO_LOW;
      }
    } else {
      if (isMaxGasPriceBelowConfiguredMinGasPrice(transaction)) {
        LOG.atTrace()
            .setMessage("Discard transaction {} below min gas price {}")
            .addArgument(transaction::toTraceLog)
            .addArgument(configuration::getMinGasPrice)
            .log();
        return TransactionInvalidReason.GAS_PRICE_TOO_LOW;
      }
    }
    return null;
  }

  private boolean strictReplayProtectionShouldBeEnforcedLocally(
      final BlockHeader chainHeadBlockHeader) {
    return configuration.getStrictTransactionReplayProtectionEnabled()
        && protocolSchedule.getChainId().isPresent()
        && transactionReplaySupportedAtBlock(chainHeadBlockHeader);
  }

  private boolean transactionReplaySupportedAtBlock(final BlockHeader blockHeader) {
    return protocolSchedule.getByBlockHeader(blockHeader).isReplayProtectionSupported();
  }

  public Optional<Transaction> getTransactionByHash(final Hash hash) {
    return pendingTransactions.getTransactionByHash(hash);
  }

  private Optional<BlockHeader> getChainHeadBlockHeader() {
    final MutableBlockchain blockchain = protocolContext.getBlockchain();

    // Optimistically get the block header for the chain head without taking a lock,
    // but revert to the safe implementation if it returns an empty optional. (It's
    // possible the chain head has been updated but the block is still being persisted
    // to storage/cache under the lock).
    return blockchain
        .getBlockHeader(blockchain.getChainHeadHash())
        .or(() -> blockchain.getBlockHeaderSafe(blockchain.getChainHeadHash()));
  }

  private boolean isLocalSender(final Address sender) {
    return localSenders.contains(sender);
  }

  public int count() {
    return pendingTransactions.size();
  }

  public Collection<PendingTransaction> getPendingTransactions() {
    return pendingTransactions.getPendingTransactions();
  }

  public OptionalLong getNextNonceForSender(final Address address) {
    return pendingTransactions.getNextNonceForSender(address);
  }

  public long maxSize() {
    return pendingTransactions.maxSize();
  }

  public void evictOldTransactions() {
    pendingTransactions.evictOldTransactions();
  }

  public void selectTransactions(
      final PendingTransactions.TransactionSelector transactionSelector) {
    pendingTransactions.selectTransactions(transactionSelector);
  }

  public String logStats() {
    return pendingTransactions.logStats();
  }

  @VisibleForTesting
  Class<? extends PendingTransactions> pendingTransactionsImplementation() {
    return pendingTransactions.getClass();
  }

  public interface TransactionBatchAddedListener {

    void onTransactionsAdded(Collection<Transaction> transactions);
  }

  private static class ValidationResultAndAccount {
    final ValidationResult<TransactionInvalidReason> result;
    final Optional<Account> maybeAccount;

    ValidationResultAndAccount(
        final Account account, final ValidationResult<TransactionInvalidReason> result) {
      this.result = result;
      this.maybeAccount =
          Optional.ofNullable(account)
              .map(
                  acct -> new SimpleAccount(acct.getAddress(), acct.getNonce(), acct.getBalance()));
    }

    ValidationResultAndAccount(final ValidationResult<TransactionInvalidReason> result) {
      this.result = result;
      this.maybeAccount = Optional.empty();
    }

    static ValidationResultAndAccount invalid(
        final TransactionInvalidReason reason, final String message) {
      return new ValidationResultAndAccount(ValidationResult.invalid(reason, message));
    }

    static ValidationResultAndAccount invalid(final TransactionInvalidReason reason) {
      return new ValidationResultAndAccount(ValidationResult.invalid(reason));
    }
  }

  public CompletableFuture<Void> setEnabled() {
    if (!isEnabled()) {
      pendingTransactions = pendingTransactionsSupplier.get();
      pendingTransactionsListenersProxy.subscribe();
      isPoolEnabled.set(true);
      subscribeConnectId =
          OptionalLong.of(ethContext.getEthPeers().subscribeConnect(this::handleConnect));
      return saveRestoreManager
          .loadFromDisk()
          .exceptionally(
              t -> {
                LOG.error("Error while restoring transaction pool from disk", t);
                return null;
              });
    }
    return CompletableFuture.completedFuture(null);
  }

  public CompletableFuture<Void> setDisabled() {
    if (isEnabled()) {
      isPoolEnabled.set(false);
      subscribeConnectId.ifPresent(ethContext.getEthPeers()::unsubscribeConnect);
      pendingTransactionsListenersProxy.unsubscribe();
      final PendingTransactions pendingTransactionsToSave = pendingTransactions;
      pendingTransactions = new DisabledPendingTransactions();
      return saveRestoreManager
          .saveToDisk(pendingTransactionsToSave)
          .exceptionally(
              t -> {
                LOG.error("Error while saving transaction pool to disk", t);
                return null;
              });
    }
    return CompletableFuture.completedFuture(null);
  }

  public boolean isEnabled() {
    return isPoolEnabled.get();
  }

  class PendingTransactionsListenersProxy {
    private final Subscribers<PendingTransactionAddedListener> onAddedListeners =
        Subscribers.create();
    private final Subscribers<PendingTransactionDroppedListener> onDroppedListeners =
        Subscribers.create();

    private volatile long onAddedListenerId;
    private volatile long onDroppedListenerId;

    void subscribe() {
      onAddedListenerId = pendingTransactions.subscribePendingTransactions(this::onAdded);
      onDroppedListenerId = pendingTransactions.subscribeDroppedTransactions(this::onDropped);
    }

    void unsubscribe() {
      pendingTransactions.unsubscribePendingTransactions(onAddedListenerId);
      pendingTransactions.unsubscribeDroppedTransactions(onDroppedListenerId);
    }

    private void onDropped(final Transaction transaction) {
      onDroppedListeners.forEach(listener -> listener.onTransactionDropped(transaction));
    }

    private void onAdded(final Transaction transaction) {
      onAddedListeners.forEach(listener -> listener.onTransactionAdded(transaction));
    }
  }

  class SaveRestoreManager {
    private final Lock diskAccessLock = new ReentrantLock();
    private final AtomicReference<CompletableFuture<Void>> writeInProgress =
        new AtomicReference<>(CompletableFuture.completedFuture(null));
    private final AtomicReference<CompletableFuture<Void>> readInProgress =
        new AtomicReference<>(CompletableFuture.completedFuture(null));
    private final AtomicBoolean isCancelled = new AtomicBoolean(false);

    CompletableFuture<Void> saveToDisk(final PendingTransactions pendingTransactionsToSave) {
      return serializeAndDedupOperation(
          () -> executeSaveToDisk(pendingTransactionsToSave), writeInProgress);
    }

    CompletableFuture<Void> loadFromDisk() {
      return serializeAndDedupOperation(this::executeLoadFromDisk, readInProgress);
    }

    private CompletableFuture<Void> serializeAndDedupOperation(
        final Runnable operation,
        final AtomicReference<CompletableFuture<Void>> operationInProgress) {
      if (configuration.getEnableSaveRestore()) {
        try {
          if (diskAccessLock.tryLock(1, TimeUnit.MINUTES)) {
            try {
              if (!operationInProgress.get().isDone()) {
                isCancelled.set(true);
                try {
                  operationInProgress.get().get();
                } catch (ExecutionException ee) {
                  // nothing to do
                }
              }

              isCancelled.set(false);
              operationInProgress.set(CompletableFuture.runAsync(operation));
              return operationInProgress.get();
            } catch (InterruptedException ie) {
              isCancelled.set(false);
            } finally {
              diskAccessLock.unlock();
            }
          } else {
            CompletableFuture.failedFuture(
                new TimeoutException("Timeout waiting for disk access lock"));
          }
        } catch (InterruptedException ie) {
          return CompletableFuture.failedFuture(ie);
        }
      }
      return CompletableFuture.completedFuture(null);
    }

    private void executeSaveToDisk(final PendingTransactions pendingTransactionsToSave) {
      final File saveFile = configuration.getSaveFile();
      try (final BufferedWriter bw =
          new BufferedWriter(new FileWriter(saveFile, StandardCharsets.US_ASCII))) {
        final var allTxs = pendingTransactionsToSave.getPendingTransactions();
        LOG.info("Saving {} transactions to file {}", allTxs.size(), saveFile);

        final long savedTxs =
            allTxs.parallelStream()
                .takeWhile(unused -> !isCancelled.get())
                .map(
                    ptx -> {
                      final BytesValueRLPOutput rlp = new BytesValueRLPOutput();
                      ptx.getTransaction().writeTo(rlp);
                      return (ptx.isReceivedFromLocalSource() ? "l" : "r")
                          + rlp.encoded().toBase64String();
                    })
                .mapToInt(
                    line -> {
                      synchronized (bw) {
                        try {
                          bw.write(line);
                          bw.newLine();
                        } catch (IOException e) {
                          throw new RuntimeException(e);
                        }
                      }
                      return 1;
                    })
                .sum();
        if (isCancelled.get()) {
          LOG.info(
              "Saved {} transactions to file {}, before operation was cancelled",
              savedTxs,
              saveFile);
        } else {
          LOG.info("Saved {} transactions to file {}", savedTxs, saveFile);
        }
      } catch (IOException e) {
        LOG.error("Error while saving txpool content to disk", e);
      }
    }

    private void executeLoadFromDisk() {
      if (configuration.getEnableSaveRestore()) {
        final File saveFile = configuration.getSaveFile();
        if (saveFile.exists()) {
          LOG.info("Loading transaction pool content from file {}", saveFile);
          try (final BufferedReader br =
              new BufferedReader(new FileReader(saveFile, StandardCharsets.US_ASCII))) {
            final IntSummaryStatistics stats =
                br.lines()
                    .takeWhile(unused -> !isCancelled.get())
                    .mapToInt(
                        line -> {
                          final boolean isLocal = line.charAt(0) == 'l';
                          final Transaction tx =
                              Transaction.readFrom(Bytes.fromBase64String(line.substring(1)));

                          final ValidationResult<TransactionInvalidReason> result =
                              addTransaction(tx, isLocal);

                          return result.isValid() ? 1 : 0;
                        })
                    .summaryStatistics();

            if (isCancelled.get()) {
              LOG.info(
                  "Added {} transactions of {} loaded from file {}, before operation was cancelled",
                  stats.getSum(),
                  stats.getCount(),
                  saveFile);
            } else {
              LOG.info(
                  "Added {} transactions of {} loaded from file {}",
                  stats.getSum(),
                  stats.getCount(),
                  saveFile);
            }
          } catch (IOException e) {
            LOG.error("Error while saving txpool content to disk", e);
          }
        }
        saveFile.delete();
      }
    }
  }
}<|MERGE_RESOLUTION|>--- conflicted
+++ resolved
@@ -42,10 +42,6 @@
 import org.hyperledger.besu.ethereum.trie.MerkleTrieException;
 import org.hyperledger.besu.evm.account.Account;
 import org.hyperledger.besu.evm.fluent.SimpleAccount;
-<<<<<<< HEAD
-import org.hyperledger.besu.plugin.services.PluginTransactionValidatorService;
-=======
->>>>>>> 2b8d44ec
 import org.hyperledger.besu.util.Subscribers;
 
 import java.io.BufferedReader;
@@ -94,10 +90,6 @@
   private static final Logger LOG = LoggerFactory.getLogger(TransactionPool.class);
   private static final Logger LOG_FOR_REPLAY = LoggerFactory.getLogger("LOG_FOR_REPLAY");
   private final Supplier<PendingTransactions> pendingTransactionsSupplier;
-<<<<<<< HEAD
-  private final PluginTransactionValidatorService pluginTransactionValidatorService;
-=======
->>>>>>> 2b8d44ec
   private volatile PendingTransactions pendingTransactions;
   private final ProtocolSchedule protocolSchedule;
   private final ProtocolContext protocolContext;
@@ -120,12 +112,7 @@
       final TransactionBroadcaster transactionBroadcaster,
       final EthContext ethContext,
       final TransactionPoolMetrics metrics,
-<<<<<<< HEAD
-      final TransactionPoolConfiguration configuration,
-      final PluginTransactionValidatorService pluginTransactionValidatorService) {
-=======
       final TransactionPoolConfiguration configuration) {
->>>>>>> 2b8d44ec
     this.pendingTransactionsSupplier = pendingTransactionsSupplier;
     this.protocolSchedule = protocolSchedule;
     this.protocolContext = protocolContext;
@@ -133,10 +120,6 @@
     this.transactionBroadcaster = transactionBroadcaster;
     this.metrics = metrics;
     this.configuration = configuration;
-<<<<<<< HEAD
-    this.pluginTransactionValidatorService = pluginTransactionValidatorService;
-=======
->>>>>>> 2b8d44ec
     this.blockAddedEventOrderedProcessor =
         ethContext.getScheduler().createOrderedProcessor(this::processBlockAddedEvent);
     initLogForReplay();
@@ -451,16 +434,6 @@
           TransactionInvalidReason.INVALID_BLOBS, "Blob transaction must have at least one blob");
     }
 
-<<<<<<< HEAD
-    // Call the transaction validator plugin if one is available
-    if (pluginTransactionValidatorService.get() != null) {
-      final Optional<String> maybeError =
-          pluginTransactionValidatorService.get().create().validateTransaction(transaction);
-      if (maybeError.isPresent()) {
-        return ValidationResultAndAccount.invalid(
-            TransactionInvalidReason.PLUGIN_TX_VALIDATOR, maybeError.get());
-      }
-=======
     // Call the transaction validator plugin
     final Optional<String> maybePluginInvalid =
         configuration
@@ -470,7 +443,6 @@
     if (maybePluginInvalid.isPresent()) {
       return ValidationResultAndAccount.invalid(
           TransactionInvalidReason.PLUGIN_TX_POOL_VALIDATOR, maybePluginInvalid.get());
->>>>>>> 2b8d44ec
     }
 
     try (final var worldState =
