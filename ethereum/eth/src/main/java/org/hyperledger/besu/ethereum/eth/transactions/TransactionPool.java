--- conflicted
+++ resolved
@@ -154,20 +154,6 @@
             "Discard transaction {} below min gas price {}",
             transaction::toTraceLog,
             miningParameters::getMinTransactionGasPrice);
-<<<<<<< HEAD
-        continue;
-      }
-      final ValidationResult<TransactionInvalidReason> validationResult =
-          validateRemoteTransaction(transaction);
-      if (validationResult.isValid()) {
-        final boolean added = pendingTransactions.addRemoteTransaction(transaction);
-        if (added) {
-          traceLambda(LOG, "Added remote transaction {}", transaction::toTraceLog);
-          addedTransactions.add(transaction);
-        } else {
-          traceLambda(LOG, "Duplicate remote transaction {}", transaction::toTraceLog);
-          duplicateTransactionCounter.labels(REMOTE).inc();
-=======
         pendingTransactions
             .signalInvalidTransaction(transaction)
             .forEach(pendingTransactions::removeTransaction);
@@ -188,21 +174,16 @@
             break;
           default:
             traceLambda(LOG, "Transaction added status {}", status::name);
->>>>>>> 94c95538
         }
       } else {
         traceLambda(
             LOG,
             "Discard invalid transaction {}, reason {}",
             transaction::toTraceLog,
-<<<<<<< HEAD
-            validationResult::getInvalidReason);
-=======
             validationResult.result::getInvalidReason);
         pendingTransactions
             .signalInvalidTransaction(transaction)
             .forEach(pendingTransactions::removeTransaction);
->>>>>>> 94c95538
       }
     }
     if (!addedTransactions.isEmpty()) {
@@ -212,11 +193,7 @@
           "Added {} transactions to the pool, current pool size {}, content {}",
           addedTransactions::size,
           pendingTransactions::size,
-<<<<<<< HEAD
-          pendingTransactions::toTraceLog);
-=======
           () -> pendingTransactions.toTraceLog(true, true));
->>>>>>> 94c95538
     }
   }
 
@@ -275,11 +252,7 @@
           LOG,
           "rejecting transaction {} due to chain head not available yet",
           transaction::getHash);
-<<<<<<< HEAD
-      return ValidationResult.invalid(CHAIN_HEAD_NOT_AVAILABLE);
-=======
       return ValidationResultAndAccount.invalid(CHAIN_HEAD_NOT_AVAILABLE);
->>>>>>> 94c95538
     }
 
     final FeeMarket feeMarket =
