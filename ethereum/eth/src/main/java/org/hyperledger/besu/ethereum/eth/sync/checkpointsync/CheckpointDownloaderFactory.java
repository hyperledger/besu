--- conflicted
+++ resolved
@@ -127,11 +127,8 @@
     final WorldStateDownloader snapWorldStateDownloader =
         new SnapWorldStateDownloader(
             ethContext,
-<<<<<<< HEAD
             snapContext,
-=======
             protocolContext,
->>>>>>> 9b42ab57
             worldStateStorage,
             snapTaskCollection,
             syncConfig.getSnapSyncConfiguration(),
