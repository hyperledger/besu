--- conflicted
+++ resolved
@@ -67,7 +67,6 @@
             ethContext,
             peerTaskExecutor,
             synchronizerConfiguration,
-            currentProtocolSpecSupplier,
             Optional.of(hash),
             checkpoint.blockNumber(),
             metricsSystem);
@@ -86,12 +85,9 @@
           .scheduleServiceTask(
               () -> {
                 GetReceiptsFromPeerTask task =
-<<<<<<< HEAD
                     new GetReceiptsFromPeerTask(
-                        List.of(block.getHeader()), currentProtocolSpecSupplier);
-=======
-                    new GetReceiptsFromPeerTask(List.of(block.getHeader()), protocolSchedule);
->>>>>>> 24d8f999
+                        List.of(block.getHeader()),
+                        protocolSchedule);
                 PeerTaskExecutorResult<Map<BlockHeader, List<TransactionReceipt>>> executorResult =
                     peerTaskExecutor.execute(task);
 
