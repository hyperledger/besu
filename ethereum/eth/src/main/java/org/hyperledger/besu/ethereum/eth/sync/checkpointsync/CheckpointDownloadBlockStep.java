/*
 * Copyright contributors to Hyperledger Besu.
 *
 * Licensed under the Apache License, Version 2.0 (the "License"); you may not use this file except in compliance with
 * the License. You may obtain a copy of the License at
 *
 * http://www.apache.org/licenses/LICENSE-2.0
 *
 * Unless required by applicable law or agreed to in writing, software distributed under the License is distributed on
 * an "AS IS" BASIS, WITHOUT WARRANTIES OR CONDITIONS OF ANY KIND, either express or implied. See the License for the
 * specific language governing permissions and limitations under the License.
 *
 * SPDX-License-Identifier: Apache-2.0
 */
package org.hyperledger.besu.ethereum.eth.sync.checkpointsync;

import org.hyperledger.besu.datatypes.Hash;
import org.hyperledger.besu.ethereum.core.Block;
import org.hyperledger.besu.ethereum.core.BlockHeader;
import org.hyperledger.besu.ethereum.core.BlockWithReceipts;
import org.hyperledger.besu.ethereum.core.TransactionReceipt;
import org.hyperledger.besu.ethereum.eth.manager.EthContext;
import org.hyperledger.besu.ethereum.eth.manager.peertask.PeerTaskExecutor;
import org.hyperledger.besu.ethereum.eth.manager.peertask.PeerTaskExecutorResponseCode;
import org.hyperledger.besu.ethereum.eth.manager.peertask.PeerTaskExecutorResult;
import org.hyperledger.besu.ethereum.eth.manager.peertask.task.GetReceiptsFromPeerTask;
import org.hyperledger.besu.ethereum.eth.manager.task.AbstractPeerTask.PeerTaskResult;
import org.hyperledger.besu.ethereum.eth.manager.task.GetBlockFromPeerTask;
import org.hyperledger.besu.ethereum.eth.sync.SynchronizerConfiguration;
import org.hyperledger.besu.ethereum.eth.sync.fastsync.checkpoint.Checkpoint;
import org.hyperledger.besu.ethereum.mainnet.BodyValidator;
import org.hyperledger.besu.ethereum.mainnet.ProtocolSchedule;
import org.hyperledger.besu.ethereum.mainnet.ProtocolSpec;
import org.hyperledger.besu.plugin.services.MetricsSystem;

import java.util.List;
import java.util.Map;
import java.util.Optional;
import java.util.concurrent.CompletableFuture;
import java.util.function.Supplier;

public class CheckpointDownloadBlockStep {

  private final ProtocolSchedule protocolSchedule;
  private final Supplier<ProtocolSpec> currentProtocolSpecSupplier;
  private final EthContext ethContext;
  private final PeerTaskExecutor peerTaskExecutor;
  private final Checkpoint checkpoint;
  private final SynchronizerConfiguration synchronizerConfiguration;
  private final MetricsSystem metricsSystem;

  public CheckpointDownloadBlockStep(
      final ProtocolSchedule protocolSchedule,
      final Supplier<ProtocolSpec> currentProtocolSpecSupplier,
      final EthContext ethContext,
      final PeerTaskExecutor peerTaskExecutor,
      final Checkpoint checkpoint,
      final SynchronizerConfiguration synchronizerConfiguration,
      final MetricsSystem metricsSystem) {
    this.protocolSchedule = protocolSchedule;
    this.currentProtocolSpecSupplier = currentProtocolSpecSupplier;
    this.ethContext = ethContext;
    this.peerTaskExecutor = peerTaskExecutor;
    this.checkpoint = checkpoint;
    this.synchronizerConfiguration = synchronizerConfiguration;
    this.metricsSystem = metricsSystem;
  }

  public CompletableFuture<Optional<BlockWithReceipts>> downloadBlock(final Hash hash) {
    final GetBlockFromPeerTask getBlockFromPeerTask =
        GetBlockFromPeerTask.create(
            protocolSchedule,
            ethContext,
            Optional.of(hash),
            checkpoint.blockNumber(),
            metricsSystem);
    return getBlockFromPeerTask
        .run()
        .thenCompose(this::downloadReceipts)
        .exceptionally(throwable -> Optional.empty());
  }

  private CompletableFuture<Optional<BlockWithReceipts>> downloadReceipts(
      final PeerTaskResult<Block> peerTaskResult) {
    final Block block = peerTaskResult.getResult();
    if (synchronizerConfiguration.isPeerTaskSystemEnabled()) {
      return ethContext
          .getScheduler()
          .scheduleServiceTask(
              () -> {
                GetReceiptsFromPeerTask task =
<<<<<<< HEAD
                    new GetReceiptsFromPeerTask(
                        List.of(block.getHeader()),
                        new BodyValidator(),
                        currentProtocolSpecSupplier);
=======
                    new GetReceiptsFromPeerTask(List.of(block.getHeader()), protocolSchedule);
>>>>>>> 1895d444
                PeerTaskExecutorResult<Map<BlockHeader, List<TransactionReceipt>>> executorResult =
                    peerTaskExecutor.execute(task);

                if (executorResult.responseCode() == PeerTaskExecutorResponseCode.SUCCESS) {
                  List<TransactionReceipt> transactionReceipts =
                      executorResult
                          .result()
                          .map((map) -> map.get(block.getHeader()))
                          .orElseThrow(
                              () ->
                                  new IllegalStateException(
                                      "PeerTask response code was success, but empty"));
                  if (block.getBody().getTransactions().size() != transactionReceipts.size()) {
                    throw new IllegalStateException(
                        "PeerTask response code was success, but incorrect number of receipts returned");
                  }
                  BlockWithReceipts blockWithReceipts =
                      new BlockWithReceipts(block, transactionReceipts);
                  return CompletableFuture.completedFuture(Optional.of(blockWithReceipts));
                } else {
                  return CompletableFuture.completedFuture(Optional.empty());
                }
              });

    } else {
      final org.hyperledger.besu.ethereum.eth.manager.task.GetReceiptsFromPeerTask
          getReceiptsFromPeerTask =
              org.hyperledger.besu.ethereum.eth.manager.task.GetReceiptsFromPeerTask.forHeaders(
                  ethContext, List.of(block.getHeader()), metricsSystem);
      return getReceiptsFromPeerTask
          .run()
          .thenCompose(
              receiptTaskResult -> {
                final Optional<List<TransactionReceipt>> transactionReceipts =
                    Optional.ofNullable(receiptTaskResult.getResult().get(block.getHeader()));
                return CompletableFuture.completedFuture(
                    transactionReceipts.map(receipts -> new BlockWithReceipts(block, receipts)));
              })
          .exceptionally(throwable -> Optional.empty());
    }
  }
}<|MERGE_RESOLUTION|>--- conflicted
+++ resolved
@@ -28,21 +28,17 @@
 import org.hyperledger.besu.ethereum.eth.manager.task.GetBlockFromPeerTask;
 import org.hyperledger.besu.ethereum.eth.sync.SynchronizerConfiguration;
 import org.hyperledger.besu.ethereum.eth.sync.fastsync.checkpoint.Checkpoint;
-import org.hyperledger.besu.ethereum.mainnet.BodyValidator;
 import org.hyperledger.besu.ethereum.mainnet.ProtocolSchedule;
-import org.hyperledger.besu.ethereum.mainnet.ProtocolSpec;
 import org.hyperledger.besu.plugin.services.MetricsSystem;
 
 import java.util.List;
 import java.util.Map;
 import java.util.Optional;
 import java.util.concurrent.CompletableFuture;
-import java.util.function.Supplier;
 
 public class CheckpointDownloadBlockStep {
 
   private final ProtocolSchedule protocolSchedule;
-  private final Supplier<ProtocolSpec> currentProtocolSpecSupplier;
   private final EthContext ethContext;
   private final PeerTaskExecutor peerTaskExecutor;
   private final Checkpoint checkpoint;
@@ -51,14 +47,12 @@
 
   public CheckpointDownloadBlockStep(
       final ProtocolSchedule protocolSchedule,
-      final Supplier<ProtocolSpec> currentProtocolSpecSupplier,
       final EthContext ethContext,
       final PeerTaskExecutor peerTaskExecutor,
       final Checkpoint checkpoint,
       final SynchronizerConfiguration synchronizerConfiguration,
       final MetricsSystem metricsSystem) {
     this.protocolSchedule = protocolSchedule;
-    this.currentProtocolSpecSupplier = currentProtocolSpecSupplier;
     this.ethContext = ethContext;
     this.peerTaskExecutor = peerTaskExecutor;
     this.checkpoint = checkpoint;
@@ -89,14 +83,7 @@
           .scheduleServiceTask(
               () -> {
                 GetReceiptsFromPeerTask task =
-<<<<<<< HEAD
-                    new GetReceiptsFromPeerTask(
-                        List.of(block.getHeader()),
-                        new BodyValidator(),
-                        currentProtocolSpecSupplier);
-=======
                     new GetReceiptsFromPeerTask(List.of(block.getHeader()), protocolSchedule);
->>>>>>> 1895d444
                 PeerTaskExecutorResult<Map<BlockHeader, List<TransactionReceipt>>> executorResult =
                     peerTaskExecutor.execute(task);
 
