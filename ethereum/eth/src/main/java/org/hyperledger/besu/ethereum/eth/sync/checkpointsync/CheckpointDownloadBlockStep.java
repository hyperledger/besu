--- conflicted
+++ resolved
@@ -84,33 +84,6 @@
       final PeerTaskResult<Block> peerTaskResult) {
     final Block block = peerTaskResult.getResult();
     if (synchronizerConfiguration.isPeerTaskSystemEnabled()) {
-<<<<<<< HEAD
-      CompletableFuture<Optional<BlockWithReceipts>> futureReceipts = new CompletableFuture<>();
-      GetReceiptsFromPeerTask task =
-          new GetReceiptsFromPeerTask(
-              List.of(block.getHeader()), new BodyValidator(), currentProtocolSpecSupplier);
-      PeerTaskExecutorResult<Map<BlockHeader, List<TransactionReceipt>>> executorResult =
-          peerTaskExecutor.execute(task);
-
-      if (executorResult.responseCode() == PeerTaskExecutorResponseCode.SUCCESS) {
-        List<TransactionReceipt> transactionReceipts =
-            executorResult
-                .result()
-                .map((map) -> map.get(block.getHeader()))
-                .orElseThrow(
-                    () ->
-                        new IllegalStateException("PeerTask response code was success, but empty"));
-        if (block.getBody().getTransactions().size() != transactionReceipts.size()) {
-          throw new IllegalStateException(
-              "PeerTask response code was success, but incorrect number of receipts returned");
-        }
-        BlockWithReceipts blockWithReceipts = new BlockWithReceipts(block, transactionReceipts);
-        futureReceipts.complete(Optional.of(blockWithReceipts));
-      } else {
-        futureReceipts.complete(Optional.empty());
-      }
-      return futureReceipts;
-=======
       return ethContext.getScheduler().scheduleServiceTask(() -> {
         GetReceiptsFromPeerTask task =
                 new GetReceiptsFromPeerTask(
@@ -136,7 +109,6 @@
           return CompletableFuture.completedFuture(Optional.empty());
         }
       });
->>>>>>> 1b9922f8
 
     } else {
       final org.hyperledger.besu.ethereum.eth.manager.task.GetReceiptsFromPeerTask
