--- conflicted
+++ resolved
@@ -89,15 +89,12 @@
   private CompletableFuture<FastSyncState> handleFailure(final Throwable error) {
     trailingPeerRequirements = Optional.empty();
     if (ExceptionUtils.rootCause(error) instanceof FastSyncException) {
-      return completedExceptionally(error);
+      return CompletableFuture.failedFuture(error);
     } else if (ExceptionUtils.rootCause(error) instanceof StalledDownloadException) {
       LOG.warn(
           "Fast sync was unable to download the world state. Retrying with a new pivot block.");
       return start(FastSyncState.EMPTY_SYNC_STATE);
     } else {
-<<<<<<< HEAD
-      return CompletableFuture.failedFuture(error);
-=======
       LOG.error(
           "Encountered an unexpected error during fast sync. Restarting fast sync in "
               + FAST_SYNC_RETRY_DELAY
@@ -105,7 +102,6 @@
           error);
       return fastSyncActions.scheduleFutureTask(
           () -> start(FastSyncState.EMPTY_SYNC_STATE), FAST_SYNC_RETRY_DELAY);
->>>>>>> 5e368dd7
     }
   }
 
@@ -154,7 +150,8 @@
     // after the stop method had called cancel.
     synchronized (this) {
       if (!running.get()) {
-        return CompletableFuture.failedFuture(new CancellationException("FastSyncDownloader stopped"));
+        return CompletableFuture.failedFuture(
+            new CancellationException("FastSyncDownloader stopped"));
       }
       final CompletableFuture<Void> worldStateFuture =
           worldStateDownloader.run(currentState.getPivotBlockHeader().get());
