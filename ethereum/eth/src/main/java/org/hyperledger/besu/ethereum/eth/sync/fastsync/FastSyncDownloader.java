/*
 * Copyright ConsenSys AG.
 *
 * Licensed under the Apache License, Version 2.0 (the "License"); you may not use this file except in compliance with
 * the License. You may obtain a copy of the License at
 *
 * http://www.apache.org/licenses/LICENSE-2.0
 *
 * Unless required by applicable law or agreed to in writing, software distributed under the License is distributed on
 * an "AS IS" BASIS, WITHOUT WARRANTIES OR CONDITIONS OF ANY KIND, either express or implied. See the License for the
 * specific language governing permissions and limitations under the License.
 *
 * SPDX-License-Identifier: Apache-2.0
 */
package org.hyperledger.besu.ethereum.eth.sync.fastsync;

import static org.hyperledger.besu.util.FutureUtils.exceptionallyCompose;

import org.hyperledger.besu.ethereum.eth.manager.exceptions.MaxRetriesReachedException;
import org.hyperledger.besu.ethereum.eth.sync.ChainDownloader;
import org.hyperledger.besu.ethereum.eth.sync.TrailingPeerRequirements;
import org.hyperledger.besu.ethereum.eth.sync.worldstate.StalledDownloadException;
import org.hyperledger.besu.ethereum.eth.sync.worldstate.WorldStateDownloader;
import org.hyperledger.besu.ethereum.trie.bonsai.storage.BonsaiWorldStateKeyValueStorage;
import org.hyperledger.besu.ethereum.worldstate.DataStorageFormat;
import org.hyperledger.besu.ethereum.worldstate.WorldStateStorageCoordinator;
import org.hyperledger.besu.services.tasks.TaskCollection;
import org.hyperledger.besu.util.ExceptionUtils;

import java.io.IOException;
import java.nio.file.Path;
import java.time.Duration;
import java.util.Optional;
import java.util.concurrent.CancellationException;
import java.util.concurrent.CompletableFuture;
import java.util.concurrent.atomic.AtomicBoolean;
import java.util.function.Function;

import com.google.common.io.MoreFiles;
import com.google.common.io.RecursiveDeleteOption;
import org.slf4j.Logger;
import org.slf4j.LoggerFactory;

public class FastSyncDownloader<REQUEST> {

  private static final Duration FAST_SYNC_RETRY_DELAY = Duration.ofSeconds(5);

<<<<<<< HEAD
  private static final Logger LOG = LoggerFactory.getLogger(FastSyncDownloader.class);
  private final WorldStateStorageCoordinator worldStateStorageCoordinator;
=======
  @SuppressWarnings("PrivateStaticFinalLoggers")
  protected final Logger LOG = LoggerFactory.getLogger(getClass());

  private final WorldStateStorage worldStateStorage;
>>>>>>> 16016ece
  private final WorldStateDownloader worldStateDownloader;
  private final TaskCollection<REQUEST> taskCollection;
  private final Path fastSyncDataDirectory;
  private volatile Optional<TrailingPeerRequirements> trailingPeerRequirements = Optional.empty();
  private final AtomicBoolean running = new AtomicBoolean(false);

  protected final FastSyncActions fastSyncActions;
  protected final FastSyncStateStorage fastSyncStateStorage;
  protected FastSyncState initialFastSyncState;

  public FastSyncDownloader(
      final FastSyncActions fastSyncActions,
      final WorldStateStorageCoordinator worldStateStorageCoordinator,
      final WorldStateDownloader worldStateDownloader,
      final FastSyncStateStorage fastSyncStateStorage,
      final TaskCollection<REQUEST> taskCollection,
      final Path fastSyncDataDirectory,
      final FastSyncState initialFastSyncState) {
    this.fastSyncActions = fastSyncActions;
    this.worldStateStorageCoordinator = worldStateStorageCoordinator;
    this.worldStateDownloader = worldStateDownloader;
    this.fastSyncStateStorage = fastSyncStateStorage;
    this.taskCollection = taskCollection;
    this.fastSyncDataDirectory = fastSyncDataDirectory;
    this.initialFastSyncState = initialFastSyncState;
  }

  public CompletableFuture<FastSyncState> start() {
    if (!running.compareAndSet(false, true)) {
      throw new IllegalStateException("SyncDownloader already running");
    }
    LOG.info("Starting sync");
    return start(initialFastSyncState);
  }

  protected CompletableFuture<FastSyncState> start(final FastSyncState fastSyncState) {
    worldStateStorageCoordinator.applyOnMatchingStrategy(
        DataStorageFormat.BONSAI,
        worldStateKeyValueStorage -> {
          BonsaiWorldStateKeyValueStorage onBonsai =
              (BonsaiWorldStateKeyValueStorage) worldStateKeyValueStorage;
          LOG.info("Clearing bonsai flat account db");
          onBonsai.clearFlatDatabase();
          onBonsai.clearTrieLog();
        });
    LOG.debug("Start sync with initial sync state {}", fastSyncState);
    return findPivotBlock(fastSyncState, fss -> downloadChainAndWorldState(fastSyncActions, fss));
  }

  public CompletableFuture<FastSyncState> findPivotBlock(
      final FastSyncState fastSyncState,
      final Function<FastSyncState, CompletableFuture<FastSyncState>> onNewPivotBlock) {
    return exceptionallyCompose(
        CompletableFuture.completedFuture(fastSyncState)
            .thenCompose(fastSyncActions::selectPivotBlock)
            .thenCompose(fastSyncActions::downloadPivotBlockHeader)
            .thenApply(this::updateMaxTrailingPeers)
            .thenApply(this::storeState)
            .thenCompose(onNewPivotBlock),
        this::handleFailure);
  }

  protected CompletableFuture<FastSyncState> handleFailure(final Throwable error) {
    trailingPeerRequirements = Optional.empty();
    Throwable rootCause = ExceptionUtils.rootCause(error);
    if (rootCause instanceof SyncException) {
      return CompletableFuture.failedFuture(error);
    } else if (rootCause instanceof StalledDownloadException) {
      LOG.debug("Stalled sync re-pivoting to newer block.");
      return start(FastSyncState.EMPTY_SYNC_STATE);
    } else if (rootCause instanceof CancellationException) {
      return CompletableFuture.failedFuture(error);
    } else if (rootCause instanceof MaxRetriesReachedException) {
      LOG.debug(
          "A download operation reached the max number of retries, re-pivoting to newer block");
      return start(FastSyncState.EMPTY_SYNC_STATE);
    } else {
      LOG.error(
          "Encountered an unexpected error during sync. Restarting sync in "
              + FAST_SYNC_RETRY_DELAY.getSeconds()
              + " seconds.",
          error);
      return fastSyncActions.scheduleFutureTask(
          () -> start(FastSyncState.EMPTY_SYNC_STATE), FAST_SYNC_RETRY_DELAY);
    }
  }

  public void stop() {
    synchronized (this) {
      if (running.compareAndSet(true, false)) {
        LOG.info("Stopping sync");
        // Cancelling the world state download will also cause the chain download to be cancelled.
        worldStateDownloader.cancel();
      }
    }
  }

  public void deleteFastSyncState() {
    // Make sure downloader is stopped before we start cleaning up its dependencies
    worldStateDownloader.cancel();
    try {
      taskCollection.close();
      if (fastSyncDataDirectory.toFile().exists()) {
        // Clean up this data for now (until fast sync resume functionality is in place)
        MoreFiles.deleteRecursively(fastSyncDataDirectory, RecursiveDeleteOption.ALLOW_INSECURE);
      }
    } catch (final IOException e) {
      LOG.error("Unable to clean up sync state", e);
    }
  }

  protected FastSyncState updateMaxTrailingPeers(final FastSyncState state) {
    if (state.getPivotBlockNumber().isPresent()) {
      trailingPeerRequirements =
          Optional.of(new TrailingPeerRequirements(state.getPivotBlockNumber().getAsLong(), 0));
    } else {
      trailingPeerRequirements = Optional.empty();
    }
    return state;
  }

  protected FastSyncState storeState(final FastSyncState state) {
    fastSyncStateStorage.storeState(state);
    return state;
  }

  protected CompletableFuture<FastSyncState> downloadChainAndWorldState(
      final FastSyncActions fastSyncActions, final FastSyncState currentState) {
    // Synchronized ensures that stop isn't called while we're in the process of starting a
    // world state and chain download. If it did we might wind up starting a new download
    // after the stop method had called cancel.
    synchronized (this) {
      if (!running.get()) {
        return CompletableFuture.failedFuture(
            new CancellationException("FastSyncDownloader stopped"));
      }
      final CompletableFuture<Void> worldStateFuture =
          worldStateDownloader.run(fastSyncActions, currentState);
      final ChainDownloader chainDownloader = fastSyncActions.createChainDownloader(currentState);
      final CompletableFuture<Void> chainFuture = chainDownloader.start();

      // If either download fails, cancel the other one.
      chainFuture.exceptionally(
          error -> {
            worldStateFuture.cancel(true);
            return null;
          });
      worldStateFuture.exceptionally(
          error -> {
            chainDownloader.cancel();
            return null;
          });

      return CompletableFuture.allOf(worldStateFuture, chainFuture)
          .thenApply(
              complete -> {
                trailingPeerRequirements = Optional.empty();
                return currentState;
              });
    }
  }

  public Optional<TrailingPeerRequirements> calculateTrailingPeerRequirements() {
    return trailingPeerRequirements;
  }
}<|MERGE_RESOLUTION|>--- conflicted
+++ resolved
@@ -45,15 +45,10 @@
 
   private static final Duration FAST_SYNC_RETRY_DELAY = Duration.ofSeconds(5);
 
-<<<<<<< HEAD
-  private static final Logger LOG = LoggerFactory.getLogger(FastSyncDownloader.class);
-  private final WorldStateStorageCoordinator worldStateStorageCoordinator;
-=======
   @SuppressWarnings("PrivateStaticFinalLoggers")
   protected final Logger LOG = LoggerFactory.getLogger(getClass());
 
-  private final WorldStateStorage worldStateStorage;
->>>>>>> 16016ece
+  private final WorldStateStorageCoordinator worldStateStorageCoordinator;
   private final WorldStateDownloader worldStateDownloader;
   private final TaskCollection<REQUEST> taskCollection;
   private final Path fastSyncDataDirectory;
