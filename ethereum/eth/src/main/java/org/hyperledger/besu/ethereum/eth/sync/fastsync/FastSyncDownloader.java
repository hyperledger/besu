/*
 * Copyright ConsenSys AG.
 *
 * Licensed under the Apache License, Version 2.0 (the "License"); you may not use this file except in compliance with
 * the License. You may obtain a copy of the License at
 *
 * http://www.apache.org/licenses/LICENSE-2.0
 *
 * Unless required by applicable law or agreed to in writing, software distributed under the License is distributed on
 * an "AS IS" BASIS, WITHOUT WARRANTIES OR CONDITIONS OF ANY KIND, either express or implied. See the License for the
 * specific language governing permissions and limitations under the License.
 *
 * SPDX-License-Identifier: Apache-2.0
 */
package org.hyperledger.besu.ethereum.eth.sync.fastsync;

import static org.hyperledger.besu.util.FutureUtils.exceptionallyCompose;

import org.hyperledger.besu.ethereum.eth.manager.exceptions.MaxRetriesReachedException;
import org.hyperledger.besu.ethereum.eth.sync.ChainDownloader;
import org.hyperledger.besu.ethereum.eth.sync.TrailingPeerRequirements;
import org.hyperledger.besu.ethereum.eth.sync.worldstate.StalledDownloadException;
import org.hyperledger.besu.ethereum.eth.sync.worldstate.WorldStateDownloader;
import org.hyperledger.besu.ethereum.trie.diffbased.bonsai.storage.BonsaiWorldStateKeyValueStorage;
import org.hyperledger.besu.ethereum.worldstate.WorldStateStorageCoordinator;
import org.hyperledger.besu.plugin.services.storage.DataStorageFormat;
import org.hyperledger.besu.services.tasks.TaskCollection;
import org.hyperledger.besu.util.ExceptionUtils;

import java.io.IOException;
import java.nio.file.Path;
import java.time.Duration;
import java.util.Optional;
import java.util.concurrent.CancellationException;
import java.util.concurrent.CompletableFuture;
import java.util.concurrent.atomic.AtomicBoolean;
import java.util.function.Function;

import com.google.common.io.MoreFiles;
import com.google.common.io.RecursiveDeleteOption;
import org.slf4j.Logger;
import org.slf4j.LoggerFactory;

public class FastSyncDownloader<REQUEST> {

  private static final Duration FAST_SYNC_RETRY_DELAY = Duration.ofSeconds(5);

  @SuppressWarnings("PrivateStaticFinalLoggers")
  protected final Logger LOG = LoggerFactory.getLogger(getClass());

  private final WorldStateStorageCoordinator worldStateStorageCoordinator;
  private final WorldStateDownloader worldStateDownloader;
  private final TaskCollection<REQUEST> taskCollection;
  private final Path fastSyncDataDirectory;
  private volatile Optional<TrailingPeerRequirements> trailingPeerRequirements = Optional.empty();
  private final AtomicBoolean running = new AtomicBoolean(false);

  protected final FastSyncActions fastSyncActions;
  protected final FastSyncStateStorage fastSyncStateStorage;
  protected FastSyncState initialFastSyncState;

  public FastSyncDownloader(
      final FastSyncActions fastSyncActions,
      final WorldStateStorageCoordinator worldStateStorageCoordinator,
      final WorldStateDownloader worldStateDownloader,
      final FastSyncStateStorage fastSyncStateStorage,
      final TaskCollection<REQUEST> taskCollection,
      final Path fastSyncDataDirectory,
      final FastSyncState initialFastSyncState) {
    this.fastSyncActions = fastSyncActions;
    this.worldStateStorageCoordinator = worldStateStorageCoordinator;
    this.worldStateDownloader = worldStateDownloader;
    this.fastSyncStateStorage = fastSyncStateStorage;
    this.taskCollection = taskCollection;
    this.fastSyncDataDirectory = fastSyncDataDirectory;
    this.initialFastSyncState = initialFastSyncState;
  }

  public CompletableFuture<FastSyncState> start() {
    if (!running.compareAndSet(false, true)) {
      throw new IllegalStateException("SyncDownloader already running");
    }
    LOG.info("Starting sync");
    return start(initialFastSyncState);
  }

  protected CompletableFuture<FastSyncState> start(final FastSyncState fastSyncState) {
    worldStateStorageCoordinator.applyOnMatchingStrategy(
        DataStorageFormat.BONSAI,
        worldStateKeyValueStorage -> {
          BonsaiWorldStateKeyValueStorage onBonsai =
              (BonsaiWorldStateKeyValueStorage) worldStateKeyValueStorage;
          LOG.info("Clearing bonsai flat account db");
          onBonsai.clearFlatDatabase();
          onBonsai.clearTrieLog();
        });
    LOG.debug("Start sync with initial sync state {}", fastSyncState);
    return findPivotBlock(fastSyncState, fss -> downloadChainAndWorldState(fastSyncActions, fss));
  }

  public CompletableFuture<FastSyncState> findPivotBlock(
      final FastSyncState fastSyncState,
      final Function<FastSyncState, CompletableFuture<FastSyncState>> onNewPivotBlock) {
    return exceptionallyCompose(
        CompletableFuture.completedFuture(fastSyncState)
            .thenCompose(fastSyncActions::selectPivotBlock)
            .thenCompose(fastSyncActions::downloadPivotBlockHeader)
            .thenApply(this::updateMaxTrailingPeers)
            .thenApply(this::storeState)
            .thenCompose(onNewPivotBlock),
        this::handleFailure);
  }

  protected CompletableFuture<FastSyncState> handleFailure(final Throwable error) {
    trailingPeerRequirements = Optional.empty();
    Throwable rootCause = ExceptionUtils.rootCause(error);
    if (rootCause instanceof SyncException) {
      return CompletableFuture.failedFuture(error);
    } else if (rootCause instanceof StalledDownloadException) {
      LOG.debug("Stalled sync re-pivoting to newer block.");
      return start(FastSyncState.EMPTY_SYNC_STATE);
    } else if (rootCause instanceof CancellationException) {
      return CompletableFuture.failedFuture(error);
    } else if (rootCause instanceof MaxRetriesReachedException) {
      LOG.debug(
          "A download operation reached the max number of retries, re-pivoting to newer block");
      return start(FastSyncState.EMPTY_SYNC_STATE);
    } else {
      LOG.error(
          "Encountered an unexpected error during sync. Restarting sync in "
              + FAST_SYNC_RETRY_DELAY.getSeconds()
              + " seconds.",
          error);
      return fastSyncActions.scheduleFutureTask(
          () -> start(FastSyncState.EMPTY_SYNC_STATE), FAST_SYNC_RETRY_DELAY);
    }
  }

  public void stop() {
    synchronized (this) {
      if (running.compareAndSet(true, false)) {
        LOG.info("Stopping sync");
        // Cancelling the world state download will also cause the chain download to be cancelled.
        worldStateDownloader.cancel();
      }
    }
  }

  public void deleteFastSyncState() {
    // Make sure downloader is stopped before we start cleaning up its dependencies
    worldStateDownloader.cancel();
    try {
      taskCollection.close();
      if (fastSyncDataDirectory.toFile().exists()) {
        // Clean up this data for now (until fast sync resume functionality is in place)
        MoreFiles.deleteRecursively(fastSyncDataDirectory, RecursiveDeleteOption.ALLOW_INSECURE);
      }
    } catch (final IOException e) {
      LOG.error("Unable to clean up sync state", e);
    }
  }

  protected FastSyncState updateMaxTrailingPeers(final FastSyncState state) {
    if (state.getPivotBlockNumber().isPresent()) {
      trailingPeerRequirements =
<<<<<<< HEAD
          Optional.of(new TrailingPeerRequirements(state.getPivotBlockNumber().getAsLong(), 5));
=======
          Optional.of(
              new TrailingPeerRequirements(
                  state.getPivotBlockNumber().getAsLong(), Long.MAX_VALUE));
>>>>>>> 8352324d
    } else {
      trailingPeerRequirements = Optional.empty();
    }
    return state;
  }

  protected FastSyncState storeState(final FastSyncState state) {
    fastSyncStateStorage.storeState(state);
    return state;
  }

  protected CompletableFuture<FastSyncState> downloadChainAndWorldState(
      final FastSyncActions fastSyncActions, final FastSyncState currentState) {
    // Synchronized ensures that stop isn't called while we're in the process of starting a
    // world state and chain download. If it did we might wind up starting a new download
    // after the stop method had called cancel.
    synchronized (this) {
      if (!running.get()) {
        return CompletableFuture.failedFuture(
            new CancellationException("FastSyncDownloader stopped"));
      }
      final CompletableFuture<Void> worldStateFuture =
          worldStateDownloader.run(fastSyncActions, currentState);
      final ChainDownloader chainDownloader = fastSyncActions.createChainDownloader(currentState);
      final CompletableFuture<Void> chainFuture = chainDownloader.start();

      // If either download fails, cancel the other one.
      chainFuture.exceptionally(
          error -> {
            worldStateFuture.cancel(true);
            return null;
          });
      worldStateFuture.exceptionally(
          error -> {
            chainDownloader.cancel();
            return null;
          });

      return CompletableFuture.allOf(worldStateFuture, chainFuture)
          .thenApply(
              complete -> {
                trailingPeerRequirements = Optional.empty();
                return currentState;
              });
    }
  }

  public Optional<TrailingPeerRequirements> calculateTrailingPeerRequirements() {
    return trailingPeerRequirements;
  }
}<|MERGE_RESOLUTION|>--- conflicted
+++ resolved
@@ -163,13 +163,9 @@
   protected FastSyncState updateMaxTrailingPeers(final FastSyncState state) {
     if (state.getPivotBlockNumber().isPresent()) {
       trailingPeerRequirements =
-<<<<<<< HEAD
-          Optional.of(new TrailingPeerRequirements(state.getPivotBlockNumber().getAsLong(), 5));
-=======
           Optional.of(
               new TrailingPeerRequirements(
                   state.getPivotBlockNumber().getAsLong(), Long.MAX_VALUE));
->>>>>>> 8352324d
     } else {
       trailingPeerRequirements = Optional.empty();
     }
