--- conflicted
+++ resolved
@@ -15,7 +15,6 @@
 package org.hyperledger.besu.ethereum.eth.sync.fastsync.worldstate;
 
 import org.hyperledger.besu.ethereum.core.BlockHeader;
-import org.hyperledger.besu.ethereum.eth.sync.SyncMode;
 import org.hyperledger.besu.ethereum.eth.sync.worldstate.WorldDownloadState;
 import org.hyperledger.besu.ethereum.worldstate.WorldStateStorage;
 import org.hyperledger.besu.metrics.BesuMetricCategory;
@@ -38,36 +37,31 @@
   private final LongSupplier worldStatePendingRequestsCurrentSupplier;
 
   public CompleteTaskStep(
-      final WorldStateStorage worldStateStorage,
-      final MetricsSystem metricsSystem,
-      final LongSupplier worldStatePendingRequestsCurrentSupplier) {
+          final WorldStateStorage worldStateStorage,
+          final MetricsSystem metricsSystem,
+          final LongSupplier worldStatePendingRequestsCurrentSupplier) {
     this.worldStateStorage = worldStateStorage;
     this.worldStatePendingRequestsCurrentSupplier = worldStatePendingRequestsCurrentSupplier;
     completedRequestsCounter =
-        new RunnableCounter(
+            new RunnableCounter(
+                    metricsSystem.createCounter(
+                            BesuMetricCategory.SYNCHRONIZER,
+                            "world_state_completed_requests_total",
+                            "Total number of node data requests completed as part of fast sync world state download"),
+                    this::displayWorldStateSyncProgress,
+                    DISPLAY_PROGRESS_STEP);
+    retriedRequestsCounter =
             metricsSystem.createCounter(
-                BesuMetricCategory.SYNCHRONIZER,
-                "world_state_completed_requests_total",
-                "Total number of node data requests completed as part of fast sync world state download"),
-            this::displayWorldStateSyncProgress,
-            DISPLAY_PROGRESS_STEP);
-    retriedRequestsCounter =
-        metricsSystem.createCounter(
-            BesuMetricCategory.SYNCHRONIZER,
-            "world_state_retried_requests_total",
-            "Total number of node data requests repeated as part of fast sync world state download");
+                    BesuMetricCategory.SYNCHRONIZER,
+                    "world_state_retried_requests_total",
+                    "Total number of node data requests repeated as part of fast sync world state download");
   }
 
   public void markAsCompleteOrFailed(
-      final BlockHeader header,
-      final WorldDownloadState<NodeDataRequest> downloadState,
-      final SyncMode syncMode,
-      final Task<NodeDataRequest> task) {
+          final BlockHeader header,
+          final WorldDownloadState<NodeDataRequest> downloadState,
+          final Task<NodeDataRequest> task) {
     if (task.getData().getData() != null) {
-<<<<<<< HEAD
-      enqueueChildren(task, header, downloadState, syncMode);
-=======
->>>>>>> a6aec846
       completedRequestsCounter.inc();
       task.markCompleted();
       downloadState.checkCompletion(worldStateStorage, header);
@@ -82,9 +76,9 @@
 
   private void displayWorldStateSyncProgress() {
     LOG.info(
-        "Downloaded {} world state nodes. At least {} nodes remaining.",
-        getCompletedRequests(),
-        worldStatePendingRequestsCurrentSupplier.getAsLong());
+            "Downloaded {} world state nodes. At least {} nodes remaining.",
+            getCompletedRequests(),
+            worldStatePendingRequestsCurrentSupplier.getAsLong());
   }
 
   long getCompletedRequests() {
@@ -94,23 +88,4 @@
   long getPendingRequests() {
     return worldStatePendingRequestsCurrentSupplier.getAsLong();
   }
-<<<<<<< HEAD
-
-  private void enqueueChildren(
-      final Task<NodeDataRequest> task,
-      final BlockHeader blockHeader,
-      final WorldDownloadState<NodeDataRequest> downloadState,
-      final SyncMode syncMode) {
-    final NodeDataRequest request = task.getData();
-    // Only queue rootnode children if we started from scratch
-    if (!downloadState.downloadWasResumed() || !isRootState(blockHeader, request)) {
-      downloadState.enqueueRequests(request.getChildRequests(syncMode, worldStateStorage));
-    }
-  }
-
-  private boolean isRootState(final BlockHeader blockHeader, final NodeDataRequest request) {
-    return request.getHash().equals(blockHeader.getStateRoot());
-  }
-=======
->>>>>>> a6aec846
 }