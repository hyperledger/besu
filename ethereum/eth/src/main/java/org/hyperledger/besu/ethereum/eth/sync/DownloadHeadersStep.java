--- conflicted
+++ resolved
@@ -100,7 +100,6 @@
           .run();
     } else {
       LOG.debug("Downloading headers starting from {}", range.getStart().getNumber());
-<<<<<<< HEAD
       if (synchronizerConfiguration.isPeerTaskSystemEnabled()) {
         return ethContext
             .getScheduler()
@@ -117,7 +116,7 @@
                   PeerTaskExecutorResult<List<BlockHeader>> taskResult =
                       ethContext
                           .getPeerTaskExecutor()
-                          .executeAgainstPeer(task, range.getSyncTarget());
+                          .execute(task);
                   if (taskResult.responseCode() != PeerTaskExecutorResponseCode.SUCCESS
                       || taskResult.result().isEmpty()) {
                     return CompletableFuture.failedFuture(
@@ -143,21 +142,9 @@
                 range.getStart().getNumber(),
                 headerRequestSize,
                 metricsSystem)
-            .assignPeer(range.getSyncTarget())
             .run()
             .thenApply(PeerTaskResult::getResult);
       }
-=======
-      return GetHeadersFromPeerByHashTask.startingAtHash(
-              protocolSchedule,
-              ethContext,
-              range.getStart().getHash(),
-              range.getStart().getNumber(),
-              headerRequestSize,
-              metricsSystem)
-          .run()
-          .thenApply(PeerTaskResult::getResult);
->>>>>>> 14dec7b7
     }
   }
 
