--- conflicted
+++ resolved
@@ -199,11 +199,7 @@
         .log();
 
     // If there is no children to process, maybe try non announced blocks
-<<<<<<< HEAD
-    if (!maybeProcessPendingChildrenBlocks(newBlock.getHeader())) {
-=======
     if (!maybeProcessPendingChildrenBlocks(blockAddedEvent.getHeader())) {
->>>>>>> 7443cc1a
       LOG.atTrace()
           .setMessage("There are no pending blocks ready to import for block {}")
           .addArgument(blockAddedEvent.getHeader()::toLogString)
