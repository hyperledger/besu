--- conflicted
+++ resolved
@@ -163,13 +163,22 @@
   private void onBlockAdded(final BlockAddedEvent blockAddedEvent) {
     // Check to see if any of our pending blocks are now ready for import
     final Block newBlock = blockAddedEvent.getBlock();
+
+    final List<Block> readyForImport;
+    synchronized (pendingBlocksManager) {
+      // Remove block from pendingBlocks list
+      pendingBlocksManager.deregisterPendingBlock(newBlock);
+
+      // Import any pending blocks that are children of the newly added block
+      readyForImport = pendingBlocksManager.childrenOf(newBlock.getHash());
+    }
+
     traceLambda(
         LOG,
         "Block added event type {} for block {}. Current status {}",
         blockAddedEvent::getEventType,
         newBlock::toLogString,
         () -> this);
-<<<<<<< HEAD
 
     // If there is no children to process, maybe try non announced blocks
     if (!maybeProcessPendingChildrenBlocks(newBlock)) {
@@ -185,23 +194,6 @@
     }
   }
 
-=======
-
-    // If there is no children to process, maybe try non announced blocks
-    if (!maybeProcessPendingChildrenBlocks(newBlock)) {
-      traceLambda(
-          LOG, "There are no pending blocks ready to import for block {}", newBlock::toLogString);
-      maybeProcessNonAnnouncedBlocks(newBlock);
-    }
-
-    if (blockAddedEvent.getEventType().equals(EventType.HEAD_ADVANCED)) {
-      final long head = protocolContext.getBlockchain().getChainHeadBlockNumber();
-      final long cutoff = head + config.getBlockPropagationRange().lowerEndpoint();
-      pendingBlocksManager.purgeBlocksOlderThan(cutoff);
-    }
-  }
-
->>>>>>> e0d4da29
   /**
    * Process pending Children if any
    *
@@ -403,11 +395,7 @@
   }
 
   private void requestParentBlock(final Block block) {
-<<<<<<< HEAD
-    BlockHeader blockHeader = block.getHeader();
-=======
     final BlockHeader blockHeader = block.getHeader();
->>>>>>> e0d4da29
     if (requestedBlocks.add(blockHeader.getParentHash())) {
       retrieveParentBlock(blockHeader);
     } else {
@@ -640,15 +628,9 @@
    */
   private void maybeProcessPendingBlocks(final Block block) {
     // Try to get the lowest ancestor pending for this block, so we can import it
-<<<<<<< HEAD
-    Optional<Block> lowestPending = pendingBlocksManager.pendingAncestorBlockOf(block);
-    if (lowestPending.isPresent()) {
-      Block lowestPendingBlock = lowestPending.get();
-=======
     final Optional<Block> lowestPending = pendingBlocksManager.pendingAncestorBlockOf(block);
     if (lowestPending.isPresent()) {
       final Block lowestPendingBlock = lowestPending.get();
->>>>>>> e0d4da29
       // If the parent of the lowest ancestor is not in the chain, request it.
       if (!protocolContext
           .getBlockchain()
