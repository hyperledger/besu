--- conflicted
+++ resolved
@@ -542,63 +542,14 @@
 
     return ethContext
         .getScheduler()
-<<<<<<< HEAD
-        .scheduleServiceTask(
-            () -> {
-              GetHeadersFromPeerTask headersFromPeerTask =
-                  new GetHeadersFromPeerTask(
-                      maybeBlockHash.orElse(null),
-                      blockNumber,
-                      1,
-                      0,
-                      Direction.FORWARD,
-                      Math.max(1, ethContext.getEthPeers().peerCount()),
-                      protocolSchedule);
-              if (maybePreferredPeer.isPresent()) {
-                PeerTaskExecutorResult<List<BlockHeader>> executorResult =
-                    ethContext
-                        .getPeerTaskExecutor()
-                        .executeAgainstPeer(headersFromPeerTask, maybePreferredPeer.get());
-                if (executorResult.result().isPresent()
-                    && executorResult.responseCode() != PeerTaskExecutorResponseCode.SUCCESS) {
-                  return CompletableFuture.completedFuture(
-                      executorResult.result().get().getFirst());
-                }
-              }
-              PeerTaskExecutorResult<List<BlockHeader>> executorResult =
-                  ethContext.getPeerTaskExecutor().execute(headersFromPeerTask);
-              if (executorResult.result().isEmpty()
-                  || executorResult.responseCode() != PeerTaskExecutorResponseCode.SUCCESS) {
-                return CompletableFuture.failedFuture(new InvalidPeerTaskResponseException());
-              } else {
-                return CompletableFuture.completedFuture(executorResult.result().get().getFirst());
-              }
-            })
-        .thenApply(
-            (blockHeader) -> {
-              GetBodiesFromPeerTask bodiesTask =
-                  new GetBodiesFromPeerTask(List.of(blockHeader), protocolSchedule);
-              PeerTaskExecutorResult<List<Block>> executorResult =
-                  ethContext.getPeerTaskExecutor().execute(bodiesTask);
-              if (executorResult.result().isEmpty()
-                  || executorResult.responseCode() != PeerTaskExecutorResponseCode.SUCCESS) {
-                throw new RuntimeException(new InvalidPeerTaskResponseException());
-              } else {
-                return executorResult;
-              }
-            })
-=======
         .scheduleServiceTask(() -> getBlockHeader(maybePreferredPeer, blockNumber, maybeBlockHash))
         .thenApply((blockHeader) -> getBlock(maybePreferredPeer, blockHeader))
->>>>>>> abe3d713
         .thenCompose(
             blockExecutorResult ->
                 importOrSavePendingBlock(
                     blockExecutorResult.result().get().getFirst(),
                     blockExecutorResult.ethPeers().getLast().nodeId()))
         .orTimeout(getBlockTimeoutMillis.toMillis(), TimeUnit.MILLISECONDS);
-<<<<<<< HEAD
-=======
   }
 
   private CompletableFuture<BlockHeader> getBlockHeader(
@@ -654,7 +605,6 @@
     } else {
       return executorResult;
     }
->>>>>>> abe3d713
   }
 
   private void broadcastBlock(final Block block, final BlockHeader parent) {
