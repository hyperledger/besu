--- conflicted
+++ resolved
@@ -42,7 +42,6 @@
 import org.hyperledger.besu.plugin.data.TransactionSelectionResult;
 
 import java.util.ArrayDeque;
-import java.util.ArrayList;
 import java.util.HashSet;
 import java.util.List;
 import java.util.Map;
@@ -316,11 +315,6 @@
 
   @Override
   public void selectTransactions(final PendingTransactions.TransactionSelector selector) {
-<<<<<<< HEAD
-    final List<PendingTransaction> invalidTransactions = new ArrayList<>();
-=======
-    final List<PendingTransaction> penalizedTransactions = new ArrayList<>();
->>>>>>> dc6324c8
     final Set<Address> skipSenders = new HashSet<>();
 
     final Map<Byte, List<SenderPendingTransactions>> candidateTxsByScore;
@@ -388,22 +382,6 @@
         }
       }
     }
-
-    ethScheduler.scheduleTxWorkerTask(
-        () ->
-<<<<<<< HEAD
-            invalidTransactions.forEach(
-                invalidTx -> {
-                  synchronized (this) {
-                    prioritizedTransactions.remove(invalidTx, INVALIDATED);
-=======
-            penalizedTransactions.forEach(
-                penalizedTx -> {
-                  synchronized (this) {
-                    prioritizedTransactions.penalize(penalizedTx);
->>>>>>> dc6324c8
-                  }
-                }));
   }
 
   @Override
