--- conflicted
+++ resolved
@@ -122,7 +122,6 @@
 
   @Override
   public synchronized void reset() {
-    super.reset();
  //   pendingTransactions.clear();
  //   readyBySender.clear();
     orderByMaxFee.clear();
@@ -153,7 +152,7 @@
     }
     return addedResult;
   }
-/*
+
   private TransactionAddedResult addTransaction(
       final PendingTransaction pendingTransaction, final Optional<Account> maybeSenderAccount) {
 
@@ -177,7 +176,7 @@
       return NONCE_TOO_FAR_IN_FUTURE_FOR_SENDER;
     }
 
-    final var result = addAndPrioritize(pendingTransaction, senderNonce);
+    final TransactionAddedResult result = readyTransactions.add(pendingTransaction, senderNonce);    //addAndPrioritize(pendingTransaction, senderNonce);
     updateMetrics(pendingTransaction, result);
 
     if (LOG.isDebugEnabled()) {
@@ -186,9 +185,7 @@
 
     return result;
   }
- */
-
-  /*
+
   private void updateMetrics(
       final PendingTransaction pendingTransaction, final TransactionAddedResult result) {
     if (result.isSuccess()) {
@@ -219,8 +216,6 @@
           rejectReason::toString);
     }
   }
-
-   */
 
 
 //  private TransactionAddedResult addAndPrioritize(
@@ -849,11 +844,7 @@
   private void transactionsAddedToBlock(final List<Transaction> confirmedTransactions) {
     final var orderedConfirmedNonceBySender = maxConfirmedNonceBySender(confirmedTransactions);
     final var removedTransactions = removeConfirmedTransactions(orderedConfirmedNonceBySender);
-<<<<<<< HEAD
     sparseTransactions.removeConfirmedTransactions(orderedConfirmedNonceBySender);
-=======
-    removeFromSparse(orderedConfirmedNonceBySender);
->>>>>>> 2a0c64ce
     traceLambda(
         LOG,
         "Confirmed nonce by sender {}, removed pending transactions {}",
@@ -870,19 +861,6 @@
 
     prioritizedTransactions.removeConfirmedTransactions(
         orderedConfirmedNonceBySender, removedTransactions);
-  }
-
-  private void removeFromSparse(final Map<Address, Optional<Long>> orderedConfirmedNonceBySender) {
-    orderedConfirmedNonceBySender.forEach(
-        (sender, nonce) ->
-            sparseBySender.computeIfPresent(
-                sender,
-                (s, txs) -> {
-                  final var sparseConfirmed = txs.headMap(nonce.get(), true);
-                  sparseConfirmed.values().forEach(sparseEvictionOrder::remove);
-                  sparseConfirmed.clear();
-                  return txs.isEmpty() ? null : txs;
-                }));
   }
 
   private Map<Address, Optional<Long>> maxConfirmedNonceBySender(
