--- conflicted
+++ resolved
@@ -55,14 +55,9 @@
       final MetricsSystem metricsSystem,
       final SyncState syncState,
       final TransactionPoolConfiguration transactionPoolConfiguration,
-<<<<<<< HEAD
       final PluginTransactionValidatorService pluginTransactionValidatorService,
-      final BlobCache blobCache) {
-=======
-      final PluginTransactionValidatorFactory pluginTransactionValidatorFactory,
       final BlobCache blobCache,
       final MiningParameters miningParameters) {
->>>>>>> 0c8dcfcd
 
     final TransactionPoolMetrics metrics = new TransactionPoolMetrics(metricsSystem);
 
@@ -84,14 +79,9 @@
         transactionTracker,
         transactionsMessageSender,
         newPooledTransactionHashesMessageSender,
-<<<<<<< HEAD
         pluginTransactionValidatorService,
-        blobCache);
-=======
-        pluginTransactionValidatorFactory,
         blobCache,
         miningParameters);
->>>>>>> 0c8dcfcd
   }
 
   static TransactionPool createTransactionPool(
@@ -105,14 +95,9 @@
       final PeerTransactionTracker transactionTracker,
       final TransactionsMessageSender transactionsMessageSender,
       final NewPooledTransactionHashesMessageSender newPooledTransactionHashesMessageSender,
-<<<<<<< HEAD
       final PluginTransactionValidatorService pluginTransactionValidatorService,
-      final BlobCache blobCache) {
-=======
-      final PluginTransactionValidatorFactory pluginTransactionValidatorFactory,
       final BlobCache blobCache,
       final MiningParameters miningParameters) {
->>>>>>> 0c8dcfcd
 
     final TransactionPool transactionPool =
         new TransactionPool(
