/*
 * Copyright Hyperledger Besu Contributors.
 *
 * Licensed under the Apache License, Version 2.0 (the "License"); you may not use this file except in compliance with
 * the License. You may obtain a copy of the License at
 *
 * http://www.apache.org/licenses/LICENSE-2.0
 *
 * Unless required by applicable law or agreed to in writing, software distributed under the License is distributed on
 * an "AS IS" BASIS, WITHOUT WARRANTIES OR CONDITIONS OF ANY KIND, either express or implied. See the License for the
 * specific language governing permissions and limitations under the License.
 *
 * SPDX-License-Identifier: Apache-2.0
 */
package org.hyperledger.besu.ethereum.eth.transactions.sorter;

import static org.hyperledger.besu.ethereum.eth.transactions.TransactionAddedResult.ADDED;
import static org.hyperledger.besu.ethereum.eth.transactions.TransactionAddedResult.ALREADY_KNOWN;
import static org.hyperledger.besu.ethereum.eth.transactions.TransactionAddedResult.LOWER_NONCE_INVALID_TRANSACTION_KNOWN;
import static org.hyperledger.besu.ethereum.eth.transactions.TransactionAddedResult.NONCE_TOO_FAR_IN_FUTURE_FOR_SENDER;
import static org.hyperledger.besu.ethereum.eth.transactions.TransactionAddedResult.REJECTED_UNDERPRICED_REPLACEMENT;
import static org.hyperledger.besu.util.Slf4jLambdaHelper.debugLambda;
import static org.hyperledger.besu.util.Slf4jLambdaHelper.traceLambda;

import org.hyperledger.besu.datatypes.Address;
import org.hyperledger.besu.datatypes.Hash;
import org.hyperledger.besu.ethereum.core.AccountTransactionOrder;
import org.hyperledger.besu.ethereum.core.BlockHeader;
import org.hyperledger.besu.ethereum.core.Transaction;
import org.hyperledger.besu.ethereum.eth.transactions.PendingTransaction;
import org.hyperledger.besu.ethereum.eth.transactions.PendingTransactionDroppedListener;
import org.hyperledger.besu.ethereum.eth.transactions.PendingTransactionListener;
import org.hyperledger.besu.ethereum.eth.transactions.PendingTransactions;
<<<<<<< HEAD
import org.hyperledger.besu.ethereum.eth.transactions.TransactionAddedResult;
=======
import org.hyperledger.besu.ethereum.eth.transactions.TransactionAddedStatus;
>>>>>>> aef335cf
import org.hyperledger.besu.ethereum.eth.transactions.TransactionPoolConfiguration;
import org.hyperledger.besu.ethereum.eth.transactions.TransactionPoolReplacementHandler;
import org.hyperledger.besu.ethereum.mainnet.feemarket.FeeMarket;
import org.hyperledger.besu.evm.account.Account;
import org.hyperledger.besu.evm.account.AccountState;
import org.hyperledger.besu.metrics.BesuMetricCategory;
import org.hyperledger.besu.plugin.services.MetricsSystem;
import org.hyperledger.besu.plugin.services.metrics.Counter;
import org.hyperledger.besu.plugin.services.metrics.LabelledMetric;
import org.hyperledger.besu.util.Subscribers;

import java.time.Clock;
import java.time.Instant;
import java.time.temporal.ChronoUnit;
import java.util.HashMap;
import java.util.HashSet;
import java.util.Iterator;
import java.util.List;
import java.util.Map;
import java.util.Optional;
import java.util.OptionalLong;
import java.util.Set;
import java.util.Spliterator;
import java.util.Spliterators;
import java.util.concurrent.ConcurrentHashMap;
import java.util.function.Supplier;
import java.util.stream.Collectors;
import java.util.stream.StreamSupport;

import org.slf4j.Logger;
import org.slf4j.LoggerFactory;

/**
 * Holds the current set of pending transactions with the ability to iterate them based on priority
 * for mining or look-up by hash.
 *
 * <p>This class is safe for use across multiple threads.
 */
public abstract class AbstractPendingTransactionsSorter implements PendingTransactions {
  private static final int DEFAULT_LOWEST_INVALID_KNOWN_NONCE_CACHE = 10_000;
  private static final Logger LOG =
      LoggerFactory.getLogger(AbstractPendingTransactionsSorter.class);

  protected final Clock clock;
  protected final TransactionPoolConfiguration poolConfig;

  protected final Object lock = new Object();
  protected final Map<Hash, PendingTransaction> pendingTransactions;

  protected final Map<Address, PendingTransactionsForSender> transactionsBySender =
      new ConcurrentHashMap<>();

  protected final LowestInvalidNonceCache lowestInvalidKnownNonceCache =
      new LowestInvalidNonceCache(DEFAULT_LOWEST_INVALID_KNOWN_NONCE_CACHE);
  protected final Subscribers<PendingTransactionListener> pendingTransactionSubscribers =
      Subscribers.create();

  protected final Subscribers<PendingTransactionDroppedListener> transactionDroppedListeners =
      Subscribers.create();

  protected final LabelledMetric<Counter> transactionRemovedCounter;
  protected final Counter localTransactionAddedCounter;
  protected final Counter remoteTransactionAddedCounter;

  protected final TransactionPoolReplacementHandler transactionReplacementHandler;
  protected final Supplier<BlockHeader> chainHeadHeaderSupplier;

  private final Set<Address> localSenders = ConcurrentHashMap.newKeySet();

  public AbstractPendingTransactionsSorter(
      final TransactionPoolConfiguration poolConfig,
      final Clock clock,
      final MetricsSystem metricsSystem,
      final Supplier<BlockHeader> chainHeadHeaderSupplier) {
    this.poolConfig = poolConfig;
    this.pendingTransactions = new ConcurrentHashMap<>(poolConfig.getTxPoolMaxSize());
    this.clock = clock;
    this.chainHeadHeaderSupplier = chainHeadHeaderSupplier;
    this.transactionReplacementHandler =
        new TransactionPoolReplacementHandler(poolConfig.getPriceBump());
    final LabelledMetric<Counter> transactionAddedCounter =
        metricsSystem.createLabelledCounter(
            BesuMetricCategory.TRANSACTION_POOL,
            "transactions_added_total",
            "Count of transactions added to the transaction pool",
            "source");
    localTransactionAddedCounter = transactionAddedCounter.labels("local");
    remoteTransactionAddedCounter = transactionAddedCounter.labels("remote");

    transactionRemovedCounter =
        metricsSystem.createLabelledCounter(
            BesuMetricCategory.TRANSACTION_POOL,
            "transactions_removed_total",
            "Count of transactions removed from the transaction pool",
            "source",
            "operation");

    metricsSystem.createIntegerGauge(
        BesuMetricCategory.TRANSACTION_POOL,
        "transactions",
        "Current size of the transaction pool",
        pendingTransactions::size);
  }

  @Override
  public void reset() {
    pendingTransactions.clear();
    transactionsBySender.clear();
    lowestInvalidKnownNonceCache.reset();
  }

  @Override
  public void evictOldTransactions() {
    final Instant removeTransactionsBefore =
        clock.instant().minus(poolConfig.getPendingTxRetentionPeriod(), ChronoUnit.HOURS);

    pendingTransactions.values().stream()
        .filter(transaction -> transaction.getAddedToPoolAt().isBefore(removeTransactionsBefore))
        .forEach(
            transactionInfo -> {
              traceLambda(LOG, "Evicted {} due to age", transactionInfo::toTraceLog);
              removeTransaction(transactionInfo.getTransaction());
            });
  }

  @Override
  public List<Transaction> getLocalTransactions() {
    return pendingTransactions.values().stream()
        .filter(PendingTransaction::isReceivedFromLocalSource)
        .map(PendingTransaction::getTransaction)
        .collect(Collectors.toList());
  }

  @Override
<<<<<<< HEAD
  public TransactionAddedResult addRemoteTransaction(
=======
  public TransactionAddedStatus addRemoteTransaction(
>>>>>>> aef335cf
      final Transaction transaction, final Optional<Account> maybeSenderAccount) {

    if (lowestInvalidKnownNonceCache.hasInvalidLowerNonce(transaction)) {
      debugLambda(
          LOG,
          "Dropping transaction {} since the sender has an invalid transaction with lower nonce",
          transaction::toTraceLog);
      return LOWER_NONCE_INVALID_TRANSACTION_KNOWN;
    }

    final PendingTransaction pendingTransaction =
        new PendingTransaction.Remote(transaction, clock.instant());
    final TransactionAddedResult transactionAddedStatus =
        addTransaction(pendingTransaction, maybeSenderAccount);
    if (transactionAddedStatus.equals(ADDED)) {
      lowestInvalidKnownNonceCache.registerValidTransaction(transaction);
      remoteTransactionAddedCounter.inc();
    }
    return transactionAddedStatus;
  }

  @Override
<<<<<<< HEAD
  public TransactionAddedResult addLocalTransaction(
=======
  public TransactionAddedStatus addLocalTransaction(
>>>>>>> aef335cf
      final Transaction transaction, final Optional<Account> maybeSenderAccount) {
    final TransactionAddedResult transactionAdded =
        addTransaction(
            new PendingTransaction.Local(transaction, clock.instant()), maybeSenderAccount);
    if (transactionAdded.equals(ADDED)) {
      localSenders.add(transaction.getSender());
      localTransactionAddedCounter.inc();
    }
    return transactionAdded;
  }

  @Override
  public void removeTransaction(final Transaction transaction) {
    removeTransaction(transaction, false);
    notifyTransactionDropped(transaction);
  }

  @Override
<<<<<<< HEAD
  public void manageBlockAdded(
      final BlockHeader blockHeader,
      final List<Transaction> confirmedTransactions,
      final FeeMarket feeMarket) {
    synchronized (lock) {
      confirmedTransactions.forEach(this::transactionAddedToBlock);
      manageBlockAdded(blockHeader, feeMarket);
    }
  }

  protected abstract void manageBlockAdded(
      final BlockHeader blockHeader, final FeeMarket feeMarket);

=======
>>>>>>> aef335cf
  public void transactionAddedToBlock(final Transaction transaction) {
    removeTransaction(transaction, true);
    lowestInvalidKnownNonceCache.registerValidTransaction(transaction);
  }

  private void incrementTransactionRemovedCounter(
      final boolean receivedFromLocalSource, final boolean addedToBlock) {
    final String location = receivedFromLocalSource ? "local" : "remote";
    final String operation = addedToBlock ? "addedToBlock" : "dropped";
    transactionRemovedCounter.labels(location, operation).inc();
  }

  // There's a small edge case here we could encounter.
  // When we pass an upgrade block that has a new transaction type, we start allowing transactions
  // of that new type into our pool.
  // If we then reorg to a block lower than the upgrade block height _and_ we create a block, that
  // block could end up with transactions of the new type.
  // This seems like it would be very rare but worth it to document that we don't handle that case
  // right now.
  @Override
  public void selectTransactions(final TransactionSelector selector) {
    synchronized (lock) {
      final Set<Transaction> transactionsToRemove = new HashSet<>();
      final Map<Address, AccountTransactionOrder> accountTransactions = new HashMap<>();
      final Iterator<PendingTransaction> prioritizedTransactions = prioritizedTransactions();
      while (prioritizedTransactions.hasNext()) {
        final PendingTransaction highestPriorityPendingTransaction = prioritizedTransactions.next();
        final AccountTransactionOrder accountTransactionOrder =
            accountTransactions.computeIfAbsent(
                highestPriorityPendingTransaction.getSender(), this::createSenderTransactionOrder);

        for (final Transaction transactionToProcess :
            accountTransactionOrder.transactionsToProcess(
                highestPriorityPendingTransaction.getTransaction())) {
          final TransactionSelectionResult result =
              selector.evaluateTransaction(transactionToProcess);
          switch (result) {
            case DELETE_TRANSACTION_AND_CONTINUE:
              transactionsToRemove.add(transactionToProcess);
              signalInvalidTransaction(transactionToProcess);
              break;
            case CONTINUE:
              break;
            case COMPLETE_OPERATION:
              transactionsToRemove.forEach(this::removeTransaction);
              return;
            default:
              throw new RuntimeException("Illegal value for TransactionSelectionResult.");
          }
        }
      }
      transactionsToRemove.forEach(this::removeTransaction);
    }
  }

  private AccountTransactionOrder createSenderTransactionOrder(final Address address) {
    return new AccountTransactionOrder(
        transactionsBySender
            .get(address)
            .streamPendingTransactions()
            .map(PendingTransaction::getTransaction));
  }

  private TransactionAddedResult addTransactionForSenderAndNonce(
      final PendingTransaction pendingTransaction, final Optional<Account> maybeSenderAccount) {

    PendingTransactionsForSender pendingTxsForSender =
        transactionsBySender.computeIfAbsent(
            pendingTransaction.getSender(),
            address -> new PendingTransactionsForSender(maybeSenderAccount));

    PendingTransaction existingPendingTx =
        pendingTxsForSender.getPendingTransactionForNonce(pendingTransaction.getNonce());

    final Optional<Transaction> maybeReplacedTransaction;
    if (existingPendingTx != null) {
      if (!transactionReplacementHandler.shouldReplace(
          existingPendingTx, pendingTransaction, chainHeadHeaderSupplier.get())) {
        traceLambda(
            LOG, "Reject underpriced transaction replacement {}", pendingTransaction::toTraceLog);
        return REJECTED_UNDERPRICED_REPLACEMENT;
      }
      traceLambda(
          LOG,
          "Replace existing transaction {}, with new transaction {}",
          existingPendingTx::toTraceLog,
          pendingTransaction::toTraceLog);
      maybeReplacedTransaction = Optional.of(existingPendingTx.getTransaction());
    } else {
      maybeReplacedTransaction = Optional.empty();
    }

    pendingTxsForSender.updateSenderAccount(maybeSenderAccount);
    pendingTxsForSender.trackPendingTransaction(pendingTransaction);
    traceLambda(LOG, "Tracked transaction by sender {}", pendingTxsForSender::toTraceLog);
    maybeReplacedTransaction.ifPresent(this::removeTransaction);
    return ADDED;
  }

  private void removePendingTransactionBySenderAndNonce(
      final PendingTransaction pendingTransaction) {
    final Transaction transaction = pendingTransaction.getTransaction();
    Optional.ofNullable(transactionsBySender.get(transaction.getSender()))
        .ifPresent(
            pendingTxsForSender -> {
              pendingTxsForSender.removeTrackedPendingTransaction(pendingTransaction);
              if (pendingTxsForSender.transactionCount() == 0) {
                LOG.trace(
                    "Removing sender {} from transactionBySender since no more tracked transactions",
                    transaction.getSender());
                transactionsBySender.remove(transaction.getSender());
              } else {
                traceLambda(
                    LOG,
                    "Tracked transaction by sender {} after the removal of {}",
                    pendingTxsForSender::toTraceLog,
                    transaction::toTraceLog);
              }
            });
  }

  private void notifyTransactionAdded(final Transaction transaction) {
    pendingTransactionSubscribers.forEach(listener -> listener.onTransactionAdded(transaction));
  }

  private void notifyTransactionDropped(final Transaction transaction) {
    transactionDroppedListeners.forEach(listener -> listener.onTransactionDropped(transaction));
  }

  @Override
  public long maxSize() {
    return poolConfig.getTxPoolMaxSize();
  }

  @Override
  public int size() {
    return pendingTransactions.size();
  }

  @Override
<<<<<<< HEAD
  public boolean containsTransaction(final Transaction transaction) {
    return pendingTransactions.containsKey(transaction.getHash());
=======
  public boolean containsTransaction(final Hash transactionHash) {
    return pendingTransactions.containsKey(transactionHash);
>>>>>>> aef335cf
  }

  @Override
  public Optional<Transaction> getTransactionByHash(final Hash transactionHash) {
    return Optional.ofNullable(pendingTransactions.get(transactionHash))
        .map(PendingTransaction::getTransaction);
  }

  @Override
  public Set<PendingTransaction> getPendingTransactions() {
    return new HashSet<>(pendingTransactions.values());
  }

  @Override
  public long subscribePendingTransactions(final PendingTransactionListener listener) {
    return pendingTransactionSubscribers.subscribe(listener);
  }

  @Override
  public void unsubscribePendingTransactions(final long id) {
    pendingTransactionSubscribers.unsubscribe(id);
  }

  @Override
  public long subscribeDroppedTransactions(final PendingTransactionDroppedListener listener) {
    return transactionDroppedListeners.subscribe(listener);
  }

  @Override
  public void unsubscribeDroppedTransactions(final long id) {
    transactionDroppedListeners.unsubscribe(id);
  }

  @Override
  public OptionalLong getNextNonceForSender(final Address sender) {
    final PendingTransactionsForSender pendingTransactionsForSender =
        transactionsBySender.get(sender);
    return pendingTransactionsForSender == null
        ? OptionalLong.empty()
        : pendingTransactionsForSender.maybeNextNonce();
  }

<<<<<<< HEAD
=======
  @Override
  public abstract void manageBlockAdded(final Block block);

>>>>>>> aef335cf
  private void removeTransaction(final Transaction transaction, final boolean addedToBlock) {
    synchronized (lock) {
      final PendingTransaction removedPendingTx = pendingTransactions.remove(transaction.getHash());
      if (removedPendingTx != null) {
        removePrioritizedTransaction(removedPendingTx);
        removePendingTransactionBySenderAndNonce(removedPendingTx);
        incrementTransactionRemovedCounter(
            removedPendingTx.isReceivedFromLocalSource(), addedToBlock);
      }
    }
  }

  protected abstract void removePrioritizedTransaction(PendingTransaction removedPendingTx);

  protected abstract Iterator<PendingTransaction> prioritizedTransactions();

  protected abstract void prioritizeTransaction(final PendingTransaction pendingTransaction);

  private TransactionAddedResult addTransaction(
      final PendingTransaction pendingTransaction, final Optional<Account> maybeSenderAccount) {
    final Transaction transaction = pendingTransaction.getTransaction();
    synchronized (lock) {
      if (pendingTransactions.containsKey(pendingTransaction.getHash())) {
        traceLambda(LOG, "Already known transaction {}", pendingTransaction::toTraceLog);
        return ALREADY_KNOWN;
      }

      if (transaction.getNonce() - maybeSenderAccount.map(AccountState::getNonce).orElse(0L)
          >= poolConfig.getTxPoolMaxFutureTransactionByAccount()) {
        traceLambda(
            LOG,
            "Transaction {} not added because nonce too far in the future for sender {}",
            transaction::toTraceLog,
            maybeSenderAccount::toString);
        return NONCE_TOO_FAR_IN_FUTURE_FOR_SENDER;
      }

      final TransactionAddedResult transactionAddedStatus =
          addTransactionForSenderAndNonce(pendingTransaction, maybeSenderAccount);

      if (!transactionAddedStatus.equals(ADDED)) {
        return transactionAddedStatus;
      }

      pendingTransactions.put(pendingTransaction.getHash(), pendingTransaction);
      prioritizeTransaction(pendingTransaction);

      if (pendingTransactions.size() > poolConfig.getTxPoolMaxSize()) {
        evictLessPriorityTransactions();
      }
    }
    notifyTransactionAdded(pendingTransaction.getTransaction());
    return ADDED;
  }

  protected abstract PendingTransaction getLeastPriorityTransaction();

  private void evictLessPriorityTransactions() {
    final PendingTransaction leastPriorityTx = getLeastPriorityTransaction();
    // evict all txs for the sender with nonce >= the least priority one to avoid gaps
    final var pendingTxsForSender = transactionsBySender.get(leastPriorityTx.getSender());
    final var txsToEvict = pendingTxsForSender.getPendingTransactions(leastPriorityTx.getNonce());

    // remove backward to avoid gaps
    for (int i = txsToEvict.size() - 1; i >= 0; i--) {
      removeTransaction(txsToEvict.get(i).getTransaction());
    }
  }

  @Override
<<<<<<< HEAD
  public String logStats() {
    return "Pending " + pendingTransactions.size();
  }

  @Override
  public String toTraceLog() {
=======
  public String toTraceLog(
      final boolean withTransactionsBySender, final boolean withLowestInvalidNonce) {
>>>>>>> aef335cf
    synchronized (lock) {
      StringBuilder sb =
          new StringBuilder(
              "Prioritized transactions { "
                  + StreamSupport.stream(
                          Spliterators.spliteratorUnknownSize(
                              prioritizedTransactions(), Spliterator.ORDERED),
                          false)
                      .map(PendingTransaction::toTraceLog)
                      .collect(Collectors.joining("; "))
                  + " }");

      return sb.toString();
    }
  }

  @Override
<<<<<<< HEAD
  public void signalInvalidTransaction(final Transaction transaction) {
=======
  public List<Transaction> signalInvalidAndGetDependentTransactions(final Transaction transaction) {
>>>>>>> aef335cf
    final long invalidNonce = lowestInvalidKnownNonceCache.registerInvalidTransaction(transaction);

    PendingTransactionsForSender txsForSender = transactionsBySender.get(transaction.getSender());
    if (txsForSender != null) {
      txsForSender
          .streamPendingTransactions()
          .filter(pendingTx -> pendingTx.getTransaction().getNonce() > invalidNonce)
          .peek(
              pendingTx ->
                  traceLambda(
                      LOG,
                      "Transaction {} invalid since there is a lower invalid nonce {} for the sender",
                      pendingTx::toTraceLog,
                      () -> invalidNonce))
          .map(PendingTransaction::getTransaction)
          .collect(Collectors.toList())
          .forEach(this::removeTransaction);
    }
  }

  @Override
  public boolean isLocalSender(final Address sender) {
    return localSenders.contains(sender);
  }
}<|MERGE_RESOLUTION|>--- conflicted
+++ resolved
@@ -31,11 +31,7 @@
 import org.hyperledger.besu.ethereum.eth.transactions.PendingTransactionDroppedListener;
 import org.hyperledger.besu.ethereum.eth.transactions.PendingTransactionListener;
 import org.hyperledger.besu.ethereum.eth.transactions.PendingTransactions;
-<<<<<<< HEAD
 import org.hyperledger.besu.ethereum.eth.transactions.TransactionAddedResult;
-=======
-import org.hyperledger.besu.ethereum.eth.transactions.TransactionAddedStatus;
->>>>>>> aef335cf
 import org.hyperledger.besu.ethereum.eth.transactions.TransactionPoolConfiguration;
 import org.hyperledger.besu.ethereum.eth.transactions.TransactionPoolReplacementHandler;
 import org.hyperledger.besu.ethereum.mainnet.feemarket.FeeMarket;
@@ -170,11 +166,7 @@
   }
 
   @Override
-<<<<<<< HEAD
   public TransactionAddedResult addRemoteTransaction(
-=======
-  public TransactionAddedStatus addRemoteTransaction(
->>>>>>> aef335cf
       final Transaction transaction, final Optional<Account> maybeSenderAccount) {
 
     if (lowestInvalidKnownNonceCache.hasInvalidLowerNonce(transaction)) {
@@ -197,11 +189,7 @@
   }
 
   @Override
-<<<<<<< HEAD
   public TransactionAddedResult addLocalTransaction(
-=======
-  public TransactionAddedStatus addLocalTransaction(
->>>>>>> aef335cf
       final Transaction transaction, final Optional<Account> maybeSenderAccount) {
     final TransactionAddedResult transactionAdded =
         addTransaction(
@@ -213,14 +201,12 @@
     return transactionAdded;
   }
 
-  @Override
   public void removeTransaction(final Transaction transaction) {
     removeTransaction(transaction, false);
     notifyTransactionDropped(transaction);
   }
 
   @Override
-<<<<<<< HEAD
   public void manageBlockAdded(
       final BlockHeader blockHeader,
       final List<Transaction> confirmedTransactions,
@@ -234,8 +220,6 @@
   protected abstract void manageBlockAdded(
       final BlockHeader blockHeader, final FeeMarket feeMarket);
 
-=======
->>>>>>> aef335cf
   public void transactionAddedToBlock(final Transaction transaction) {
     removeTransaction(transaction, true);
     lowestInvalidKnownNonceCache.registerValidTransaction(transaction);
@@ -376,13 +360,8 @@
   }
 
   @Override
-<<<<<<< HEAD
   public boolean containsTransaction(final Transaction transaction) {
     return pendingTransactions.containsKey(transaction.getHash());
-=======
-  public boolean containsTransaction(final Hash transactionHash) {
-    return pendingTransactions.containsKey(transactionHash);
->>>>>>> aef335cf
   }
 
   @Override
@@ -425,12 +404,6 @@
         : pendingTransactionsForSender.maybeNextNonce();
   }
 
-<<<<<<< HEAD
-=======
-  @Override
-  public abstract void manageBlockAdded(final Block block);
-
->>>>>>> aef335cf
   private void removeTransaction(final Transaction transaction, final boolean addedToBlock) {
     synchronized (lock) {
       final PendingTransaction removedPendingTx = pendingTransactions.remove(transaction.getHash());
@@ -501,17 +474,12 @@
   }
 
   @Override
-<<<<<<< HEAD
   public String logStats() {
     return "Pending " + pendingTransactions.size();
   }
 
   @Override
   public String toTraceLog() {
-=======
-  public String toTraceLog(
-      final boolean withTransactionsBySender, final boolean withLowestInvalidNonce) {
->>>>>>> aef335cf
     synchronized (lock) {
       StringBuilder sb =
           new StringBuilder(
@@ -529,11 +497,7 @@
   }
 
   @Override
-<<<<<<< HEAD
   public void signalInvalidTransaction(final Transaction transaction) {
-=======
-  public List<Transaction> signalInvalidAndGetDependentTransactions(final Transaction transaction) {
->>>>>>> aef335cf
     final long invalidNonce = lowestInvalidKnownNonceCache.registerInvalidTransaction(transaction);
 
     PendingTransactionsForSender txsForSender = transactionsBySender.get(transaction.getSender());
