--- conflicted
+++ resolved
@@ -135,16 +135,13 @@
         pendingTransactions::size);
   }
 
-<<<<<<< HEAD
-  @Override
-=======
   public void reset() {
     pendingTransactions.clear();
     transactionsBySender.clear();
     lowestInvalidKnownNonceCache.reset();
   }
 
->>>>>>> 96972ff2
+  @Override
   public void evictOldTransactions() {
     final Instant removeTransactionsBefore =
         clock.instant().minus(poolConfig.getPendingTxRetentionPeriod(), ChronoUnit.HOURS);
