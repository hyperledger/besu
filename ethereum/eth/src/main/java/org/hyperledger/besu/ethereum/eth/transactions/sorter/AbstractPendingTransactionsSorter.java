/*
 * Copyright ConsenSys AG.
 *
 * Licensed under the Apache License, Version 2.0 (the "License"); you may not use this file except in compliance with
 * the License. You may obtain a copy of the License at
 *
 * http://www.apache.org/licenses/LICENSE-2.0
 *
 * Unless required by applicable law or agreed to in writing, software distributed under the License is distributed on
 * an "AS IS" BASIS, WITHOUT WARRANTIES OR CONDITIONS OF ANY KIND, either express or implied. See the License for the
 * specific language governing permissions and limitations under the License.
 *
 * SPDX-License-Identifier: Apache-2.0
 */
package org.hyperledger.besu.ethereum.eth.transactions.sorter;

import static org.hyperledger.besu.ethereum.eth.transactions.sorter.AbstractPendingTransactionsSorter.TransactionAddedStatus.ADDED;
import static org.hyperledger.besu.ethereum.eth.transactions.sorter.AbstractPendingTransactionsSorter.TransactionAddedStatus.LOWER_NONCE_INVALID_TRANSACTION_KNOWN;
import static org.hyperledger.besu.ethereum.eth.transactions.sorter.AbstractPendingTransactionsSorter.TransactionAddedStatus.REJECTED_UNDERPRICED_REPLACEMENT;
import static org.hyperledger.besu.util.Slf4jLambdaHelper.debugLambda;
import static org.hyperledger.besu.util.Slf4jLambdaHelper.traceLambda;

import org.hyperledger.besu.datatypes.Address;
import org.hyperledger.besu.datatypes.Hash;
import org.hyperledger.besu.datatypes.Wei;
import org.hyperledger.besu.ethereum.core.AccountTransactionOrder;
import org.hyperledger.besu.ethereum.core.Block;
import org.hyperledger.besu.ethereum.core.BlockHeader;
import org.hyperledger.besu.ethereum.core.Transaction;
import org.hyperledger.besu.ethereum.eth.transactions.PendingTransactionDroppedListener;
import org.hyperledger.besu.ethereum.eth.transactions.PendingTransactionListener;
import org.hyperledger.besu.ethereum.eth.transactions.TransactionPoolConfiguration;
import org.hyperledger.besu.ethereum.eth.transactions.TransactionPoolReplacementHandler;
import org.hyperledger.besu.ethereum.eth.transactions.TransactionsForSenderInfo;
import org.hyperledger.besu.ethereum.transaction.TransactionInvalidReason;
import org.hyperledger.besu.evm.account.Account;
import org.hyperledger.besu.metrics.BesuMetricCategory;
import org.hyperledger.besu.plugin.services.MetricsSystem;
import org.hyperledger.besu.plugin.services.metrics.Counter;
import org.hyperledger.besu.plugin.services.metrics.LabelledMetric;
import org.hyperledger.besu.util.Subscribers;

import java.time.Clock;
import java.time.Instant;
import java.time.temporal.ChronoUnit;
import java.util.Collection;
import java.util.HashMap;
import java.util.HashSet;
import java.util.Iterator;
import java.util.List;
import java.util.Map;
import java.util.NavigableSet;
import java.util.Optional;
import java.util.OptionalLong;
import java.util.Set;
import java.util.Spliterator;
import java.util.Spliterators;
import java.util.TreeSet;
import java.util.concurrent.ConcurrentHashMap;
import java.util.concurrent.atomic.AtomicLong;
import java.util.function.Consumer;
import java.util.function.Supplier;
import java.util.stream.Collectors;
import java.util.stream.StreamSupport;

import com.google.common.annotations.VisibleForTesting;
import org.slf4j.Logger;
import org.slf4j.LoggerFactory;

/**
 * Holds the current set of pending transactions with the ability to iterate them based on priority
 * for mining or look-up by hash.
 *
 * <p>This class is safe for use across multiple threads.
 */
public abstract class AbstractPendingTransactionsSorter {
  private static final int DEFAULT_LOWEST_INVALID_KNOWN_NONCE_CACHE = 10_000;
  private static final Logger LOG =
      LoggerFactory.getLogger(AbstractPendingTransactionsSorter.class);

  protected final Clock clock;
  protected final TransactionPoolConfiguration poolConfig;

  protected final Object lock = new Object();
  protected final Map<Hash, TransactionInfo> pendingTransactions = new ConcurrentHashMap<>();

  protected final Map<Address, TransactionsForSenderInfo> transactionsBySender =
      new ConcurrentHashMap<>();

  protected final LowestInvalidNonceCache lowestInvalidKnownNonceCache =
      new LowestInvalidNonceCache(DEFAULT_LOWEST_INVALID_KNOWN_NONCE_CACHE);
  protected final Subscribers<PendingTransactionListener> pendingTransactionSubscribers =
      Subscribers.create();

  protected final Subscribers<PendingTransactionDroppedListener> transactionDroppedListeners =
      Subscribers.create();

  protected final LabelledMetric<Counter> transactionRemovedCounter;
  protected final Counter localTransactionAddedCounter;
  protected final Counter remoteTransactionAddedCounter;

  protected final TransactionPoolReplacementHandler transactionReplacementHandler;
  protected final Supplier<BlockHeader> chainHeadHeaderSupplier;

  public AbstractPendingTransactionsSorter(
      final TransactionPoolConfiguration poolConfig,
      final Clock clock,
      final MetricsSystem metricsSystem,
      final Supplier<BlockHeader> chainHeadHeaderSupplier) {
    this.poolConfig = poolConfig;
    this.clock = clock;
    this.chainHeadHeaderSupplier = chainHeadHeaderSupplier;
    this.transactionReplacementHandler =
        new TransactionPoolReplacementHandler(poolConfig.getPriceBump());
    final LabelledMetric<Counter> transactionAddedCounter =
        metricsSystem.createLabelledCounter(
            BesuMetricCategory.TRANSACTION_POOL,
            "transactions_added_total",
            "Count of transactions added to the transaction pool",
            "source");
    localTransactionAddedCounter = transactionAddedCounter.labels("local");
    remoteTransactionAddedCounter = transactionAddedCounter.labels("remote");

    transactionRemovedCounter =
        metricsSystem.createLabelledCounter(
            BesuMetricCategory.TRANSACTION_POOL,
            "transactions_removed_total",
            "Count of transactions removed from the transaction pool",
            "source",
            "operation");

    metricsSystem.createIntegerGauge(
        BesuMetricCategory.TRANSACTION_POOL,
        "transactions",
        "Current size of the transaction pool",
        pendingTransactions::size);
  }

  public void evictOldTransactions() {
    final Instant removeTransactionsBefore =
        clock.instant().minus(poolConfig.getPendingTxRetentionPeriod(), ChronoUnit.HOURS);

    pendingTransactions.values().stream()
        .filter(transaction -> transaction.getAddedToPoolAt().isBefore(removeTransactionsBefore))
        .forEach(
            transactionInfo -> {
              traceLambda(LOG, "Evicted {} due to age", transactionInfo::toTraceLog);
              removeTransaction(transactionInfo.getTransaction());
            });
  }

  public List<Transaction> getLocalTransactions() {
    return pendingTransactions.values().stream()
        .filter(TransactionInfo::isReceivedFromLocalSource)
        .map(TransactionInfo::getTransaction)
        .collect(Collectors.toList());
  }

  public TransactionAddedStatus addRemoteTransaction(
      final Transaction transaction, final Optional<Account> maybeSenderAccount) {

    if (lowestInvalidKnownNonceCache.hasInvalidLowerNonce(transaction)) {
      debugLambda(
          LOG,
          "Dropping transaction {} since the sender has an invalid transaction with lower nonce",
          transaction::toTraceLog);
      return LOWER_NONCE_INVALID_TRANSACTION_KNOWN;
    }

    final TransactionInfo transactionInfo =
        new TransactionInfo(transaction, false, clock.instant());
    final TransactionAddedStatus transactionAddedStatus =
        addTransaction(transactionInfo, maybeSenderAccount);
    if (transactionAddedStatus.equals(ADDED)) {
      lowestInvalidKnownNonceCache.registerValidTransaction(transaction);
      remoteTransactionAddedCounter.inc();
    }
    return transactionAddedStatus;
  }

  @VisibleForTesting
  public TransactionAddedStatus addLocalTransaction(
      final Transaction transaction, final Optional<Account> maybeSenderAccount) {
    final TransactionAddedStatus transactionAdded =
        addTransaction(new TransactionInfo(transaction, true, clock.instant()), maybeSenderAccount);
    if (transactionAdded.equals(ADDED)) {
      localTransactionAddedCounter.inc();
    }
    return transactionAdded;
  }

  public void removeTransaction(final Transaction transaction) {
    doRemoveTransaction(transaction, false);
    notifyTransactionDropped(transaction);
  }

  public void transactionAddedToBlock(final Transaction transaction) {
    doRemoveTransaction(transaction, true);
    lowestInvalidKnownNonceCache.registerValidTransaction(transaction);
  }

  protected void incrementTransactionRemovedCounter(
      final boolean receivedFromLocalSource, final boolean addedToBlock) {
    final String location = receivedFromLocalSource ? "local" : "remote";
    final String operation = addedToBlock ? "addedToBlock" : "dropped";
    transactionRemovedCounter.labels(location, operation).inc();
  }

  // There's a small edge case here we could encounter.
  // When we pass an upgrade block that has a new transaction type, we start allowing transactions
  // of that new type into our pool.
  // If we then reorg to a block lower than the upgrade block height _and_ we create a block, that
  // block could end up with transactions of the new type.
  // This seems like it would be very rare but worth it to document that we don't handle that case
  // right now.
  public void selectTransactions(final TransactionSelector selector) {
    synchronized (lock) {
      final Set<Transaction> transactionsToRemove = new HashSet<>();
      final Map<Address, AccountTransactionOrder> accountTransactions = new HashMap<>();
      final Iterator<TransactionInfo> prioritizedTransactions = prioritizedTransactions();
      while (prioritizedTransactions.hasNext()) {
        final TransactionInfo highestPriorityTransactionInfo = prioritizedTransactions.next();
        final AccountTransactionOrder accountTransactionOrder =
            accountTransactions.computeIfAbsent(
                highestPriorityTransactionInfo.getSender(), this::createSenderTransactionOrder);

        for (final Transaction transactionToProcess :
            accountTransactionOrder.transactionsToProcess(
                highestPriorityTransactionInfo.getTransaction())) {
          final TransactionSelectionResult result =
              selector.evaluateTransaction(transactionToProcess);
          switch (result) {
            case DELETE_TRANSACTION_AND_CONTINUE:
              transactionsToRemove.add(transactionToProcess);
              signalInvalidTransaction(transactionToProcess).forEach(transactionsToRemove::add);
              break;
            case CONTINUE:
              break;
            case COMPLETE_OPERATION:
              transactionsToRemove.forEach(this::removeTransaction);
              return;
            default:
              throw new RuntimeException("Illegal value for TransactionSelectionResult.");
          }
        }
      }
      transactionsToRemove.forEach(this::removeTransaction);
    }
  }

  protected AccountTransactionOrder createSenderTransactionOrder(final Address address) {
    return new AccountTransactionOrder(
        transactionsBySender
            .get(address)
            .streamTransactionInfos()
            .map(TransactionInfo::getTransaction));
  }

  protected TransactionAddedStatus addTransactionForSenderAndNonce(
      final TransactionInfo transactionInfo, final Optional<Account> maybeSenderAccount) {

    TransactionsForSenderInfo txsSenderInfo =
        transactionsBySender.computeIfAbsent(
            transactionInfo.getSender(),
            address -> new TransactionsForSenderInfo(maybeSenderAccount));

    TransactionInfo existingTxInfo =
        txsSenderInfo.getTransactionInfoForNonce(transactionInfo.getNonce());

    if (existingTxInfo != null) {
      if (!transactionReplacementHandler.shouldReplace(
          existingTxInfo, transactionInfo, chainHeadHeaderSupplier.get())) {
        traceLambda(
            LOG, "Reject underpriced transaction replacement {}", transactionInfo::toTraceLog);
        return REJECTED_UNDERPRICED_REPLACEMENT;
      }
      traceLambda(
          LOG,
          "Replace existing transaction {}, with new transaction {}",
          existingTxInfo::toTraceLog,
          transactionInfo::toTraceLog);
      removeTransaction(existingTxInfo.getTransaction());
    }

    txsSenderInfo.updateSenderAccount(maybeSenderAccount);
    txsSenderInfo.addTransactionToTrack(transactionInfo);
    traceLambda(LOG, "Tracked transaction by sender {}", txsSenderInfo::toTraceLog);
    return ADDED;
  }

  protected void removeTransactionTrackedBySenderAndNonce(final Transaction transaction) {
    Optional.ofNullable(transactionsBySender.get(transaction.getSender()))
        .ifPresent(
            transactionsForSender -> {
              transactionsForSender.removeTrackedTransaction(transaction.getNonce());
<<<<<<< HEAD
              if (transactionsForSender.transactionCount() == 0) {
                LOG.trace(
                    "Removing sender {} from transactionBySender since no more tracked transactions",
                    transaction.getSender());
                transactionsBySender.remove(transaction.getSender());
              }
            });
  }

  protected TransactionInfo getTrackedTransactionBySenderAndNonce(
      final TransactionInfo transactionInfo) {
    final TransactionsForSenderInfo transactionsForSenderInfo =
        transactionsBySender.computeIfAbsent(
            transactionInfo.getSender(), key -> new TransactionsForSenderInfo());
    return transactionsForSenderInfo.getTransactionInfoForNonce(transactionInfo.getNonce());
=======
              traceLambda(
                  LOG,
                  "Tracked transaction by sender {} after the removal of {}",
                  transactionsForSender::toTraceLog,
                  transaction::toTraceLog);
            });
>>>>>>> 36139037
  }

  protected void notifyTransactionAdded(final Transaction transaction) {
    pendingTransactionSubscribers.forEach(listener -> listener.onTransactionAdded(transaction));
  }

  protected void notifyTransactionDropped(final Transaction transaction) {
    transactionDroppedListeners.forEach(listener -> listener.onTransactionDropped(transaction));
  }

  public long maxSize() {
    return poolConfig.getTxPoolMaxSize();
  }

  public int size() {
    return pendingTransactions.size();
  }

  public boolean containsTransaction(final Hash transactionHash) {
    return pendingTransactions.containsKey(transactionHash);
  }

  public Optional<Transaction> getTransactionByHash(final Hash transactionHash) {
    return Optional.ofNullable(pendingTransactions.get(transactionHash))
        .map(TransactionInfo::getTransaction);
  }

  public Set<TransactionInfo> getTransactionInfo() {
    return new HashSet<>(pendingTransactions.values());
  }

  public long subscribePendingTransactions(final PendingTransactionListener listener) {
    return pendingTransactionSubscribers.subscribe(listener);
  }

  public void unsubscribePendingTransactions(final long id) {
    pendingTransactionSubscribers.unsubscribe(id);
  }

  public long subscribeDroppedTransactions(final PendingTransactionDroppedListener listener) {
    return transactionDroppedListeners.subscribe(listener);
  }

  public void unsubscribeDroppedTransactions(final long id) {
    transactionDroppedListeners.unsubscribe(id);
  }

  public OptionalLong getNextNonceForSender(final Address sender) {
    final TransactionsForSenderInfo transactionsForSenderInfo = transactionsBySender.get(sender);
    return transactionsForSenderInfo == null
        ? OptionalLong.empty()
        : transactionsForSenderInfo.maybeNextNonce();
  }

  public abstract void manageBlockAdded(final Block block);

  protected abstract void doRemoveTransaction(
      final Transaction transaction, final boolean addedToBlock);

  protected abstract Iterator<TransactionInfo> prioritizedTransactions();

  protected abstract TransactionAddedStatus addTransaction(
      final TransactionInfo transactionInfo, final Optional<Account> maybeSenderAccount);

  Optional<TransactionInfo> lowestValueTxForRemovalBySender(
      final NavigableSet<TransactionInfo> txSet) {
    return txSet.descendingSet().stream()
        .filter(
            tx ->
                transactionsBySender
                    .get(tx.getSender())
                    .maybeLastTx()
                    .filter(tx::equals)
                    .isPresent())
        .findFirst();
  }

  public String toTraceLog(
      final boolean withTransactionsBySender, final boolean withLowestInvalidNonce) {
    synchronized (lock) {
      StringBuilder sb =
          new StringBuilder(
              "Transactions in order { "
                  + StreamSupport.stream(
                          Spliterators.spliteratorUnknownSize(
                              prioritizedTransactions(), Spliterator.ORDERED),
                          false)
                      .map(
                          txInfo -> {
                            TransactionsForSenderInfo txsSenderInfo =
                                transactionsBySender.get(txInfo.getSender());
                            long nonceDistance =
                                txInfo.getNonce() - txsSenderInfo.getSenderAccountNonce();
                            return "nonceDistance: "
                                + nonceDistance
                                + ", senderAccount: "
                                + txsSenderInfo.getSenderAccount()
                                + ", "
                                + txInfo.toTraceLog();
                          })
                      .collect(Collectors.joining("; "))
                  + " }");

      if (withTransactionsBySender) {
        sb.append(
            ", Transactions by sender { "
                + transactionsBySender.entrySet().stream()
                    .map(e -> "(" + e.getKey() + ") " + e.getValue().toTraceLog())
                    .collect(Collectors.joining("; "))
                + " }");
      }
      if (withLowestInvalidNonce) {
        sb.append(
            ", Lowest invalid nonce by sender cache {"
                + lowestInvalidKnownNonceCache.toTraceLog()
                + "}");
      }
      return sb.toString();
    }
  }

  public List<Transaction> signalInvalidTransaction(final Transaction transaction) {
    final long invalidNonce = lowestInvalidKnownNonceCache.registerInvalidTransaction(transaction);

    TransactionsForSenderInfo txsForSender = transactionsBySender.get(transaction.getSender());
    if (txsForSender != null) {
      return txsForSender
          .streamTransactionInfos()
          .filter(txInfo -> txInfo.getTransaction().getNonce() > invalidNonce)
          .peek(
              txInfo ->
                  traceLambda(
                      LOG,
                      "Transaction {} piked for removal since there is a lowest invalid nonce {} for the sender",
                      txInfo::toTraceLog,
                      () -> invalidNonce))
          .map(TransactionInfo::getTransaction)
          .collect(Collectors.toList());
    }
    return List.of();
  }

  /**
   * Tracks the additional metadata associated with transactions to enable prioritization for mining
   * and deciding which transactions to drop when the transaction pool reaches its size limit.
   */
  public static class TransactionInfo {

    private static final AtomicLong TRANSACTIONS_ADDED = new AtomicLong();
    private final Transaction transaction;
    private final boolean receivedFromLocalSource;
    private final Instant addedToPoolAt;
    private final long sequence; // Allows prioritization based on order transactions are added

    public TransactionInfo(
        final Transaction transaction,
        final boolean receivedFromLocalSource,
        final Instant addedToPoolAt) {
      this.transaction = transaction;
      this.receivedFromLocalSource = receivedFromLocalSource;
      this.addedToPoolAt = addedToPoolAt;
      this.sequence = TRANSACTIONS_ADDED.getAndIncrement();
    }

    public Transaction getTransaction() {
      return transaction;
    }

    public Wei getGasPrice() {
      return transaction.getGasPrice().orElse(Wei.ZERO);
    }

    public long getSequence() {
      return sequence;
    }

    public long getNonce() {
      return transaction.getNonce();
    }

    public Address getSender() {
      return transaction.getSender();
    }

    public boolean isReceivedFromLocalSource() {
      return receivedFromLocalSource;
    }

    public Hash getHash() {
      return transaction.getHash();
    }

    public Instant getAddedToPoolAt() {
      return addedToPoolAt;
    }

    public static List<Transaction> toTransactionList(
        final Collection<TransactionInfo> transactionsInfo) {
      return transactionsInfo.stream()
          .map(TransactionInfo::getTransaction)
          .collect(Collectors.toUnmodifiableList());
    }

    public String toTraceLog() {
      return "{sequence: "
          + sequence
          + ", addedAt: "
          + addedToPoolAt
          + ", "
          + transaction.toTraceLog()
          + "}";
    }
  }

  public enum TransactionSelectionResult {
    DELETE_TRANSACTION_AND_CONTINUE,
    CONTINUE,
    COMPLETE_OPERATION
  }

  @FunctionalInterface
  public interface TransactionSelector {

    TransactionSelectionResult evaluateTransaction(final Transaction transaction);
  }

  public enum TransactionAddedStatus {
    ALREADY_KNOWN(TransactionInvalidReason.TRANSACTION_ALREADY_KNOWN),
    REJECTED_UNDERPRICED_REPLACEMENT(TransactionInvalidReason.TRANSACTION_REPLACEMENT_UNDERPRICED),
    NONCE_TOO_FAR_IN_FUTURE_FOR_SENDER(),
    LOWER_NONCE_INVALID_TRANSACTION_KNOWN(),
    ADDED();

    private final Optional<TransactionInvalidReason> invalidReason;

    TransactionAddedStatus() {
      this.invalidReason = Optional.empty();
    }

    TransactionAddedStatus(final TransactionInvalidReason invalidReason) {
      this.invalidReason = Optional.of(invalidReason);
    }

    public Optional<TransactionInvalidReason> getInvalidReason() {
      return invalidReason;
    }
  }

  private static class LowestInvalidNonceCache {
    private final int maxSize;
    private final Map<Address, InvalidNonceStatus> lowestInvalidKnownNonceBySender;
    private final NavigableSet<InvalidNonceStatus> evictionOrder = new TreeSet<>();

    public LowestInvalidNonceCache(final int maxSize) {
      this.maxSize = maxSize;
      this.lowestInvalidKnownNonceBySender = new HashMap<>(maxSize);
    }

    synchronized long registerInvalidTransaction(final Transaction transaction) {
      final Address sender = transaction.getSender();
      final long invalidNonce = transaction.getNonce();
      final InvalidNonceStatus currStatus = lowestInvalidKnownNonceBySender.get(sender);
      if (currStatus == null) {
        final InvalidNonceStatus newStatus = new InvalidNonceStatus(sender, invalidNonce);
        addInvalidNonceStatus(newStatus);
        traceLambda(
            LOG,
            "Added invalid nonce status {}, cache status {}",
            newStatus::toString,
            this::toString);
        return invalidNonce;
      }

      updateInvalidNonceStatus(
          currStatus,
          status -> {
            if (invalidNonce < currStatus.nonce) {
              currStatus.updateNonce(invalidNonce);
            } else {
              currStatus.newHit();
            }
          });
      traceLambda(
          LOG,
          "Updated invalid nonce status {}, cache status {}",
          currStatus::toString,
          this::toString);

      return currStatus.nonce;
    }

    synchronized void registerValidTransaction(final Transaction transaction) {
      final InvalidNonceStatus currStatus =
          lowestInvalidKnownNonceBySender.get(transaction.getSender());
      if (currStatus != null) {
        evictionOrder.remove(currStatus);
        lowestInvalidKnownNonceBySender.remove(transaction.getSender());
        traceLambda(
            LOG,
            "Valid transaction, removed invalid nonce status {}, cache status {}",
            currStatus::toString,
            this::toString);
      }
    }

    synchronized boolean hasInvalidLowerNonce(final Transaction transaction) {
      final InvalidNonceStatus currStatus =
          lowestInvalidKnownNonceBySender.get(transaction.getSender());
      if (currStatus != null && transaction.getNonce() > currStatus.nonce) {
        updateInvalidNonceStatus(currStatus, status -> status.newHit());
        traceLambda(
            LOG,
            "New hit for invalid nonce status {}, cache status {}",
            currStatus::toString,
            this::toString);
        return true;
      }
      return false;
    }

    private void updateInvalidNonceStatus(
        final InvalidNonceStatus status, final Consumer<InvalidNonceStatus> updateAction) {
      evictionOrder.remove(status);
      updateAction.accept(status);
      evictionOrder.add(status);
    }

    private void addInvalidNonceStatus(final InvalidNonceStatus newStatus) {
      if (lowestInvalidKnownNonceBySender.size() >= maxSize) {
        final InvalidNonceStatus statusToEvict = evictionOrder.pollFirst();
        lowestInvalidKnownNonceBySender.remove(statusToEvict.address);
        traceLambda(
            LOG,
            "Evicted invalid nonce status {}, cache status {}",
            statusToEvict::toString,
            this::toString);
      }
      lowestInvalidKnownNonceBySender.put(newStatus.address, newStatus);
      evictionOrder.add(newStatus);
    }

    synchronized String toTraceLog() {
      return "by eviction order "
          + StreamSupport.stream(evictionOrder.spliterator(), false)
              .map(InvalidNonceStatus::toString)
              .collect(Collectors.joining("; "));
    }

    @Override
    public String toString() {
      return "LowestInvalidNonceCache{"
          + "maxSize: "
          + maxSize
          + ", currentSize: "
          + lowestInvalidKnownNonceBySender.size()
          + ", evictionOrder: [size: "
          + evictionOrder.size()
          + ", first evictable: "
          + evictionOrder.first()
          + "]"
          + '}';
    }

    private static class InvalidNonceStatus implements Comparable<InvalidNonceStatus> {
      final Address address;
      long nonce;
      long hits;
      long lastUpdate;

      InvalidNonceStatus(final Address address, final long nonce) {
        this.address = address;
        this.nonce = nonce;
        this.hits = 1L;
        this.lastUpdate = System.currentTimeMillis();
      }

      void updateNonce(final long nonce) {
        this.nonce = nonce;
        newHit();
      }

      void newHit() {
        this.hits++;
        this.lastUpdate = System.currentTimeMillis();
      }

      @Override
      public boolean equals(final Object o) {
        if (this == o) {
          return true;
        }
        if (o == null || getClass() != o.getClass()) {
          return false;
        }

        InvalidNonceStatus that = (InvalidNonceStatus) o;

        return address.equals(that.address);
      }

      @Override
      public int hashCode() {
        return address.hashCode();
      }

      /**
       * An InvalidNonceStatus is smaller than another when it has fewer hits and was last access
       * earlier, the address is the last tiebreaker
       *
       * @param o the object to be compared.
       * @return 0 if they are equal, negative if this is smaller, positive if this is greater
       */
      @Override
      public int compareTo(final InvalidNonceStatus o) {
        final int cmpHits = Long.compare(this.hits, o.hits);
        if (cmpHits != 0) {
          return cmpHits;
        }
        final int cmpLastUpdate = Long.compare(this.lastUpdate, o.lastUpdate);
        if (cmpLastUpdate != 0) {
          return cmpLastUpdate;
        }
        return this.address.compareTo(o.address);
      }

      @Override
      public String toString() {
        return "{"
            + "address="
            + address
            + ", nonce="
            + nonce
            + ", hits="
            + hits
            + ", lastUpdate="
            + lastUpdate
            + '}';
      }
    }
  }
}<|MERGE_RESOLUTION|>--- conflicted
+++ resolved
@@ -293,30 +293,19 @@
         .ifPresent(
             transactionsForSender -> {
               transactionsForSender.removeTrackedTransaction(transaction.getNonce());
-<<<<<<< HEAD
               if (transactionsForSender.transactionCount() == 0) {
                 LOG.trace(
                     "Removing sender {} from transactionBySender since no more tracked transactions",
                     transaction.getSender());
                 transactionsBySender.remove(transaction.getSender());
+              } else {
+                traceLambda(
+                    LOG,
+                    "Tracked transaction by sender {} after the removal of {}",
+                    transactionsForSender::toTraceLog,
+                    transaction::toTraceLog);
               }
             });
-  }
-
-  protected TransactionInfo getTrackedTransactionBySenderAndNonce(
-      final TransactionInfo transactionInfo) {
-    final TransactionsForSenderInfo transactionsForSenderInfo =
-        transactionsBySender.computeIfAbsent(
-            transactionInfo.getSender(), key -> new TransactionsForSenderInfo());
-    return transactionsForSenderInfo.getTransactionInfoForNonce(transactionInfo.getNonce());
-=======
-              traceLambda(
-                  LOG,
-                  "Tracked transaction by sender {} after the removal of {}",
-                  transactionsForSender::toTraceLog,
-                  transaction::toTraceLog);
-            });
->>>>>>> 36139037
   }
 
   protected void notifyTransactionAdded(final Transaction transaction) {
