/*
 * Copyright ConsenSys AG.
 *
 * Licensed under the Apache License, Version 2.0 (the "License"); you may not use this file except in compliance with
 * the License. You may obtain a copy of the License at
 *
 * http://www.apache.org/licenses/LICENSE-2.0
 *
 * Unless required by applicable law or agreed to in writing, software distributed under the License is distributed on
 * an "AS IS" BASIS, WITHOUT WARRANTIES OR CONDITIONS OF ANY KIND, either express or implied. See the License for the
 * specific language governing permissions and limitations under the License.
 *
 * SPDX-License-Identifier: Apache-2.0
 */
package org.hyperledger.besu.ethereum.eth.transactions.sorter;

import static org.hyperledger.besu.ethereum.eth.transactions.TransactionAddedStatus.ADDED;
import static org.hyperledger.besu.ethereum.eth.transactions.TransactionAddedStatus.LOWER_NONCE_INVALID_TRANSACTION_KNOWN;
import static org.hyperledger.besu.ethereum.eth.transactions.TransactionAddedStatus.NONCE_TOO_FAR_IN_FUTURE_FOR_SENDER;
import static org.hyperledger.besu.ethereum.eth.transactions.TransactionAddedStatus.REJECTED_UNDERPRICED_REPLACEMENT;
import static org.hyperledger.besu.util.Slf4jLambdaHelper.debugLambda;
import static org.hyperledger.besu.util.Slf4jLambdaHelper.traceLambda;

import org.hyperledger.besu.datatypes.Address;
import org.hyperledger.besu.datatypes.Hash;
import org.hyperledger.besu.ethereum.core.AccountTransactionOrder;
import org.hyperledger.besu.ethereum.core.Block;
import org.hyperledger.besu.ethereum.core.BlockHeader;
import org.hyperledger.besu.ethereum.core.Transaction;
import org.hyperledger.besu.ethereum.eth.transactions.PendingTransaction;
import org.hyperledger.besu.ethereum.eth.transactions.PendingTransactionDroppedListener;
import org.hyperledger.besu.ethereum.eth.transactions.PendingTransactionListener;
import org.hyperledger.besu.ethereum.eth.transactions.TransactionAddedStatus;
import org.hyperledger.besu.ethereum.eth.transactions.TransactionPoolConfiguration;
import org.hyperledger.besu.ethereum.eth.transactions.TransactionPoolReplacementHandler;
import org.hyperledger.besu.evm.account.Account;
import org.hyperledger.besu.evm.account.AccountState;
import org.hyperledger.besu.metrics.BesuMetricCategory;
import org.hyperledger.besu.plugin.services.MetricsSystem;
import org.hyperledger.besu.plugin.services.metrics.Counter;
import org.hyperledger.besu.plugin.services.metrics.LabelledMetric;
import org.hyperledger.besu.util.Subscribers;

import java.time.Clock;
import java.time.Instant;
import java.time.temporal.ChronoUnit;
import java.util.HashMap;
import java.util.HashSet;
import java.util.Iterator;
import java.util.List;
import java.util.Map;
import java.util.Optional;
import java.util.OptionalLong;
import java.util.Set;
import java.util.Spliterator;
import java.util.Spliterators;
import java.util.concurrent.ConcurrentHashMap;
import java.util.function.Supplier;
import java.util.stream.Collectors;
import java.util.stream.StreamSupport;

import org.slf4j.Logger;
import org.slf4j.LoggerFactory;

/**
 * Holds the current set of pending transactions with the ability to iterate them based on priority
 * for mining or look-up by hash.
 *
 * <p>This class is safe for use across multiple threads.
 */
public abstract class AbstractPendingTransactionsSorter {
  private static final int DEFAULT_LOWEST_INVALID_KNOWN_NONCE_CACHE = 10_000;
  private static final Logger LOG =
      LoggerFactory.getLogger(AbstractPendingTransactionsSorter.class);

  protected final Clock clock;
  protected final TransactionPoolConfiguration poolConfig;

  protected final Object lock = new Object();
  protected final Map<Hash, PendingTransaction> pendingTransactions;

  protected final Map<Address, PendingTransactionsForSender> transactionsBySender =
      new ConcurrentHashMap<>();

  protected final LowestInvalidNonceCache lowestInvalidKnownNonceCache =
      new LowestInvalidNonceCache(DEFAULT_LOWEST_INVALID_KNOWN_NONCE_CACHE);
  protected final Subscribers<PendingTransactionListener> pendingTransactionSubscribers =
      Subscribers.create();

  protected final Subscribers<PendingTransactionDroppedListener> transactionDroppedListeners =
      Subscribers.create();

  protected final LabelledMetric<Counter> transactionRemovedCounter;
  protected final Counter localTransactionAddedCounter;
  protected final Counter remoteTransactionAddedCounter;

  protected final TransactionPoolReplacementHandler transactionReplacementHandler;
  protected final Supplier<BlockHeader> chainHeadHeaderSupplier;

  public AbstractPendingTransactionsSorter(
      final TransactionPoolConfiguration poolConfig,
      final Clock clock,
      final MetricsSystem metricsSystem,
      final Supplier<BlockHeader> chainHeadHeaderSupplier) {
    this.poolConfig = poolConfig;
    this.pendingTransactions = new ConcurrentHashMap<>(poolConfig.getTxPoolMaxSize());
    this.clock = clock;
    this.chainHeadHeaderSupplier = chainHeadHeaderSupplier;
    this.transactionReplacementHandler =
        new TransactionPoolReplacementHandler(poolConfig.getPriceBump());
    final LabelledMetric<Counter> transactionAddedCounter =
        metricsSystem.createLabelledCounter(
            BesuMetricCategory.TRANSACTION_POOL,
            "transactions_added_total",
            "Count of transactions added to the transaction pool",
            "source");
    localTransactionAddedCounter = transactionAddedCounter.labels("local");
    remoteTransactionAddedCounter = transactionAddedCounter.labels("remote");

    transactionRemovedCounter =
        metricsSystem.createLabelledCounter(
            BesuMetricCategory.TRANSACTION_POOL,
            "transactions_removed_total",
            "Count of transactions removed from the transaction pool",
            "source",
            "operation");

    metricsSystem.createIntegerGauge(
        BesuMetricCategory.TRANSACTION_POOL,
        "transactions",
        "Current size of the transaction pool",
        pendingTransactions::size);
  }

  public void evictOldTransactions() {
    final Instant removeTransactionsBefore =
        clock.instant().minus(poolConfig.getPendingTxRetentionPeriod(), ChronoUnit.HOURS);

    pendingTransactions.values().stream()
        .filter(transaction -> transaction.getAddedToPoolAt().isBefore(removeTransactionsBefore))
        .forEach(
            transactionInfo -> {
              traceLambda(LOG, "Evicted {} due to age", transactionInfo::toTraceLog);
              removeTransaction(transactionInfo.getTransaction());
            });
  }

  public List<Transaction> getLocalTransactions() {
    return pendingTransactions.values().stream()
        .filter(PendingTransaction::isReceivedFromLocalSource)
        .map(PendingTransaction::getTransaction)
        .collect(Collectors.toList());
  }

  public TransactionAddedStatus addRemoteTransaction(
      final Transaction transaction, final Optional<Account> maybeSenderAccount) {

    if (lowestInvalidKnownNonceCache.hasInvalidLowerNonce(transaction)) {
      debugLambda(
          LOG,
          "Dropping transaction {} since the sender has an invalid transaction with lower nonce",
          transaction::toTraceLog);
      return LOWER_NONCE_INVALID_TRANSACTION_KNOWN;
    }

    final PendingTransaction pendingTransaction =
        new PendingTransaction(transaction, false, clock.instant());
    final TransactionAddedStatus transactionAddedStatus =
        addTransaction(pendingTransaction, maybeSenderAccount);
    if (transactionAddedStatus.equals(ADDED)) {
      lowestInvalidKnownNonceCache.registerValidTransaction(transaction);
      remoteTransactionAddedCounter.inc();
    }
    return transactionAddedStatus;
  }

  public TransactionAddedStatus addLocalTransaction(
      final Transaction transaction, final Optional<Account> maybeSenderAccount) {
    final TransactionAddedStatus transactionAdded =
        addTransaction(
            new PendingTransaction(transaction, true, clock.instant()), maybeSenderAccount);
    if (transactionAdded.equals(ADDED)) {
      localTransactionAddedCounter.inc();
    }
    return transactionAdded;
  }

  public void removeTransaction(final Transaction transaction) {
    removeTransaction(transaction, false);
    notifyTransactionDropped(transaction);
  }

  public void transactionAddedToBlock(final Transaction transaction) {
    removeTransaction(transaction, true);
    lowestInvalidKnownNonceCache.registerValidTransaction(transaction);
  }

  private void incrementTransactionRemovedCounter(
      final boolean receivedFromLocalSource, final boolean addedToBlock) {
    final String location = receivedFromLocalSource ? "local" : "remote";
    final String operation = addedToBlock ? "addedToBlock" : "dropped";
    transactionRemovedCounter.labels(location, operation).inc();
  }

  // There's a small edge case here we could encounter.
  // When we pass an upgrade block that has a new transaction type, we start allowing transactions
  // of that new type into our pool.
  // If we then reorg to a block lower than the upgrade block height _and_ we create a block, that
  // block could end up with transactions of the new type.
  // This seems like it would be very rare but worth it to document that we don't handle that case
  // right now.
  public void selectTransactions(final TransactionSelector selector) {
    synchronized (lock) {
      final Set<Transaction> transactionsToRemove = new HashSet<>();
      final Map<Address, AccountTransactionOrder> accountTransactions = new HashMap<>();
      final Iterator<PendingTransaction> prioritizedTransactions = prioritizedTransactions();
      while (prioritizedTransactions.hasNext()) {
        final PendingTransaction highestPriorityPendingTransaction = prioritizedTransactions.next();
        final AccountTransactionOrder accountTransactionOrder =
            accountTransactions.computeIfAbsent(
                highestPriorityPendingTransaction.getSender(), this::createSenderTransactionOrder);

        for (final Transaction transactionToProcess :
            accountTransactionOrder.transactionsToProcess(
                highestPriorityPendingTransaction.getTransaction())) {
          final TransactionSelectionResult result =
              selector.evaluateTransaction(transactionToProcess);
          switch (result) {
            case DELETE_TRANSACTION_AND_CONTINUE:
              transactionsToRemove.add(transactionToProcess);
              signalInvalidAndGetDependentTransactions(transactionToProcess)
                  .forEach(transactionsToRemove::add);
              break;
            case CONTINUE:
              break;
            case COMPLETE_OPERATION:
              transactionsToRemove.forEach(this::removeTransaction);
              return;
            default:
              throw new RuntimeException("Illegal value for TransactionSelectionResult.");
          }
        }
      }
      transactionsToRemove.forEach(this::removeTransaction);
    }
  }

  private AccountTransactionOrder createSenderTransactionOrder(final Address address) {
    return new AccountTransactionOrder(
        transactionsBySender
            .get(address)
            .streamPendingTransactions()
            .map(PendingTransaction::getTransaction));
  }

  private TransactionAddedStatus addTransactionForSenderAndNonce(
      final PendingTransaction pendingTransaction, final Optional<Account> maybeSenderAccount) {

    PendingTransactionsForSender pendingTxsForSender =
        transactionsBySender.computeIfAbsent(
            pendingTransaction.getSender(),
            address -> new PendingTransactionsForSender(maybeSenderAccount));

    PendingTransaction existingPendingTx =
        pendingTxsForSender.getPendingTransactionForNonce(pendingTransaction.getNonce());

    final Optional<Transaction> maybeReplacedTransaction;
    if (existingPendingTx != null) {
      if (!transactionReplacementHandler.shouldReplace(
          existingPendingTx, pendingTransaction, chainHeadHeaderSupplier.get())) {
        traceLambda(
            LOG, "Reject underpriced transaction replacement {}", pendingTransaction::toTraceLog);
        return REJECTED_UNDERPRICED_REPLACEMENT;
      }
      traceLambda(
          LOG,
          "Replace existing transaction {}, with new transaction {}",
          existingPendingTx::toTraceLog,
          pendingTransaction::toTraceLog);
      maybeReplacedTransaction = Optional.of(existingPendingTx.getTransaction());
    } else {
      maybeReplacedTransaction = Optional.empty();
    }

    pendingTxsForSender.updateSenderAccount(maybeSenderAccount);
    pendingTxsForSender.trackPendingTransaction(pendingTransaction);
    traceLambda(LOG, "Tracked transaction by sender {}", pendingTxsForSender::toTraceLog);
    maybeReplacedTransaction.ifPresent(this::removeTransaction);
    return ADDED;
  }

  private void removePendingTransactionBySenderAndNonce(
      final PendingTransaction pendingTransaction) {
    final Transaction transaction = pendingTransaction.getTransaction();
    Optional.ofNullable(transactionsBySender.get(transaction.getSender()))
        .ifPresent(
            pendingTxsForSender -> {
              pendingTxsForSender.removeTrackedPendingTransaction(pendingTransaction);
              if (pendingTxsForSender.transactionCount() == 0) {
                LOG.trace(
                    "Removing sender {} from transactionBySender since no more tracked transactions",
                    transaction.getSender());
                transactionsBySender.remove(transaction.getSender());
              } else {
                traceLambda(
                    LOG,
                    "Tracked transaction by sender {} after the removal of {}",
                    pendingTxsForSender::toTraceLog,
                    transaction::toTraceLog);
              }
            });
  }

  private void notifyTransactionAdded(final Transaction transaction) {
    pendingTransactionSubscribers.forEach(listener -> listener.onTransactionAdded(transaction));
  }

  private void notifyTransactionDropped(final Transaction transaction) {
    transactionDroppedListeners.forEach(listener -> listener.onTransactionDropped(transaction));
  }

  public long maxSize() {
    return poolConfig.getTxPoolMaxSize();
  }

  public int size() {
    return pendingTransactions.size();
  }

  public boolean containsTransaction(final Hash transactionHash) {
    return pendingTransactions.containsKey(transactionHash);
  }

  public Optional<Transaction> getTransactionByHash(final Hash transactionHash) {
    return Optional.ofNullable(pendingTransactions.get(transactionHash))
        .map(PendingTransaction::getTransaction);
  }

  public Set<PendingTransaction> getPendingTransactions() {
    return new HashSet<>(pendingTransactions.values());
  }

  public long subscribePendingTransactions(final PendingTransactionListener listener) {
    return pendingTransactionSubscribers.subscribe(listener);
  }

  public void unsubscribePendingTransactions(final long id) {
    pendingTransactionSubscribers.unsubscribe(id);
  }

  public long subscribeDroppedTransactions(final PendingTransactionDroppedListener listener) {
    return transactionDroppedListeners.subscribe(listener);
  }

  public void unsubscribeDroppedTransactions(final long id) {
    transactionDroppedListeners.unsubscribe(id);
  }

  public OptionalLong getNextNonceForSender(final Address sender) {
    final PendingTransactionsForSender pendingTransactionsForSender =
        transactionsBySender.get(sender);
    return pendingTransactionsForSender == null
        ? OptionalLong.empty()
        : pendingTransactionsForSender.maybeNextNonce();
  }

  public abstract void manageBlockAdded(final Block block);

  private void removeTransaction(final Transaction transaction, final boolean addedToBlock) {
    synchronized (lock) {
      final PendingTransaction removedPendingTx = pendingTransactions.remove(transaction.getHash());
      if (removedPendingTx != null) {
        removePrioritizedTransaction(removedPendingTx);
        removePendingTransactionBySenderAndNonce(removedPendingTx);
        incrementTransactionRemovedCounter(
            removedPendingTx.isReceivedFromLocalSource(), addedToBlock);
      }
    }
  }

  protected abstract void removePrioritizedTransaction(PendingTransaction removedPendingTx);

  protected abstract Iterator<PendingTransaction> prioritizedTransactions();

  protected abstract void prioritizeTransaction(final PendingTransaction pendingTransaction);

  private TransactionAddedStatus addTransaction(
      final PendingTransaction pendingTransaction, final Optional<Account> maybeSenderAccount) {
    final Transaction transaction = pendingTransaction.getTransaction();
    synchronized (lock) {
      if (pendingTransactions.containsKey(pendingTransaction.getHash())) {
        traceLambda(LOG, "Already known transaction {}", pendingTransaction::toTraceLog);
        return TransactionAddedStatus.ALREADY_KNOWN;
      }

      if (transaction.getNonce() - maybeSenderAccount.map(AccountState::getNonce).orElse(0L)
          >= poolConfig.getTxPoolMaxFutureTransactionByAccount()) {
        traceLambda(
            LOG,
            "Transaction {} not added because nonce too far in the future for sender {}",
            transaction::toTraceLog,
            maybeSenderAccount::toString);
        return NONCE_TOO_FAR_IN_FUTURE_FOR_SENDER;
      }

      final TransactionAddedStatus transactionAddedStatus =
          addTransactionForSenderAndNonce(pendingTransaction, maybeSenderAccount);

      if (!transactionAddedStatus.equals(TransactionAddedStatus.ADDED)) {
        return transactionAddedStatus;
      }

      pendingTransactions.put(pendingTransaction.getHash(), pendingTransaction);
      prioritizeTransaction(pendingTransaction);

      if (pendingTransactions.size() > poolConfig.getTxPoolMaxSize()) {
        evictLessPriorityTransactions();
      }
    }
    notifyTransactionAdded(pendingTransaction.getTransaction());
    return TransactionAddedStatus.ADDED;
  }

  protected abstract PendingTransaction getLeastPriorityTransaction();

  private void evictLessPriorityTransactions() {
    final PendingTransaction leastPriorityTx = getLeastPriorityTransaction();
    // evict all txs for the sender with nonce >= the least priority one to avoid gaps
    final var pendingTxsForSender = transactionsBySender.get(leastPriorityTx.getSender());
    final var txsToEvict = pendingTxsForSender.getPendingTransactions(leastPriorityTx.getNonce());

    // remove backward to avoid gaps
    for (int i = txsToEvict.size() - 1; i >= 0; i--) {
      removeTransaction(txsToEvict.get(i).getTransaction());
    }
  }

  public String toTraceLog(
      final boolean withTransactionsBySender, final boolean withLowestInvalidNonce) {
    synchronized (lock) {
      StringBuilder sb =
          new StringBuilder(
              "Transactions in order { "
                  + StreamSupport.stream(
                          Spliterators.spliteratorUnknownSize(
                              prioritizedTransactions(), Spliterator.ORDERED),
                          false)
                      .map(
                          pendingTx -> {
                            PendingTransactionsForSender pendingTxsForSender =
                                transactionsBySender.get(pendingTx.getSender());
                            long nonceDistance =
                                pendingTx.getNonce() - pendingTxsForSender.getSenderAccountNonce();
                            return "nonceDistance: "
                                + nonceDistance
                                + ", senderAccount: "
                                + pendingTxsForSender.getSenderAccount()
                                + ", "
                                + pendingTx.toTraceLog();
                          })
                      .collect(Collectors.joining("; "))
                  + " }");

      if (withTransactionsBySender) {
        sb.append(
            ", Transactions by sender { "
                + transactionsBySender.entrySet().stream()
                    .map(e -> "(" + e.getKey() + ") " + e.getValue().toTraceLog())
                    .collect(Collectors.joining("; "))
                + " }");
      }
      if (withLowestInvalidNonce) {
        sb.append(
            ", Lowest invalid nonce by sender cache {"
                + lowestInvalidKnownNonceCache.toTraceLog()
                + "}");
      }
      return sb.toString();
    }
  }

  public List<Transaction> signalInvalidAndGetDependentTransactions(final Transaction transaction) {
    final long invalidNonce = lowestInvalidKnownNonceCache.registerInvalidTransaction(transaction);

    PendingTransactionsForSender txsForSender = transactionsBySender.get(transaction.getSender());
    if (txsForSender != null) {
      return txsForSender
          .streamPendingTransactions()
          .filter(pendingTx -> pendingTx.getTransaction().getNonce() > invalidNonce)
          .peek(
              pendingTx ->
                  traceLambda(
                      LOG,
<<<<<<< HEAD
                      "Transaction {} piked since there is a lowest invalid nonce {} for the sender",
=======
                      "Transaction {} invalid since there is a lower invalid nonce {} for the sender",
>>>>>>> ae6c8852
                      pendingTx::toTraceLog,
                      () -> invalidNonce))
          .map(PendingTransaction::getTransaction)
          .collect(Collectors.toList());
    }

    return List.of();
  }

  public enum TransactionSelectionResult {
    DELETE_TRANSACTION_AND_CONTINUE,
    CONTINUE,
    COMPLETE_OPERATION
  }

  @FunctionalInterface
  public interface TransactionSelector {
    TransactionSelectionResult evaluateTransaction(final Transaction transaction);
  }
}<|MERGE_RESOLUTION|>--- conflicted
+++ resolved
@@ -491,17 +491,12 @@
               pendingTx ->
                   traceLambda(
                       LOG,
-<<<<<<< HEAD
-                      "Transaction {} piked since there is a lowest invalid nonce {} for the sender",
-=======
                       "Transaction {} invalid since there is a lower invalid nonce {} for the sender",
->>>>>>> ae6c8852
                       pendingTx::toTraceLog,
                       () -> invalidNonce))
           .map(PendingTransaction::getTransaction)
           .collect(Collectors.toList());
     }
-
     return List.of();
   }
 
