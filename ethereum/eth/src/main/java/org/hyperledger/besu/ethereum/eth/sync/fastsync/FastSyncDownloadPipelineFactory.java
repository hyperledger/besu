--- conflicted
+++ resolved
@@ -140,7 +140,6 @@
             metricsSystem);
     final RangeHeadersValidationStep validateHeadersJoinUpStep =
         new RangeHeadersValidationStep(protocolSchedule, protocolContext, detachedValidationPolicy);
-<<<<<<< HEAD
     if (syncConfig.isMemOptimizedDownloadEnabled()) {
       final DownloadSyncBodiesStep downloadSyncBodiesStep =
           new DownloadSyncBodiesStep(protocolSchedule, ethContext, metricsSystem);
@@ -177,7 +176,7 @@
           .andFinishWith("importBlock", importSyncBlocksStep);
     } else {
       final DownloadBodiesStep downloadBodiesStep =
-          new DownloadBodiesStep(protocolSchedule, ethContext, metricsSystem);
+          new DownloadBodiesStep(protocolSchedule, ethContext, syncConfig, metricsSystem);
       final DownloadReceiptsStep downloadReceiptsStep =
           new DownloadReceiptsStep(protocolSchedule, ethContext, syncConfig, metricsSystem);
       final ImportBlocksStep importBlockStep =
@@ -208,39 +207,6 @@
           .thenProcessAsyncOrdered("downloadReceipts", downloadReceiptsStep, downloaderParallelism)
           .andFinishWith("importBlock", importBlockStep);
     }
-=======
-    final DownloadBodiesStep downloadBodiesStep =
-        new DownloadBodiesStep(protocolSchedule, ethContext, syncConfig, metricsSystem);
-    final DownloadReceiptsStep downloadReceiptsStep =
-        new DownloadReceiptsStep(protocolSchedule, ethContext, syncConfig, metricsSystem);
-    final ImportBlocksStep importBlockStep =
-        new ImportBlocksStep(
-            protocolSchedule,
-            protocolContext,
-            attachedValidationPolicy,
-            ommerValidationPolicy,
-            ethContext,
-            fastSyncState.getPivotBlockHeader().get());
-
-    return PipelineBuilder.createPipelineFrom(
-            "fetchCheckpoints",
-            checkpointRangeSource,
-            downloaderParallelism,
-            metricsSystem.createLabelledCounter(
-                BesuMetricCategory.SYNCHRONIZER,
-                "chain_download_pipeline_processed_total",
-                "Number of entries process by each chain download pipeline stage",
-                "step",
-                "action"),
-            true,
-            "fastSync")
-        .thenProcessAsyncOrdered("downloadHeaders", downloadHeadersStep, downloaderParallelism)
-        .thenFlatMap("validateHeadersJoin", validateHeadersJoinUpStep, singleHeaderBufferSize)
-        .inBatches(headerRequestSize)
-        .thenProcessAsyncOrdered("downloadBodies", downloadBodiesStep, downloaderParallelism)
-        .thenProcessAsyncOrdered("downloadReceipts", downloadReceiptsStep, downloaderParallelism)
-        .andFinishWith("importBlock", importBlockStep);
->>>>>>> 702ce74c
   }
 
   protected BlockHeader getCommonAncestor(final SyncTarget syncTarget) {
