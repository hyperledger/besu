--- conflicted
+++ resolved
@@ -21,6 +21,7 @@
 import static org.hyperledger.besu.ethereum.mainnet.HeaderValidationMode.LIGHT_SKIP_DETACHED;
 import static org.hyperledger.besu.ethereum.mainnet.HeaderValidationMode.SKIP_DETACHED;
 
+import org.hyperledger.besu.ethereum.ConsensusContext;
 import org.hyperledger.besu.ethereum.ConsensusContext;
 import org.hyperledger.besu.ethereum.ProtocolContext;
 import org.hyperledger.besu.ethereum.core.BlockHeader;
@@ -29,11 +30,8 @@
 import org.hyperledger.besu.ethereum.eth.manager.EthScheduler;
 import org.hyperledger.besu.ethereum.eth.sync.DownloadHeadersStep;
 import org.hyperledger.besu.ethereum.eth.sync.DownloadPipelineFactory;
-<<<<<<< HEAD
 import org.hyperledger.besu.ethereum.eth.sync.DownloadSyncBodiesStep;
-=======
 import org.hyperledger.besu.ethereum.eth.sync.SavePreMergeHeadersStep;
->>>>>>> efe0c499
 import org.hyperledger.besu.ethereum.eth.sync.SynchronizerConfiguration;
 import org.hyperledger.besu.ethereum.eth.sync.fastsync.checkpoint.Checkpoint;
 import org.hyperledger.besu.ethereum.eth.sync.fullsync.SyncTerminationCondition;
@@ -145,27 +143,17 @@
             metricsSystem);
     final RangeHeadersValidationStep validateHeadersJoinUpStep =
         new RangeHeadersValidationStep(protocolSchedule, protocolContext, detachedValidationPolicy);
-<<<<<<< HEAD
-    final DownloadSyncBodiesStep downloadSyncBodiesStep =
+      final SavePreMergeHeadersStep savePreMergeHeadersStep =
+              new SavePreMergeHeadersStep(
+                      protocolContext.getBlockchain(),
+                      protocolSchedule.anyMatch(s -> s.spec().isPoS()),
+                      getCheckpointBlockNumber(syncState),
+                      protocolContext.safeConsensusContext(ConsensusContext.class));    final DownloadSyncBodiesStep downloadSyncBodiesStep =
         new DownloadSyncBodiesStep(protocolSchedule, ethContext, metricsSystem, syncConfig);
     final DownloadSyncReceiptsStep downloadSyncReceiptsStep =
         new DownloadSyncReceiptsStep(protocolSchedule, ethContext, syncConfig, metricsSystem);
     final ImportSyncBlocksStep importSyncBlocksStep =
         new ImportSyncBlocksStep(
-=======
-    final SavePreMergeHeadersStep savePreMergeHeadersStep =
-        new SavePreMergeHeadersStep(
-            protocolContext.getBlockchain(),
-            protocolSchedule.anyMatch(s -> s.spec().isPoS()),
-            getCheckpointBlockNumber(syncState),
-            protocolContext.safeConsensusContext(ConsensusContext.class));
-    final DownloadBodiesStep downloadBodiesStep =
-        new DownloadBodiesStep(protocolSchedule, ethContext, syncConfig, metricsSystem);
-    final DownloadReceiptsStep downloadReceiptsStep =
-        new DownloadReceiptsStep(protocolSchedule, ethContext, syncConfig, metricsSystem);
-    final ImportBlocksStep importBlockStep =
-        new ImportBlocksStep(
->>>>>>> efe0c499
             protocolSchedule,
             protocolContext,
             ethContext,
