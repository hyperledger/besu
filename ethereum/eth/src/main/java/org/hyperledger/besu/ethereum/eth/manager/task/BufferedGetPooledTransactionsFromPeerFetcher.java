--- conflicted
+++ resolved
@@ -14,12 +14,7 @@
  */
 package org.hyperledger.besu.ethereum.eth.manager.task;
 
-<<<<<<< HEAD
 import static org.hyperledger.besu.ethereum.eth.transactions.TransactionPoolConfiguration.DEFAULT_MAX_PENDING_TRANSACTIONS;
-import static org.hyperledger.besu.util.Slf4jLambdaHelper.traceLambda;
-=======
-import static org.hyperledger.besu.ethereum.eth.transactions.TransactionPoolConfiguration.MAX_PENDING_TRANSACTIONS;
->>>>>>> d04d35b2
 
 import org.hyperledger.besu.datatypes.Hash;
 import org.hyperledger.besu.ethereum.core.Transaction;
@@ -119,16 +114,7 @@
     }
 
     final int alreadySeenCount = discarded;
-<<<<<<< HEAD
     metrics.incrementAlreadySeenTransactions("new_pooled_transaction_hashes", alreadySeenCount);
-    traceLambda(
-        LOG,
-        "Transaction hashes to request from peer {}, fresh count {}, already seen count {}",
-        peer::toString,
-        toRetrieve::size,
-        () -> alreadySeenCount);
-=======
-    alreadySeenTransactionsCounter.inc(alreadySeenCount);
     LOG.atTrace()
         .setMessage(
             "Transaction hashes to request from peer {}, fresh count {}, already seen count {}")
@@ -136,7 +122,6 @@
         .addArgument(toRetrieve::size)
         .addArgument(alreadySeenCount)
         .log();
->>>>>>> d04d35b2
 
     return toRetrieve;
   }
