/*
 *
 * Copyright Hyperledger Besu Contributors.
 *
 * Licensed under the Apache License, Version 2.0 (the "License"); you may not use this file except in compliance with
 * the License. You may obtain a copy of the License at
 *
 * http://www.apache.org/licenses/LICENSE-2.0
 *
 * Unless required by applicable law or agreed to in writing, software distributed under the License is distributed on
 * an "AS IS" BASIS, WITHOUT WARRANTIES OR CONDITIONS OF ANY KIND, either express or implied. See the License for the
 * specific language governing permissions and limitations under the License.
 *
 * SPDX-License-Identifier: Apache-2.0
 *
 */

package org.hyperledger.besu.ethereum.eth.sync.backwardsync;

import static org.hyperledger.besu.util.Slf4jLambdaHelper.debugLambda;
import static org.slf4j.LoggerFactory.getLogger;

import org.hyperledger.besu.datatypes.Hash;
import org.hyperledger.besu.ethereum.chain.MutableBlockchain;
import org.hyperledger.besu.ethereum.core.BlockHeader;

import java.util.Optional;
import java.util.concurrent.CompletableFuture;
import java.util.concurrent.CountDownLatch;
import java.util.concurrent.TimeUnit;

import com.google.common.annotations.VisibleForTesting;
import org.slf4j.Logger;

public class BackwardsSyncAlgorithm {
  private static final Logger LOG = getLogger(BackwardsSyncAlgorithm.class);

  private final BackwardSyncContext context;
  private final FinalBlockConfirmation finalBlockConfirmation;
  private volatile boolean finished = false;

  public BackwardsSyncAlgorithm(
      final BackwardSyncContext context, final FinalBlockConfirmation finalBlockConfirmation) {
    this.context = context;
    this.finalBlockConfirmation = finalBlockConfirmation;
  }

  public CompletableFuture<Void> executeBackwardsSync(final Void unused) {
    final CompletableFuture<Void> nextStep = pickNextStep();
    if (finished) {
      return nextStep;
    }
    return nextStep.thenCompose(this::executeBackwardsSync);
  }

  public CompletableFuture<Void> pickNextStep() {
    final Optional<Hash> firstHash = context.getBackwardChain().getFirstHashToAppend();
    if (firstHash.isPresent()) {
      return executeSyncStep(firstHash.get());
    }
    if (!context.isReady()) {
      return waitForReady();
    }
    runFinalizedSuccessionRule(
        context.getProtocolContext().getBlockchain(), context.findMaybeFinalized());
    final Optional<BlockHeader> possibleFirstAncestorHeader =
        context.getBackwardChain().getFirstAncestorHeader();
    if (possibleFirstAncestorHeader.isEmpty()) {
      this.finished = true;
      LOG.info("The Backward sync is done...");
      context.getBackwardChain().clear();
      return CompletableFuture.completedFuture(null);
    }
    final MutableBlockchain blockchain = context.getProtocolContext().getBlockchain();
    final BlockHeader firstAncestorHeader = possibleFirstAncestorHeader.get();
    if (blockchain.contains(firstAncestorHeader.getHash())) {
      return executeProcessKnownAncestors();
    }
    if (blockchain.getChainHead().getHeight() > firstAncestorHeader.getNumber()) {
      debugLambda(
          LOG,
          "Backward reached below previous head {} : {}",
          () -> blockchain.getChainHead().toLogString(),
          firstAncestorHeader::toLogString);
    }

<<<<<<< HEAD
    if (finalBlockConfirmation.ancestorHeaderReached(firstAncestorHeader.get())) {
      LOG.info("Backward sync reached ancestor header, starting Forward sync");
=======
    if (finalBlockConfirmation.finalHeaderReached(firstAncestorHeader)) {
      LOG.info("Backward sync reached final header, starting Forward sync");
>>>>>>> 755771d2
      return executeForwardAsync();
    }

    return executeBackwardAsync(firstAncestorHeader);
  }

  @VisibleForTesting
  public CompletableFuture<Void> executeProcessKnownAncestors() {
    return new ProcessKnownAncestorsStep(context, context.getBackwardChain()).executeAsync();
  }

  @VisibleForTesting
  public CompletableFuture<Void> executeSyncStep(final Hash hash) {
    return new SyncStepStep(context, context.getBackwardChain()).executeAsync(hash);
  }

  @VisibleForTesting
  protected CompletableFuture<Void> executeBackwardAsync(final BlockHeader firstHeader) {
    return new BackwardSyncStep(context, context.getBackwardChain()).executeAsync(firstHeader);
  }

  @VisibleForTesting
  protected CompletableFuture<Void> executeForwardAsync() {
    return new ForwardSyncStep(context, context.getBackwardChain()).executeAsync();
  }

  @VisibleForTesting
  protected CompletableFuture<Void> waitForReady() {
    final CountDownLatch latch = new CountDownLatch(1);
    final long idTTD =
        context.getSyncState().subscribeTTDReached(reached -> countDownIfReady(latch));
    final long idIS =
        context.getSyncState().subscribeCompletionReached(() -> countDownIfReady(latch));
    return CompletableFuture.runAsync(() -> checkReadiness(latch, idTTD, idIS));
  }

  private void checkReadiness(final CountDownLatch latch, final long idTTD, final long idIS) {
    try {
      if (!context.isReady()) {
        LOG.info("Waiting for preconditions...");
        final boolean await = latch.await(2, TimeUnit.MINUTES);
        if (await) {
          LOG.info("Preconditions meet...");
        }
      }
    } catch (InterruptedException e) {
      Thread.currentThread().interrupt();
      throw new BackwardSyncException("Wait for TTD preconditions interrupted");
    } finally {
      context.getSyncState().unsubscribeTTDReached(idTTD);
      context.getSyncState().unsubscribeInitialConditionReached(idIS);
    }
  }

  private void countDownIfReady(final CountDownLatch latch) {
    if (context.isReady()) {
      latch.countDown();
    }
  }

  @VisibleForTesting
  protected void runFinalizedSuccessionRule(
      final MutableBlockchain blockchain, final Optional<Hash> maybeFinalized) {
    if (maybeFinalized.isEmpty()) {
      LOG.debug("Nothing to validate yet, consensus layer did not provide a new finalized block");
      return;
    }
    final Hash newFinalized = maybeFinalized.get();
    if (!blockchain.contains(newFinalized)) {
      LOG.debug("New finalized block {} is not imported yet", newFinalized);
      return;
    }

    final Optional<Hash> maybeOldFinalized = blockchain.getFinalized();
    if (maybeOldFinalized.isPresent()) {
      final Hash oldFinalized = maybeOldFinalized.get();
      if (newFinalized.equals(oldFinalized)) {
        LOG.debug("We already have this block as finalized");
        return;
      }
      BlockHeader newFinalizedHeader =
          blockchain
              .getBlockHeader(newFinalized)
              .orElseThrow(
                  () ->
                      new BackwardSyncException(
                          "The header " + newFinalized.toHexString() + "not found"));
      BlockHeader oldFinalizedHeader =
          blockchain
              .getBlockHeader(oldFinalized)
              .orElseThrow(
                  () ->
                      new BackwardSyncException(
                          "The header " + oldFinalized.toHexString() + "not found"));
      LOG.info(
          "Updating finalized {} block to new finalized block {}",
          oldFinalizedHeader.toLogString(),
          newFinalizedHeader.toLogString());
    } else {
      // Todo: should TTD test be here?
      LOG.info("Setting new finalized block to {}", newFinalized);
    }

    blockchain.setFinalized(newFinalized);
  }
}<|MERGE_RESOLUTION|>--- conflicted
+++ resolved
@@ -84,13 +84,8 @@
           firstAncestorHeader::toLogString);
     }
 
-<<<<<<< HEAD
-    if (finalBlockConfirmation.ancestorHeaderReached(firstAncestorHeader.get())) {
+    if (finalBlockConfirmation.ancestorHeaderReached(firstAncestorHeader)) {
       LOG.info("Backward sync reached ancestor header, starting Forward sync");
-=======
-    if (finalBlockConfirmation.finalHeaderReached(firstAncestorHeader)) {
-      LOG.info("Backward sync reached final header, starting Forward sync");
->>>>>>> 755771d2
       return executeForwardAsync();
     }
 
