/*
 *
 * Copyright Hyperledger Besu Contributors.
 *
 * Licensed under the Apache License, Version 2.0 (the "License"); you may not use this file except in compliance with
 * the License. You may obtain a copy of the License at
 *
 * http://www.apache.org/licenses/LICENSE-2.0
 *
 * Unless required by applicable law or agreed to in writing, software distributed under the License is distributed on
 * an "AS IS" BASIS, WITHOUT WARRANTIES OR CONDITIONS OF ANY KIND, either express or implied. See the License for the
 * specific language governing permissions and limitations under the License.
 *
 * SPDX-License-Identifier: Apache-2.0
 *
 */
package org.hyperledger.besu.ethereum.eth.sync.backwardsync;

import static org.hyperledger.besu.util.Slf4jLambdaHelper.debugLambda;
import static org.slf4j.LoggerFactory.getLogger;

import org.hyperledger.besu.datatypes.Hash;
import org.hyperledger.besu.ethereum.chain.MutableBlockchain;
import org.hyperledger.besu.ethereum.core.Block;
import org.hyperledger.besu.ethereum.core.BlockHeader;
import org.hyperledger.besu.ethereum.eth.manager.task.WaitForPeersTask;

import java.util.Optional;
import java.util.concurrent.CompletableFuture;
import java.util.concurrent.CountDownLatch;
import java.util.concurrent.ExecutionException;
import java.util.concurrent.TimeUnit;

import com.google.common.annotations.VisibleForTesting;
import org.slf4j.Logger;

public class BackwardsSyncAlgorithm {
  private static final Logger LOG = getLogger(BackwardsSyncAlgorithm.class);

  private final BackwardSyncContext context;
  private final FinalBlockConfirmation finalBlockConfirmation;
  private volatile boolean finished = false;

  public BackwardsSyncAlgorithm(
      final BackwardSyncContext context, final FinalBlockConfirmation finalBlockConfirmation) {
    this.context = context;
    this.finalBlockConfirmation = finalBlockConfirmation;
  }

  public CompletableFuture<Void> executeBackwardsSync(final Void unused) {
    final CompletableFuture<Void> nextStep = pickNextStep();
    if (finished) {
      return nextStep;
    }
    return nextStep.thenCompose(this::executeBackwardsSync);
  }

  public CompletableFuture<Void> pickNextStep() {
    final Optional<Hash> firstHash = context.getBackwardChain().getFirstHashToAppend();
    if (firstHash.isPresent()) {
      return executeSyncStep(firstHash.get())
          .thenAccept(
              result -> {
                LOG.info("Backward sync target block is {}", result.toLogString());
                context.getBackwardChain().removeFromHashToAppend(firstHash.get());
                context
                    .getStatus()
                    .setSyncRange(
                        context.getProtocolContext().getBlockchain().getChainHeadBlockNumber(),
                        result.getHeader().getNumber());
              });
    }
    if (!context.isReady()) {
      return waitForReady();
    }

    final Optional<BlockHeader> maybeFirstAncestorHeader =
        context.getBackwardChain().getFirstAncestorHeader();
    if (maybeFirstAncestorHeader.isEmpty()) {
      this.finished = true;
      LOG.info("The Backward sync is done");
      context.getBackwardChain().clear();
      return CompletableFuture.completedFuture(null);
    }

    final MutableBlockchain blockchain = context.getProtocolContext().getBlockchain();
    final BlockHeader firstAncestorHeader = maybeFirstAncestorHeader.get();
    if (blockchain.contains(firstAncestorHeader.getHash())) {
      return executeProcessKnownAncestors();
    }

    if (blockchain.getChainHead().getHeight() > firstAncestorHeader.getNumber()) {
      debugLambda(
          LOG,
          "Backward reached below current chain head {} : {}",
          () -> blockchain.getChainHead().toLogString(),
          firstAncestorHeader::toLogString);
    }

    if (finalBlockConfirmation.ancestorHeaderReached(firstAncestorHeader)) {
      debugLambda(
          LOG,
          "Backward sync reached ancestor header with {}, starting Forward sync",
          firstAncestorHeader::toLogString);
      return executeForwardAsync();
    }

    return executeBackwardAsync(firstAncestorHeader);
  }

  @VisibleForTesting
  public CompletableFuture<Void> executeProcessKnownAncestors() {
    return new ProcessKnownAncestorsStep(context, context.getBackwardChain()).executeAsync();
  }

  @VisibleForTesting
  public CompletableFuture<Block> executeSyncStep(final Hash hash) {
    return new SyncStepStep(context, context.getBackwardChain()).executeAsync(hash);
  }

  @VisibleForTesting
  protected CompletableFuture<Void> executeBackwardAsync(final BlockHeader firstHeader) {
    return new BackwardSyncStep(context, context.getBackwardChain()).executeAsync(firstHeader);
  }

  @VisibleForTesting
  protected CompletableFuture<Void> executeForwardAsync() {
    return new ForwardSyncStep(context, context.getBackwardChain()).executeAsync();
  }

  @VisibleForTesting
  protected CompletableFuture<Void> waitForReady() {
    final CountDownLatch latch = new CountDownLatch(1);
    final long idTTD =
        context.getSyncState().subscribeTTDReached(reached -> countDownIfReady(latch));
    final long idIS =
        context.getSyncState().subscribeCompletionReached(() -> countDownIfReady(latch));
    return CompletableFuture.runAsync(() -> checkReadiness(latch, idTTD, idIS));
  }

  private void checkReadiness(final CountDownLatch latch, final long idTTD, final long idIS) {
    try {
      if (!context.isReady()) {
        LOG.debug("Waiting for preconditions...");
        final boolean await = latch.await(2, TimeUnit.MINUTES);
        if (await) {
          LOG.debug("Preconditions meet, ensure at least one peer is connected");
<<<<<<< HEAD
          // ensure at least one peer is connected
=======
>>>>>>> f1826c8a
          waitForPeers(1).get();
        }
      }
    } catch (InterruptedException e) {
      Thread.currentThread().interrupt();
      throw new BackwardSyncException(
          "Wait for TTD preconditions interrupted (" + e.getMessage() + ")");
    } catch (ExecutionException e) {
      throw new BackwardSyncException(
<<<<<<< HEAD
          "Error while waiting for at least one connected peer (" + e.getMessage() + ")");
=======
          "Error while waiting for at least one connected peer (" + e.getMessage() + ")", true);
>>>>>>> f1826c8a
    } finally {
      context.getSyncState().unsubscribeTTDReached(idTTD);
      context.getSyncState().unsubscribeInitialConditionReached(idIS);
    }
  }

  private void countDownIfReady(final CountDownLatch latch) {
    if (context.isReady()) {
      latch.countDown();
    }
  }

  private CompletableFuture<Void> waitForPeers(final int count) {
    final WaitForPeersTask waitForPeersTask =
        WaitForPeersTask.create(context.getEthContext(), count, context.getMetricsSystem());
    return waitForPeersTask.run();
  }

  private CompletableFuture<Void> waitForPeers(final int count) {
    final WaitForPeersTask waitForPeersTask =
        WaitForPeersTask.create(context.getEthContext(), count, context.getMetricsSystem());
    return waitForPeersTask.run();
  }
}<|MERGE_RESOLUTION|>--- conflicted
+++ resolved
@@ -145,10 +145,6 @@
         final boolean await = latch.await(2, TimeUnit.MINUTES);
         if (await) {
           LOG.debug("Preconditions meet, ensure at least one peer is connected");
-<<<<<<< HEAD
-          // ensure at least one peer is connected
-=======
->>>>>>> f1826c8a
           waitForPeers(1).get();
         }
       }
@@ -158,11 +154,7 @@
           "Wait for TTD preconditions interrupted (" + e.getMessage() + ")");
     } catch (ExecutionException e) {
       throw new BackwardSyncException(
-<<<<<<< HEAD
-          "Error while waiting for at least one connected peer (" + e.getMessage() + ")");
-=======
           "Error while waiting for at least one connected peer (" + e.getMessage() + ")", true);
->>>>>>> f1826c8a
     } finally {
       context.getSyncState().unsubscribeTTDReached(idTTD);
       context.getSyncState().unsubscribeInitialConditionReached(idIS);
@@ -180,10 +172,4 @@
         WaitForPeersTask.create(context.getEthContext(), count, context.getMetricsSystem());
     return waitForPeersTask.run();
   }
-
-  private CompletableFuture<Void> waitForPeers(final int count) {
-    final WaitForPeersTask waitForPeersTask =
-        WaitForPeersTask.create(context.getEthContext(), count, context.getMetricsSystem());
-    return waitForPeersTask.run();
-  }
 }