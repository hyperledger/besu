/*
 * Copyright contributors to Hyperledger Besu.
 *
 * Licensed under the Apache License, Version 2.0 (the "License"); you may not use this file except in compliance with
 * the License. You may obtain a copy of the License at
 *
 * http://www.apache.org/licenses/LICENSE-2.0
 *
 * Unless required by applicable law or agreed to in writing, software distributed under the License is distributed on
 * an "AS IS" BASIS, WITHOUT WARRANTIES OR CONDITIONS OF ANY KIND, either express or implied. See the License for the
 * specific language governing permissions and limitations under the License.
 *
 * SPDX-License-Identifier: Apache-2.0
 */
package org.hyperledger.besu.ethereum.eth.sync.checkpointsync;

import org.hyperledger.besu.ethereum.ProtocolContext;
import org.hyperledger.besu.ethereum.eth.manager.EthContext;
import org.hyperledger.besu.ethereum.eth.manager.peertask.PeerTaskExecutor;
import org.hyperledger.besu.ethereum.eth.sync.ChainDownloader;
import org.hyperledger.besu.ethereum.eth.sync.PipelineChainDownloader;
import org.hyperledger.besu.ethereum.eth.sync.SynchronizerConfiguration;
import org.hyperledger.besu.ethereum.eth.sync.fastsync.FastSyncChainDownloader;
import org.hyperledger.besu.ethereum.eth.sync.fastsync.FastSyncState;
import org.hyperledger.besu.ethereum.eth.sync.fastsync.SyncTargetManager;
import org.hyperledger.besu.ethereum.eth.sync.state.SyncState;
import org.hyperledger.besu.ethereum.mainnet.ProtocolSchedule;
import org.hyperledger.besu.ethereum.mainnet.ProtocolSpec;
import org.hyperledger.besu.ethereum.worldstate.WorldStateStorageCoordinator;
import org.hyperledger.besu.metrics.SyncDurationMetrics;
import org.hyperledger.besu.plugin.services.MetricsSystem;

import java.util.function.Supplier;

public class CheckpointSyncChainDownloader extends FastSyncChainDownloader {

  public static ChainDownloader create(
      final SynchronizerConfiguration config,
      final WorldStateStorageCoordinator worldStateStorageCoordinator,
      final ProtocolSchedule protocolSchedule,
      final Supplier<ProtocolSpec> currentProtocolSpecSupplier,
      final ProtocolContext protocolContext,
      final EthContext ethContext,
      final PeerTaskExecutor peerTaskExecutor,
      final SyncState syncState,
      final MetricsSystem metricsSystem,
      final FastSyncState fastSyncState,
      final SyncDurationMetrics syncDurationMetrics) {

    final SyncTargetManager syncTargetManager =
        new SyncTargetManager(
            config,
            worldStateStorageCoordinator,
            protocolSchedule,
            protocolContext,
            ethContext,
            metricsSystem,
            fastSyncState);

    return new PipelineChainDownloader(
        syncState,
        syncTargetManager,
        new CheckpointSyncDownloadPipelineFactory(
            config,
            protocolSchedule,
<<<<<<< HEAD
            currentProtocolSpecSupplier,
=======
>>>>>>> 1895d444
            protocolContext,
            ethContext,
            peerTaskExecutor,
            fastSyncState,
            metricsSystem),
        ethContext.getScheduler(),
        metricsSystem,
        syncDurationMetrics);
  }
}<|MERGE_RESOLUTION|>--- conflicted
+++ resolved
@@ -25,12 +25,9 @@
 import org.hyperledger.besu.ethereum.eth.sync.fastsync.SyncTargetManager;
 import org.hyperledger.besu.ethereum.eth.sync.state.SyncState;
 import org.hyperledger.besu.ethereum.mainnet.ProtocolSchedule;
-import org.hyperledger.besu.ethereum.mainnet.ProtocolSpec;
 import org.hyperledger.besu.ethereum.worldstate.WorldStateStorageCoordinator;
 import org.hyperledger.besu.metrics.SyncDurationMetrics;
 import org.hyperledger.besu.plugin.services.MetricsSystem;
-
-import java.util.function.Supplier;
 
 public class CheckpointSyncChainDownloader extends FastSyncChainDownloader {
 
@@ -38,7 +35,6 @@
       final SynchronizerConfiguration config,
       final WorldStateStorageCoordinator worldStateStorageCoordinator,
       final ProtocolSchedule protocolSchedule,
-      final Supplier<ProtocolSpec> currentProtocolSpecSupplier,
       final ProtocolContext protocolContext,
       final EthContext ethContext,
       final PeerTaskExecutor peerTaskExecutor,
@@ -63,10 +59,6 @@
         new CheckpointSyncDownloadPipelineFactory(
             config,
             protocolSchedule,
-<<<<<<< HEAD
-            currentProtocolSpecSupplier,
-=======
->>>>>>> 1895d444
             protocolContext,
             ethContext,
             peerTaskExecutor,
