/*
 * Copyright ConsenSys AG.
 *
 * Licensed under the Apache License, Version 2.0 (the "License"); you may not use this file except in compliance with
 * the License. You may obtain a copy of the License at
 *
 * http://www.apache.org/licenses/LICENSE-2.0
 *
 * Unless required by applicable law or agreed to in writing, software distributed under the License is distributed on
 * an "AS IS" BASIS, WITHOUT WARRANTIES OR CONDITIONS OF ANY KIND, either express or implied. See the License for the
 * specific language governing permissions and limitations under the License.
 *
 * SPDX-License-Identifier: Apache-2.0
 */
package org.hyperledger.besu.ethereum.eth.manager;

import org.hyperledger.besu.ethereum.core.BlockHeader;
import org.hyperledger.besu.ethereum.eth.SnapProtocol;
import org.hyperledger.besu.ethereum.eth.manager.EthPeer.DisconnectCallback;
import org.hyperledger.besu.ethereum.eth.manager.peertask.PeerSelector;
import org.hyperledger.besu.ethereum.eth.peervalidation.PeerValidator;
import org.hyperledger.besu.ethereum.eth.sync.ChainHeadTracker;
import org.hyperledger.besu.ethereum.eth.sync.SnapServerChecker;
import org.hyperledger.besu.ethereum.eth.sync.SyncMode;
import org.hyperledger.besu.ethereum.eth.sync.TrailingPeerRequirements;
import org.hyperledger.besu.ethereum.forkid.ForkId;
import org.hyperledger.besu.ethereum.forkid.ForkIdManager;
import org.hyperledger.besu.ethereum.mainnet.ProtocolSpec;
import org.hyperledger.besu.ethereum.p2p.peers.Peer;
import org.hyperledger.besu.ethereum.p2p.peers.PeerId;
import org.hyperledger.besu.ethereum.p2p.rlpx.RlpxAgent;
import org.hyperledger.besu.ethereum.p2p.rlpx.connections.PeerConnection;
import org.hyperledger.besu.ethereum.p2p.rlpx.wire.messages.DisconnectMessage;
import org.hyperledger.besu.metrics.BesuMetricCategory;
import org.hyperledger.besu.plugin.services.MetricsSystem;
import org.hyperledger.besu.plugin.services.metrics.Counter;
import org.hyperledger.besu.plugin.services.permissioning.NodeMessagePermissioningProvider;
import org.hyperledger.besu.util.Subscribers;

import java.time.Clock;
import java.time.Duration;
import java.util.Collection;
import java.util.Comparator;
import java.util.Iterator;
import java.util.List;
import java.util.Map;
import java.util.Optional;
import java.util.concurrent.CompletableFuture;
import java.util.concurrent.ConcurrentHashMap;
import java.util.concurrent.CopyOnWriteArrayList;
import java.util.concurrent.TimeUnit;
import java.util.function.Predicate;
import java.util.function.Supplier;
import java.util.stream.Collectors;
import java.util.stream.Stream;
import javax.annotation.Nonnull;

import com.google.common.annotations.VisibleForTesting;
import com.google.common.cache.Cache;
import com.google.common.cache.CacheBuilder;
import com.google.common.cache.RemovalNotification;
import org.apache.tuweni.bytes.Bytes;
import org.slf4j.Logger;
import org.slf4j.LoggerFactory;

public class EthPeers implements PeerSelector {
  private static final Logger LOG = LoggerFactory.getLogger(EthPeers.class);
  public static final Comparator<EthPeer> TOTAL_DIFFICULTY =
      Comparator.comparing((final EthPeer p) -> p.chainState().getEstimatedTotalDifficulty());

  public static final Comparator<EthPeer> CHAIN_HEIGHT =
      Comparator.comparing((final EthPeer p) -> p.chainState().getEstimatedHeight());

  public static final Comparator<EthPeer> MOST_USEFUL_PEER =
      Comparator.comparing((final EthPeer p) -> p.getReputation().getScore())
          .thenComparing(CHAIN_HEIGHT);

  public static final Comparator<EthPeer> HEAVIEST_CHAIN =
      TOTAL_DIFFICULTY.thenComparing(CHAIN_HEIGHT);

  public static final Comparator<EthPeer> LEAST_TO_MOST_BUSY =
      Comparator.comparing(EthPeer::outstandingRequests)
          .thenComparing(EthPeer::getLastRequestTimestamp);
  public static final int NODE_ID_LENGTH = 64;
  public static final int USEFULL_PEER_SCORE_THRESHOLD = 102;

  private final Map<Bytes, EthPeer> activeConnections = new ConcurrentHashMap<>();

  private final Cache<PeerConnection, EthPeer> incompleteConnections =
      CacheBuilder.newBuilder()
          .expireAfterWrite(Duration.ofSeconds(20L))
          .concurrencyLevel(1)
          .removalListener(this::onCacheRemoval)
          .build();
  private final String protocolName;
  private final Clock clock;
  private final List<NodeMessagePermissioningProvider> permissioningProviders;
  private final int maxMessageSize;
  private final Subscribers<ConnectCallback> connectCallbacks = Subscribers.create();
  private final Subscribers<DisconnectCallback> disconnectCallbacks = Subscribers.create();
  private final Collection<PendingPeerRequest> pendingRequests = new CopyOnWriteArrayList<>();
  private final int peerUpperBound;
  private final int maxRemotelyInitiatedConnections;
  private final Boolean randomPeerPriority;
  private final Bytes nodeIdMask = Bytes.random(NODE_ID_LENGTH);
  private final Supplier<ProtocolSpec> currentProtocolSpecSupplier;
  private final SyncMode syncMode;
  private final ForkIdManager forkIdManager;
  private final int snapServerTargetNumber;
  private final boolean shouldLimitRemoteConnections;

  private Comparator<EthPeer> bestPeerComparator;
  private final Bytes localNodeId;
  private RlpxAgent rlpxAgent;

  private final Counter connectedPeersCounter;
  //  private List<ProtocolManager> protocolManagers;
  private ChainHeadTracker tracker;
  private SnapServerChecker snapServerChecker;
  private boolean snapServerPeersNeeded = false;
  private Supplier<TrailingPeerRequirements> trailingPeerRequirementsSupplier =
      () -> TrailingPeerRequirements.UNRESTRICTED;

  public EthPeers(
      final String protocolName,
      final Supplier<ProtocolSpec> currentProtocolSpecSupplier,
      final Clock clock,
      final MetricsSystem metricsSystem,
      final int maxMessageSize,
      final List<NodeMessagePermissioningProvider> permissioningProviders,
      final Bytes localNodeId,
      final int peerUpperBound,
      final int maxRemotelyInitiatedConnections,
      final Boolean randomPeerPriority,
      final SyncMode syncMode,
      final ForkIdManager forkIdManager) {
    this.protocolName = protocolName;
    this.currentProtocolSpecSupplier = currentProtocolSpecSupplier;
    this.clock = clock;
    this.permissioningProviders = permissioningProviders;
    this.maxMessageSize = maxMessageSize;
    this.bestPeerComparator = HEAVIEST_CHAIN;
    this.localNodeId = localNodeId;
    this.peerUpperBound = peerUpperBound;
    this.maxRemotelyInitiatedConnections = maxRemotelyInitiatedConnections;
    this.randomPeerPriority = randomPeerPriority;
    LOG.trace("MaxPeers: {}, Max Remote: {}", peerUpperBound, maxRemotelyInitiatedConnections);
    this.syncMode = syncMode;
    this.forkIdManager = forkIdManager;
    this.snapServerTargetNumber =
        peerUpperBound / 2; // 50% of peers should be snap servers while snap syncing
    this.shouldLimitRemoteConnections = maxRemotelyInitiatedConnections < peerUpperBound;

    metricsSystem.createIntegerGauge(
        BesuMetricCategory.ETHEREUM,
        "peer_count",
        "The current number of peers connected",
        activeConnections::size);
    metricsSystem.createIntegerGauge(
        BesuMetricCategory.ETHEREUM,
        "peer_count_snap_server",
        "The current number of peers connected that serve snap data",
        () -> (int) streamAvailablePeers().filter(EthPeer::isServingSnap).count());
    metricsSystem.createIntegerGauge(
        BesuMetricCategory.PEERS,
        "pending_peer_requests_current",
        "Number of peer requests currently pending because peers are busy",
        pendingRequests::size);
    metricsSystem.createIntegerGauge(
        BesuMetricCategory.ETHEREUM,
        "peer_limit",
        "The maximum number of peers this node allows to connect",
        () -> peerUpperBound);

    connectedPeersCounter =
        metricsSystem.createCounter(
            BesuMetricCategory.PEERS, "connected_total", "Total number of peers connected");
  }

  public void registerNewConnection(
      final PeerConnection newConnection, final List<PeerValidator> peerValidators) {
    final Bytes id = newConnection.getPeer().getId();
    synchronized (this) {
      EthPeer ethPeer = activeConnections.get(id);
      if (ethPeer == null) {
        final Optional<EthPeer> peerInList =
            incompleteConnections.asMap().values().stream()
                .filter(p -> p.getId().equals(id))
                .findFirst();
        ethPeer =
            peerInList.orElse(
                new EthPeer(
                    newConnection,
                    protocolName,
                    this::ethPeerStatusExchanged,
                    peerValidators,
                    maxMessageSize,
                    clock,
                    permissioningProviders,
                    localNodeId));
      }
      incompleteConnections.put(newConnection, ethPeer);
    }
  }

  @Nonnull
  private List<PeerConnection> getIncompleteConnections(final Bytes id) {
    return incompleteConnections.asMap().keySet().stream()
        .filter(nrc -> nrc.getPeer().getId().equals(id))
        .collect(Collectors.toList());
  }

  public boolean registerDisconnect(final PeerConnection connection) {
    final EthPeer peer = peer(connection);
    return registerDisconnect(peer, connection);
  }

  private boolean registerDisconnect(final EthPeer peer, final PeerConnection connection) {
    incompleteConnections.invalidate(connection);
    boolean removed = false;
    if (peer == null) {
      LOG.atTrace()
          .setMessage("attempt to remove null peer with connection {}")
          .addArgument(connection)
          .log();
      return false;
    }
    if (peer.getConnection().equals(connection)) {
      final Bytes id = peer.getId();
      if (!peerHasIncompleteConnection(id)) {
        removed = activeConnections.remove(id, peer);
        disconnectCallbacks.forEach(callback -> callback.onDisconnect(peer));
        peer.handleDisconnect();
        abortPendingRequestsAssignedToDisconnectedPeers();
        if (peer.getReputation().getScore() > USEFULL_PEER_SCORE_THRESHOLD) {
          LOG.atDebug().setMessage("Disconnected USEFUL peer {}").addArgument(peer).log();
        } else {
          LOG.atDebug()
              .setMessage("Disconnected EthPeer {}")
              .addArgument(peer.getLoggableId())
              .log();
        }
      }
    }
    reattemptPendingPeerRequests();
    return removed;
  }

  private boolean peerHasIncompleteConnection(final Bytes id) {
    return getIncompleteConnections(id).stream().anyMatch(conn -> !conn.isDisconnected());
  }

  private void abortPendingRequestsAssignedToDisconnectedPeers() {
    synchronized (this) {
      for (final PendingPeerRequest request : pendingRequests) {
        if (request.getAssignedPeer().map(EthPeer::isDisconnected).orElse(false)) {
          request.abort();
        }
      }
    }
  }

  public EthPeer peer(final PeerConnection connection) {
    final EthPeer ethPeer = incompleteConnections.getIfPresent(connection);
    return ethPeer != null ? ethPeer : activeConnections.get(connection.getPeer().getId());
  }

  public PendingPeerRequest executePeerRequest(
      final PeerRequest request, final long minimumBlockNumber, final Optional<EthPeer> peer) {
    final long actualMinBlockNumber;
    if (minimumBlockNumber > 0 && currentProtocolSpecSupplier.get().isPoS()) {
      // if on PoS do not enforce a min block number, since the estimated chain height of the remote
      // peer is not updated anymore.
      actualMinBlockNumber = 0;
    } else {
      actualMinBlockNumber = minimumBlockNumber;
    }
    final PendingPeerRequest pendingPeerRequest =
        new PendingPeerRequest(this, request, actualMinBlockNumber, peer);
    synchronized (this) {
      if (!pendingPeerRequest.attemptExecution()) {
        pendingRequests.add(pendingPeerRequest);
      }
    }
    return pendingPeerRequest;
  }

  public void dispatchMessage(
      final EthPeer peer, final EthMessage ethMessage, final String protocolName) {
    final Optional<RequestManager> maybeRequestManager = peer.dispatch(ethMessage, protocolName);
    if (maybeRequestManager.isPresent() && peer.hasAvailableRequestCapacity()) {
      reattemptPendingPeerRequests();
    }
  }

  public void dispatchMessage(final EthPeer peer, final EthMessage ethMessage) {
    dispatchMessage(peer, ethMessage, protocolName);
  }

  @VisibleForTesting
  void reattemptPendingPeerRequests() {
    synchronized (this) {
      final List<EthPeer> peers = streamAvailablePeers().toList();
      final Iterator<PendingPeerRequest> iterator = pendingRequests.iterator();
      while (iterator.hasNext() && peers.stream().anyMatch(EthPeer::hasAvailableRequestCapacity)) {
        final PendingPeerRequest request = iterator.next();
        if (request.attemptExecution()) {
          pendingRequests.remove(request);
        }
      }
    }
  }

  public long subscribeConnect(final ConnectCallback callback) {
    return connectCallbacks.subscribe(callback);
  }

  public void unsubscribeConnect(final long id) {
    connectCallbacks.unsubscribe(id);
  }

  public void subscribeDisconnect(final DisconnectCallback callback) {
    disconnectCallbacks.subscribe(callback);
  }

  public int peerCount() {
    removeDisconnectedPeers();
    return activeConnections.size();
  }

  public int getMaxPeers() {
    return peerUpperBound;
  }

  public Stream<EthPeer> streamAllPeers() {
    return activeConnections.values().stream();
  }

  private void removeDisconnectedPeers() {
    activeConnections
        .values()
        .forEach(
            ep -> {
              if (ep.isDisconnected()) {
                registerDisconnect(ep, ep.getConnection());
              }
            });
  }

  public Stream<EthPeer> streamAvailablePeers() {
    return streamAllPeers().filter(peer -> !peer.isDisconnected());
  }

  public Stream<EthPeer> streamBestPeers() {
    return streamAvailablePeers()
        .filter(EthPeer::isFullyValidated)
        .sorted(getBestPeerComparator().reversed());
  }

  public Optional<EthPeer> bestPeer() {
    return streamAvailablePeers().max(getBestPeerComparator());
  }

  public Optional<EthPeer> bestPeerWithHeightEstimate() {
    return bestPeerMatchingCriteria(
        p -> p.isFullyValidated() && p.chainState().hasEstimatedHeight());
  }

  public Optional<EthPeer> bestPeerMatchingCriteria(final Predicate<EthPeer> matchesCriteria) {
    return streamAvailablePeers().filter(matchesCriteria).max(getBestPeerComparator());
  }

  public void setBestPeerComparator(final Comparator<EthPeer> comparator) {
    LOG.info("Updating the default best peer comparator");
    bestPeerComparator = comparator;
  }

  public Comparator<EthPeer> getBestPeerComparator() {
    return bestPeerComparator;
  }

  public void setRlpxAgent(final RlpxAgent rlpxAgent) {
    this.rlpxAgent = rlpxAgent;
  }

  public Stream<PeerConnection> streamAllActiveConnections() {
    return activeConnections.values().stream()
        .map(EthPeer::getConnection)
        .filter(c -> !c.isDisconnected());
  }

  public Stream<PeerConnection> streamAllConnections() {
    return Stream.concat(
            activeConnections.values().stream().map(EthPeer::getConnection),
            incompleteConnections.asMap().keySet().stream())
        .distinct()
        .filter(c -> !c.isDisconnected());
  }

  public boolean shouldTryToConnect(final Peer peer, final boolean inbound) {

    if (peer.getForkId().isPresent()) {
      final ForkId forkId = peer.getForkId().get();
      if (!forkIdManager.peerCheck(forkId)) {
        LOG.atDebug()
            .setMessage("Wrong fork id, not trying to connect to peer {}")
            .addArgument(peer::getId)
            .log();

        return false;
      }
    }

    final Bytes id = peer.getId();
    if (alreadyConnectedOrConnecting(inbound, id)) {
      LOG.atTrace()
          .setMessage("not connecting to peer {} - already connected")
          .addArgument(peer.getLoggableId())
          .log();
      return false;
    }

    return peerCount() < getMaxPeers() || needMoreSnapServers() || canExceedPeerLimits(id);
  }

  private boolean alreadyConnectedOrConnecting(final boolean inbound, final Bytes id) {
    final EthPeer ethPeer = activeConnections.get(id);
    if (ethPeer != null && !ethPeer.isDisconnected()) {
      return true;
    }
    final List<PeerConnection> incompleteConnections = getIncompleteConnections(id);
    return incompleteConnections.stream()
        .anyMatch(c -> !c.isDisconnected() && (!inbound || (inbound && c.inboundInitiated())));
  }

  public void disconnectWorstUselessPeer() {
    streamAvailablePeers()
        .filter(p -> !canExceedPeerLimits(p.getId()))
        .min(getBestPeerComparator())
        .ifPresent(
            peer -> {
              LOG.atDebug()
                  .setMessage(
                      "disconnecting peer {}. Waiting for better peers. Current {} of max {}")
                  .addArgument(peer::getLoggableId)
                  .addArgument(this::peerCount)
                  .addArgument(this::getMaxPeers)
                  .log();
              peer.disconnect(DisconnectMessage.DisconnectReason.USELESS_PEER_BY_CHAIN_COMPARATOR);
            });
  }

  public void setChainHeadTracker(final ChainHeadTracker tracker) {
    this.tracker = tracker;
  }

  public void setSnapServerChecker(final SnapServerChecker checker) {
    this.snapServerChecker = checker;
  }

  public void snapServerPeersNeeded(final boolean b) {
    this.snapServerPeersNeeded = b;
  }

  public void setTrailingPeerRequirementsSupplier(
      final Supplier<TrailingPeerRequirements> tprSupplier) {
    this.trailingPeerRequirementsSupplier = tprSupplier;
  }

  // Part of the PeerSelector interface, to be split apart later
  @Override
  public Optional<EthPeer> getPeer(final Predicate<EthPeer> filter) {
<<<<<<< HEAD
    return streamBestPeers()
        .filter(filter)
        .filter(EthPeer::hasAvailableRequestCapacity)
        .findFirst();
=======
    return streamAvailablePeers()
        .filter(filter)
        .filter(EthPeer::hasAvailableRequestCapacity)
        .min(LEAST_TO_MOST_BUSY);
>>>>>>> 545fd5c2
  }

  // Part of the PeerSelector interface, to be split apart later
  @Override
  public Optional<EthPeer> getPeerByPeerId(final PeerId peerId) {
    return Optional.ofNullable(activeConnections.get(peerId.getId()));
  }

  @FunctionalInterface
  public interface ConnectCallback {
    void onPeerConnected(EthPeer newPeer);
  }

  @Override
  public String toString() {
    if (activeConnections.isEmpty()) {
      return "0 EthPeers {}";
    }
    final String connectionsList =
        activeConnections.values().stream()
            .sorted()
            .map(EthPeer::toString)
            .collect(Collectors.joining(", \n"));
    return activeConnections.size() + " EthPeers {\n" + connectionsList + '}';
  }

  private void ethPeerStatusExchanged(final EthPeer peer) {
    // We have a connection to a peer that is on the right chain and is willing to connect to us.
    // Find out what the EthPeer block height is and whether it can serve snap data (if we are doing
    // snap sync)
    LOG.debug("Peer {} status exchanged", peer);
    assert tracker != null : "ChainHeadTracker must be set before EthPeers can be used";
    CompletableFuture<BlockHeader> future = tracker.getBestHeaderFromPeer(peer);

    future.whenComplete(
        (peerHeadBlockHeader, error) -> {
          if (peerHeadBlockHeader == null) {
            LOG.debug(
                "Failed to retrieve chain head info. Disconnecting {}... {}",
                peer.getLoggableId(),
                error);
            peer.disconnect(
                DisconnectMessage.DisconnectReason.USELESS_PEER_FAILED_TO_RETRIEVE_CHAIN_HEAD);
          } else {

            // we can check trailing peers now
            final TrailingPeerRequirements trailingPeerRequirements =
                trailingPeerRequirementsSupplier.get();
            if (trailingPeerRequirements != null) {
              if (peer.chainState().getEstimatedHeight()
                  < trailingPeerRequirements.getMinimumHeightToBeUpToDate()) {
                if (!(getNumTrailingPeers(trailingPeerRequirements.getMinimumHeightToBeUpToDate())
                    < trailingPeerRequirements.getMaxTrailingPeers())) {
                  LOG.atTrace()
                      .setMessage(
                          "Adding trailing peer {} would exceed max trailing peers {}. Disconnecting...")
                      .addArgument(peer.getLoggableId())
                      .addArgument(trailingPeerRequirements.getMaxTrailingPeers())
                      .log();
                  peer.disconnect(
                      DisconnectMessage.DisconnectReason.USELESS_PEER_EXCEEDS_TRAILING_PEERS);
                  return;
                }
              }
            }

            peer.chainState().updateHeightEstimate(peerHeadBlockHeader.getNumber());
            CompletableFuture<Void> isServingSnapFuture;
            if (syncMode == SyncMode.SNAP || syncMode == SyncMode.CHECKPOINT) {
              // even if we have finished the snap sync, we still want to know if the peer is a snap
              // server
              isServingSnapFuture =
                  CompletableFuture.runAsync(
                      () -> {
                        try {
                          checkIsSnapServer(peer, peerHeadBlockHeader);
                        } catch (Exception e) {
                          throw new RuntimeException(e);
                        }
                      });
            } else {
              isServingSnapFuture = CompletableFuture.completedFuture(null);
            }
            isServingSnapFuture.thenRun(
                () -> {
                  if (!peer.getConnection().isDisconnected() && addPeerToEthPeers(peer)) {
                    connectedPeersCounter.inc();
                    connectCallbacks.forEach(cb -> cb.onPeerConnected(peer));
                  }
                });
          }
        });
  }

  private void checkIsSnapServer(final EthPeer peer, final BlockHeader peersHeadBlockHeader) {
    if (peer.getAgreedCapabilities().contains(SnapProtocol.SNAP1)) {
      if (snapServerChecker != null) {
        // set that peer is a snap server for doing the test
        peer.setIsServingSnap(true);
        Boolean isServer;
        try {
          isServer = snapServerChecker.check(peer, peersHeadBlockHeader).get(6L, TimeUnit.SECONDS);
        } catch (Exception e) {
          LOG.atTrace()
              .setMessage("Error checking if peer {} is a snap server. Setting to false.")
              .addArgument(peer.getLoggableId())
              .log();
          peer.setIsServingSnap(false);
          return;
        }
        peer.setIsServingSnap(isServer);
        LOG.atTrace()
            .setMessage("{}: peer {}")
            .addArgument(isServer ? "Is a snap server" : "Is NOT a snap server")
            .addArgument(peer.getLoggableId())
            .log();
      }
    }
  }

  private int comparePeerPriorities(final EthPeer p1, final EthPeer p2) {
    final PeerConnection a = p1.getConnection();
    final PeerConnection b = p2.getConnection();
    final boolean aCanExceedPeerLimits = canExceedPeerLimits(a.getPeer().getId());
    final boolean bCanExceedPeerLimits = canExceedPeerLimits(b.getPeer().getId());
    if (aCanExceedPeerLimits && !bCanExceedPeerLimits) {
      return -1;
    } else if (bCanExceedPeerLimits && !aCanExceedPeerLimits) {
      return 1;
    } else {
      return randomPeerPriority
          ? compareByMaskedNodeId(a, b)
          : compareConnectionInitiationTimes(a, b);
    }
  }

  private boolean canExceedPeerLimits(final Bytes peerId) {
    if (rlpxAgent == null) {
      return false;
    }
    return rlpxAgent.canExceedConnectionLimits(peerId);
  }

  private int compareConnectionInitiationTimes(final PeerConnection a, final PeerConnection b) {
    return Math.toIntExact(a.getInitiatedAt() - b.getInitiatedAt());
  }

  private int compareByMaskedNodeId(final PeerConnection a, final PeerConnection b) {
    return a.getPeer().getId().xor(nodeIdMask).compareTo(b.getPeer().getId().xor(nodeIdMask));
  }

  private void enforceRemoteConnectionLimits() {
    if (!shouldLimitRemoteConnections || peerCount() < maxRemotelyInitiatedConnections) {
      // Nothing to do
      return;
    }

    getActivePrioritizedPeers()
        .filter(p -> p.getConnection().inboundInitiated())
        .filter(p -> !canExceedPeerLimits(p.getId()))
        .skip(maxRemotelyInitiatedConnections)
        .forEach(
            conn -> {
              LOG.trace(
                  "Too many remotely initiated connections. Disconnect low-priority connection: {}, maxRemote={}",
                  conn,
                  maxRemotelyInitiatedConnections);
              conn.disconnect(DisconnectMessage.DisconnectReason.TOO_MANY_PEERS);
            });
  }

  private Stream<EthPeer> getActivePrioritizedPeers() {
    return activeConnections.values().stream()
        .filter(p -> !p.isDisconnected())
        .sorted(this::comparePeerPriorities);
  }

  private void enforceConnectionLimits() {
    if (peerCount() < peerUpperBound) {
      // Nothing to do - we're under our limits
      return;
    }
    getActivePrioritizedPeers()
        .skip(peerUpperBound)
        .map(EthPeer::getConnection)
        .filter(c -> !canExceedPeerLimits(c.getPeer().getId()))
        .forEach(
            conn -> {
              LOG.trace(
                  "Too many connections. Disconnect low-priority connection: {}, maxConnections={}",
                  conn,
                  peerUpperBound);
              conn.disconnect(DisconnectMessage.DisconnectReason.TOO_MANY_PEERS);
            });
  }

  private boolean inboundInitiatedConnectionLimitExceeded() {
    return shouldLimitRemoteConnections
        && countUntrustedRemotelyInitiatedConnections() > maxRemotelyInitiatedConnections;
  }

  private long countUntrustedRemotelyInitiatedConnections() {
    return activeConnections.values().stream()
        .map(EthPeer::getConnection)
        .filter(PeerConnection::inboundInitiated)
        .filter(c -> !c.isDisconnected())
        .filter(conn -> !canExceedPeerLimits(conn.getPeer().getId()))
        .count();
  }

  private void onCacheRemoval(
      final RemovalNotification<PeerConnection, EthPeer> removalNotification) {
    if (removalNotification.wasEvicted()) {
      final PeerConnection peerConnectionRemoved = removalNotification.getKey();
      final EthPeer peer = removalNotification.getValue();
      if (peer == null) {
        return;
      }
      final PeerConnection peerConnectionOfEthPeer = peer.getConnection();
      if (peerConnectionRemoved != null) {
        if (!peerConnectionRemoved.equals(peerConnectionOfEthPeer)) {
          // If this connection is not the connection of the EthPeer by now we can disconnect
          peerConnectionRemoved.disconnect(DisconnectMessage.DisconnectReason.ALREADY_CONNECTED);
        }
      }
    }
  }

  boolean addPeerToEthPeers(final EthPeer peer) {
    // We have a connection to a peer that is on the right chain and is willing to connect to us.
    // Figure out whether we want to add it to the active connections.
    final PeerConnection connection = peer.getConnection();
    if (activeConnections.containsValue(peer)) {
      return false;
    }

    final Bytes id = peer.getId();
    if (!randomPeerPriority) {

      if (peerCount() >= peerUpperBound) {
        final long numSnapServers = numberOfSnapServers();
        final boolean inboundLimitExceeded = inboundInitiatedConnectionLimitExceeded();
        // three reasons why we would disconnect an existing peer to accommodate the new peer
        if (canExceedPeerLimits(id)
            || (snapServerPeersNeeded
                && numSnapServers < snapServerTargetNumber
                && peer.isServingSnap())
            || (inboundLimitExceeded && !peer.getConnection().inboundInitiated())) {

          final boolean filterOutSnapServers =
              snapServerPeersNeeded && (numSnapServers <= snapServerTargetNumber);

          // find and disconnect the least useful peer we can disconnect
          activeConnections.values().stream()
              .filter(p -> !canExceedPeerLimits(p.getId()))
              .filter(filterOutSnapServers ? p -> !p.isServingSnap() : p -> true)
              .filter(inboundLimitExceeded ? p -> p.getConnection().inboundInitiated() : p -> true)
              .min(MOST_USEFUL_PEER)
              .ifPresentOrElse(
                  pe -> {
                    pe.disconnect(DisconnectMessage.DisconnectReason.TOO_MANY_PEERS);
                    LOG.atTrace()
                        .setMessage("Disconnecting peer {} to be replaced by prioritised peer {}")
                        .addArgument(pe.getLoggableId())
                        .addArgument(peer.getLoggableId())
                        .log();
                  },
                  () -> // disconnect the least useful peer
                  activeConnections.values().stream()
                          .filter(p -> !canExceedPeerLimits(p.getId()))
                          .min(MOST_USEFUL_PEER)
                          .ifPresent(
                              p -> {
                                p.disconnect(DisconnectMessage.DisconnectReason.TOO_MANY_PEERS);
                                LOG.atTrace()
                                    .setMessage(
                                        "Disconnecting peer {} to be replaced by prioritised peer {}")
                                    .addArgument(p.getLoggableId())
                                    .addArgument(peer.getLoggableId())
                                    .log();
                              }));
        } else {
          LOG.atTrace()
              .setMessage(
                  "Too many peers. Disconnect peer {} with connection: {}, max connections {}")
              .addArgument(peer.getLoggableId())
              .addArgument(connection)
              .addArgument(peerUpperBound)
              .log();
          connection.disconnect(DisconnectMessage.DisconnectReason.TOO_MANY_PEERS);
          return false;
        }
      }

      final boolean added = (activeConnections.putIfAbsent(id, peer) == null);
      if (added) {
        LOG.atTrace()
            .setMessage("Added peer {} with connection {} to activeConnections")
            .addArgument(id)
            .addArgument(connection)
            .log();
      } else {
        LOG.atTrace()
            .setMessage("Did not add peer {} with connection {} to activeConnections")
            .addArgument(id)
            .addArgument(connection)
            .log();
      }
      return added;

    } else {
      // randomPeerPriority! Add the peer and if there are too many connections fix it
      // TODO: random peer priority does not care yet about snap server peers -> check later
      activeConnections.putIfAbsent(id, peer);
      enforceRemoteConnectionLimits();
      enforceConnectionLimits();
      return activeConnections.containsKey(id);
    }
  }

  private long getNumTrailingPeers(final long minimumHeightToBeUpToDate) {
    return streamAvailablePeers()
        .filter(p -> p.chainState().getEstimatedHeight() < minimumHeightToBeUpToDate)
        .count();
  }

  private boolean needMoreSnapServers() {
    return snapServerPeersNeeded && numberOfSnapServers() < snapServerTargetNumber;
  }

  private long numberOfSnapServers() {
    return activeConnections.values().stream().filter(EthPeer::isServingSnap).count();
  }
}<|MERGE_RESOLUTION|>--- conflicted
+++ resolved
@@ -470,17 +470,10 @@
   // Part of the PeerSelector interface, to be split apart later
   @Override
   public Optional<EthPeer> getPeer(final Predicate<EthPeer> filter) {
-<<<<<<< HEAD
-    return streamBestPeers()
-        .filter(filter)
-        .filter(EthPeer::hasAvailableRequestCapacity)
-        .findFirst();
-=======
     return streamAvailablePeers()
         .filter(filter)
         .filter(EthPeer::hasAvailableRequestCapacity)
         .min(LEAST_TO_MOST_BUSY);
->>>>>>> 545fd5c2
   }
 
   // Part of the PeerSelector interface, to be split apart later
