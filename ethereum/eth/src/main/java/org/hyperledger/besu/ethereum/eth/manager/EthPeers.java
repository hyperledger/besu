--- conflicted
+++ resolved
@@ -233,11 +233,7 @@
         peer.handleDisconnect();
         abortPendingRequestsAssignedToDisconnectedPeers();
         if (peer.getReputation().getScore() > USEFULL_PEER_SCORE_THRESHOLD) {
-<<<<<<< HEAD
-          LOG.debug("Disconnected USEFUL peer {}", peer);
-=======
-          LOG.atDebug().setMessage("Disconnected USEFULL peer {}").addArgument(peer).log();
->>>>>>> f5e5ad53
+          LOG.atDebug().setMessage("Disconnected USEFUL peer {}").addArgument(peer).log();
         } else {
           LOG.atDebug()
               .setMessage("Disconnected EthPeer {}")
@@ -448,12 +444,8 @@
 
   public void disconnectWorstUselessPeer() {
     streamAvailablePeers()
-<<<<<<< HEAD
         .filter(p -> !canExceedPeerLimits(p.getId()))
-        .min(getBestChainComparator())
-=======
         .min(getBestPeerComparator())
->>>>>>> f5e5ad53
         .ifPresent(
             peer -> {
               LOG.atDebug()
@@ -684,7 +676,6 @@
     }
     final Bytes id = peer.getId();
     if (!randomPeerPriority) {
-<<<<<<< HEAD
 
       if (peerCount() >= peerUpperBound) {
         final long numSnapServers = numberOfSnapServers();
@@ -726,51 +717,21 @@
           connection.disconnect(DisconnectMessage.DisconnectReason.TOO_MANY_PEERS);
           return false;
         }
-=======
-      // Disconnect if too many peers
-      if (!canExceedPeerLimits(id) && peerCount() >= peerUpperBound) {
-        LOG.atTrace()
-            .setMessage("Too many peers. Disconnect connection: {}, max connections {}")
-            .addArgument(connection)
-            .addArgument(peerUpperBound)
-            .log();
-        connection.disconnect(DisconnectMessage.DisconnectReason.TOO_MANY_PEERS);
-        return false;
-      }
-      // Disconnect if too many remotely-initiated connections
-      if (connection.inboundInitiated()
-          && !canExceedPeerLimits(id)
-          && remoteConnectionLimitReached()) {
-        LOG.atTrace()
-            .setMessage(
-                "Too many remotely-initiated connections. Disconnect incoming connection: {}, maxRemote={}")
-            .addArgument(connection)
-            .addArgument(maxRemotelyInitiatedConnections)
-            .log();
-        connection.disconnect(DisconnectMessage.DisconnectReason.TOO_MANY_PEERS);
-        return false;
->>>>>>> f5e5ad53
       }
 
       final boolean added = (activeConnections.putIfAbsent(id, peer) == null);
       if (added) {
-<<<<<<< HEAD
-        LOG.debug("Added peer {} with connection {} to activeConnections", id, connection);
-      } else {
-        LOG.debug("Did not add peer {} with connection {} to activeConnections", id, connection);
-=======
         LOG.atTrace()
-            .setMessage("Added peer {} with connection {} to completeConnections")
+            .setMessage("Added peer {} with connection {} to activeConnections")
             .addArgument(id)
             .addArgument(connection)
             .log();
       } else {
         LOG.atTrace()
-            .setMessage("Did not add peer {} with connection {} to completeConnections")
+            .setMessage("Did not add peer {} with connection {} to activeConnections")
             .addArgument(id)
             .addArgument(connection)
             .log();
->>>>>>> f5e5ad53
       }
       return added;
 
