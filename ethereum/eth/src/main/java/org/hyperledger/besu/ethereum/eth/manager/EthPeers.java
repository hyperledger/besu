--- conflicted
+++ resolved
@@ -18,12 +18,9 @@
 
 import org.hyperledger.besu.ethereum.eth.manager.EthPeer.DisconnectCallback;
 import org.hyperledger.besu.ethereum.eth.peervalidation.PeerValidator;
-<<<<<<< HEAD
 import org.hyperledger.besu.ethereum.p2p.peers.Peer;
 import org.hyperledger.besu.ethereum.p2p.rlpx.RlpxAgent;
-=======
 import org.hyperledger.besu.ethereum.mainnet.ProtocolSpec;
->>>>>>> 08e2f873
 import org.hyperledger.besu.ethereum.p2p.rlpx.connections.PeerConnection;
 import org.hyperledger.besu.ethereum.p2p.rlpx.wire.messages.DisconnectMessage;
 import org.hyperledger.besu.metrics.BesuMetricCategory;
@@ -88,40 +85,18 @@
   private final Subscribers<ConnectCallback> connectCallbacks = Subscribers.create();
   private final Subscribers<DisconnectCallback> disconnectCallbacks = Subscribers.create();
   private final Collection<PendingPeerRequest> pendingRequests = new CopyOnWriteArrayList<>();
-<<<<<<< HEAD
   private final int peerLowerBound;
   private final int peerUpperBound;
   private final int maxRemotelyInitiatedConnections;
   private final Boolean randomPeerPriority;
   private final Bytes nodeIdMask = Bytes.random(NODE_ID_LENGTH);
-=======
   private final Supplier<ProtocolSpec> currentProtocolSpecSupplier;
->>>>>>> 08e2f873
 
   private Comparator<EthPeer> bestPeerComparator;
   private final Bytes localNodeId;
   private RlpxAgent rlpxAgent;
 
-<<<<<<< HEAD
   private final Counter connectedPeersCounter;
-=======
-  public EthPeers(
-      final String protocolName,
-      final Supplier<ProtocolSpec> currentProtocolSpecSupplier,
-      final Clock clock,
-      final MetricsSystem metricsSystem,
-      final int maxPeers,
-      final int maxMessageSize) {
-    this(
-        protocolName,
-        currentProtocolSpecSupplier,
-        clock,
-        metricsSystem,
-        maxPeers,
-        maxMessageSize,
-        Collections.emptyList());
-  }
->>>>>>> 08e2f873
 
   public EthPeers(
       final String protocolName,
