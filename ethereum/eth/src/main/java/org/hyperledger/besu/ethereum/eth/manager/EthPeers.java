--- conflicted
+++ resolved
@@ -69,41 +69,22 @@
   private final Subscribers<ConnectCallback> connectCallbacks = Subscribers.create();
   private final Subscribers<DisconnectCallback> disconnectCallbacks = Subscribers.create();
   private final Collection<PendingPeerRequest> pendingRequests = new CopyOnWriteArrayList<>();
-<<<<<<< HEAD
   private final TimerUtil timerUtil;
-=======
 
   public EthPeers(
       final String protocolName,
       final Clock clock,
       final MetricsSystem metricsSystem,
       final int maxPeers,
-      final int maxMessageSize) {
-    this(protocolName, clock, metricsSystem, maxPeers, maxMessageSize, Collections.emptyList());
-  }
->>>>>>> 0d1d36af
-
-  public EthPeers(
-      final String protocolName,
-      final Clock clock,
-      final MetricsSystem metricsSystem,
-      final int maxPeers,
-<<<<<<< HEAD
+      final int maxMessageSize,
       final List<NodeMessagePermissioningProvider> permissioningProviders,
       final Vertx vertx) {
-=======
-      final int maxMessageSize,
-      final List<NodeMessagePermissioningProvider> permissioningProviders) {
->>>>>>> 0d1d36af
     this.protocolName = protocolName;
     this.clock = clock;
     this.permissioningProviders = permissioningProviders;
     this.maxPeers = maxPeers;
-<<<<<<< HEAD
     timerUtil = new VertxTimerUtil(vertx);
-=======
     this.maxMessageSize = maxMessageSize;
->>>>>>> 0d1d36af
     metricsSystem.createIntegerGauge(
         BesuMetricCategory.PEERS,
         "pending_peer_requests_current",
@@ -113,7 +94,6 @@
 
   public void registerConnection(
       final PeerConnection peerConnection, final List<PeerValidator> peerValidators) {
-<<<<<<< HEAD
     synchronized (this) {
       final Bytes peerId = peerConnection.getPeer().getId();
       LOG.info(
@@ -143,6 +123,7 @@
                         peerConnection,
                         protocolName,
                         peerValidators,
+                        maxMessageSize,
                         clock,
                         permissioningProviders);
                 LOG.info(
@@ -190,18 +171,6 @@
             LOG.info("Caught Throwable: trying to clean up nonReadyConnections {}", t);
           }
         });
-=======
-    final EthPeer peer =
-        new EthPeer(
-            peerConnection,
-            protocolName,
-            this::invokeConnectionCallbacks,
-            peerValidators,
-            maxMessageSize,
-            clock,
-            permissioningProviders);
-    connections.putIfAbsent(peerConnection, peer);
->>>>>>> 0d1d36af
   }
 
   public void registerDisconnect(final PeerConnection connection) {
