/*
 * Copyright ConsenSys AG.
 *
 * Licensed under the Apache License, Version 2.0 (the "License"); you may not use this file except in compliance with
 * the License. You may obtain a copy of the License at
 *
 * http://www.apache.org/licenses/LICENSE-2.0
 *
 * Unless required by applicable law or agreed to in writing, software distributed under the License is distributed on
 * an "AS IS" BASIS, WITHOUT WARRANTIES OR CONDITIONS OF ANY KIND, either express or implied. See the License for the
 * specific language governing permissions and limitations under the License.
 *
 * SPDX-License-Identifier: Apache-2.0
 */
package org.hyperledger.besu.ethereum.eth.transactions;

import static java.util.Comparator.comparing;
import static java.util.stream.Collectors.toUnmodifiableList;
import static org.hyperledger.besu.ethereum.eth.transactions.PendingTransactions.TransactionAddedStatus.ADDED;
import static org.hyperledger.besu.ethereum.eth.transactions.PendingTransactions.TransactionAddedStatus.ALREADY_KNOWN;
import static org.hyperledger.besu.ethereum.eth.transactions.PendingTransactions.TransactionAddedStatus.REJECTED_UNDERPRICED_REPLACEMENT;

import org.hyperledger.besu.ethereum.core.AccountTransactionOrder;
import org.hyperledger.besu.ethereum.core.Address;
import org.hyperledger.besu.ethereum.core.BlockHeader;
import org.hyperledger.besu.ethereum.core.Hash;
import org.hyperledger.besu.ethereum.core.Transaction;
import org.hyperledger.besu.ethereum.core.Wei;
import org.hyperledger.besu.ethereum.transaction.TransactionInvalidReason;
import org.hyperledger.besu.metrics.BesuMetricCategory;
import org.hyperledger.besu.plugin.services.MetricsSystem;
import org.hyperledger.besu.plugin.services.metrics.Counter;
import org.hyperledger.besu.plugin.services.metrics.LabelledMetric;
import org.hyperledger.besu.util.Subscribers;
import org.hyperledger.besu.util.number.Percentage;

import java.time.Clock;
import java.time.Instant;
import java.time.temporal.ChronoUnit;
import java.util.ArrayList;
import java.util.Comparator;
import java.util.HashMap;
import java.util.HashSet;
import java.util.Iterator;
import java.util.List;
import java.util.Map;
import java.util.NavigableSet;
import java.util.NoSuchElementException;
import java.util.Optional;
import java.util.OptionalLong;
import java.util.Set;
import java.util.TreeSet;
import java.util.concurrent.ConcurrentHashMap;
import java.util.concurrent.atomic.AtomicLong;
import java.util.function.Supplier;
import java.util.stream.Collectors;
import java.util.stream.Stream;

import com.google.common.annotations.VisibleForTesting;
import com.google.common.collect.EvictingQueue;
import org.apache.logging.log4j.LogManager;
import org.apache.logging.log4j.Logger;

/**
 * Holds the current set of pending transactions with the ability to iterate them based on priority
 * for mining or look-up by hash.
 *
 * <p>This class is safe for use across multiple threads.
 */
public class PendingTransactions {
  private static final Logger LOG = LogManager.getLogger();

  private final int maxTransactionRetentionHours;
  private final Clock clock;

  private final EvictingQueue<Hash> newPooledHashes;
  private final Object lock = new Object();
  private final Map<Hash, TransactionInfo> pendingTransactions = new ConcurrentHashMap<>();
  /**
   * See this post for an explainer about these data structures:
   * https://hackmd.io/@adietrichs/1559-transaction-sorting
   */
  private final NavigableSet<TransactionInfo> prioritizedTransactionsStaticRange =
      new TreeSet<>(
          comparing(TransactionInfo::isReceivedFromLocalSource)
              .thenComparing(
                  transactionInfo ->
                      transactionInfo
                          .getTransaction()
                          .getMaxPriorityFeePerGas()
                          // safe to .get() here because only 1559 txs can be in the static range
                          .get()
                          .getValue()
                          .longValue())
              .thenComparing(TransactionInfo::getSequence)
              .reversed());

  private final NavigableSet<TransactionInfo> prioritizedTransactionsDynamicRange =
      new TreeSet<>(
          comparing(TransactionInfo::isReceivedFromLocalSource)
              .thenComparing(
                  transactionInfo ->
                      transactionInfo
                          .getTransaction()
                          .getMaxFeePerGas()
                          .map(maxFeePerGas -> maxFeePerGas.getValue().longValue())
                          .orElse(transactionInfo.getGasPrice().toLong()))
              .thenComparing(TransactionInfo::getSequence)
              .reversed());
  private Optional<Long> baseFee;
  private final Map<Address, TransactionsForSenderInfo> transactionsBySender =
      new ConcurrentHashMap<>();

  private final Subscribers<PendingTransactionListener> pendingTransactionSubscribers =
      Subscribers.create();

  private final Subscribers<PendingTransactionDroppedListener> transactionDroppedListeners =
      Subscribers.create();

  private final LabelledMetric<Counter> transactionRemovedCounter;
  private final Counter localTransactionAddedCounter;
  private final Counter remoteTransactionAddedCounter;
  private final Counter localTransactionHashesAddedCounter;

  private final long maxPendingTransactions;
  private final TransactionPoolReplacementHandler transactionReplacementHandler;
  private final Supplier<BlockHeader> chainHeadHeaderSupplier;

  public PendingTransactions(
      final int maxTransactionRetentionHours,
      final int maxPendingTransactions,
      final int maxPooledTransactionHashes,
      final Clock clock,
      final MetricsSystem metricsSystem,
      final Supplier<BlockHeader> chainHeadHeaderSupplier,
      final Percentage priceBump) {
    this.maxTransactionRetentionHours = maxTransactionRetentionHours;
    this.maxPendingTransactions = maxPendingTransactions;
    this.clock = clock;
    this.newPooledHashes = EvictingQueue.create(maxPooledTransactionHashes);
    this.chainHeadHeaderSupplier = chainHeadHeaderSupplier;
    this.baseFee = chainHeadHeaderSupplier.get().getBaseFee();
    this.transactionReplacementHandler = new TransactionPoolReplacementHandler(priceBump);
    final LabelledMetric<Counter> transactionAddedCounter =
        metricsSystem.createLabelledCounter(
            BesuMetricCategory.TRANSACTION_POOL,
            "transactions_added_total",
            "Count of transactions added to the transaction pool",
            "source");
    localTransactionAddedCounter = transactionAddedCounter.labels("local");
    remoteTransactionAddedCounter = transactionAddedCounter.labels("remote");
    localTransactionHashesAddedCounter = transactionAddedCounter.labels("pool");

    transactionRemovedCounter =
        metricsSystem.createLabelledCounter(
            BesuMetricCategory.TRANSACTION_POOL,
            "transactions_removed_total",
            "Count of transactions removed from the transaction pool",
            "source",
            "operation");

    metricsSystem.createIntegerGauge(
        BesuMetricCategory.TRANSACTION_POOL,
        "transactions",
        "Current size of the transaction pool",
        pendingTransactions::size);
  }

  public void evictOldTransactions() {
    final Instant removeTransactionsBefore =
        clock.instant().minus(maxTransactionRetentionHours, ChronoUnit.HOURS);

    pendingTransactions.values().stream()
        .filter(transaction -> transaction.getAddedToPoolAt().isBefore(removeTransactionsBefore))
        .forEach(
            transactionInfo -> {
              LOG.trace("Evicted {} due to age", transactionInfo);
              removeTransaction(transactionInfo.getTransaction());
            });
  }

  List<Transaction> getLocalTransactions() {
    return pendingTransactions.values().stream()
        .filter(TransactionInfo::isReceivedFromLocalSource)
        .map(TransactionInfo::getTransaction)
        .collect(Collectors.toList());
  }

  public boolean addRemoteTransaction(final Transaction transaction) {
    final TransactionInfo transactionInfo =
        new TransactionInfo(transaction, false, clock.instant());
    final TransactionAddedStatus transactionAddedStatus = addTransaction(transactionInfo);
    final boolean added = transactionAddedStatus.equals(ADDED);
    if (added) {
      remoteTransactionAddedCounter.inc();
    }
    return added;
  }

  boolean addTransactionHash(final Hash transactionHash) {
    final boolean hashAdded;
    synchronized (newPooledHashes) {
      hashAdded = newPooledHashes.add(transactionHash);
    }
    if (hashAdded) {
      localTransactionHashesAddedCounter.inc();
    }
    return hashAdded;
  }

  @VisibleForTesting
  public TransactionAddedStatus addLocalTransaction(final Transaction transaction) {
    final TransactionAddedStatus transactionAdded =
        addTransaction(new TransactionInfo(transaction, true, clock.instant()));
    if (transactionAdded.equals(ADDED)) {
      localTransactionAddedCounter.inc();
    }
    return transactionAdded;
  }

  void removeTransaction(final Transaction transaction) {
    doRemoveTransaction(transaction, false);
    notifyTransactionDropped(transaction);
  }

  void transactionAddedToBlock(final Transaction transaction) {
    doRemoveTransaction(transaction, true);
  }

  private void doRemoveTransaction(final Transaction transaction, final boolean addedToBlock) {
    synchronized (lock) {
      final TransactionInfo removedTransactionInfo =
          pendingTransactions.remove(transaction.getHash());
      if (removedTransactionInfo != null) {
        if (!prioritizedTransactionsDynamicRange.remove(removedTransactionInfo))
          prioritizedTransactionsStaticRange.remove(removedTransactionInfo);
        removeTransactionTrackedBySenderAndNonce(transaction);
        incrementTransactionRemovedCounter(
            removedTransactionInfo.isReceivedFromLocalSource(), addedToBlock);
      }
    }
  }

  private void incrementTransactionRemovedCounter(
      final boolean receivedFromLocalSource, final boolean addedToBlock) {
    final String location = receivedFromLocalSource ? "local" : "remote";
    final String operation = addedToBlock ? "addedToBlock" : "dropped";
    transactionRemovedCounter.labels(location, operation).inc();
  }

  // There's a small edge case here we could encounter.
  // When we pass an upgrade block that has a new transaction type, we start allowing transactions
  // of that new type into our pool.
  // If we then reorg to a block lower than the upgrade block height _and_ we create a block, that
  // block could end up with transactions of the new type.
  // This seems like it would be very rare but worth it to document that we don't handle that case
  // right now.
  public void selectTransactions(final TransactionSelector selector) {
    synchronized (lock) {
      final List<Transaction> transactionsToRemove = new ArrayList<>();
      final Map<Address, AccountTransactionOrder> accountTransactions = new HashMap<>();
      final Iterator<TransactionInfo> prioritizedTransactions = prioritizedTransactions();
      while (prioritizedTransactions.hasNext()) {
        final TransactionInfo highestPriorityTransactionInfo = prioritizedTransactions.next();
        final AccountTransactionOrder accountTransactionOrder =
            accountTransactions.computeIfAbsent(
                highestPriorityTransactionInfo.getSender(), this::createSenderTransactionOrder);

        for (final Transaction transactionToProcess :
            accountTransactionOrder.transactionsToProcess(
                highestPriorityTransactionInfo.getTransaction())) {
          final TransactionSelectionResult result =
              selector.evaluateTransaction(transactionToProcess);
          switch (result) {
            case DELETE_TRANSACTION_AND_CONTINUE:
              transactionsToRemove.add(transactionToProcess);
              break;
            case CONTINUE:
              break;
            case COMPLETE_OPERATION:
              transactionsToRemove.forEach(this::removeTransaction);
              return;
            default:
              throw new RuntimeException("Illegal value for TransactionSelectionResult.");
          }
        }
      }
      transactionsToRemove.forEach(this::removeTransaction);
    }
  }

  private Iterator<TransactionInfo> prioritizedTransactions() {
    return new Iterator<>() {
      final Iterator<TransactionInfo> staticRangeIterable =
          prioritizedTransactionsStaticRange.iterator();
      final Iterator<TransactionInfo> dynamicRangeIterable =
          prioritizedTransactionsDynamicRange.iterator();

      Optional<TransactionInfo> currentStaticRangeTransaction =
          getNextOptional(staticRangeIterable);
      Optional<TransactionInfo> currentDynamicRangeTransaction =
          getNextOptional(dynamicRangeIterable);

      @Override
      public boolean hasNext() {
        return currentStaticRangeTransaction.isPresent()
            || currentDynamicRangeTransaction.isPresent();
      }

      @Override
      public TransactionInfo next() {
        if (currentStaticRangeTransaction.isEmpty() && currentDynamicRangeTransaction.isEmpty()) {
          throw new NoSuchElementException("Tried to iterate past end of iterator.");
        } else if (currentStaticRangeTransaction.isEmpty()) {
          // only dynamic range txs left
          final TransactionInfo best = currentDynamicRangeTransaction.get();
          currentDynamicRangeTransaction = getNextOptional(dynamicRangeIterable);
          return best;
        } else if (currentDynamicRangeTransaction.isEmpty()) {
          // only static range txs left
          final TransactionInfo best = currentStaticRangeTransaction.get();
          currentStaticRangeTransaction = getNextOptional(staticRangeIterable);
          return best;
        } else {
          // there are both static and dynamic txs remaining so we need to compare them by their
          // effective priority fees
          final long dynamicRangeEffectivePriorityFee =
              currentDynamicRangeTransaction
                  .get()
                  .getTransaction()
                  .getEffectivePriorityFeePerGas(baseFee);
          final long staticRangeEffectivePriorityFee =
              currentStaticRangeTransaction
                  .get()
                  .getTransaction()
                  .getEffectivePriorityFeePerGas(baseFee);
          final TransactionInfo best;
          if (dynamicRangeEffectivePriorityFee > staticRangeEffectivePriorityFee) {
            best = currentDynamicRangeTransaction.get();
            currentDynamicRangeTransaction = getNextOptional(dynamicRangeIterable);
          } else {
            best = currentStaticRangeTransaction.get();
            currentStaticRangeTransaction = getNextOptional(staticRangeIterable);
          }
          return best;
        }
      }

      private Optional<TransactionInfo> getNextOptional(
          final Iterator<TransactionInfo> transactionInfoIterator) {
        return transactionInfoIterator.hasNext()
            ? Optional.of(transactionInfoIterator.next())
            : Optional.empty();
      }
    };
  }

  private AccountTransactionOrder createSenderTransactionOrder(final Address address) {
    return new AccountTransactionOrder(
        transactionsBySender
            .get(address)
            .streamTransactionInfos()
            .map(TransactionInfo::getTransaction));
  }

  private TransactionAddedStatus addTransaction(final TransactionInfo transactionInfo) {
    Optional<Transaction> droppedTransaction = Optional.empty();
    final Transaction transaction = transactionInfo.getTransaction();
    synchronized (lock) {
      if (pendingTransactions.containsKey(transactionInfo.getHash())) {
        return ALREADY_KNOWN;
      }

      final TransactionAddedStatus transactionAddedStatus =
          addTransactionForSenderAndNonce(transactionInfo);
      if (!transactionAddedStatus.equals(ADDED)) {
        return transactionAddedStatus;
      }
      // check if it's in static or dynamic range
      if (isInStaticRange(transaction, baseFee)) {
        prioritizedTransactionsStaticRange.add(transactionInfo);
      } else {
        prioritizedTransactionsDynamicRange.add(transactionInfo);
      }
      LOG.trace("Adding {} to pending transactions", transactionInfo);
      pendingTransactions.put(transactionInfo.getHash(), transactionInfo);
      tryEvictTransactionHash(transactionInfo.getHash());

      if (pendingTransactions.size() > maxPendingTransactions) {
        final Stream.Builder<TransactionInfo> removalCandidates = Stream.builder();
        if (!prioritizedTransactionsDynamicRange.isEmpty())
          removalCandidates.add(prioritizedTransactionsDynamicRange.last());
        if (!prioritizedTransactionsStaticRange.isEmpty())
          removalCandidates.add(prioritizedTransactionsStaticRange.last());
        final TransactionInfo toRemove =
            removalCandidates
                .build()
                .min(
                    Comparator.comparing(
                        txInfo -> txInfo.getTransaction().getEffectivePriorityFeePerGas(baseFee)))
                // safe because we just added a tx to the pool so we're guaranteed to have one
                .get();
        doRemoveTransaction(toRemove.getTransaction(), false);
        LOG.trace("Evicted {} due to transaction pool size", toRemove);
        droppedTransaction = Optional.of(toRemove.getTransaction());
      }
    }
    notifyTransactionAdded(transaction);
    droppedTransaction.ifPresent(this::notifyTransactionDropped);
    return ADDED;
  }

  private boolean isInStaticRange(final Transaction transaction, final Optional<Long> baseFee) {
    return transaction
        .getMaxPriorityFeePerGas()
        .map(
            maxPriorityFeePerGas ->
                transaction.getEffectivePriorityFeePerGas(baseFee)
                    >= maxPriorityFeePerGas.getValue().longValue())
        .orElse(
            // non-eip-1559 txs can't be in static range
            false);
  }

<<<<<<< HEAD
=======
  private long effectivePriorityFeePerGas(
      final Transaction transaction, final Optional<Long> curBaseFee) {
    final long maybeNegativePriorityFeePerGas;
    if (transaction.getType().equals(TransactionType.EIP1559)) {
      maybeNegativePriorityFeePerGas =
          Math.min(
              transaction.getMaxPriorityFeePerGas().get().getValue().longValue(),
              transaction.getMaxFeePerGas().get().getValue().longValue() - curBaseFee.orElse(0L));
    } else {
      maybeNegativePriorityFeePerGas =
          transaction.getGasPrice().get().getValue().longValue() - curBaseFee.orElse(0L);
    }
    return maybeNegativePriorityFeePerGas;
  }

>>>>>>> 2d0732a7
  public void updateBaseFee(final Long newBaseFee) {
    LOG.trace("Updating base fee from {} to {}", this.baseFee, newBaseFee);
    if (this.baseFee.orElse(0L).equals(newBaseFee)) {
      return;
    }
    synchronized (lock) {
      final boolean baseFeeIncreased = newBaseFee > this.baseFee.orElse(0L);
      this.baseFee = Optional.of(newBaseFee);
      if (baseFeeIncreased) {
        // base fee increases can only cause transactions to go from static to dynamic range
        prioritizedTransactionsStaticRange.stream()
            .filter(
                // these are the transactions whose effective priority fee have now dropped
                // below their max priority fee
                transactionInfo1 -> !isInStaticRange(transactionInfo1.getTransaction(), baseFee))
            .collect(toUnmodifiableList())
            .forEach(
                transactionInfo -> {
                  LOG.trace("Moving {} from static to dynamic gas fee paradigm", transactionInfo);
                  prioritizedTransactionsStaticRange.remove(transactionInfo);
                  prioritizedTransactionsDynamicRange.add(transactionInfo);
                });
      } else {
        // base fee decreases can only cause transactions to go from dynamic to static range
        prioritizedTransactionsDynamicRange.stream()
            .filter(
                // these are the transactions whose effective priority fee are now above their
                // max priority fee
                transactionInfo1 -> isInStaticRange(transactionInfo1.getTransaction(), baseFee))
            .collect(toUnmodifiableList())
            .forEach(
                transactionInfo -> {
                  LOG.trace("Moving {} from dynamic to static gas fee paradigm", transactionInfo);
                  prioritizedTransactionsDynamicRange.remove(transactionInfo);
                  prioritizedTransactionsStaticRange.add(transactionInfo);
                });
      }
    }
  }

  private TransactionAddedStatus addTransactionForSenderAndNonce(
      final TransactionInfo transactionInfo) {
    final TransactionInfo existingTransaction =
        getTrackedTransactionBySenderAndNonce(transactionInfo);
    if (existingTransaction != null) {
      if (!transactionReplacementHandler.shouldReplace(
          existingTransaction, transactionInfo, chainHeadHeaderSupplier.get())) {
        return REJECTED_UNDERPRICED_REPLACEMENT;
      }
      removeTransaction(existingTransaction.getTransaction());
    }
    trackTransactionBySenderAndNonce(transactionInfo);
    return ADDED;
  }

  private void trackTransactionBySenderAndNonce(final TransactionInfo transactionInfo) {
    final TransactionsForSenderInfo transactionsForSenderInfo =
        transactionsBySender.computeIfAbsent(
            transactionInfo.getSender(), key -> new TransactionsForSenderInfo());
    transactionsForSenderInfo.addTransactionToTrack(transactionInfo.getNonce(), transactionInfo);
  }

  private void removeTransactionTrackedBySenderAndNonce(final Transaction transaction) {
    Optional.ofNullable(transactionsBySender.get(transaction.getSender()))
        .ifPresent(
            transactionsForSender ->
                transactionsForSender.removeTrackedTransaction(transaction.getNonce()));
  }

  private TransactionInfo getTrackedTransactionBySenderAndNonce(
      final TransactionInfo transactionInfo) {
    final TransactionsForSenderInfo transactionsForSenderInfo =
        transactionsBySender.computeIfAbsent(
            transactionInfo.getSender(), key -> new TransactionsForSenderInfo());
    return transactionsForSenderInfo.getTransactionInfoForNonce(transactionInfo.getNonce());
  }

  private void notifyTransactionAdded(final Transaction transaction) {
    pendingTransactionSubscribers.forEach(listener -> listener.onTransactionAdded(transaction));
  }

  private void notifyTransactionDropped(final Transaction transaction) {
    transactionDroppedListeners.forEach(listener -> listener.onTransactionDropped(transaction));
  }

  public long maxSize() {
    return maxPendingTransactions;
  }

  public int size() {
    return pendingTransactions.size();
  }

  public boolean containsTransaction(final Hash transactionHash) {
    return pendingTransactions.containsKey(transactionHash);
  }

  public Optional<Transaction> getTransactionByHash(final Hash transactionHash) {
    return Optional.ofNullable(pendingTransactions.get(transactionHash))
        .map(TransactionInfo::getTransaction);
  }

  public Set<TransactionInfo> getTransactionInfo() {
    return new HashSet<>(pendingTransactions.values());
  }

  long subscribePendingTransactions(final PendingTransactionListener listener) {
    return pendingTransactionSubscribers.subscribe(listener);
  }

  void unsubscribePendingTransactions(final long id) {
    pendingTransactionSubscribers.unsubscribe(id);
  }

  long subscribeDroppedTransactions(final PendingTransactionDroppedListener listener) {
    return transactionDroppedListeners.subscribe(listener);
  }

  void unsubscribeDroppedTransactions(final long id) {
    transactionDroppedListeners.unsubscribe(id);
  }

  public OptionalLong getNextNonceForSender(final Address sender) {
    final TransactionsForSenderInfo transactionsForSenderInfo = transactionsBySender.get(sender);
    return transactionsForSenderInfo == null
        ? OptionalLong.empty()
        : transactionsForSenderInfo.maybeNextNonce();
  }

  public void tryEvictTransactionHash(final Hash hash) {
    synchronized (newPooledHashes) {
      newPooledHashes.remove(hash);
    }
  }

  List<Hash> getNewPooledHashes() {
    synchronized (newPooledHashes) {
      return List.copyOf(newPooledHashes);
    }
  }

  /**
   * Tracks the additional metadata associated with transactions to enable prioritization for mining
   * and deciding which transactions to drop when the transaction pool reaches its size limit.
   */
  public static class TransactionInfo {

    private static final AtomicLong TRANSACTIONS_ADDED = new AtomicLong();
    private final Transaction transaction;
    private final boolean receivedFromLocalSource;
    private final Instant addedToPoolAt;
    private final long sequence; // Allows prioritization based on order transactions are added

    public TransactionInfo(
        final Transaction transaction,
        final boolean receivedFromLocalSource,
        final Instant addedToPoolAt) {
      this.transaction = transaction;
      this.receivedFromLocalSource = receivedFromLocalSource;
      this.addedToPoolAt = addedToPoolAt;
      this.sequence = TRANSACTIONS_ADDED.getAndIncrement();
    }

    public Transaction getTransaction() {
      return transaction;
    }

    public Wei getGasPrice() {
      return transaction.getGasPrice().orElse(Wei.ZERO);
    }

    public long getSequence() {
      return sequence;
    }

    public long getNonce() {
      return transaction.getNonce();
    }

    public Address getSender() {
      return transaction.getSender();
    }

    public boolean isReceivedFromLocalSource() {
      return receivedFromLocalSource;
    }

    public Hash getHash() {
      return transaction.getHash();
    }

    public Instant getAddedToPoolAt() {
      return addedToPoolAt;
    }
  }

  public enum TransactionSelectionResult {
    DELETE_TRANSACTION_AND_CONTINUE,
    CONTINUE,
    COMPLETE_OPERATION
  }

  @FunctionalInterface
  public interface TransactionSelector {

    TransactionSelectionResult evaluateTransaction(final Transaction transaction);
  }

  public enum TransactionAddedStatus {
    ALREADY_KNOWN(TransactionInvalidReason.TRANSACTION_ALREADY_KNOWN),
    REJECTED_UNDERPRICED_REPLACEMENT(TransactionInvalidReason.TRANSACTION_REPLACEMENT_UNDERPRICED),
    ADDED();

    private final Optional<TransactionInvalidReason> invalidReason;

    TransactionAddedStatus() {
      this.invalidReason = Optional.empty();
    }

    TransactionAddedStatus(final TransactionInvalidReason invalidReason) {
      this.invalidReason = Optional.of(invalidReason);
    }

    public Optional<TransactionInvalidReason> getInvalidReason() {
      return invalidReason;
    }
  }
}<|MERGE_RESOLUTION|>--- conflicted
+++ resolved
@@ -422,24 +422,6 @@
             false);
   }
 
-<<<<<<< HEAD
-=======
-  private long effectivePriorityFeePerGas(
-      final Transaction transaction, final Optional<Long> curBaseFee) {
-    final long maybeNegativePriorityFeePerGas;
-    if (transaction.getType().equals(TransactionType.EIP1559)) {
-      maybeNegativePriorityFeePerGas =
-          Math.min(
-              transaction.getMaxPriorityFeePerGas().get().getValue().longValue(),
-              transaction.getMaxFeePerGas().get().getValue().longValue() - curBaseFee.orElse(0L));
-    } else {
-      maybeNegativePriorityFeePerGas =
-          transaction.getGasPrice().get().getValue().longValue() - curBaseFee.orElse(0L);
-    }
-    return maybeNegativePriorityFeePerGas;
-  }
-
->>>>>>> 2d0732a7
   public void updateBaseFee(final Long newBaseFee) {
     LOG.trace("Updating base fee from {} to {}", this.baseFee, newBaseFee);
     if (this.baseFee.orElse(0L).equals(newBaseFee)) {
