/*
 * Copyright contributors to Hyperledger Besu.
 *
 * Licensed under the Apache License, Version 2.0 (the "License"); you may not use this file except in compliance with
 * the License. You may obtain a copy of the License at
 *
 * http://www.apache.org/licenses/LICENSE-2.0
 *
 * Unless required by applicable law or agreed to in writing, software distributed under the License is distributed on
 * an "AS IS" BASIS, WITHOUT WARRANTIES OR CONDITIONS OF ANY KIND, either express or implied. See the License for the
 * specific language governing permissions and limitations under the License.
 *
 * SPDX-License-Identifier: Apache-2.0
 */
package org.hyperledger.besu.ethereum.eth.sync.possync;

import static org.hyperledger.besu.ethereum.mainnet.HeaderValidationMode.FULL;
import static org.hyperledger.besu.ethereum.mainnet.HeaderValidationMode.LIGHT;
import static org.hyperledger.besu.ethereum.mainnet.HeaderValidationMode.LIGHT_SKIP_DETACHED;
import static org.hyperledger.besu.ethereum.mainnet.HeaderValidationMode.NONE;
import static org.hyperledger.besu.ethereum.mainnet.HeaderValidationMode.SKIP_DETACHED;

import org.hyperledger.besu.ethereum.ProtocolContext;
import org.hyperledger.besu.ethereum.eth.manager.EthContext;
import org.hyperledger.besu.ethereum.eth.manager.EthScheduler;
import org.hyperledger.besu.ethereum.eth.sync.DownloadPipelineFactory;
import org.hyperledger.besu.ethereum.eth.sync.PosDownloadAndStoreSyncBodiesStep;
import org.hyperledger.besu.ethereum.eth.sync.SynchronizerConfiguration;
import org.hyperledger.besu.ethereum.eth.sync.fastsync.FastSyncState;
import org.hyperledger.besu.ethereum.eth.sync.fastsync.FastSyncValidationPolicy;
import org.hyperledger.besu.ethereum.eth.sync.fastsync.FinishPosSyncStep;
import org.hyperledger.besu.ethereum.eth.sync.fastsync.PosDownloadAndStoreSyncReceiptsStep;
import org.hyperledger.besu.ethereum.eth.sync.state.SyncState;
import org.hyperledger.besu.ethereum.eth.sync.state.SyncTarget;
import org.hyperledger.besu.ethereum.mainnet.ProtocolSchedule;
import org.hyperledger.besu.metrics.BesuMetricCategory;
import org.hyperledger.besu.plugin.services.MetricsSystem;
import org.hyperledger.besu.plugin.services.metrics.Counter;
import org.hyperledger.besu.plugin.services.metrics.LabelledMetric;
import org.hyperledger.besu.services.pipeline.Pipeline;
import org.hyperledger.besu.services.pipeline.PipelineBuilder;

import java.util.concurrent.CompletionStage;

public class PosSyncDownloadPipelineFactory implements DownloadPipelineFactory {

  protected final SynchronizerConfiguration syncConfig;
  protected final ProtocolSchedule protocolSchedule;
  protected final ProtocolContext protocolContext;
  protected final EthContext ethContext;
  protected final FastSyncState fastSyncState;
  protected final MetricsSystem metricsSystem;
  protected final FastSyncValidationPolicy attachedValidationPolicy;
  protected final FastSyncValidationPolicy headerValidationPolicy;
  protected final FastSyncValidationPolicy ommerValidationPolicy;

  public PosSyncDownloadPipelineFactory(
      final SynchronizerConfiguration syncConfig,
      final ProtocolSchedule protocolSchedule,
      final ProtocolContext protocolContext,
      final EthContext ethContext,
      final FastSyncState fastSyncState,
      final MetricsSystem metricsSystem) {
    this.syncConfig = syncConfig;
    this.protocolSchedule = protocolSchedule;
    this.protocolContext = protocolContext;
    this.ethContext = ethContext;
    this.fastSyncState = fastSyncState;
    this.metricsSystem = metricsSystem;
    final LabelledMetric<Counter> fastSyncValidationCounter =
        metricsSystem.createLabelledCounter(
            BesuMetricCategory.SYNCHRONIZER,
            "fast_sync_validation_mode",
            "Number of blocks validated using light vs full validation during fast sync",
            "validationMode");
    attachedValidationPolicy =
        new FastSyncValidationPolicy(
            this.syncConfig.getFastSyncFullValidationRate(),
            LIGHT_SKIP_DETACHED,
            SKIP_DETACHED,
            fastSyncValidationCounter);
    ommerValidationPolicy =
        new FastSyncValidationPolicy(
            this.syncConfig.getFastSyncFullValidationRate(),
            LIGHT,
            FULL,
            fastSyncValidationCounter);
    headerValidationPolicy =
        new FastSyncValidationPolicy(
            this.syncConfig.getFastSyncFullValidationRate(), NONE, NONE, fastSyncValidationCounter);
  }

  @Override
  public CompletionStage<Void> startPipeline(
      final EthScheduler scheduler,
      final SyncState syncState,
      final SyncTarget syncTarget,
      final Pipeline<?> pipeline) {
    return scheduler
        .startPipeline(createDownloadHeadersPipeline())
        .thenCompose(__ -> scheduler.startPipeline(pipeline));
  }

  protected Pipeline<SyncTargetNumberRange> createDownloadHeadersPipeline() {
    final int downloaderHeaderParallelism = syncConfig.getDownloaderHeaderParallelism();
    final int headerRequestSize = syncConfig.getDownloaderHeaderRequestSize();

    final PosSyncSource syncSource =
        new PosSyncSource(
            syncConfig.getDownloaderHeaderTarget(),
            () -> fastSyncState.getPivotBlockHeader().get().getNumber(),
            headerRequestSize,
            true);
    final DownloadPosHeadersStep downloadHeadersStep =
        new DownloadPosHeadersStep(
            protocolSchedule,
            protocolContext,
            ethContext,
            headerValidationPolicy,
            syncConfig,
            metricsSystem);
    final ImportHeadersStep importHeadersStep =
        new ImportHeadersStep(
            protocolContext.getBlockchain(),
            syncConfig.getDownloaderHeaderTarget(),
            () -> fastSyncState.getPivotBlockHeader().get().getNumber());

    return PipelineBuilder.createPipelineFrom(
            "fetchCheckpoints",
            syncSource,
            downloaderHeaderParallelism,
            metricsSystem.createLabelledCounter(
                BesuMetricCategory.SYNCHRONIZER,
                "chain_download_pipeline_processed_total",
                "Number of entries process by each chain download pipeline stage",
                "step",
                "action"),
            true,
            "headerDownload")
        .thenProcessAsync("downloadHeaders", downloadHeadersStep, downloaderHeaderParallelism)
        .andFinishWith("importHeaders", importHeadersStep);
  }

  @Override
  public Pipeline<SyncTargetNumberRange> createDownloadPipelineForSyncTarget(
      final SyncTarget target) {
    final int downloaderParallelism = syncConfig.getDownloaderParallelism();
    final int headerRequestSize = syncConfig.getDownloaderHeaderRequestSize();
    final int downloaderBodyParallelism = syncConfig.getDownloaderBodyParallelism();
    final int downloaderReceiptParallelism = syncConfig.getDownloaderReceiptsParallelism();

    final long startingBlock = getCommonAncestor(target) + 1;
    final PosSyncSource syncSource =
        new PosSyncSource(
            startingBlock, // TODO remove the +1 when check in DefaultBlockChain is fixed
            () -> fastSyncState.getPivotBlockHeader().get().getNumber(),
            headerRequestSize,
            false);
    final DownloadPosHeadersStep downloadHeadersStep =
        new DownloadPosHeadersStep(
            protocolSchedule,
            protocolContext,
            ethContext,
            headerValidationPolicy,
            syncConfig,
            metricsSystem);
    final LoadHeadersStep loadHeadersStep =
        new LoadHeadersStep(protocolContext.getBlockchain(), downloadHeadersStep);
    final PosDownloadAndStoreSyncBodiesStep downloadSyncBodiesStep =
        new PosDownloadAndStoreSyncBodiesStep(
            protocolSchedule, ethContext, metricsSystem, syncConfig);
    final PosDownloadAndStoreSyncReceiptsStep downloadSyncReceiptsStep =
        new PosDownloadAndStoreSyncReceiptsStep(
            protocolSchedule, ethContext, syncConfig, metricsSystem);
    final FinishPosSyncStep finishPosSyncStep =
        new FinishPosSyncStep(
            protocolSchedule,
            protocolContext,
            ethContext,
            fastSyncState.getPivotBlockHeader().get(),
            syncConfig.getSnapSyncConfiguration().isSnapSyncTransactionIndexingEnabled(),
            startingBlock);

    return PipelineBuilder.createPipelineFrom(
            "fetchCheckpoints",
            syncSource,
            downloaderParallelism,
            metricsSystem.createLabelledCounter(
                BesuMetricCategory.SYNCHRONIZER,
                "chain_download_pipeline_processed_total",
                "Number of entries process by each chain download pipeline stage",
                "step",
                "action"),
            true,
            "fastSync")
<<<<<<< HEAD
        .thenProcessAsync("loadHeaders", loadHeadersStep, downloaderParallelism)
        .thenProcessAsync("downloadSyncBodies", downloadSyncBodiesStep, downloaderParallelism)
        .thenProcessAsync("downloadReceipts", downloadSyncReceiptsStep, downloaderParallelism)
=======
        .thenProcessAsync("loadHeaders", loadHeadersStep, headerRequestSize)
        .thenProcessAsyncOrdered(
            "downloadSyncBodies", downloadSyncBodiesStep, downloaderBodyParallelism)
        .thenProcessAsyncOrdered(
            "downloadReceipts", downloadSyncReceiptsStep, downloaderReceiptParallelism)
>>>>>>> b68263ba
        .andFinishWith("importBlock", finishPosSyncStep);
  }

  private long getCommonAncestor(final SyncTarget syncTarget) {
    return Math.max(
        syncConfig.getDownloaderHeaderTarget(), syncTarget.commonAncestor().getNumber());
  }
}<|MERGE_RESOLUTION|>--- conflicted
+++ resolved
@@ -193,17 +193,11 @@
                 "action"),
             true,
             "fastSync")
-<<<<<<< HEAD
-        .thenProcessAsync("loadHeaders", loadHeadersStep, downloaderParallelism)
-        .thenProcessAsync("downloadSyncBodies", downloadSyncBodiesStep, downloaderParallelism)
-        .thenProcessAsync("downloadReceipts", downloadSyncReceiptsStep, downloaderParallelism)
-=======
         .thenProcessAsync("loadHeaders", loadHeadersStep, headerRequestSize)
-        .thenProcessAsyncOrdered(
+        .thenProcessAsync(
             "downloadSyncBodies", downloadSyncBodiesStep, downloaderBodyParallelism)
-        .thenProcessAsyncOrdered(
+        .thenProcessAsync(
             "downloadReceipts", downloadSyncReceiptsStep, downloaderReceiptParallelism)
->>>>>>> b68263ba
         .andFinishWith("importBlock", finishPosSyncStep);
   }
 
