--- conflicted
+++ resolved
@@ -43,15 +43,11 @@
   public static final int DEFAULT_DOWNLOADER_HEADER_REQUEST_SIZE = 200;
   public static final int DEFAULT_DOWNLOADER_CHECKPOINT_TIMEOUTS_PERMITTED = 5;
   public static final int DEFAULT_DOWNLOADER_CHAIN_SEGMENT_SIZE = 200;
-<<<<<<< HEAD
-  public static final int DEFAULT_DOWNLOADER_PARALLELISM = 4;
+  public static final int DEFAULT_DOWNLOADER_PARALLELISM = 8;
   public static final int DEFAULT_DOWNLOADER_HEADER_PARALLELISM = 25;
   public static final int DEFAULT_DOWNLOADER_BODY_PARALLELISM = 25;
   public static final int DEFAULT_DOWNLOADER_RECEIPTS_PARALLELISM = 25;
   public static final int DEFAULT_DOWNLOADER_HEADER_TARGET = 0;
-=======
-  public static final int DEFAULT_DOWNLOADER_PARALLELISM = 8;
->>>>>>> 7443cc1a
   public static final int DEFAULT_TRANSACTIONS_PARALLELISM = 4;
   public static final int DEFAULT_COMPUTATION_PARALLELISM = 2;
   public static final int DEFAULT_WORLD_STATE_TASK_CACHE_SIZE =
