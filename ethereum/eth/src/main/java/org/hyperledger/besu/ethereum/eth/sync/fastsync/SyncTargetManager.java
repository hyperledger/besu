--- conflicted
+++ resolved
@@ -42,12 +42,9 @@
 
 public class SyncTargetManager extends AbstractSyncTargetManager {
   private static final Logger LOG = LoggerFactory.getLogger(SyncTargetManager.class);
-<<<<<<< HEAD
   private static final int LOG_DEBUG_REPEAT_DELAY = 15;
   private static final int LOG_INFO_REPEAT_DELAY = 120;
-=======
   private static final int SECONDS_PER_REQUEST = 6; // 5s per request + 1s wait between retries
->>>>>>> f5e5ad53
 
   private final WorldStateStorageCoordinator worldStateStorageCoordinator;
   private final ProtocolSchedule protocolSchedule;
