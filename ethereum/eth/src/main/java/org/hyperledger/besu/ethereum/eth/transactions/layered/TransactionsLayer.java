/*
 * Copyright contributors to Hyperledger Besu.
 *
 * Licensed under the Apache License, Version 2.0 (the "License"); you may not use this file except in compliance with
 * the License. You may obtain a copy of the License at
 *
 * http://www.apache.org/licenses/LICENSE-2.0
 *
 * Unless required by applicable law or agreed to in writing, software distributed under the License is distributed on
 * an "AS IS" BASIS, WITHOUT WARRANTIES OR CONDITIONS OF ANY KIND, either express or implied. See the License for the
 * specific language governing permissions and limitations under the License.
 *
 * SPDX-License-Identifier: Apache-2.0
 */
package org.hyperledger.besu.ethereum.eth.transactions.layered;

import org.hyperledger.besu.datatypes.Address;
import org.hyperledger.besu.datatypes.Hash;
import org.hyperledger.besu.ethereum.core.BlockHeader;
import org.hyperledger.besu.ethereum.core.Transaction;
import org.hyperledger.besu.ethereum.eth.transactions.PendingTransaction;
import org.hyperledger.besu.ethereum.eth.transactions.PendingTransactionAddedListener;
import org.hyperledger.besu.ethereum.eth.transactions.PendingTransactionDroppedListener;
import org.hyperledger.besu.ethereum.eth.transactions.TransactionAddedResult;
import org.hyperledger.besu.ethereum.eth.transactions.layered.RemovalReason.PoolRemovalReason;
import org.hyperledger.besu.ethereum.mainnet.feemarket.FeeMarket;

import java.util.List;
import java.util.Map;
import java.util.Optional;
import java.util.OptionalLong;
import java.util.function.Predicate;

public interface TransactionsLayer {

  String name();

  void reset();

  Optional<Transaction> getByHash(Hash transactionHash);

  boolean contains(Transaction transaction);

  /**
   * Try to add a pending transaction to this layer. The {@code addReason} is used to discriminate
   * between a new tx that is added to the pool, or a tx that is already in the pool, but is moving
   * internally between layers, for example, due to a promotion or demotion. The distinction is
   * needed since we only need to send a notification for a new tx, and not when it is only an
   * internal move.
   *
   * @param pendingTransaction the tx to try to add to this layer
   * @param gap the nonce gap between the current sender nonce and the tx
   * @param addReason define if it is a new tx or an internal move
   * @return the result of the add operation
   */
  TransactionAddedResult add(PendingTransaction pendingTransaction, int gap, AddReason addReason);

  /**
   * Remove the pending tx from the pool
   *
   * @param pendingTransaction the pending tx
   * @param reason the reason it is removed from the pool
   */
  void remove(PendingTransaction pendingTransaction, PoolRemovalReason reason);

  /**
   * Penalize a pending transaction. Penalization could be applied to notify the txpool that this
   * pending tx has some temporary issues that prevent it from being included in a block, and so it
   * should be de-prioritized in some ways, so it will be re-evaluated only after non penalized
   * pending txs. For example: if during the evaluation for block inclusion, the pending tx is
   * excluded because the sender has not enough balance to send it, this could be a transient issue
   * since later the sender could receive some funds, but in any case we penalize the pending tx, so
   * it is pushed down in the order of prioritized pending txs.
   *
   * @param penalizedTransaction the tx to penalize
   */
  void penalize(PendingTransaction penalizedTransaction);

  void blockAdded(
      FeeMarket feeMarket,
      BlockHeader blockHeader,
      final Map<Address, Long> maxConfirmedNonceBySender);

  List<PendingTransaction> getAll();

  List<PendingTransaction> getAllFor(Address sender);

  List<Transaction> getAllLocal();

  List<Transaction> getAllPriority();

  int count();

  OptionalLong getNextNonceFor(Address sender);

  /**
   * Get the sender nonce has seen by this and the following layers
   *
   * @param sender the sender for which retrieve the txpool
   * @return either the sender nonce or empty if the sender is unknown to this or the following
   *     layers
   */
  OptionalLong getCurrentNonceFor(Address sender);

  List<PendingTransaction> promote(
      Predicate<PendingTransaction> promotionFilter,
      final long freeSpace,
      final int freeSlots,
      final int[] remainingPromotionsPerType);

  long subscribeToAdded(PendingTransactionAddedListener listener);

  void unsubscribeFromAdded(long id);

  long subscribeToDropped(PendingTransactionDroppedListener listener);

  void unsubscribeFromDropped(long id);

  PendingTransaction promoteFor(Address sender, long nonce, final int[] remainingPromotionsPerType);

  void notifyAdded(PendingTransaction pendingTransaction);

  long getCumulativeUsedSpace();

  String logStats();

  String logSender(Address sender);
<<<<<<< HEAD
=======

  /** Describe why we are trying to add a tx to a layer. */
  enum AddReason {
    /** When adding a tx, that is not present in the pool. */
    NEW(true),
    /** When adding a tx as result of an internal move between layers. */
    MOVE(false);

    private final boolean sendNotification;

    AddReason(final boolean sendNotification) {
      this.sendNotification = sendNotification;
    }

    /**
     * Should we send add notification for this reason?
     *
     * @return
     */
    public boolean sendNotification() {
      return sendNotification;
    }
  }

  enum RemovalReason {
    CONFIRMED,
    CROSS_LAYER_REPLACED,
    EVICTED,
    DROPPED,
    FOLLOW_INVALIDATED,
    INVALIDATED,
    PROMOTED,
    REPLACED,
    RECONCILED,
    BELOW_BASE_FEE;

    private final String label;

    RemovalReason() {
      this.label = name().toLowerCase(Locale.ROOT);
    }

    public String label() {
      return label;
    }
  }
>>>>>>> 0a770d51
}<|MERGE_RESOLUTION|>--- conflicted
+++ resolved
@@ -125,8 +125,6 @@
   String logStats();
 
   String logSender(Address sender);
-<<<<<<< HEAD
-=======
 
   /** Describe why we are trying to add a tx to a layer. */
   enum AddReason {
@@ -144,34 +142,10 @@
     /**
      * Should we send add notification for this reason?
      *
-     * @return
+     * @return true if notification should be sent
      */
     public boolean sendNotification() {
       return sendNotification;
     }
   }
-
-  enum RemovalReason {
-    CONFIRMED,
-    CROSS_LAYER_REPLACED,
-    EVICTED,
-    DROPPED,
-    FOLLOW_INVALIDATED,
-    INVALIDATED,
-    PROMOTED,
-    REPLACED,
-    RECONCILED,
-    BELOW_BASE_FEE;
-
-    private final String label;
-
-    RemovalReason() {
-      this.label = name().toLowerCase(Locale.ROOT);
-    }
-
-    public String label() {
-      return label;
-    }
-  }
->>>>>>> 0a770d51
 }