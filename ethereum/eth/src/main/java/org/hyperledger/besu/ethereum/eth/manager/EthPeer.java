--- conflicted
+++ resolved
@@ -473,19 +473,10 @@
   }
 
   public int outstandingRequests() {
-<<<<<<< HEAD
-    final AtomicInteger count = new AtomicInteger(0);
-    requestManagers.forEach(
-        (protocolName, map) ->
-            map.forEach(
-                (code, requestManager) -> count.getAndAdd(requestManager.outstandingRequests())));
-    return count.get();
-=======
     return requestManagers.values().stream()
         .flatMap(m -> m.values().stream())
         .mapToInt(RequestManager::outstandingRequests)
         .sum();
->>>>>>> c25483c2
   }
 
   public long getLastRequestTimestamp() {
