/*
 * Copyright ConsenSys AG.
 *
 * Licensed under the Apache License, Version 2.0 (the "License"); you may not use this file except in compliance with
 * the License. You may obtain a copy of the License at
 *
 * http://www.apache.org/licenses/LICENSE-2.0
 *
 * Unless required by applicable law or agreed to in writing, software distributed under the License is distributed on
 * an "AS IS" BASIS, WITHOUT WARRANTIES OR CONDITIONS OF ANY KIND, either express or implied. See the License for the
 * specific language governing permissions and limitations under the License.
 *
 * SPDX-License-Identifier: Apache-2.0
 */
package org.hyperledger.besu.ethereum.eth.manager;

import static com.google.common.base.Preconditions.checkArgument;

import org.hyperledger.besu.datatypes.Hash;
import org.hyperledger.besu.ethereum.core.Difficulty;
import org.hyperledger.besu.ethereum.eth.EthProtocol;
import org.hyperledger.besu.ethereum.eth.SnapProtocol;
import org.hyperledger.besu.ethereum.eth.messages.EthPV62;
import org.hyperledger.besu.ethereum.eth.messages.EthPV63;
import org.hyperledger.besu.ethereum.eth.messages.EthPV65;
import org.hyperledger.besu.ethereum.eth.messages.GetBlockBodiesMessage;
import org.hyperledger.besu.ethereum.eth.messages.GetBlockHeadersMessage;
import org.hyperledger.besu.ethereum.eth.messages.GetNodeDataMessage;
import org.hyperledger.besu.ethereum.eth.messages.GetPooledTransactionsMessage;
import org.hyperledger.besu.ethereum.eth.messages.GetReceiptsMessage;
import org.hyperledger.besu.ethereum.eth.messages.snap.GetAccountRangeMessage;
import org.hyperledger.besu.ethereum.eth.messages.snap.GetByteCodesMessage;
import org.hyperledger.besu.ethereum.eth.messages.snap.GetStorageRangeMessage;
import org.hyperledger.besu.ethereum.eth.messages.snap.GetTrieNodes;
import org.hyperledger.besu.ethereum.eth.messages.snap.SnapV1;
import org.hyperledger.besu.ethereum.eth.peervalidation.PeerValidator;
import org.hyperledger.besu.ethereum.p2p.rlpx.connections.PeerConnection;
import org.hyperledger.besu.ethereum.p2p.rlpx.connections.PeerConnection.PeerNotConnected;
import org.hyperledger.besu.ethereum.p2p.rlpx.wire.Capability;
import org.hyperledger.besu.ethereum.p2p.rlpx.wire.MessageData;
import org.hyperledger.besu.ethereum.p2p.rlpx.wire.messages.DisconnectMessage.DisconnectReason;
import org.hyperledger.besu.plugin.services.permissioning.NodeMessagePermissioningProvider;

import java.time.Clock;
import java.util.Collections;
import java.util.HashMap;
import java.util.LinkedHashMap;
import java.util.List;
import java.util.Map;
import java.util.Optional;
import java.util.Set;
import java.util.concurrent.ConcurrentHashMap;
import java.util.concurrent.atomic.AtomicBoolean;
import java.util.concurrent.atomic.AtomicInteger;
import java.util.concurrent.atomic.AtomicReference;
import java.util.function.Consumer;

import com.google.common.annotations.VisibleForTesting;
import org.apache.logging.log4j.LogManager;
import org.apache.logging.log4j.Logger;
import org.apache.tuweni.bytes.Bytes;

public class EthPeer {
  private static final Logger LOG = LogManager.getLogger();

  private static final int MAX_OUTSTANDING_REQUESTS = 5;

  private final PeerConnection connection;

  private final int maxTrackedSeenBlocks = 300;

  private final Set<Hash> knownBlocks =
      Collections.newSetFromMap(
          Collections.synchronizedMap(
              new LinkedHashMap<>(16, 0.75f, true) {
                @Override
                protected boolean removeEldestEntry(final Map.Entry<Hash, Boolean> eldest) {
                  return size() > maxTrackedSeenBlocks;
                }
              }));
  private final String protocolName;
  private final Clock clock;
  private final List<NodeMessagePermissioningProvider> permissioningProviders;
  private final ChainState chainHeadState = new ChainState();
  private final AtomicBoolean statusHasBeenSentToPeer = new AtomicBoolean(false);
  private final AtomicBoolean statusHasBeenReceivedFromPeer = new AtomicBoolean(false);
  private final AtomicBoolean fullyValidated = new AtomicBoolean(false);
  private final AtomicInteger lastProtocolVersion = new AtomicInteger(0);

  private volatile long lastRequestTimestamp = 0;

  private final Map<String, Map<Integer, RequestManager>> requestManagers;

  private final AtomicReference<Consumer<EthPeer>> onStatusesExchanged = new AtomicReference<>();
  private final PeerReputation reputation = new PeerReputation();
  private final Map<PeerValidator, Boolean> validationStatus = new ConcurrentHashMap<>();

  private static final Map<Integer, Integer> roundMessages;

  static {
    roundMessages = new HashMap<>();
    roundMessages.put(EthPV62.BLOCK_HEADERS, EthPV62.GET_BLOCK_HEADERS);
    roundMessages.put(EthPV62.BLOCK_BODIES, EthPV62.GET_BLOCK_BODIES);
    roundMessages.put(EthPV63.RECEIPTS, EthPV63.GET_RECEIPTS);
    roundMessages.put(EthPV63.NODE_DATA, EthPV63.GET_NODE_DATA);
    roundMessages.put(EthPV65.POOLED_TRANSACTIONS, EthPV65.GET_POOLED_TRANSACTIONS);

    roundMessages.put(SnapV1.ACCOUNT_RANGE, SnapV1.GET_ACCOUNT_RANGE);
    roundMessages.put(SnapV1.STORAGE_RANGE, SnapV1.GET_STORAGE_RANGE);
    roundMessages.put(SnapV1.BYTECODES, SnapV1.GET_BYTECODES);
    roundMessages.put(SnapV1.TRIE_NODES, SnapV1.GET_TRIE_NODES);
  }

  @VisibleForTesting
  public EthPeer(
      final PeerConnection connection,
      final String protocolName,
      final Consumer<EthPeer> onStatusesExchanged,
      final List<PeerValidator> peerValidators,
      final Clock clock,
      final List<NodeMessagePermissioningProvider> permissioningProviders) {
    this.connection = connection;
    this.protocolName = protocolName;
    this.clock = clock;
    this.permissioningProviders = permissioningProviders;
    this.onStatusesExchanged.set(onStatusesExchanged);
    peerValidators.forEach(peerValidator -> validationStatus.put(peerValidator, false));
    fullyValidated.set(peerValidators.isEmpty());

    this.requestManagers = new HashMap<>();

    initEthRequestManagers();
    initSnapRequestManagers();
  }

  private void initEthRequestManagers() {
    final boolean supportsRequestId =
        getAgreedCapabilities().stream().anyMatch(EthProtocol::isEth66Compatible);
    // eth protocol
    requestManagers.put(
<<<<<<< HEAD
        EthProtocol.NAME,
        Map.ofEntries(
            Map.entry(
                EthPV62.GET_BLOCK_HEADERS,
                new RequestManager(this, supportsRequestId, EthProtocol.NAME)),
            Map.entry(
                EthPV62.GET_BLOCK_BODIES,
                new RequestManager(this, supportsRequestId, EthProtocol.NAME)),
            Map.entry(
                EthPV63.GET_RECEIPTS,
                new RequestManager(this, supportsRequestId, EthProtocol.NAME)),
            Map.entry(
                EthPV63.GET_NODE_DATA,
                new RequestManager(this, supportsRequestId, EthProtocol.NAME)),
            Map.entry(
                EthPV65.GET_POOLED_TRANSACTIONS,
                new RequestManager(this, supportsRequestId, EthProtocol.NAME))));
=======
        protocolName,
        Map.ofEntries(
            Map.entry(
                EthPV62.GET_BLOCK_HEADERS,
                new RequestManager(this, supportsRequestId, protocolName)),
            Map.entry(
                EthPV62.GET_BLOCK_BODIES,
                new RequestManager(this, supportsRequestId, protocolName)),
            Map.entry(
                EthPV63.GET_RECEIPTS, new RequestManager(this, supportsRequestId, protocolName)),
            Map.entry(
                EthPV63.GET_NODE_DATA, new RequestManager(this, supportsRequestId, protocolName)),
            Map.entry(
                EthPV65.GET_POOLED_TRANSACTIONS,
                new RequestManager(this, supportsRequestId, protocolName))));
>>>>>>> 1b45cac3
  }

  private void initSnapRequestManagers() {
    // snap protocol
    requestManagers.put(
        SnapProtocol.NAME,
        Map.ofEntries(
            Map.entry(SnapV1.GET_ACCOUNT_RANGE, new RequestManager(this, true, SnapProtocol.NAME)),
            Map.entry(SnapV1.GET_STORAGE_RANGE, new RequestManager(this, true, SnapProtocol.NAME)),
            Map.entry(SnapV1.GET_BYTECODES, new RequestManager(this, true, SnapProtocol.NAME)),
            Map.entry(SnapV1.GET_TRIE_NODES, new RequestManager(this, true, SnapProtocol.NAME))));
  }

  public void markValidated(final PeerValidator validator) {
    if (!validationStatus.containsKey(validator)) {
      throw new IllegalArgumentException("Attempt to update unknown validation status");
    }
    validationStatus.put(validator, true);
    fullyValidated.set(validationStatus.values().stream().allMatch(b -> b));
  }

  /**
   * Check if this peer has been fully validated.
   *
   * @return {@code true} if all peer validation logic has run and successfully validated this peer
   */
  public boolean isFullyValidated() {
    return fullyValidated.get();
  }

  public boolean isDisconnected() {
    return connection.isDisconnected();
  }

  public long addChainEstimatedHeightListener(final ChainState.EstimatedHeightListener listener) {
    return chainHeadState.addEstimatedHeightListener(listener);
  }

  public void removeChainEstimatedHeightListener(final long listenerId) {
    chainHeadState.removeEstimatedHeightListener(listenerId);
  }

  public void recordRequestTimeout(final int requestCode) {
    LOG.debug("Timed out while waiting for response from peer {}", this);
    reputation.recordRequestTimeout(requestCode).ifPresent(this::disconnect);
  }

  public void recordUselessResponse(final String requestType) {
    LOG.debug("Received useless response for {} from peer {}", requestType, this);
    reputation.recordUselessResponse(System.currentTimeMillis()).ifPresent(this::disconnect);
  }

  public void disconnect(final DisconnectReason reason) {
    connection.disconnect(reason);
  }

  public RequestManager.ResponseStream send(final MessageData messageData) throws PeerNotConnected {
    return send(messageData, this.protocolName);
  }

  public RequestManager.ResponseStream send(
      final MessageData messageData, final String protocolName) throws PeerNotConnected {
    if (connection.getAgreedCapabilities().stream()
        .noneMatch(capability -> capability.getName().equalsIgnoreCase(protocolName))) {
      LOG.debug("Protocol {} unavailable for this peer ", protocolName);
      return null;
    }
    if (permissioningProviders.stream()
        .anyMatch(p -> !p.isMessagePermitted(connection.getRemoteEnode(), messageData.getCode()))) {
      LOG.info(
          "Permissioning blocked sending of message code {} to {}",
          messageData.getCode(),
          connection.getRemoteEnode());
      LOG.debug(
          "Permissioning blocked by providers {}",
          () ->
              permissioningProviders.stream()
                  .filter(
                      p ->
                          !p.isMessagePermitted(
                              connection.getRemoteEnode(), messageData.getCode())));
      return null;
    }

    if (requestManagers.containsKey(protocolName)) {
      final Map<Integer, RequestManager> managers = this.requestManagers.get(protocolName);
      if (managers.containsKey(messageData.getCode())) {
        return sendRequest(managers.get(messageData.getCode()), messageData);
      }
    }

    connection.sendForProtocol(protocolName, messageData);
    return null;
  }

  public RequestManager.ResponseStream getHeadersByHash(
      final Hash hash, final int maxHeaders, final int skip, final boolean reverse)
      throws PeerNotConnected {
    final GetBlockHeadersMessage message =
        GetBlockHeadersMessage.create(hash, maxHeaders, skip, reverse);
    final RequestManager requestManager =
<<<<<<< HEAD
        requestManagers.get(EthProtocol.NAME).get(EthPV62.GET_BLOCK_HEADERS);
=======
        requestManagers.get(protocolName).get(EthPV62.GET_BLOCK_HEADERS);
>>>>>>> 1b45cac3
    return sendRequest(requestManager, message);
  }

  public RequestManager.ResponseStream getHeadersByNumber(
      final long blockNumber, final int maxHeaders, final int skip, final boolean reverse)
      throws PeerNotConnected {
    final GetBlockHeadersMessage message =
        GetBlockHeadersMessage.create(blockNumber, maxHeaders, skip, reverse);
<<<<<<< HEAD
    return sendRequest(
        requestManagers.get(EthProtocol.NAME).get(EthPV62.GET_BLOCK_HEADERS), message);
=======
    return sendRequest(requestManagers.get(protocolName).get(EthPV62.GET_BLOCK_HEADERS), message);
>>>>>>> 1b45cac3
  }

  public RequestManager.ResponseStream getBodies(final List<Hash> blockHashes)
      throws PeerNotConnected {
    final GetBlockBodiesMessage message = GetBlockBodiesMessage.create(blockHashes);
<<<<<<< HEAD
    return sendRequest(
        requestManagers.get(EthProtocol.NAME).get(EthPV62.GET_BLOCK_BODIES), message);
=======
    return sendRequest(requestManagers.get(protocolName).get(EthPV62.GET_BLOCK_BODIES), message);
>>>>>>> 1b45cac3
  }

  public RequestManager.ResponseStream getReceipts(final List<Hash> blockHashes)
      throws PeerNotConnected {
    final GetReceiptsMessage message = GetReceiptsMessage.create(blockHashes);
<<<<<<< HEAD
    return sendRequest(requestManagers.get(EthProtocol.NAME).get(EthPV63.GET_RECEIPTS), message);
=======
    return sendRequest(requestManagers.get(protocolName).get(EthPV63.GET_RECEIPTS), message);
>>>>>>> 1b45cac3
  }

  public RequestManager.ResponseStream getNodeData(final Iterable<Hash> nodeHashes)
      throws PeerNotConnected {
    final GetNodeDataMessage message = GetNodeDataMessage.create(nodeHashes);
<<<<<<< HEAD
    return sendRequest(requestManagers.get(EthProtocol.NAME).get(EthPV63.GET_NODE_DATA), message);
=======
    return sendRequest(requestManagers.get(protocolName).get(EthPV63.GET_NODE_DATA), message);
>>>>>>> 1b45cac3
  }

  public RequestManager.ResponseStream getPooledTransactions(final List<Hash> hashes)
      throws PeerNotConnected {
    final GetPooledTransactionsMessage message = GetPooledTransactionsMessage.create(hashes);
    return sendRequest(
<<<<<<< HEAD
        requestManagers.get(EthProtocol.NAME).get(EthPV65.GET_POOLED_TRANSACTIONS), message);
=======
        requestManagers.get(protocolName).get(EthPV65.GET_POOLED_TRANSACTIONS), message);
>>>>>>> 1b45cac3
  }

  public RequestManager.ResponseStream getSnapAccountRange(final GetAccountRangeMessage message)
      throws PeerNotConnected {
    return sendRequest(
        requestManagers.get(SnapProtocol.NAME).get(SnapV1.GET_ACCOUNT_RANGE), message);
  }

  public RequestManager.ResponseStream getSnapStorageRange(final GetStorageRangeMessage message)
      throws PeerNotConnected {
    return sendRequest(
        requestManagers.get(SnapProtocol.NAME).get(SnapV1.GET_STORAGE_RANGE), message);
  }

  public RequestManager.ResponseStream getSnapBytecode(final GetByteCodesMessage message)
      throws PeerNotConnected {
    return sendRequest(requestManagers.get(SnapProtocol.NAME).get(SnapV1.GET_BYTECODES), message);
  }

  public RequestManager.ResponseStream getSnapTrieNode(final GetTrieNodes message)
      throws PeerNotConnected {
    return sendRequest(requestManagers.get(SnapProtocol.NAME).get(SnapV1.GET_TRIE_NODES), message);
  }

  private RequestManager.ResponseStream sendRequest(
      final RequestManager requestManager, final MessageData messageData) throws PeerNotConnected {
    lastRequestTimestamp = clock.millis();
    return requestManager.dispatchRequest(
        msgData -> connection.sendForProtocol(requestManager.getProtocolName(), msgData),
        messageData);
  }

  public boolean validateReceivedMessage(final EthMessage message, final String protocolName) {
    checkArgument(message.getPeer().equals(this), "Mismatched message sent to peer for dispatch");
    return getRequestManager(protocolName, message.getData().getCode())
        .map(requestManager -> requestManager.outstandingRequests() != 0)
        .orElse(true);
  }

  /**
   * Routes messages originating from this peer to listeners.
   *
   * @param ethMessage the Eth message to dispatch
   * @param protocolName Specific protocol name if needed
   */
  void dispatch(final EthMessage ethMessage, final String protocolName) {
    checkArgument(
        ethMessage.getPeer().equals(this), "Mismatched Eth message sent to peer for dispatch");
    final int messageCode = ethMessage.getData().getCode();
    reputation.resetTimeoutCount(messageCode);

    getRequestManager(protocolName, messageCode)
        .ifPresentOrElse(
            requestManager -> requestManager.dispatchResponse(ethMessage),
            () -> {
              LOG.trace(
                  "Message {} not expected has just been received for {} ",
                  messageCode,
                  protocolName);
            });
  }

  /**
   * Routes messages originating from this peer to listeners.
   *
   * @param ethMessage the Eth message to dispatch
   */
  void dispatch(final EthMessage ethMessage) {
    dispatch(ethMessage, protocolName);
  }

  private Optional<RequestManager> getRequestManager(final String protocolName, final int code) {
    if (requestManagers.containsKey(protocolName)) {
      final Map<Integer, RequestManager> managers = requestManagers.get(protocolName);
      final Integer requestCode = roundMessages.getOrDefault(code, -1);
      if (managers.containsKey(requestCode)) {
        return Optional.of(managers.get(requestCode));
      }
    }
    return Optional.empty();
  }

  public Map<Integer, AtomicInteger> timeoutCounts() {
    return reputation.timeoutCounts();
  }

  void handleDisconnect() {
    requestManagers.forEach(
        (protocolName, map) -> map.forEach((code, requestManager) -> requestManager.close()));
  }

  public void registerKnownBlock(final Hash hash) {
    knownBlocks.add(hash);
  }

  public void registerStatusSent() {
    statusHasBeenSentToPeer.set(true);
    maybeExecuteStatusesExchangedCallback();
  }

  public void registerStatusReceived(
      final Hash hash, final Difficulty td, final int protocolVersion) {
    chainHeadState.statusReceived(hash, td);
    lastProtocolVersion.set(protocolVersion);
    statusHasBeenReceivedFromPeer.set(true);
    maybeExecuteStatusesExchangedCallback();
  }

  private void maybeExecuteStatusesExchangedCallback() {
    if (readyForRequests()) {
      final Consumer<EthPeer> callback = onStatusesExchanged.getAndSet(null);
      if (callback == null) {
        return;
      }
      callback.accept(this);
    }
  }

  /**
   * Wait until status has been received and verified before using a peer.
   *
   * @return true if the peer is ready to accept requests for data.
   */
  public boolean readyForRequests() {
    return statusHasBeenSentToPeer.get() && statusHasBeenReceivedFromPeer.get();
  }

  /**
   * True if the peer has sent its initial status message to us.
   *
   * @return true if the peer has sent its initial status message to us.
   */
  boolean statusHasBeenReceived() {
    return statusHasBeenReceivedFromPeer.get();
  }

  /**
   * Return true if we have sent a status message to this peer.
   *
   * @return true if we have sent a status message to this peer.
   */
  boolean statusHasBeenSentToPeer() {
    return statusHasBeenSentToPeer.get();
  }

  public boolean hasSeenBlock(final Hash hash) {
    return knownBlocks.contains(hash);
  }

  /**
   * Return This peer's current chain state.
   *
   * @return This peer's current chain state.
   */
  public ChainState chainState() {
    return chainHeadState;
  }

  public int getLastProtocolVersion() {
    return lastProtocolVersion.get();
  }

  public String getProtocolName() {
    return protocolName;
  }

  /**
   * Return A read-only snapshot of this peer's current {@code chainState} }
   *
   * @return A read-only snapshot of this peer's current {@code chainState} }
   */
  public ChainHeadEstimate chainStateSnapshot() {
    return chainHeadState.getSnapshot();
  }

  public void registerHeight(final Hash blockHash, final long height) {
    chainHeadState.update(blockHash, height);
  }

  public int outstandingRequests() {
    return requestManagers.values().stream()
        .flatMap(m -> m.values().stream())
        .mapToInt(RequestManager::outstandingRequests)
        .sum();
  }

  public long getLastRequestTimestamp() {
    return lastRequestTimestamp;
  }

  public boolean hasAvailableRequestCapacity() {
    return outstandingRequests() < MAX_OUTSTANDING_REQUESTS;
  }

  public Set<Capability> getAgreedCapabilities() {
    return connection.getAgreedCapabilities();
  }

  public PeerConnection getConnection() {
    return connection;
  }

  public Bytes nodeId() {
    return connection.getPeerInfo().getNodeId();
  }

  @Override
  public String toString() {
    return String.format("Peer %s...", nodeId().toString().substring(0, 20));
  }

  @FunctionalInterface
  public interface DisconnectCallback {
    void onDisconnect(EthPeer peer);
  }
}<|MERGE_RESOLUTION|>--- conflicted
+++ resolved
@@ -138,25 +138,6 @@
         getAgreedCapabilities().stream().anyMatch(EthProtocol::isEth66Compatible);
     // eth protocol
     requestManagers.put(
-<<<<<<< HEAD
-        EthProtocol.NAME,
-        Map.ofEntries(
-            Map.entry(
-                EthPV62.GET_BLOCK_HEADERS,
-                new RequestManager(this, supportsRequestId, EthProtocol.NAME)),
-            Map.entry(
-                EthPV62.GET_BLOCK_BODIES,
-                new RequestManager(this, supportsRequestId, EthProtocol.NAME)),
-            Map.entry(
-                EthPV63.GET_RECEIPTS,
-                new RequestManager(this, supportsRequestId, EthProtocol.NAME)),
-            Map.entry(
-                EthPV63.GET_NODE_DATA,
-                new RequestManager(this, supportsRequestId, EthProtocol.NAME)),
-            Map.entry(
-                EthPV65.GET_POOLED_TRANSACTIONS,
-                new RequestManager(this, supportsRequestId, EthProtocol.NAME))));
-=======
         protocolName,
         Map.ofEntries(
             Map.entry(
@@ -172,7 +153,6 @@
             Map.entry(
                 EthPV65.GET_POOLED_TRANSACTIONS,
                 new RequestManager(this, supportsRequestId, protocolName))));
->>>>>>> 1b45cac3
   }
 
   private void initSnapRequestManagers() {
@@ -274,11 +254,7 @@
     final GetBlockHeadersMessage message =
         GetBlockHeadersMessage.create(hash, maxHeaders, skip, reverse);
     final RequestManager requestManager =
-<<<<<<< HEAD
-        requestManagers.get(EthProtocol.NAME).get(EthPV62.GET_BLOCK_HEADERS);
-=======
         requestManagers.get(protocolName).get(EthPV62.GET_BLOCK_HEADERS);
->>>>>>> 1b45cac3
     return sendRequest(requestManager, message);
   }
 
@@ -287,54 +263,32 @@
       throws PeerNotConnected {
     final GetBlockHeadersMessage message =
         GetBlockHeadersMessage.create(blockNumber, maxHeaders, skip, reverse);
-<<<<<<< HEAD
-    return sendRequest(
-        requestManagers.get(EthProtocol.NAME).get(EthPV62.GET_BLOCK_HEADERS), message);
-=======
     return sendRequest(requestManagers.get(protocolName).get(EthPV62.GET_BLOCK_HEADERS), message);
->>>>>>> 1b45cac3
   }
 
   public RequestManager.ResponseStream getBodies(final List<Hash> blockHashes)
       throws PeerNotConnected {
     final GetBlockBodiesMessage message = GetBlockBodiesMessage.create(blockHashes);
-<<<<<<< HEAD
-    return sendRequest(
-        requestManagers.get(EthProtocol.NAME).get(EthPV62.GET_BLOCK_BODIES), message);
-=======
     return sendRequest(requestManagers.get(protocolName).get(EthPV62.GET_BLOCK_BODIES), message);
->>>>>>> 1b45cac3
   }
 
   public RequestManager.ResponseStream getReceipts(final List<Hash> blockHashes)
       throws PeerNotConnected {
     final GetReceiptsMessage message = GetReceiptsMessage.create(blockHashes);
-<<<<<<< HEAD
-    return sendRequest(requestManagers.get(EthProtocol.NAME).get(EthPV63.GET_RECEIPTS), message);
-=======
     return sendRequest(requestManagers.get(protocolName).get(EthPV63.GET_RECEIPTS), message);
->>>>>>> 1b45cac3
   }
 
   public RequestManager.ResponseStream getNodeData(final Iterable<Hash> nodeHashes)
       throws PeerNotConnected {
     final GetNodeDataMessage message = GetNodeDataMessage.create(nodeHashes);
-<<<<<<< HEAD
-    return sendRequest(requestManagers.get(EthProtocol.NAME).get(EthPV63.GET_NODE_DATA), message);
-=======
     return sendRequest(requestManagers.get(protocolName).get(EthPV63.GET_NODE_DATA), message);
->>>>>>> 1b45cac3
   }
 
   public RequestManager.ResponseStream getPooledTransactions(final List<Hash> hashes)
       throws PeerNotConnected {
     final GetPooledTransactionsMessage message = GetPooledTransactionsMessage.create(hashes);
     return sendRequest(
-<<<<<<< HEAD
-        requestManagers.get(EthProtocol.NAME).get(EthPV65.GET_POOLED_TRANSACTIONS), message);
-=======
         requestManagers.get(protocolName).get(EthPV65.GET_POOLED_TRANSACTIONS), message);
->>>>>>> 1b45cac3
   }
 
   public RequestManager.ResponseStream getSnapAccountRange(final GetAccountRangeMessage message)
