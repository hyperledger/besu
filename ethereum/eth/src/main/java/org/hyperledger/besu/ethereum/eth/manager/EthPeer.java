/*
 * Copyright ConsenSys AG.
 *
 * Licensed under the Apache License, Version 2.0 (the "License"); you may not use this file except in compliance with
 * the License. You may obtain a copy of the License at
 *
 * http://www.apache.org/licenses/LICENSE-2.0
 *
 * Unless required by applicable law or agreed to in writing, software distributed under the License is distributed on
 * an "AS IS" BASIS, WITHOUT WARRANTIES OR CONDITIONS OF ANY KIND, either express or implied. See the License for the
 * specific language governing permissions and limitations under the License.
 *
 * SPDX-License-Identifier: Apache-2.0
 */
package org.hyperledger.besu.ethereum.eth.manager;

import static com.google.common.base.Preconditions.checkArgument;

import org.hyperledger.besu.datatypes.Hash;
import org.hyperledger.besu.ethereum.core.BlockHeader;
import org.hyperledger.besu.ethereum.core.Difficulty;
import org.hyperledger.besu.ethereum.eth.EthProtocol;
import org.hyperledger.besu.ethereum.eth.SnapProtocol;
import org.hyperledger.besu.ethereum.eth.messages.EthPV62;
import org.hyperledger.besu.ethereum.eth.messages.EthPV63;
import org.hyperledger.besu.ethereum.eth.messages.EthPV65;
import org.hyperledger.besu.ethereum.eth.messages.GetBlockBodiesMessage;
import org.hyperledger.besu.ethereum.eth.messages.GetBlockHeadersMessage;
import org.hyperledger.besu.ethereum.eth.messages.GetNodeDataMessage;
import org.hyperledger.besu.ethereum.eth.messages.GetPooledTransactionsMessage;
import org.hyperledger.besu.ethereum.eth.messages.GetReceiptsMessage;
import org.hyperledger.besu.ethereum.eth.messages.snap.GetAccountRangeMessage;
import org.hyperledger.besu.ethereum.eth.messages.snap.GetByteCodesMessage;
import org.hyperledger.besu.ethereum.eth.messages.snap.GetStorageRangeMessage;
import org.hyperledger.besu.ethereum.eth.messages.snap.GetTrieNodesMessage;
import org.hyperledger.besu.ethereum.eth.messages.snap.SnapV1;
import org.hyperledger.besu.ethereum.eth.peervalidation.PeerValidator;
import org.hyperledger.besu.ethereum.p2p.rlpx.connections.PeerConnection;
import org.hyperledger.besu.ethereum.p2p.rlpx.connections.PeerConnection.PeerNotConnected;
import org.hyperledger.besu.ethereum.p2p.rlpx.wire.Capability;
import org.hyperledger.besu.ethereum.p2p.rlpx.wire.MessageData;
import org.hyperledger.besu.ethereum.p2p.rlpx.wire.messages.DisconnectMessage.DisconnectReason;
import org.hyperledger.besu.plugin.services.permissioning.NodeMessagePermissioningProvider;

import java.time.Clock;
import java.util.ArrayList;
import java.util.Collections;
import java.util.HashMap;
import java.util.LinkedHashMap;
import java.util.List;
import java.util.Map;
import java.util.Optional;
import java.util.Set;
import java.util.concurrent.ConcurrentHashMap;
import java.util.concurrent.atomic.AtomicBoolean;
import java.util.concurrent.atomic.AtomicInteger;
import java.util.concurrent.atomic.AtomicReference;
import java.util.function.Consumer;
import javax.annotation.Nonnull;

import com.google.common.annotations.VisibleForTesting;
import org.apache.tuweni.bytes.Bytes;
import org.apache.tuweni.bytes.Bytes32;
import org.slf4j.Logger;
import org.slf4j.LoggerFactory;

public class EthPeer implements Comparable<EthPeer> {
  private static final Logger LOG = LoggerFactory.getLogger(EthPeer.class);

  private static final int MAX_OUTSTANDING_REQUESTS = 5;

  private PeerConnection connection;

  private final int maxTrackedSeenBlocks = 300;

  private final List<Integer> connectionWithSentStatusMessage = new ArrayList<Integer>();
  private final List<Integer> connectionWithReceivedStatusMessage = new ArrayList<Integer>();

  private final Set<Hash> knownBlocks =
      Collections.newSetFromMap(
          Collections.synchronizedMap(
              new LinkedHashMap<>(16, 0.75f, true) {
                @Override
                protected boolean removeEldestEntry(final Map.Entry<Hash, Boolean> eldest) {
                  return size() > maxTrackedSeenBlocks;
                }
              }));
  private final Bytes localNodeId;

  private Optional<BlockHeader> checkpointHeader = Optional.empty();

  private final String protocolName;
  private final int maxMessageSize;
  private final Clock clock;
  private final List<NodeMessagePermissioningProvider> permissioningProviders;
  private final ChainState chainHeadState = new ChainState();
  private final AtomicBoolean readyForRequests = new AtomicBoolean(false);
  private final AtomicBoolean statusHasBeenReceivedFromPeer = new AtomicBoolean(false);
  private final AtomicBoolean fullyValidated = new AtomicBoolean(false);
  private final AtomicInteger lastProtocolVersion = new AtomicInteger(0);

  private volatile long lastRequestTimestamp = 0;

  private final Map<String, Map<Integer, RequestManager>> requestManagers;

  private final AtomicReference<Consumer<EthPeer>> onStatusesExchanged = new AtomicReference<>();
  private final PeerReputation reputation = new PeerReputation();
  private final Map<PeerValidator, Boolean> validationStatus = new ConcurrentHashMap<>();
  private final Bytes id;

  private static final Map<Integer, Integer> roundMessages;

  static {
    roundMessages = new HashMap<>();
    roundMessages.put(EthPV62.BLOCK_HEADERS, EthPV62.GET_BLOCK_HEADERS);
    roundMessages.put(EthPV62.BLOCK_BODIES, EthPV62.GET_BLOCK_BODIES);
    roundMessages.put(EthPV63.RECEIPTS, EthPV63.GET_RECEIPTS);
    roundMessages.put(EthPV63.NODE_DATA, EthPV63.GET_NODE_DATA);
    roundMessages.put(EthPV65.POOLED_TRANSACTIONS, EthPV65.GET_POOLED_TRANSACTIONS);

    roundMessages.put(SnapV1.ACCOUNT_RANGE, SnapV1.GET_ACCOUNT_RANGE);
    roundMessages.put(SnapV1.STORAGE_RANGE, SnapV1.GET_STORAGE_RANGE);
    roundMessages.put(SnapV1.BYTECODES, SnapV1.GET_BYTECODES);
    roundMessages.put(SnapV1.TRIE_NODES, SnapV1.GET_TRIE_NODES);
  }

  @VisibleForTesting
  public EthPeer(
      final PeerConnection connection,
      final String protocolName,
      final Consumer<EthPeer> onStatusesExchanged,
      final List<PeerValidator> peerValidators,
      final int maxMessageSize,
      final Clock clock,
      final List<NodeMessagePermissioningProvider> permissioningProviders,
      final Bytes localNodeId) {
    this.connection = connection;
    this.protocolName = protocolName;
    this.maxMessageSize = maxMessageSize;
    this.clock = clock;
    this.permissioningProviders = permissioningProviders;
    this.onStatusesExchanged.set(onStatusesExchanged);
    peerValidators.forEach(peerValidator -> validationStatus.put(peerValidator, false));
    fullyValidated.set(peerValidators.isEmpty());

    this.requestManagers = new HashMap<>();
    this.localNodeId = localNodeId;
    this.id = connection.getPeer().getId();

    initEthRequestManagers();
    initSnapRequestManagers();
  }

  private void initEthRequestManagers() {
    final boolean supportsRequestId =
        getAgreedCapabilities().stream().anyMatch(EthProtocol::isEth66Compatible);
    // eth protocol
    requestManagers.put(
        protocolName,
        Map.ofEntries(
            Map.entry(
                EthPV62.GET_BLOCK_HEADERS,
                new RequestManager(this, supportsRequestId, protocolName)),
            Map.entry(
                EthPV62.GET_BLOCK_BODIES,
                new RequestManager(this, supportsRequestId, protocolName)),
            Map.entry(
                EthPV63.GET_RECEIPTS, new RequestManager(this, supportsRequestId, protocolName)),
            Map.entry(
                EthPV63.GET_NODE_DATA, new RequestManager(this, supportsRequestId, protocolName)),
            Map.entry(
                EthPV65.GET_POOLED_TRANSACTIONS,
                new RequestManager(this, supportsRequestId, protocolName))));
  }

  private void initSnapRequestManagers() {
    // snap protocol
    requestManagers.put(
        SnapProtocol.NAME,
        Map.ofEntries(
            Map.entry(SnapV1.GET_ACCOUNT_RANGE, new RequestManager(this, true, SnapProtocol.NAME)),
            Map.entry(SnapV1.GET_STORAGE_RANGE, new RequestManager(this, true, SnapProtocol.NAME)),
            Map.entry(SnapV1.GET_BYTECODES, new RequestManager(this, true, SnapProtocol.NAME)),
            Map.entry(SnapV1.GET_TRIE_NODES, new RequestManager(this, true, SnapProtocol.NAME))));
  }

  public void markValidated(final PeerValidator validator) {
    if (!validationStatus.containsKey(validator)) {
      throw new IllegalArgumentException("Attempt to update unknown validation status");
    }
    validationStatus.put(validator, true);
    fullyValidated.set(validationStatus.values().stream().allMatch(b -> b));
  }

  /**
   * Check if this peer has been fully validated.
   *
   * @return {@code true} if all peer validation logic has run and successfully validated this peer
   */
  public boolean isFullyValidated() {
    return fullyValidated.get();
  }

  public boolean isDisconnected() {
    return connection.isDisconnected();
  }

  public long addChainEstimatedHeightListener(final ChainState.EstimatedHeightListener listener) {
    return chainHeadState.addEstimatedHeightListener(listener);
  }

  public void removeChainEstimatedHeightListener(final long listenerId) {
    chainHeadState.removeEstimatedHeightListener(listenerId);
  }

  public void recordRequestTimeout(final int requestCode) {
    LOG.debug("Timed out while waiting for response from peer {}", this);
    reputation.recordRequestTimeout(requestCode).ifPresent(this::disconnect);
  }

  public void recordUselessResponse(final String requestType) {
    LOG.debug("Received useless response for request type {} from peer {}", requestType, this);
    reputation.recordUselessResponse(System.currentTimeMillis()).ifPresent(this::disconnect);
  }

  public void recordUsefulResponse() {
    reputation.recordUsefulResponse();
  }

  public void disconnect(final DisconnectReason reason) {
    connection.disconnect(reason);
  }

  public RequestManager.ResponseStream send(final MessageData messageData) throws PeerNotConnected {
    return send(messageData, this.protocolName);
  }

  public RequestManager.ResponseStream send(
      final MessageData messageData, final String protocolName) throws PeerNotConnected {
    return send(messageData, protocolName, this.connection);
  }

  /**
   * This method is only used for sending the status message, as it is possible that we have
   * multiple connections to the same peer at that time
   *
   * @param messageData the data to send
   * @param protocolName the protocol to use for sending
   * @param connection the connection to use for sending
   * @return the response stream from the peer
<<<<<<< HEAD
   * @throws PeerNotConnected if the peer has been disconnected
=======
   * @throws PeerNotConnected if the peer is not connected
>>>>>>> 18c0703b
   */
  public RequestManager.ResponseStream send(
      final MessageData messageData, final String protocolName, final PeerConnection connection)
      throws PeerNotConnected {
    if (connection.getAgreedCapabilities().stream()
        .noneMatch(capability -> capability.getName().equalsIgnoreCase(protocolName))) {
      LOG.debug("Protocol {} unavailable for this peer {}", protocolName, this);
      return null;
    }
    if (permissioningProviders.stream()
        .anyMatch(p -> !p.isMessagePermitted(connection.getRemoteEnode(), messageData.getCode()))) {
      LOG.info(
          "Permissioning blocked sending of message code {} to {}", messageData.getCode(), this);
      if (LOG.isDebugEnabled()) {
        LOG.debug(
            "Permissioning blocked by providers {}",
            permissioningProviders.stream()
                .filter(
                    p ->
                        !p.isMessagePermitted(connection.getRemoteEnode(), messageData.getCode())));
      }
      return null;
    }
    // Check message size is within limits
    if (messageData.getSize() > maxMessageSize) {
      // This is a bug or else a misconfiguration of the max message size.
      LOG.error(
          "Sending {} message to peer ({}) which exceeds local message size limit of {} bytes.  Message code: {}, Message Size: {}",
          protocolName,
          this,
          maxMessageSize,
          messageData.getCode(),
          messageData.getSize());
    }

    if (requestManagers.containsKey(protocolName)) {
      final Map<Integer, RequestManager> managers = this.requestManagers.get(protocolName);
      if (managers.containsKey(messageData.getCode())) {
        return sendRequest(managers.get(messageData.getCode()), messageData);
      }
    }

    connection.sendForProtocol(protocolName, messageData);
    return null;
  }

  public RequestManager.ResponseStream getHeadersByHash(
      final Hash hash, final int maxHeaders, final int skip, final boolean reverse)
      throws PeerNotConnected {
    final GetBlockHeadersMessage message =
        GetBlockHeadersMessage.create(hash, maxHeaders, skip, reverse);
    final RequestManager requestManager =
        requestManagers.get(protocolName).get(EthPV62.GET_BLOCK_HEADERS);
    return sendRequest(requestManager, message);
  }

  public RequestManager.ResponseStream getHeadersByNumber(
      final long blockNumber, final int maxHeaders, final int skip, final boolean reverse)
      throws PeerNotConnected {
    final GetBlockHeadersMessage message =
        GetBlockHeadersMessage.create(blockNumber, maxHeaders, skip, reverse);
    return sendRequest(requestManagers.get(protocolName).get(EthPV62.GET_BLOCK_HEADERS), message);
  }

  public RequestManager.ResponseStream getBodies(final List<Hash> blockHashes)
      throws PeerNotConnected {
    final GetBlockBodiesMessage message = GetBlockBodiesMessage.create(blockHashes);
    return sendRequest(requestManagers.get(protocolName).get(EthPV62.GET_BLOCK_BODIES), message);
  }

  public RequestManager.ResponseStream getReceipts(final List<Hash> blockHashes)
      throws PeerNotConnected {
    final GetReceiptsMessage message = GetReceiptsMessage.create(blockHashes);
    return sendRequest(requestManagers.get(protocolName).get(EthPV63.GET_RECEIPTS), message);
  }

  public RequestManager.ResponseStream getNodeData(final Iterable<Hash> nodeHashes)
      throws PeerNotConnected {
    final GetNodeDataMessage message = GetNodeDataMessage.create(nodeHashes);
    return sendRequest(requestManagers.get(protocolName).get(EthPV63.GET_NODE_DATA), message);
  }

  public RequestManager.ResponseStream getPooledTransactions(final List<Hash> hashes)
      throws PeerNotConnected {
    final GetPooledTransactionsMessage message = GetPooledTransactionsMessage.create(hashes);
    return sendRequest(
        requestManagers.get(protocolName).get(EthPV65.GET_POOLED_TRANSACTIONS), message);
  }

  public RequestManager.ResponseStream getSnapAccountRange(
      final Hash stateRoot, final Bytes32 startKeyHash, final Bytes32 endKeyHash)
      throws PeerNotConnected {
    final GetAccountRangeMessage getAccountRangeMessage =
        GetAccountRangeMessage.create(stateRoot, startKeyHash, endKeyHash);
    getAccountRangeMessage.setRootHash(Optional.of(stateRoot));
    return sendRequest(
        requestManagers.get(SnapProtocol.NAME).get(SnapV1.GET_ACCOUNT_RANGE),
        getAccountRangeMessage);
  }

  public RequestManager.ResponseStream getSnapStorageRange(
      final Hash stateRoot,
      final List<Bytes32> accountHashes,
      final Bytes32 startKeyHash,
      final Bytes32 endKeyHash)
      throws PeerNotConnected {
    final GetStorageRangeMessage getStorageRangeMessage =
        GetStorageRangeMessage.create(stateRoot, accountHashes, startKeyHash, endKeyHash);
    getStorageRangeMessage.setRootHash(Optional.of(stateRoot));
    return sendRequest(
        requestManagers.get(SnapProtocol.NAME).get(SnapV1.GET_STORAGE_RANGE),
        getStorageRangeMessage);
  }

  public RequestManager.ResponseStream getSnapBytecode(
      final Hash stateRoot, final List<Bytes32> codeHashes) throws PeerNotConnected {
    final GetByteCodesMessage getByteCodes = GetByteCodesMessage.create(codeHashes);
    getByteCodes.setRootHash(Optional.of(stateRoot));
    return sendRequest(
        requestManagers.get(SnapProtocol.NAME).get(SnapV1.GET_BYTECODES), getByteCodes);
  }

  public RequestManager.ResponseStream getSnapTrieNode(
      final Hash stateRoot, final List<List<Bytes>> paths) throws PeerNotConnected {
    final GetTrieNodesMessage getTrieNodes = GetTrieNodesMessage.create(stateRoot, paths);
    getTrieNodes.setRootHash(Optional.of(stateRoot));
    return sendRequest(
        requestManagers.get(SnapProtocol.NAME).get(SnapV1.GET_TRIE_NODES), getTrieNodes);
  }

  private RequestManager.ResponseStream sendRequest(
      final RequestManager requestManager, final MessageData messageData) throws PeerNotConnected {
    lastRequestTimestamp = clock.millis();
    return requestManager.dispatchRequest(
        msgData -> connection.sendForProtocol(requestManager.getProtocolName(), msgData),
        messageData);
  }

  public boolean validateReceivedMessage(final EthMessage message, final String protocolName) {
    checkArgument(message.getPeer().equals(this), "Mismatched message sent to peer for dispatch");
    return getRequestManager(protocolName, message.getData().getCode())
        .map(requestManager -> requestManager.outstandingRequests() != 0)
        .orElse(true);
  }

  /**
   * Routes messages originating from this peer to listeners.
   *
   * @param ethMessage the Eth message to dispatch
   * @param protocolName Specific protocol name if needed
   */
  void dispatch(final EthMessage ethMessage, final String protocolName) {
    checkArgument(
        ethMessage.getPeer().equals(this), "Mismatched Eth message sent to peer for dispatch");
    final int messageCode = ethMessage.getData().getCode();
    reputation.resetTimeoutCount(messageCode);

    getRequestManager(protocolName, messageCode)
        .ifPresentOrElse(
            requestManager -> requestManager.dispatchResponse(ethMessage),
            () -> {
              LOG.trace(
                  "Message {} not expected has just been received for protocol {}, peer {} ",
                  messageCode,
                  protocolName,
                  this);
            });
  }

  /**
   * Routes messages originating from this peer to listeners.
   *
   * @param ethMessage the Eth message to dispatch
   */
  void dispatch(final EthMessage ethMessage) {
    dispatch(ethMessage, protocolName);
  }

  private Optional<RequestManager> getRequestManager(final String protocolName, final int code) {
    if (requestManagers.containsKey(protocolName)) {
      final Map<Integer, RequestManager> managers = requestManagers.get(protocolName);
      final Integer requestCode = roundMessages.getOrDefault(code, -1);
      if (managers.containsKey(requestCode)) {
        return Optional.of(managers.get(requestCode));
      }
    }
    return Optional.empty();
  }

  public Map<Integer, AtomicInteger> timeoutCounts() {
    return reputation.timeoutCounts();
  }

  public PeerReputation getReputation() {
    return reputation;
  }

  void handleDisconnect() {
    LOG.debug("handleDisconnect - EthPeer {}", this);

    requestManagers.forEach(
        (protocolName, map) -> map.forEach((code, requestManager) -> requestManager.close()));
  }

  public void registerKnownBlock(final Hash hash) {
    knownBlocks.add(hash);
  }

  public void registerStatusSent(final PeerConnection connection) {
    synchronized (this) {
      connectionWithSentStatusMessage.add(Integer.valueOf(connection.hashCode()));
      LOG.info("adding connection with hash code {} to status sent", connection.hashCode());
      maybeExecuteStatusesExchangedCallback(connection);
    }
  }

  public void registerStatusReceived(
      final Hash hash,
      final Difficulty td,
      final int protocolVersion,
      final PeerConnection connection) {
    synchronized (this) {
      chainHeadState.statusReceived(hash, td);
      lastProtocolVersion.set(protocolVersion);
      statusHasBeenReceivedFromPeer.set(true);
      connectionWithReceivedStatusMessage.add(Integer.valueOf(connection.hashCode()));
      LOG.info("adding connection with hash code {} to status received", connection.hashCode());
      maybeExecuteStatusesExchangedCallback(connection);
    }
  }

  private void maybeExecuteStatusesExchangedCallback(final PeerConnection newConnection) {
    final Integer hashCode = Integer.valueOf(newConnection.hashCode());
    LOG.info("checking connection with hash code {}", hashCode);
    if (connectionWithReceivedStatusMessage.contains(hashCode)
        && connectionWithSentStatusMessage.contains(hashCode)) {
      if (!this.connection.equals(newConnection)) {
        // figure out which connection to keep
        if (compareDuplicateConnections(this.connection, newConnection) < 0) {
          final PeerConnection oldConnection = this.connection;
          this.connection = newConnection;
          LOG.info("Changed conenction from {} to {}", oldConnection, newConnection);
        }
      }
      final int actualHashCode = this.connection.hashCode();
      if (connectionWithReceivedStatusMessage.contains(actualHashCode)
          && connectionWithSentStatusMessage.contains(actualHashCode)) {
        readyForRequests.set(true);
        final Consumer<EthPeer> callback = onStatusesExchanged.getAndSet(null);
        if (callback == null) {
          return;
        } else {
          LOG.info("Executing callback connected to peer {}", this.id);
          callback.accept(this);
        }
      }
    }
  }

  /**
   * Wait until status has been received and verified before using a peer.
   *
   * @return true if the peer is ready to accept requests for data.
   */
  public boolean readyForRequests() {
    return readyForRequests.get();
  }

  /**
   * True if the peer has sent its initial status message to us.
   *
   * @return true if the peer has sent its initial status message to us.
   */
  boolean statusHasBeenReceived() {
    return statusHasBeenReceivedFromPeer.get();
  }

  public boolean hasSeenBlock(final Hash hash) {
    return knownBlocks.contains(hash);
  }

  /**
   * Return This peer's current chain state.
   *
   * @return This peer's current chain state.
   */
  public ChainState chainState() {
    return chainHeadState;
  }

  public int getLastProtocolVersion() {
    return lastProtocolVersion.get();
  }

  public String getProtocolName() {
    return protocolName;
  }

  /**
   * Return A read-only snapshot of this peer's current {@code chainState} }
   *
   * @return A read-only snapshot of this peer's current {@code chainState} }
   */
  public ChainHeadEstimate chainStateSnapshot() {
    return chainHeadState.getSnapshot();
  }

  public void registerHeight(final Hash blockHash, final long height) {
    chainHeadState.update(blockHash, height);
  }

  public int outstandingRequests() {
    return requestManagers.values().stream()
        .flatMap(m -> m.values().stream())
        .mapToInt(RequestManager::outstandingRequests)
        .sum();
  }

  public long getLastRequestTimestamp() {
    return lastRequestTimestamp;
  }

  public boolean hasAvailableRequestCapacity() {
    return outstandingRequests() < MAX_OUTSTANDING_REQUESTS;
  }

  public Set<Capability> getAgreedCapabilities() {
    return connection.getAgreedCapabilities();
  }

  public PeerConnection getConnection() {
    return connection;
  }

  public Bytes nodeId() {
    return connection.getPeerInfo().getNodeId();
  }

  public boolean hasSupportForMessage(final int messageCode) {
    return getAgreedCapabilities().stream()
        .anyMatch(cap -> EthProtocol.get().isValidMessageCode(cap.getVersion(), messageCode));
  }

  @Override
  public String toString() {
    return String.format(
        "PeerId %s, reputation %s, validated? %s, disconnected? %s, client: %s, connection %s, enode %s",
        nodeId(),
        reputation,
        isFullyValidated(),
        isDisconnected(),
        connection.getPeerInfo().getClientId(),
        connection,
        connection.getPeer().getEnodeURLString());
  }

  @Nonnull
  public String getShortNodeId() {
    return nodeId().toString().substring(0, 20);
  }

  @Override
  public int compareTo(final @Nonnull EthPeer ethPeer) {
    final int repCompare = this.reputation.compareTo(ethPeer.reputation);
    if (repCompare != 0) return repCompare;

    final int headStateCompare =
        Long.compare(
            this.chainHeadState.getBestBlock().getNumber(),
            ethPeer.chainHeadState.getBestBlock().getNumber());
    if (headStateCompare != 0) return headStateCompare;

    return getConnection().getPeerInfo().compareTo(ethPeer.getConnection().getPeerInfo());
  }

  public void setCheckpointHeader(final BlockHeader header) {
    checkpointHeader = Optional.of(header);
  }

  public Optional<BlockHeader> getCheckpointHeader() {
    return checkpointHeader;
  }

  public Bytes getId() {
    return id;
  }

  /**
   * Compares two connections to the same peer to determine which connection should be kept
   *
   * @param a The first connection
   * @param b The second connection
   * @return A negative value if {@code a} should be kept, a positive value is {@code b} should be
   *     kept
   */
  private int compareDuplicateConnections(final PeerConnection a, final PeerConnection b) {

    if (a.isDisconnected() != b.isDisconnected()) {
      // One connection has failed - prioritize the one that hasn't failed
      return a.isDisconnected() ? 1 : -1;
    }

    final Bytes peerId = a.getPeer().getId();
    // peerId is the id of the other node
    if (a.inboundInitiated() != b.inboundInitiated()) {
      // If we have connections initiated in different directions, keep the connection initiated
      // by the node with the lower id
      if (localNodeId.compareTo(peerId) < 0) {
        return a.inboundInitiated() ? 1 : -1;
      } else {
        return a.inboundInitiated() ? -1 : 1;
      }
    }
    // Otherwise, keep older connection
    LOG.debug("comparing timestamps " + a.getInitiatedAt() + " with " + b.getInitiatedAt());
    return Math.toIntExact(a.getInitiatedAt() - b.getInitiatedAt());
  }

  @FunctionalInterface
  public interface DisconnectCallback {
    void onDisconnect(EthPeer peer);
  }
}<|MERGE_RESOLUTION|>--- conflicted
+++ resolved
@@ -248,11 +248,7 @@
    * @param protocolName the protocol to use for sending
    * @param connection the connection to use for sending
    * @return the response stream from the peer
-<<<<<<< HEAD
-   * @throws PeerNotConnected if the peer has been disconnected
-=======
    * @throws PeerNotConnected if the peer is not connected
->>>>>>> 18c0703b
    */
   public RequestManager.ResponseStream send(
       final MessageData messageData, final String protocolName, final PeerConnection connection)
