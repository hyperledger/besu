/*
 * Copyright contributors to Hyperledger Besu.
 *
 * Licensed under the Apache License, Version 2.0 (the "License"); you may not use this file except in compliance with
 * the License. You may obtain a copy of the License at
 *
 * http://www.apache.org/licenses/LICENSE-2.0
 *
 * Unless required by applicable law or agreed to in writing, software distributed under the License is distributed on
 * an "AS IS" BASIS, WITHOUT WARRANTIES OR CONDITIONS OF ANY KIND, either express or implied. See the License for the
 * specific language governing permissions and limitations under the License.
 *
 * SPDX-License-Identifier: Apache-2.0
 */
package org.hyperledger.besu.ethereum.eth.manager;

import static com.google.common.base.Preconditions.checkArgument;

import org.hyperledger.besu.datatypes.Hash;
import org.hyperledger.besu.ethereum.core.BlockHeader;
import org.hyperledger.besu.ethereum.core.Difficulty;
import org.hyperledger.besu.ethereum.eth.EthProtocol;
import org.hyperledger.besu.ethereum.eth.SnapProtocol;
import org.hyperledger.besu.ethereum.eth.messages.EthPV62;
import org.hyperledger.besu.ethereum.eth.messages.EthPV63;
import org.hyperledger.besu.ethereum.eth.messages.EthPV65;
import org.hyperledger.besu.ethereum.eth.messages.GetBlockBodiesMessage;
import org.hyperledger.besu.ethereum.eth.messages.GetBlockHeadersMessage;
import org.hyperledger.besu.ethereum.eth.messages.GetNodeDataMessage;
import org.hyperledger.besu.ethereum.eth.messages.GetPooledTransactionsMessage;
import org.hyperledger.besu.ethereum.eth.messages.GetReceiptsMessage;
import org.hyperledger.besu.ethereum.eth.messages.snap.GetAccountRangeMessage;
import org.hyperledger.besu.ethereum.eth.messages.snap.GetByteCodesMessage;
import org.hyperledger.besu.ethereum.eth.messages.snap.GetStorageRangeMessage;
import org.hyperledger.besu.ethereum.eth.messages.snap.GetTrieNodesMessage;
import org.hyperledger.besu.ethereum.eth.messages.snap.SnapV1;
import org.hyperledger.besu.ethereum.eth.peervalidation.PeerValidator;
import org.hyperledger.besu.ethereum.p2p.rlpx.connections.PeerConnection;
import org.hyperledger.besu.ethereum.p2p.rlpx.connections.PeerConnection.PeerNotConnected;
import org.hyperledger.besu.ethereum.p2p.rlpx.wire.Capability;
import org.hyperledger.besu.ethereum.p2p.rlpx.wire.MessageData;
import org.hyperledger.besu.ethereum.p2p.rlpx.wire.messages.DisconnectMessage.DisconnectReason;
import org.hyperledger.besu.plugin.services.permissioning.NodeMessagePermissioningProvider;

import java.time.Clock;
import java.util.Collections;
import java.util.HashMap;
import java.util.LinkedHashMap;
import java.util.List;
import java.util.Map;
import java.util.Optional;
import java.util.Set;
import java.util.concurrent.ConcurrentHashMap;
import java.util.concurrent.atomic.AtomicBoolean;
import java.util.concurrent.atomic.AtomicInteger;
import java.util.concurrent.atomic.AtomicReference;
import java.util.function.Consumer;
import javax.annotation.Nonnull;

import com.google.common.annotations.VisibleForTesting;
import org.apache.tuweni.bytes.Bytes;
import org.apache.tuweni.bytes.Bytes32;
import org.slf4j.Logger;
import org.slf4j.LoggerFactory;

public class EthPeer implements Comparable<EthPeer> {
  private static final Logger LOG = LoggerFactory.getLogger(EthPeer.class);

  private static final int MAX_OUTSTANDING_REQUESTS = 5;

  private PeerConnection connection;

  private final int maxTrackedSeenBlocks = 300;

  private final Set<Hash> knownBlocks =
      Collections.newSetFromMap(
          Collections.synchronizedMap(
              new LinkedHashMap<>(16, 0.75f, true) {
                @Override
                protected boolean removeEldestEntry(final Map.Entry<Hash, Boolean> eldest) {
                  return size() > maxTrackedSeenBlocks;
                }
              }));
  private final Bytes localNodeId;

  private Optional<BlockHeader> checkpointHeader = Optional.empty();

  private final String protocolName;
  private final int maxMessageSize;
  private final Clock clock;
  private final List<NodeMessagePermissioningProvider> permissioningProviders;
  private final ChainState chainHeadState = new ChainState();
  private final AtomicBoolean readyForRequests = new AtomicBoolean(false);
  private final AtomicBoolean statusHasBeenReceivedFromPeer = new AtomicBoolean(false);
  private final AtomicBoolean fullyValidated = new AtomicBoolean(false);
  private final AtomicInteger lastProtocolVersion = new AtomicInteger(0);

  private volatile long lastRequestTimestamp = 0;

  private final Map<String, Map<Integer, RequestManager>> requestManagers;

  private final AtomicReference<Consumer<EthPeer>> onStatusesExchanged = new AtomicReference<>();
  private final PeerReputation reputation = new PeerReputation();
  private final Map<PeerValidator, Boolean> validationStatus = new ConcurrentHashMap<>();
  private final Bytes id;
  private boolean isServingSnap = false;

  private static final Map<Integer, Integer> roundMessages;

  static {
    roundMessages = new HashMap<>();
    roundMessages.put(EthPV62.BLOCK_HEADERS, EthPV62.GET_BLOCK_HEADERS);
    roundMessages.put(EthPV62.BLOCK_BODIES, EthPV62.GET_BLOCK_BODIES);
    roundMessages.put(EthPV63.RECEIPTS, EthPV63.GET_RECEIPTS);
    roundMessages.put(EthPV63.NODE_DATA, EthPV63.GET_NODE_DATA);
    roundMessages.put(EthPV65.POOLED_TRANSACTIONS, EthPV65.GET_POOLED_TRANSACTIONS);

    roundMessages.put(SnapV1.ACCOUNT_RANGE, SnapV1.GET_ACCOUNT_RANGE);
    roundMessages.put(SnapV1.STORAGE_RANGE, SnapV1.GET_STORAGE_RANGE);
    roundMessages.put(SnapV1.BYTECODES, SnapV1.GET_BYTECODES);
    roundMessages.put(SnapV1.TRIE_NODES, SnapV1.GET_TRIE_NODES);
  }

  @VisibleForTesting
  public EthPeer(
      final PeerConnection connection,
      final String protocolName,
      final Consumer<EthPeer> onStatusesExchanged,
      final List<PeerValidator> peerValidators,
      final int maxMessageSize,
      final Clock clock,
      final List<NodeMessagePermissioningProvider> permissioningProviders,
      final Bytes localNodeId) {
    this.connection = connection;
    this.protocolName = protocolName;
    this.maxMessageSize = maxMessageSize;
    this.clock = clock;
    this.permissioningProviders = permissioningProviders;
    this.onStatusesExchanged.set(onStatusesExchanged);
    peerValidators.forEach(peerValidator -> validationStatus.put(peerValidator, false));
    fullyValidated.set(peerValidators.isEmpty());

    this.requestManagers = new ConcurrentHashMap<>();
    this.localNodeId = localNodeId;
    this.id = connection.getPeer().getId();

    initEthRequestManagers();
    initSnapRequestManagers();
  }

  private void initEthRequestManagers() {
    final boolean supportsRequestId =
        getAgreedCapabilities().stream().anyMatch(EthProtocol::isEth66Compatible);
    // eth protocol
    requestManagers.put(
        protocolName,
        Map.ofEntries(
            Map.entry(
                EthPV62.GET_BLOCK_HEADERS,
                new RequestManager(this, supportsRequestId, protocolName)),
            Map.entry(
                EthPV62.GET_BLOCK_BODIES,
                new RequestManager(this, supportsRequestId, protocolName)),
            Map.entry(
                EthPV63.GET_RECEIPTS, new RequestManager(this, supportsRequestId, protocolName)),
            Map.entry(
                EthPV63.GET_NODE_DATA, new RequestManager(this, supportsRequestId, protocolName)),
            Map.entry(
                EthPV65.GET_POOLED_TRANSACTIONS,
                new RequestManager(this, supportsRequestId, protocolName))));
  }

  private void initSnapRequestManagers() {
    // snap protocol
    requestManagers.put(
        SnapProtocol.NAME,
        Map.ofEntries(
            Map.entry(SnapV1.GET_ACCOUNT_RANGE, new RequestManager(this, true, SnapProtocol.NAME)),
            Map.entry(SnapV1.GET_STORAGE_RANGE, new RequestManager(this, true, SnapProtocol.NAME)),
            Map.entry(SnapV1.GET_BYTECODES, new RequestManager(this, true, SnapProtocol.NAME)),
            Map.entry(SnapV1.GET_TRIE_NODES, new RequestManager(this, true, SnapProtocol.NAME))));
  }

  public void markValidated(final PeerValidator validator) {
    if (!validationStatus.containsKey(validator)) {
      throw new IllegalArgumentException("Attempt to update unknown validation status");
    }
    validationStatus.put(validator, true);
    fullyValidated.set(validationStatus.values().stream().allMatch(b -> b));
  }

  /**
   * Check if this peer has been fully validated.
   *
   * @return {@code true} if all peer validation logic has run and successfully validated this peer
   */
  public boolean isFullyValidated() {
    return fullyValidated.get();
  }

  public boolean isDisconnected() {
    return connection.isDisconnected();
  }

  public long addChainEstimatedHeightListener(final ChainState.EstimatedHeightListener listener) {
    return chainHeadState.addEstimatedHeightListener(listener);
  }

  public void removeChainEstimatedHeightListener(final long listenerId) {
    chainHeadState.removeEstimatedHeightListener(listenerId);
  }

  public void recordRequestTimeout(final int requestCode) {
    LOG.atDebug()
        .setMessage("Timed out while waiting for response from peer {}")
        .addArgument(this::getLoggableId)
        .log();
    LOG.trace("Timed out while waiting for response from peer {}", this);
    reputation.recordRequestTimeout(requestCode, this).ifPresent(this::disconnect);
  }

  public void recordUselessResponse(final String requestType) {
    LOG.atTrace()
        .setMessage("Received useless response for request type {} from peer {}")
        .addArgument(requestType)
        .addArgument(this::getLoggableId)
        .log();
    reputation.recordUselessResponse(System.currentTimeMillis(), this).ifPresent(this::disconnect);
  }

  public void recordUsefulResponse() {
    reputation.recordUsefulResponse();
  }

  public void disconnect(final DisconnectReason reason) {
    connection.disconnect(reason);
  }

  public RequestManager.ResponseStream send(final MessageData messageData) throws PeerNotConnected {
    return send(messageData, this.protocolName);
  }

  public RequestManager.ResponseStream send(
      final MessageData messageData, final String protocolName) throws PeerNotConnected {
    return send(messageData, protocolName, this.connection);
  }

  /**
   * This method is only used for sending the status message, as it is possible that we have
   * multiple connections to the same peer at that time.
   *
   * @param messageData the data to send
   * @param protocolName the protocol to use for sending
   * @param connectionToUse the connection to use for sending
   * @return the response stream from the peer
   * @throws PeerNotConnected if the peer is not connected
   */
  public RequestManager.ResponseStream send(
      final MessageData messageData,
      final String protocolName,
      final PeerConnection connectionToUse)
      throws PeerNotConnected {
    if (connectionToUse.getAgreedCapabilities().stream()
        .noneMatch(capability -> capability.getName().equalsIgnoreCase(protocolName))) {
      LOG.atDebug()
          .setMessage("Protocol {} unavailable for this peer {}")
          .addArgument(protocolName)
          .addArgument(this.getLoggableId())
          .log();
      return null;
    }
    if (permissioningProviders.stream()
        .anyMatch(
            p -> !p.isMessagePermitted(connectionToUse.getRemoteEnode(), messageData.getCode()))) {
      LOG.info(
          "Permissioning blocked sending of message code {} to {}",
          messageData.getCode(),
          this.getLoggableId());
      if (LOG.isDebugEnabled()) {
        LOG.debug(
            "Permissioning blocked by providers {}",
            permissioningProviders.stream()
                .filter(
                    p ->
                        !p.isMessagePermitted(
                            connectionToUse.getRemoteEnode(), messageData.getCode())));
      }
      return null;
    }
    // Check message size is within limits
    if (messageData.getSize() > maxMessageSize) {
      // This is a bug or else a misconfiguration of the max message size.
      LOG.error(
          "Sending {} message to peer ({}) which exceeds local message size limit of {} bytes.  Message code: {}, Message Size: {}",
          protocolName,
          this,
          maxMessageSize,
          messageData.getCode(),
          messageData.getSize());
    }

    if (requestManagers.containsKey(protocolName)) {
      final Map<Integer, RequestManager> managers = this.requestManagers.get(protocolName);
      if (managers.containsKey(messageData.getCode())) {
        return sendRequest(managers.get(messageData.getCode()), messageData);
      }
    }

    connectionToUse.sendForProtocol(protocolName, messageData);
    return null;
  }

  public RequestManager.ResponseStream getHeadersByHash(
      final Hash hash, final int maxHeaders, final int skip, final boolean reverse)
      throws PeerNotConnected {
    final GetBlockHeadersMessage message =
        GetBlockHeadersMessage.create(hash, maxHeaders, skip, reverse);
    final RequestManager requestManager =
        requestManagers.get(protocolName).get(EthPV62.GET_BLOCK_HEADERS);
    return sendRequest(requestManager, message);
  }

  public RequestManager.ResponseStream getHeadersByNumber(
      final long blockNumber, final int maxHeaders, final int skip, final boolean reverse)
      throws PeerNotConnected {
    final GetBlockHeadersMessage message =
        GetBlockHeadersMessage.create(blockNumber, maxHeaders, skip, reverse);
    return sendRequest(requestManagers.get(protocolName).get(EthPV62.GET_BLOCK_HEADERS), message);
  }

  public RequestManager.ResponseStream getBodies(final List<Hash> blockHashes)
      throws PeerNotConnected {
    final GetBlockBodiesMessage message = GetBlockBodiesMessage.create(blockHashes);
    return sendRequest(requestManagers.get(protocolName).get(EthPV62.GET_BLOCK_BODIES), message);
  }

  public RequestManager.ResponseStream getReceipts(final List<Hash> blockHashes)
      throws PeerNotConnected {
    final GetReceiptsMessage message = GetReceiptsMessage.create(blockHashes);
    return sendRequest(requestManagers.get(protocolName).get(EthPV63.GET_RECEIPTS), message);
  }

  public RequestManager.ResponseStream getNodeData(final Iterable<Hash> nodeHashes)
      throws PeerNotConnected {
    final GetNodeDataMessage message = GetNodeDataMessage.create(nodeHashes);
    return sendRequest(requestManagers.get(protocolName).get(EthPV63.GET_NODE_DATA), message);
  }

  public RequestManager.ResponseStream getPooledTransactions(final List<Hash> hashes)
      throws PeerNotConnected {
    final GetPooledTransactionsMessage message = GetPooledTransactionsMessage.create(hashes);
    return sendRequest(
        requestManagers.get(protocolName).get(EthPV65.GET_POOLED_TRANSACTIONS), message);
  }

  public RequestManager.ResponseStream getSnapAccountRange(
      final Hash stateRoot, final Bytes32 startKeyHash, final Bytes32 endKeyHash)
      throws PeerNotConnected {
    final GetAccountRangeMessage getAccountRangeMessage =
        GetAccountRangeMessage.create(stateRoot, startKeyHash, endKeyHash);
    getAccountRangeMessage.setRootHash(Optional.of(stateRoot));
    return sendRequest(
        requestManagers.get(SnapProtocol.NAME).get(SnapV1.GET_ACCOUNT_RANGE),
        getAccountRangeMessage);
  }

  public RequestManager.ResponseStream getSnapStorageRange(
      final Hash stateRoot,
      final List<Bytes32> accountHashes,
      final Bytes32 startKeyHash,
      final Bytes32 endKeyHash)
      throws PeerNotConnected {
    final GetStorageRangeMessage getStorageRangeMessage =
        GetStorageRangeMessage.create(stateRoot, accountHashes, startKeyHash, endKeyHash);
    getStorageRangeMessage.setRootHash(Optional.of(stateRoot));
    return sendRequest(
        requestManagers.get(SnapProtocol.NAME).get(SnapV1.GET_STORAGE_RANGE),
        getStorageRangeMessage);
  }

  public RequestManager.ResponseStream getSnapBytecode(
      final Hash stateRoot, final List<Bytes32> codeHashes) throws PeerNotConnected {
    final GetByteCodesMessage getByteCodes = GetByteCodesMessage.create(codeHashes);
    getByteCodes.setRootHash(Optional.of(stateRoot));
    return sendRequest(
        requestManagers.get(SnapProtocol.NAME).get(SnapV1.GET_BYTECODES), getByteCodes);
  }

  public RequestManager.ResponseStream getSnapTrieNode(
      final Hash stateRoot, final List<List<Bytes>> paths) throws PeerNotConnected {
    final GetTrieNodesMessage getTrieNodes = GetTrieNodesMessage.create(stateRoot, paths);
    getTrieNodes.setRootHash(Optional.of(stateRoot));
    return sendRequest(
        requestManagers.get(SnapProtocol.NAME).get(SnapV1.GET_TRIE_NODES), getTrieNodes);
  }

  public void setIsServingSnap(final boolean isServingSnap) {
    this.isServingSnap = isServingSnap;
  }

  public boolean isServingSnap() {
    return isServingSnap;
  }

  private RequestManager.ResponseStream sendRequest(
      final RequestManager requestManager, final MessageData messageData) throws PeerNotConnected {
    lastRequestTimestamp = clock.millis();
    return requestManager.dispatchRequest(
        msgData -> connection.sendForProtocol(requestManager.getProtocolName(), msgData),
        messageData);
  }

  /**
   * Determines the validity of a message received from a peer. A message is considered valid if
   * either of the following conditions are met: 1) The message is a request type message (e.g.
   * GET_BLOCK_HEADERS), or 2) The message is a response type message (e.g. BLOCK_HEADERS), the node
   * has made at least 1 request for that type of message (i.e. it has sent at least 1
   * GET_BLOCK_HEADERS request), and it has at least 1 outstanding request of that type which it
   * expects to receive a response for.
   *
   * @param message The message being validated
   * @param protocolName The protocol type of the message
   * @return true if the message is valid as per the above logic, otherwise false.
   */
  public boolean validateReceivedMessage(final EthMessage message, final String protocolName) {
    checkArgument(message.getPeer().equals(this), "Mismatched message sent to peer for dispatch");
    return getRequestManager(protocolName, message.getData().getCode())
        .map(requestManager -> requestManager.outstandingRequests() != 0)
        .orElse(true);
  }

  /**
   * Routes messages originating from this peer to listeners.
   *
   * @param ethMessage the Eth message to dispatch
   * @param protocolName Specific protocol name if needed
   */
  Optional<RequestManager> dispatch(final EthMessage ethMessage, final String protocolName) {
    checkArgument(
        ethMessage.getPeer().equals(this), "Mismatched Eth message sent to peer for dispatch");
    final int messageCode = ethMessage.getData().getCode();
    reputation.resetTimeoutCount(messageCode);

    Optional<RequestManager> requestManager = getRequestManager(protocolName, messageCode);
    requestManager.ifPresentOrElse(
        localRequestManager -> localRequestManager.dispatchResponse(ethMessage),
<<<<<<< HEAD
        () ->
            LOG.debug(
                "Message {} not expected has just been received for protocol {}, {} ",
                messageCode,
                protocolName,
                this));
=======
        () -> {
          LOG.trace(
              "Request message {} has just been received for protocol {}, peer {} ",
              messageCode,
              protocolName,
              this);
        });
>>>>>>> f5e5ad53
    return requestManager;
  }

  /**
   * Routes messages originating from this peer to listeners.
   *
   * @param ethMessage the Eth message to dispatch
   */
  void dispatch(final EthMessage ethMessage) {
    dispatch(ethMessage, protocolName);
  }

  /**
   * Attempt to get a request manager for a received response-type message e.g. BLOCK_HEADERS. If
   * the message is a request-type message e.g. GET_BLOCK_HEADERS no request manager will exist so
   * Optional.empty() will be returned.
   *
   * @param protocolName the type of protocol the message is for
   * @param code the message code
   * @return a request manager for the received response message, or Optional.empty() if this is a
   *     request message
   */
  private Optional<RequestManager> getRequestManager(final String protocolName, final int code) {
    if (requestManagers.containsKey(protocolName)) {
      final Map<Integer, RequestManager> managers = requestManagers.get(protocolName);
      final Integer requestCode = roundMessages.getOrDefault(code, -1);
      if (managers.containsKey(requestCode)) {
        return Optional.of(managers.get(requestCode));
      }
    }
    return Optional.empty();
  }

  public Map<Integer, AtomicInteger> timeoutCounts() {
    return reputation.timeoutCounts();
  }

  public PeerReputation getReputation() {
    return reputation;
  }

  void handleDisconnect() {
    LOG.trace("handleDisconnect - EthPeer {}", this);

    requestManagers.forEach(
        (protocolName, map) -> map.forEach((code, requestManager) -> requestManager.close()));
  }

  public void registerKnownBlock(final Hash hash) {
    knownBlocks.add(hash);
  }

  public void registerStatusSent(final PeerConnection connection) {
    synchronized (this) {
      connection.setStatusSent();
      maybeExecuteStatusesExchangedCallback(connection);
    }
  }

  public void registerStatusReceived(
      final Hash hash,
      final Difficulty td,
      final int protocolVersion,
      final PeerConnection connection) {
    chainHeadState.statusReceived(hash, td);
    lastProtocolVersion.set(protocolVersion);
    statusHasBeenReceivedFromPeer.set(true);
    synchronized (this) {
      connection.setStatusReceived();
      maybeExecuteStatusesExchangedCallback(connection);
    }
  }

  private void maybeExecuteStatusesExchangedCallback(final PeerConnection newConnection) {
    synchronized (this) {
      if (newConnection.getStatusExchanged()) {
        if (!this.connection.equals(newConnection)) {
          if (readyForRequests.get()) {
            // We have two connections that are ready for requests, figure out which connection to
            // keep
            if (compareDuplicateConnections(this.connection, newConnection) > 0) {
              LOG.trace("Changed connection from {} to {}", this.connection, newConnection);
              this.connection = newConnection;
            }
          } else {
            // use the new connection for now, as it is ready for requests, which the "old" one is
            // not
            this.connection = newConnection;
          }
        }
        readyForRequests.set(true);
        final Consumer<EthPeer> peerConsumer = onStatusesExchanged.getAndSet(null);
        if (peerConsumer != null) {
          LOG.trace("Status message exchange successful. {}", this);
          peerConsumer.accept(this);
        }
      }
    }
  }

  /**
   * Wait until status has been received and verified before using a peer.
   *
   * @return true if the peer is ready to accept requests for data.
   */
  public boolean readyForRequests() {
    return readyForRequests.get();
  }

  /**
   * True if the peer has sent its initial status message to us.
   *
   * @return true if the peer has sent its initial status message to us.
   */
  boolean statusHasBeenReceived() {
    return statusHasBeenReceivedFromPeer.get();
  }

  public boolean hasSeenBlock(final Hash hash) {
    return knownBlocks.contains(hash);
  }

  /**
   * Return This peer's current chain state.
   *
   * @return This peer's current chain state.
   */
  public ChainState chainState() {
    return chainHeadState;
  }

  public int getLastProtocolVersion() {
    return lastProtocolVersion.get();
  }

  public String getProtocolName() {
    return protocolName;
  }

  /**
   * Return A read-only snapshot of this peer's current {@code chainState}
   *
   * @return A read-only snapshot of this peer's current {@code chainState}
   */
  public ChainHeadEstimate chainStateSnapshot() {
    return chainHeadState.getSnapshot();
  }

  public void registerHeight(final Hash blockHash, final long height) {
    chainHeadState.update(blockHash, height);
  }

  public int outstandingRequests() {
    final int sum =
        requestManagers.values().stream()
            .flatMap(m -> m.values().stream())
            .mapToInt(RequestManager::outstandingRequests)
            .sum();
    return sum;
  }

  public long getLastRequestTimestamp() {
    return lastRequestTimestamp;
  }

  public boolean hasAvailableRequestCapacity() {
    return outstandingRequests() < MAX_OUTSTANDING_REQUESTS;
  }

  public Set<Capability> getAgreedCapabilities() {
    return connection.getAgreedCapabilities();
  }

  public PeerConnection getConnection() {
    return connection;
  }

  public Bytes nodeId() {
    return connection.getPeerInfo().getNodeId();
  }

  public boolean hasSupportForMessage(final int messageCode) {
    return getAgreedCapabilities().stream()
        .anyMatch(cap -> EthProtocol.get().isValidMessageCode(cap.getVersion(), messageCode));
  }

  @Override
  public String toString() {
    return String.format(
        "PeerId: %s %s, validated? %s, disconnected? %s, client: %s, %s, %s, isServingSNAP %s, has height %s, connected for %s ms",
        getLoggableId(),
        reputation,
        isFullyValidated(),
        isDisconnected(),
        connection.getPeerInfo().getClientId(),
        connection,
        connection.getPeer().getEnodeURLString(),
        isServingSnap,
        chainHeadState.getEstimatedHeight(),
        System.currentTimeMillis() - connection.getInitiatedAt());
  }

  @Nonnull
  public String getLoggableId() {
    // 8 bytes plus the 0x prefix is 18 characters
    return nodeId().toString().substring(0, 18) + "...";
  }

  @Override
  public int compareTo(final @Nonnull EthPeer ethPeer) {
    final int repCompare = this.reputation.compareTo(ethPeer.reputation);
    if (repCompare != 0) return repCompare;

    final int headStateCompare =
        Long.compare(
            this.chainHeadState.getBestBlock().getNumber(),
            ethPeer.chainHeadState.getBestBlock().getNumber());
    if (headStateCompare != 0) return headStateCompare;

    return getConnection().getPeerInfo().compareTo(ethPeer.getConnection().getPeerInfo());
  }

  public void setCheckpointHeader(final BlockHeader header) {
    checkpointHeader = Optional.of(header);
  }

  public Optional<BlockHeader> getCheckpointHeader() {
    return checkpointHeader;
  }

  public Bytes getId() {
    return id;
  }

  /**
   * Compares two connections to the same peer to determine which connection should be kept
   *
   * @param a The first connection
   * @param b The second connection
   * @return A negative value if {@code a} should be kept, a positive value is {@code b} should be
   *     kept
   */
  private int compareDuplicateConnections(final PeerConnection a, final PeerConnection b) {

    if (a.isDisconnected() != b.isDisconnected()) {
      // One connection has failed - prioritize the one that hasn't failed
      return a.isDisconnected() ? 1 : -1;
    }

    final Bytes peerId = a.getPeer().getId();
    // peerId is the id of the other node
    if (a.inboundInitiated() != b.inboundInitiated()) {
      // If we have connections initiated in different directions, keep the connection initiated
      // by the node with the lower id
      if (localNodeId.compareTo(peerId) < 0) {
        return a.inboundInitiated() ? 1 : -1;
      } else {
        return a.inboundInitiated() ? -1 : 1;
      }
    }
    // Otherwise, keep older connection
    LOG.trace("comparing timestamps " + a.getInitiatedAt() + " with " + b.getInitiatedAt());
    return a.getInitiatedAt() < b.getInitiatedAt() ? -1 : 1;
  }

  @FunctionalInterface
  public interface DisconnectCallback {
    void onDisconnect(EthPeer peer);
  }
}<|MERGE_RESOLUTION|>--- conflicted
+++ resolved
@@ -444,14 +444,6 @@
     Optional<RequestManager> requestManager = getRequestManager(protocolName, messageCode);
     requestManager.ifPresentOrElse(
         localRequestManager -> localRequestManager.dispatchResponse(ethMessage),
-<<<<<<< HEAD
-        () ->
-            LOG.debug(
-                "Message {} not expected has just been received for protocol {}, {} ",
-                messageCode,
-                protocolName,
-                this));
-=======
         () -> {
           LOG.trace(
               "Request message {} has just been received for protocol {}, peer {} ",
@@ -459,7 +451,6 @@
               protocolName,
               this);
         });
->>>>>>> f5e5ad53
     return requestManager;
   }
 
@@ -613,12 +604,10 @@
   }
 
   public int outstandingRequests() {
-    final int sum =
-        requestManagers.values().stream()
-            .flatMap(m -> m.values().stream())
-            .mapToInt(RequestManager::outstandingRequests)
-            .sum();
-    return sum;
+    return requestManagers.values().stream()
+        .flatMap(m -> m.values().stream())
+        .mapToInt(RequestManager::outstandingRequests)
+        .sum();
   }
 
   public long getLastRequestTimestamp() {
@@ -649,7 +638,7 @@
   @Override
   public String toString() {
     return String.format(
-        "PeerId: %s %s, validated? %s, disconnected? %s, client: %s, %s, %s, isServingSNAP %s, has height %s, connected for %s ms",
+        "PeerId: %s %s, validated? %s, disconnected? %s, client: %s, %s, %s, isServingSnap %s, has height %s, connected for %s ms",
         getLoggableId(),
         reputation,
         isFullyValidated(),
