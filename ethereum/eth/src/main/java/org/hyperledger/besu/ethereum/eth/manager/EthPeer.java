/*
 * Copyright ConsenSys AG.
 *
 * Licensed under the Apache License, Version 2.0 (the "License"); you may not use this file except in compliance with
 * the License. You may obtain a copy of the License at
 *
 * http://www.apache.org/licenses/LICENSE-2.0
 *
 * Unless required by applicable law or agreed to in writing, software distributed under the License is distributed on
 * an "AS IS" BASIS, WITHOUT WARRANTIES OR CONDITIONS OF ANY KIND, either express or implied. See the License for the
 * specific language governing permissions and limitations under the License.
 *
 * SPDX-License-Identifier: Apache-2.0
 */
package org.hyperledger.besu.ethereum.eth.manager;

import static com.google.common.base.Preconditions.checkArgument;

import org.hyperledger.besu.datatypes.Hash;
import org.hyperledger.besu.ethereum.core.BlockHeader;
import org.hyperledger.besu.ethereum.core.Difficulty;
import org.hyperledger.besu.ethereum.eth.EthProtocol;
import org.hyperledger.besu.ethereum.eth.SnapProtocol;
import org.hyperledger.besu.ethereum.eth.messages.EthPV62;
import org.hyperledger.besu.ethereum.eth.messages.EthPV63;
import org.hyperledger.besu.ethereum.eth.messages.EthPV65;
import org.hyperledger.besu.ethereum.eth.messages.GetBlockBodiesMessage;
import org.hyperledger.besu.ethereum.eth.messages.GetBlockHeadersMessage;
import org.hyperledger.besu.ethereum.eth.messages.GetNodeDataMessage;
import org.hyperledger.besu.ethereum.eth.messages.GetPooledTransactionsMessage;
import org.hyperledger.besu.ethereum.eth.messages.GetReceiptsMessage;
import org.hyperledger.besu.ethereum.eth.messages.snap.GetAccountRangeMessage;
import org.hyperledger.besu.ethereum.eth.messages.snap.GetByteCodesMessage;
import org.hyperledger.besu.ethereum.eth.messages.snap.GetStorageRangeMessage;
import org.hyperledger.besu.ethereum.eth.messages.snap.GetTrieNodesMessage;
import org.hyperledger.besu.ethereum.eth.messages.snap.SnapV1;
import org.hyperledger.besu.ethereum.eth.peervalidation.PeerValidator;
import org.hyperledger.besu.ethereum.p2p.rlpx.connections.PeerConnection;
import org.hyperledger.besu.ethereum.p2p.rlpx.connections.PeerConnection.PeerNotConnected;
import org.hyperledger.besu.ethereum.p2p.rlpx.wire.Capability;
import org.hyperledger.besu.ethereum.p2p.rlpx.wire.MessageData;
import org.hyperledger.besu.ethereum.p2p.rlpx.wire.messages.DisconnectMessage.DisconnectReason;
import org.hyperledger.besu.plugin.services.permissioning.NodeMessagePermissioningProvider;

import java.time.Clock;
import java.util.Collections;
import java.util.HashMap;
import java.util.LinkedHashMap;
import java.util.List;
import java.util.Map;
import java.util.Optional;
import java.util.Set;
import java.util.concurrent.ConcurrentHashMap;
import java.util.concurrent.atomic.AtomicBoolean;
import java.util.concurrent.atomic.AtomicInteger;
import java.util.concurrent.atomic.AtomicReference;
import java.util.function.Consumer;
import javax.annotation.Nonnull;

import com.google.common.annotations.VisibleForTesting;
import org.apache.tuweni.bytes.Bytes;
import org.apache.tuweni.bytes.Bytes32;
import org.slf4j.Logger;
import org.slf4j.LoggerFactory;

public class EthPeer implements Comparable<EthPeer> {
  private static final Logger LOG = LoggerFactory.getLogger(EthPeer.class);

  private static final int MAX_OUTSTANDING_REQUESTS = 5;

  private PeerConnection connection;

  private final int maxTrackedSeenBlocks = 300;

  private final Set<Hash> knownBlocks =
      Collections.newSetFromMap(
          Collections.synchronizedMap(
              new LinkedHashMap<>(16, 0.75f, true) {
                @Override
                protected boolean removeEldestEntry(final Map.Entry<Hash, Boolean> eldest) {
                  return size() > maxTrackedSeenBlocks;
                }
              }));
  private final Bytes localNodeId;

  private Optional<BlockHeader> checkpointHeader = Optional.empty();

  private final String protocolName;
  private final int maxMessageSize;
  private final Clock clock;
  private final List<NodeMessagePermissioningProvider> permissioningProviders;
  private final ChainState chainHeadState = new ChainState();
  private final AtomicBoolean readyForRequests = new AtomicBoolean(false);
  private final AtomicBoolean statusHasBeenReceivedFromPeer = new AtomicBoolean(false);
  private final AtomicBoolean fullyValidated = new AtomicBoolean(false);
  private final AtomicInteger lastProtocolVersion = new AtomicInteger(0);

  private volatile long lastRequestTimestamp = 0;

  private final Map<String, Map<Integer, RequestManager>> requestManagers;

  private final AtomicReference<Consumer<EthPeer>> onStatusesExchanged = new AtomicReference<>();
  private final PeerReputation reputation = new PeerReputation();
  private final Map<PeerValidator, Boolean> validationStatus = new ConcurrentHashMap<>();
  private final Bytes id;

  private static final Map<Integer, Integer> roundMessages;

  static {
    roundMessages = new HashMap<>();
    roundMessages.put(EthPV62.BLOCK_HEADERS, EthPV62.GET_BLOCK_HEADERS);
    roundMessages.put(EthPV62.BLOCK_BODIES, EthPV62.GET_BLOCK_BODIES);
    roundMessages.put(EthPV63.RECEIPTS, EthPV63.GET_RECEIPTS);
    roundMessages.put(EthPV63.NODE_DATA, EthPV63.GET_NODE_DATA);
    roundMessages.put(EthPV65.POOLED_TRANSACTIONS, EthPV65.GET_POOLED_TRANSACTIONS);

    roundMessages.put(SnapV1.ACCOUNT_RANGE, SnapV1.GET_ACCOUNT_RANGE);
    roundMessages.put(SnapV1.STORAGE_RANGE, SnapV1.GET_STORAGE_RANGE);
    roundMessages.put(SnapV1.BYTECODES, SnapV1.GET_BYTECODES);
    roundMessages.put(SnapV1.TRIE_NODES, SnapV1.GET_TRIE_NODES);
  }

  @VisibleForTesting
  public EthPeer(
      final PeerConnection connection,
      final String protocolName,
      final Consumer<EthPeer> onStatusesExchanged,
      final List<PeerValidator> peerValidators,
      final int maxMessageSize,
      final Clock clock,
      final List<NodeMessagePermissioningProvider> permissioningProviders,
      final Bytes localNodeId) {
    this.connection = connection;
    this.protocolName = protocolName;
    this.maxMessageSize = maxMessageSize;
    this.clock = clock;
    this.permissioningProviders = permissioningProviders;
    this.onStatusesExchanged.set(onStatusesExchanged);
    peerValidators.forEach(peerValidator -> validationStatus.put(peerValidator, false));
    fullyValidated.set(peerValidators.isEmpty());

    this.requestManagers = new ConcurrentHashMap<>();
    this.localNodeId = localNodeId;
    this.id = connection.getPeer().getId();

    initEthRequestManagers();
    initSnapRequestManagers();
  }

  private void initEthRequestManagers() {
    final boolean supportsRequestId =
        getAgreedCapabilities().stream().anyMatch(EthProtocol::isEth66Compatible);
    // eth protocol
    requestManagers.put(
        protocolName,
        Map.ofEntries(
            Map.entry(
                EthPV62.GET_BLOCK_HEADERS,
                new RequestManager(this, supportsRequestId, protocolName)),
            Map.entry(
                EthPV62.GET_BLOCK_BODIES,
                new RequestManager(this, supportsRequestId, protocolName)),
            Map.entry(
                EthPV63.GET_RECEIPTS, new RequestManager(this, supportsRequestId, protocolName)),
            Map.entry(
                EthPV63.GET_NODE_DATA, new RequestManager(this, supportsRequestId, protocolName)),
            Map.entry(
                EthPV65.GET_POOLED_TRANSACTIONS,
                new RequestManager(this, supportsRequestId, protocolName))));
  }

  private void initSnapRequestManagers() {
    // snap protocol
    requestManagers.put(
        SnapProtocol.NAME,
        Map.ofEntries(
            Map.entry(SnapV1.GET_ACCOUNT_RANGE, new RequestManager(this, true, SnapProtocol.NAME)),
            Map.entry(SnapV1.GET_STORAGE_RANGE, new RequestManager(this, true, SnapProtocol.NAME)),
            Map.entry(SnapV1.GET_BYTECODES, new RequestManager(this, true, SnapProtocol.NAME)),
            Map.entry(SnapV1.GET_TRIE_NODES, new RequestManager(this, true, SnapProtocol.NAME))));
  }

  public void markValidated(final PeerValidator validator) {
    if (!validationStatus.containsKey(validator)) {
      throw new IllegalArgumentException("Attempt to update unknown validation status");
    }
    validationStatus.put(validator, true);
    fullyValidated.set(validationStatus.values().stream().allMatch(b -> b));
  }

  /**
   * Check if this peer has been fully validated.
   *
   * @return {@code true} if all peer validation logic has run and successfully validated this peer
   */
  public boolean isFullyValidated() {
    return fullyValidated.get();
  }

  public boolean isDisconnected() {
    return connection.isDisconnected();
  }

  public long addChainEstimatedHeightListener(final ChainState.EstimatedHeightListener listener) {
    return chainHeadState.addEstimatedHeightListener(listener);
  }

  public void removeChainEstimatedHeightListener(final long listenerId) {
    chainHeadState.removeEstimatedHeightListener(listenerId);
  }

  public void recordRequestTimeout(final int requestCode) {
    LOG.atDebug()
        .setMessage("Timed out while waiting for response from peer {}")
        .addArgument(this::getLoggableId)
        .log();
    LOG.trace("Timed out while waiting for response from peer {}", this);
<<<<<<< HEAD
    reputation.recordRequestTimeout(requestCode);
=======
    reputation.recordRequestTimeout(requestCode, this).ifPresent(this::disconnect);
>>>>>>> 73ab9c1a
  }

  public void recordUselessResponse(final String requestType) {
    LOG.atTrace()
        .setMessage("Received useless response for request type {} from peer {}")
        .addArgument(requestType)
        .addArgument(this::getLoggableId)
        .log();
<<<<<<< HEAD
    reputation.recordUselessResponse(System.currentTimeMillis());
=======
    reputation.recordUselessResponse(System.currentTimeMillis(), this).ifPresent(this::disconnect);
>>>>>>> 73ab9c1a
  }

  public void recordUsefulResponse() {
    reputation.recordUsefulResponse();
  }

  public void disconnect(final DisconnectReason reason) {
    connection.disconnect(reason);
  }

  public RequestManager.ResponseStream send(final MessageData messageData) throws PeerNotConnected {
    return send(messageData, this.protocolName);
  }

  public RequestManager.ResponseStream send(
      final MessageData messageData, final String protocolName) throws PeerNotConnected {
    return send(messageData, protocolName, this.connection);
  }

  /**
   * This method is only used for sending the status message, as it is possible that we have
   * multiple connections to the same peer at that time.
   *
   * @param messageData the data to send
   * @param protocolName the protocol to use for sending
   * @param connectionToUse the connection to use for sending
   * @return the response stream from the peer
   * @throws PeerNotConnected if the peer is not connected
   */
  public RequestManager.ResponseStream send(
      final MessageData messageData,
      final String protocolName,
      final PeerConnection connectionToUse)
      throws PeerNotConnected {
    if (connectionToUse.getAgreedCapabilities().stream()
        .noneMatch(capability -> capability.getName().equalsIgnoreCase(protocolName))) {
      LOG.atDebug()
          .setMessage("Protocol {} unavailable for this peer {}")
          .addArgument(protocolName)
          .addArgument(this.getLoggableId())
          .log();
      return null;
    }
    if (permissioningProviders.stream()
        .anyMatch(
            p -> !p.isMessagePermitted(connectionToUse.getRemoteEnode(), messageData.getCode()))) {
      LOG.info(
          "Permissioning blocked sending of message code {} to {}",
          messageData.getCode(),
          this.getLoggableId());
      if (LOG.isDebugEnabled()) {
        LOG.debug(
            "Permissioning blocked by providers {}",
            permissioningProviders.stream()
                .filter(
                    p ->
                        !p.isMessagePermitted(
                            connectionToUse.getRemoteEnode(), messageData.getCode())));
      }
      return null;
    }
    // Check message size is within limits
    if (messageData.getSize() > maxMessageSize) {
      // This is a bug or else a misconfiguration of the max message size.
      LOG.error(
          "Sending {} message to peer ({}) which exceeds local message size limit of {} bytes.  Message code: {}, Message Size: {}",
          protocolName,
          this,
          maxMessageSize,
          messageData.getCode(),
          messageData.getSize());
    }

    if (requestManagers.containsKey(protocolName)) {
      final Map<Integer, RequestManager> managers = this.requestManagers.get(protocolName);
      if (managers.containsKey(messageData.getCode())) {
        return sendRequest(managers.get(messageData.getCode()), messageData);
      }
    }

    connectionToUse.sendForProtocol(protocolName, messageData);
    return null;
  }

  public RequestManager.ResponseStream getHeadersByHash(
      final Hash hash, final int maxHeaders, final int skip, final boolean reverse)
      throws PeerNotConnected {
    final GetBlockHeadersMessage message =
        GetBlockHeadersMessage.create(hash, maxHeaders, skip, reverse);
    final RequestManager requestManager =
        requestManagers.get(protocolName).get(EthPV62.GET_BLOCK_HEADERS);
    return sendRequest(requestManager, message);
  }

  public RequestManager.ResponseStream getHeadersByNumber(
      final long blockNumber, final int maxHeaders, final int skip, final boolean reverse)
      throws PeerNotConnected {
    final GetBlockHeadersMessage message =
        GetBlockHeadersMessage.create(blockNumber, maxHeaders, skip, reverse);
    return sendRequest(requestManagers.get(protocolName).get(EthPV62.GET_BLOCK_HEADERS), message);
  }

  public RequestManager.ResponseStream getBodies(final List<Hash> blockHashes)
      throws PeerNotConnected {
    final GetBlockBodiesMessage message = GetBlockBodiesMessage.create(blockHashes);
    return sendRequest(requestManagers.get(protocolName).get(EthPV62.GET_BLOCK_BODIES), message);
  }

  public RequestManager.ResponseStream getReceipts(final List<Hash> blockHashes)
      throws PeerNotConnected {
    final GetReceiptsMessage message = GetReceiptsMessage.create(blockHashes);
    return sendRequest(requestManagers.get(protocolName).get(EthPV63.GET_RECEIPTS), message);
  }

  public RequestManager.ResponseStream getNodeData(final Iterable<Hash> nodeHashes)
      throws PeerNotConnected {
    final GetNodeDataMessage message = GetNodeDataMessage.create(nodeHashes);
    return sendRequest(requestManagers.get(protocolName).get(EthPV63.GET_NODE_DATA), message);
  }

  public RequestManager.ResponseStream getPooledTransactions(final List<Hash> hashes)
      throws PeerNotConnected {
    final GetPooledTransactionsMessage message = GetPooledTransactionsMessage.create(hashes);
    return sendRequest(
        requestManagers.get(protocolName).get(EthPV65.GET_POOLED_TRANSACTIONS), message);
  }

  public RequestManager.ResponseStream getSnapAccountRange(
      final Hash stateRoot, final Bytes32 startKeyHash, final Bytes32 endKeyHash)
      throws PeerNotConnected {
    final GetAccountRangeMessage getAccountRangeMessage =
        GetAccountRangeMessage.create(stateRoot, startKeyHash, endKeyHash);
    getAccountRangeMessage.setRootHash(Optional.of(stateRoot));
    return sendRequest(
        requestManagers.get(SnapProtocol.NAME).get(SnapV1.GET_ACCOUNT_RANGE),
        getAccountRangeMessage);
  }

  public RequestManager.ResponseStream getSnapStorageRange(
      final Hash stateRoot,
      final List<Bytes32> accountHashes,
      final Bytes32 startKeyHash,
      final Bytes32 endKeyHash)
      throws PeerNotConnected {
    final GetStorageRangeMessage getStorageRangeMessage =
        GetStorageRangeMessage.create(stateRoot, accountHashes, startKeyHash, endKeyHash);
    getStorageRangeMessage.setRootHash(Optional.of(stateRoot));
    return sendRequest(
        requestManagers.get(SnapProtocol.NAME).get(SnapV1.GET_STORAGE_RANGE),
        getStorageRangeMessage);
  }

  public RequestManager.ResponseStream getSnapBytecode(
      final Hash stateRoot, final List<Bytes32> codeHashes) throws PeerNotConnected {
    final GetByteCodesMessage getByteCodes = GetByteCodesMessage.create(codeHashes);
    getByteCodes.setRootHash(Optional.of(stateRoot));
    return sendRequest(
        requestManagers.get(SnapProtocol.NAME).get(SnapV1.GET_BYTECODES), getByteCodes);
  }

  public RequestManager.ResponseStream getSnapTrieNode(
      final Hash stateRoot, final List<List<Bytes>> paths) throws PeerNotConnected {
    final GetTrieNodesMessage getTrieNodes = GetTrieNodesMessage.create(stateRoot, paths);
    getTrieNodes.setRootHash(Optional.of(stateRoot));
    return sendRequest(
        requestManagers.get(SnapProtocol.NAME).get(SnapV1.GET_TRIE_NODES), getTrieNodes);
  }

  private RequestManager.ResponseStream sendRequest(
      final RequestManager requestManager, final MessageData messageData) throws PeerNotConnected {
    lastRequestTimestamp = clock.millis();
    return requestManager.dispatchRequest(
        msgData -> connection.sendForProtocol(requestManager.getProtocolName(), msgData),
        messageData);
  }

  /**
   * Determines the validity of a message received from a peer. A message is considered valid if
   * either of the following conditions are met: 1) The message is a request type message (e.g.
   * GET_BLOCK_HEADERS), or 2) The message is a response type message (e.g. BLOCK_HEADERS), the node
   * has made at least 1 request for that type of message (i.e. it has sent at least 1
   * GET_BLOCK_HEADERS request), and it has at least 1 outstanding request of that type which it
   * expects to receive a response for.
   *
   * @param message The message being validated
   * @param protocolName The protocol type of the message
   * @return true if the message is valid as per the above logic, otherwise false.
   */
  public boolean validateReceivedMessage(final EthMessage message, final String protocolName) {
    checkArgument(message.getPeer().equals(this), "Mismatched message sent to peer for dispatch");
    return getRequestManager(protocolName, message.getData().getCode())
        .map(requestManager -> requestManager.outstandingRequests() != 0)
        .orElse(true);
  }

  /**
   * Routes messages originating from this peer to listeners.
   *
   * @param ethMessage the Eth message to dispatch
   * @param protocolName Specific protocol name if needed
   */
  Optional<RequestManager> dispatch(final EthMessage ethMessage, final String protocolName) {
    checkArgument(
        ethMessage.getPeer().equals(this), "Mismatched Eth message sent to peer for dispatch");
    final int messageCode = ethMessage.getData().getCode();
    reputation.resetTimeoutCount(messageCode);

    Optional<RequestManager> requestManager = getRequestManager(protocolName, messageCode);
    requestManager.ifPresentOrElse(
        localRequestManager -> localRequestManager.dispatchResponse(ethMessage),
        () -> {
          LOG.trace(
              "Message {} not expected has just been received for protocol {}, {} ",
              messageCode,
              protocolName,
              this);
        });
    return requestManager;
  }

  /**
   * Routes messages originating from this peer to listeners.
   *
   * @param ethMessage the Eth message to dispatch
   */
  void dispatch(final EthMessage ethMessage) {
    dispatch(ethMessage, protocolName);
  }

  /**
   * Attempt to get a request manager for a received response-type message e.g. BLOCK_HEADERS. If
   * the message is a request-type message e.g. GET_BLOCK_HEADERS no request manager will exist so
   * Optional.empty() will be returned.
   *
   * @param protocolName the type of protocol the message is for
   * @param code the message code
   * @return a request manager for the received response message, or Optional.empty() if this is a
   *     request message
   */
  private Optional<RequestManager> getRequestManager(final String protocolName, final int code) {
    if (requestManagers.containsKey(protocolName)) {
      final Map<Integer, RequestManager> managers = requestManagers.get(protocolName);
      final Integer requestCode = roundMessages.getOrDefault(code, -1);
      if (managers.containsKey(requestCode)) {
        return Optional.of(managers.get(requestCode));
      }
    }
    return Optional.empty();
  }

  public Map<Integer, AtomicInteger> timeoutCounts() {
    return reputation.timeoutCounts();
  }

  public PeerReputation getReputation() {
    return reputation;
  }

  void handleDisconnect() {
    LOG.trace("handleDisconnect - EthPeer {}", this);

    requestManagers.forEach(
        (protocolName, map) -> map.forEach((code, requestManager) -> requestManager.close()));
  }

  public void registerKnownBlock(final Hash hash) {
    knownBlocks.add(hash);
  }

  public void registerStatusSent(final PeerConnection connection) {
    synchronized (this) {
      connection.setStatusSent();
      maybeExecuteStatusesExchangedCallback(connection);
    }
  }

  public void registerStatusReceived(
      final Hash hash,
      final Difficulty td,
      final int protocolVersion,
      final PeerConnection connection) {
    chainHeadState.statusReceived(hash, td);
    lastProtocolVersion.set(protocolVersion);
    statusHasBeenReceivedFromPeer.set(true);
    synchronized (this) {
      connection.setStatusReceived();
      maybeExecuteStatusesExchangedCallback(connection);
    }
  }

  private void maybeExecuteStatusesExchangedCallback(final PeerConnection newConnection) {
    synchronized (this) {
      if (newConnection.getStatusExchanged()) {
        if (!this.connection.equals(newConnection)) {
          if (readyForRequests.get()) {
            // We have two connections that are ready for requests, figure out which connection to
            // keep
            if (compareDuplicateConnections(this.connection, newConnection) > 0) {
              LOG.trace("Changed connection from {} to {}", this.connection, newConnection);
              this.connection = newConnection;
            }
          } else {
            // use the new connection for now, as it is ready for requests, which the "old" one is
            // not
            this.connection = newConnection;
          }
        }
        readyForRequests.set(true);
        final Consumer<EthPeer> peerConsumer = onStatusesExchanged.getAndSet(null);
        if (peerConsumer != null) {
          LOG.trace("Status message exchange successful. {}", this);
          peerConsumer.accept(this);
        }
      }
    }
  }

  /**
   * Wait until status has been received and verified before using a peer.
   *
   * @return true if the peer is ready to accept requests for data.
   */
  public boolean readyForRequests() {
    return readyForRequests.get();
  }

  /**
   * True if the peer has sent its initial status message to us.
   *
   * @return true if the peer has sent its initial status message to us.
   */
  boolean statusHasBeenReceived() {
    return statusHasBeenReceivedFromPeer.get();
  }

  public boolean hasSeenBlock(final Hash hash) {
    return knownBlocks.contains(hash);
  }

  /**
   * Return This peer's current chain state.
   *
   * @return This peer's current chain state.
   */
  public ChainState chainState() {
    return chainHeadState;
  }

  public int getLastProtocolVersion() {
    return lastProtocolVersion.get();
  }

  public String getProtocolName() {
    return protocolName;
  }

  /**
   * Return A read-only snapshot of this peer's current {@code chainState} }
   *
   * @return A read-only snapshot of this peer's current {@code chainState} }
   */
  public ChainHeadEstimate chainStateSnapshot() {
    return chainHeadState.getSnapshot();
  }

  public void registerHeight(final Hash blockHash, final long height) {
    chainHeadState.update(blockHash, height);
  }

  public int outstandingRequests() {
    return requestManagers.values().stream()
        .flatMap(m -> m.values().stream())
        .mapToInt(RequestManager::outstandingRequests)
        .sum();
  }

  public long getLastRequestTimestamp() {
    return lastRequestTimestamp;
  }

  public boolean hasAvailableRequestCapacity() {
    return outstandingRequests() < MAX_OUTSTANDING_REQUESTS;
  }

  public Set<Capability> getAgreedCapabilities() {
    return connection.getAgreedCapabilities();
  }

  public PeerConnection getConnection() {
    return connection;
  }

  public Bytes nodeId() {
    return connection.getPeerInfo().getNodeId();
  }

  public boolean hasSupportForMessage(final int messageCode) {
    return getAgreedCapabilities().stream()
        .anyMatch(cap -> EthProtocol.get().isValidMessageCode(cap.getVersion(), messageCode));
  }

  @Override
  public String toString() {
    return String.format(
        "PeerId: %s %s, validated? %s, disconnected? %s, client: %s, %s, %s",
        getLoggableId(),
        reputation,
        isFullyValidated(),
        isDisconnected(),
        connection.getPeerInfo().getClientId(),
        connection,
        connection.getPeer().getEnodeURLString());
  }

  @Nonnull
  public String getLoggableId() {
    // 8 bytes plus the 0x prefix is 18 characters
    return nodeId().toString().substring(0, 18) + "...";
  }

  @Override
  public int compareTo(final @Nonnull EthPeer ethPeer) {
    final int repCompare = this.reputation.compareTo(ethPeer.reputation);
    if (repCompare != 0) return repCompare;

    final int headStateCompare =
        Long.compare(
            this.chainHeadState.getBestBlock().getNumber(),
            ethPeer.chainHeadState.getBestBlock().getNumber());
    if (headStateCompare != 0) return headStateCompare;

    return getConnection().getPeerInfo().compareTo(ethPeer.getConnection().getPeerInfo());
  }

  public void setCheckpointHeader(final BlockHeader header) {
    checkpointHeader = Optional.of(header);
  }

  public Optional<BlockHeader> getCheckpointHeader() {
    return checkpointHeader;
  }

  public Bytes getId() {
    return id;
  }

  /**
   * Compares two connections to the same peer to determine which connection should be kept
   *
   * @param a The first connection
   * @param b The second connection
   * @return A negative value if {@code a} should be kept, a positive value is {@code b} should be
   *     kept
   */
  private int compareDuplicateConnections(final PeerConnection a, final PeerConnection b) {

    if (a.isDisconnected() != b.isDisconnected()) {
      // One connection has failed - prioritize the one that hasn't failed
      return a.isDisconnected() ? 1 : -1;
    }

    final Bytes peerId = a.getPeer().getId();
    // peerId is the id of the other node
    if (a.inboundInitiated() != b.inboundInitiated()) {
      // If we have connections initiated in different directions, keep the connection initiated
      // by the node with the lower id
      if (localNodeId.compareTo(peerId) < 0) {
        return a.inboundInitiated() ? 1 : -1;
      } else {
        return a.inboundInitiated() ? -1 : 1;
      }
    }
    // Otherwise, keep older connection
    LOG.trace("comparing timestamps " + a.getInitiatedAt() + " with " + b.getInitiatedAt());
    return a.getInitiatedAt() < b.getInitiatedAt() ? -1 : 1;
  }

  @FunctionalInterface
  public interface DisconnectCallback {
    void onDisconnect(EthPeer peer);
  }
}<|MERGE_RESOLUTION|>--- conflicted
+++ resolved
@@ -215,11 +215,7 @@
         .addArgument(this::getLoggableId)
         .log();
     LOG.trace("Timed out while waiting for response from peer {}", this);
-<<<<<<< HEAD
-    reputation.recordRequestTimeout(requestCode);
-=======
-    reputation.recordRequestTimeout(requestCode, this).ifPresent(this::disconnect);
->>>>>>> 73ab9c1a
+    reputation.recordRequestTimeout(requestCode, this);
   }
 
   public void recordUselessResponse(final String requestType) {
@@ -228,11 +224,7 @@
         .addArgument(requestType)
         .addArgument(this::getLoggableId)
         .log();
-<<<<<<< HEAD
-    reputation.recordUselessResponse(System.currentTimeMillis());
-=======
-    reputation.recordUselessResponse(System.currentTimeMillis(), this).ifPresent(this::disconnect);
->>>>>>> 73ab9c1a
+    reputation.recordUselessResponse(System.currentTimeMillis(), this);
   }
 
   public void recordUsefulResponse() {
