--- conflicted
+++ resolved
@@ -437,11 +437,7 @@
         localRequestManager -> localRequestManager.dispatchResponse(ethMessage),
         () -> {
           LOG.trace(
-<<<<<<< HEAD
               "Request message {} has just been received for protocol {}, peer {} ",
-=======
-              "Message {} not expected has just been received for protocol {}, {} ",
->>>>>>> e3e86c7e
               messageCode,
               protocolName,
               this);
