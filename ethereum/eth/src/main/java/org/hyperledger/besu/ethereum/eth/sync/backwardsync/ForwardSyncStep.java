--- conflicted
+++ resolved
@@ -33,8 +33,6 @@
 public class ForwardSyncStep {
 
   private static final Logger LOG = LoggerFactory.getLogger(ForwardSyncStep.class);
-  private static final long MILLIS_DELAY_BETWEEN_PROGRESS_LOG = 10_000L;
-  private static long lastLogAt = 0;
   private final BackwardSyncContext context;
   private final BackwardChain backwardChain;
 
@@ -94,9 +92,6 @@
       return null;
     }
 
-    long lastImportedHeight =
-        context.getProtocolContext().getBlockchain().getChainHeadBlockNumber();
-
     for (Block block : blocks) {
       final Optional<Block> parent =
           context
@@ -112,51 +107,13 @@
             block.getHeader().getParentHash()::toString,
             block::toLogString,
             context::getBatchSize);
-<<<<<<< HEAD
-        logProgress(lastImportedHeight);
-=======
->>>>>>> 6c0c302f
         return null;
       } else {
         context.saveBlock(block);
-        lastImportedHeight = block.getHeader().getNumber();
       }
     }
 
-<<<<<<< HEAD
-    logProgress(lastImportedHeight);
-
-=======
->>>>>>> 6c0c302f
     context.resetBatchSize();
     return null;
   }
-
-  private void logProgress(final long currImportedHeight) {
-    final long targetHeight = context.getStatus().getTargetChainHeight();
-    final long initialHeight = context.getStatus().getInitialChainHeight();
-    final long estimatedTotal = targetHeight - initialHeight;
-    final long imported = currImportedHeight - initialHeight;
-
-    final float completedPercentage = 100.0f * imported / estimatedTotal;
-
-    if (completedPercentage < 100.0f) {
-      final long now = System.currentTimeMillis();
-      if (now - lastLogAt > MILLIS_DELAY_BETWEEN_PROGRESS_LOG) {
-        LOG.info(
-            String.format(
-                "Backward sync phase 2 of 2, %.2f%% completed, imported %d blocks of at least %d. Peers: %d",
-                completedPercentage,
-                imported,
-                estimatedTotal,
-                context.getEthContext().getEthPeers().peerCount()));
-        lastLogAt = now;
-      }
-    } else {
-      LOG.info(
-          String.format(
-              "Backward sync phase 2 of 2 completed, imported a total of %d blocks. Peers: %d",
-              imported, context.getEthContext().getEthPeers().peerCount()));
-    }
-  }
 }