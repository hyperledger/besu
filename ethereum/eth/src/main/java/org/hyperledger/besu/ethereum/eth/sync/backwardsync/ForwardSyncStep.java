/*
 * Copyright Hyperledger Besu Contributors.
 *
 * Licensed under the Apache License, Version 2.0 (the "License"); you may not use this file except in compliance with
 * the License. You may obtain a copy of the License at
 *
 * http://www.apache.org/licenses/LICENSE-2.0
 *
 * Unless required by applicable law or agreed to in writing, software distributed under the License is distributed on
 * an "AS IS" BASIS, WITHOUT WARRANTIES OR CONDITIONS OF ANY KIND, either express or implied. See the License for the
 * specific language governing permissions and limitations under the License.
 *
 * SPDX-License-Identifier: Apache-2.0
 */
package org.hyperledger.besu.ethereum.eth.sync.backwardsync;

import static org.hyperledger.besu.util.Slf4jLambdaHelper.debugLambda;

import org.hyperledger.besu.ethereum.core.Block;
import org.hyperledger.besu.ethereum.core.BlockHeader;
import org.hyperledger.besu.ethereum.eth.manager.task.AbstractPeerTask;
import org.hyperledger.besu.ethereum.eth.manager.task.RetryingGetBlocksFromPeersTask;

import java.util.Comparator;
import java.util.List;
import java.util.Optional;
import java.util.concurrent.CompletableFuture;

import com.google.common.annotations.VisibleForTesting;
import org.slf4j.Logger;
import org.slf4j.LoggerFactory;

public class ForwardSyncStep {

  private static final Logger LOG = LoggerFactory.getLogger(ForwardSyncStep.class);
  private static final long MILLIS_DELAY_BETWEEN_PROGRESS_LOG = 10_000L;
  private static long lastLogAt = 0;
  private final BackwardSyncContext context;
  private final BackwardChain backwardChain;

  public ForwardSyncStep(final BackwardSyncContext context, final BackwardChain backwardChain) {
    this.context = context;
    this.backwardChain = backwardChain;
  }

  public CompletableFuture<Void> executeAsync() {
    return CompletableFuture.supplyAsync(
            () -> backwardChain.getFirstNAncestorHeaders(context.getBatchSize()))
        .thenCompose(this::possibleRequestBodies);
  }

  @VisibleForTesting
  public CompletableFuture<Void> possibleRequestBodies(final List<BlockHeader> blockHeaders) {
    if (blockHeaders.isEmpty()) {
      return CompletableFuture.completedFuture(null);
    } else {
      debugLambda(
          LOG,
          "Requesting {} blocks {}->{} ({})",
          blockHeaders::size,
          () -> blockHeaders.get(0).getNumber(),
          () -> blockHeaders.get(blockHeaders.size() - 1).getNumber(),
          () -> blockHeaders.get(0).getHash().toHexString());
      return requestBodies(blockHeaders).thenApply(this::saveBlocks);
    }
  }

  @VisibleForTesting
  protected CompletableFuture<List<Block>> requestBodies(final List<BlockHeader> blockHeaders) {
    final RetryingGetBlocksFromPeersTask getBodiesFromPeerTask =
        RetryingGetBlocksFromPeersTask.forHeaders(
            context.getProtocolSchedule(),
            context.getEthContext(),
            context.getMetricsSystem(),
            context.getEthContext().getEthPeers().peerCount(),
            blockHeaders);

    final CompletableFuture<AbstractPeerTask.PeerTaskResult<List<Block>>> run =
        getBodiesFromPeerTask.run();
    return run.thenApply(AbstractPeerTask.PeerTaskResult::getResult)
        .thenApply(
            blocks -> {
              LOG.debug("Got {} blocks from peers", blocks.size());
              blocks.sort(Comparator.comparing(block -> block.getHeader().getNumber()));
              return blocks;
            });
  }

  @VisibleForTesting
  protected Void saveBlocks(final List<Block> blocks) {
    if (blocks.isEmpty()) {
      context.halveBatchSize();
      LOG.debug("No blocks to save, reducing batch size to {}", context.getBatchSize());
      return null;
    }

    for (Block block : blocks) {
      final Optional<Block> parent =
          context
              .getProtocolContext()
              .getBlockchain()
              .getBlockByHash(block.getHeader().getParentHash());

      if (parent.isEmpty()) {
        context.halveBatchSize();
        debugLambda(
            LOG,
            "Parent block {} not found, while saving block {}, reducing batch size to {}",
            block.getHeader().getParentHash()::toString,
            block::toLogString,
            context::getBatchSize);
<<<<<<< HEAD
        logProgress(blocks.size(), blocks.get(blocks.size() - 1).getHeader().getNumber());
=======
        logProgress(blocks.get(blocks.size() - 1).getHeader().getNumber());
>>>>>>> 65af5ef2
        return null;
      } else {
        context.saveBlock(block);
      }
    }

<<<<<<< HEAD
    logProgress(blocks.size(), blocks.get(blocks.size() - 1).getHeader().getNumber());
=======
    logProgress(blocks.get(blocks.size() - 1).getHeader().getNumber());
>>>>>>> 65af5ef2

    context.resetBatchSize();
    return null;
  }

<<<<<<< HEAD
  private void logProgress(final int importedBatchSize, final long currImportedHeight) {
    final long targetHeight = context.getStatus().getTargetChainHeight();
    final long initialHeight = context.getStatus().getInitialChainHeight();
    final long estimatedTotal = Math.max(targetHeight, currImportedHeight) - initialHeight;
=======
  private void logProgress(final long currImportedHeight) {
    final long targetHeight = context.getStatus().getTargetChainHeight();
    final long initialHeight = context.getStatus().getInitialChainHeight();
    final long estimatedTotal = targetHeight - initialHeight;
>>>>>>> 65af5ef2
    final long imported = currImportedHeight - initialHeight;

    final float completedPercentage = 100.0f * imported / estimatedTotal;

<<<<<<< HEAD
    LOG.info(
        String.format(
            "Backward sync phase 2 of 2, %.2f%% completed, imported %d (+%d) blocks (estimated total %d). Peers: %d",
            completedPercentage,
            imported,
            importedBatchSize,
            estimatedTotal,
            context.getEthContext().getEthPeers().peerCount()));
=======
    if (currImportedHeight < targetHeight) {
      final long now = System.currentTimeMillis();
      if (now - lastLogAt > MILLIS_DELAY_BETWEEN_PROGRESS_LOG) {
        LOG.info(
            String.format(
                "Backward sync phase 2 of 2, %.2f%% completed, imported %d blocks of at least %d. Peers: %d",
                completedPercentage,
                imported,
                estimatedTotal,
                context.getEthContext().getEthPeers().peerCount()));
        lastLogAt = now;
      }
    } else {
      LOG.info(
          String.format(
              "Backward sync phase 2 of 2 completed, imported a total of %d blocks. Peers: %d",
              imported, context.getEthContext().getEthPeers().peerCount()));
    }
>>>>>>> 65af5ef2
  }
}<|MERGE_RESOLUTION|>--- conflicted
+++ resolved
@@ -109,52 +109,27 @@
             block.getHeader().getParentHash()::toString,
             block::toLogString,
             context::getBatchSize);
-<<<<<<< HEAD
-        logProgress(blocks.size(), blocks.get(blocks.size() - 1).getHeader().getNumber());
-=======
         logProgress(blocks.get(blocks.size() - 1).getHeader().getNumber());
->>>>>>> 65af5ef2
         return null;
       } else {
         context.saveBlock(block);
       }
     }
 
-<<<<<<< HEAD
-    logProgress(blocks.size(), blocks.get(blocks.size() - 1).getHeader().getNumber());
-=======
     logProgress(blocks.get(blocks.size() - 1).getHeader().getNumber());
->>>>>>> 65af5ef2
 
     context.resetBatchSize();
     return null;
   }
 
-<<<<<<< HEAD
-  private void logProgress(final int importedBatchSize, final long currImportedHeight) {
-    final long targetHeight = context.getStatus().getTargetChainHeight();
-    final long initialHeight = context.getStatus().getInitialChainHeight();
-    final long estimatedTotal = Math.max(targetHeight, currImportedHeight) - initialHeight;
-=======
   private void logProgress(final long currImportedHeight) {
     final long targetHeight = context.getStatus().getTargetChainHeight();
     final long initialHeight = context.getStatus().getInitialChainHeight();
     final long estimatedTotal = targetHeight - initialHeight;
->>>>>>> 65af5ef2
     final long imported = currImportedHeight - initialHeight;
 
     final float completedPercentage = 100.0f * imported / estimatedTotal;
 
-<<<<<<< HEAD
-    LOG.info(
-        String.format(
-            "Backward sync phase 2 of 2, %.2f%% completed, imported %d (+%d) blocks (estimated total %d). Peers: %d",
-            completedPercentage,
-            imported,
-            importedBatchSize,
-            estimatedTotal,
-            context.getEthContext().getEthPeers().peerCount()));
-=======
     if (currImportedHeight < targetHeight) {
       final long now = System.currentTimeMillis();
       if (now - lastLogAt > MILLIS_DELAY_BETWEEN_PROGRESS_LOG) {
@@ -173,6 +148,5 @@
               "Backward sync phase 2 of 2 completed, imported a total of %d blocks. Peers: %d",
               imported, context.getEthContext().getEthPeers().peerCount()));
     }
->>>>>>> 65af5ef2
   }
 }