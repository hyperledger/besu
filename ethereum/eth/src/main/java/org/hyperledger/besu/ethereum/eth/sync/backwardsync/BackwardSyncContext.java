/*
 * Copyright Hyperledger Besu Contributors.
 *
 * Licensed under the Apache License, Version 2.0 (the "License"); you may not use this file except in compliance with
 * the License. You may obtain a copy of the License at
 *
 * http://www.apache.org/licenses/LICENSE-2.0
 *
 * Unless required by applicable law or agreed to in writing, software distributed under the License is distributed on
 * an "AS IS" BASIS, WITHOUT WARRANTIES OR CONDITIONS OF ANY KIND, either express or implied. See the License for the
 * specific language governing permissions and limitations under the License.
 *
 * SPDX-License-Identifier: Apache-2.0
 */
package org.hyperledger.besu.ethereum.eth.sync.backwardsync;

import static org.hyperledger.besu.util.FutureUtils.exceptionallyCompose;

import org.hyperledger.besu.datatypes.Hash;
import org.hyperledger.besu.ethereum.BlockValidator;
import org.hyperledger.besu.ethereum.ProtocolContext;
import org.hyperledger.besu.ethereum.chain.BadBlockManager;
import org.hyperledger.besu.ethereum.chain.MutableBlockchain;
import org.hyperledger.besu.ethereum.core.Block;
import org.hyperledger.besu.ethereum.core.BlockHeader;
import org.hyperledger.besu.ethereum.eth.manager.EthContext;
import org.hyperledger.besu.ethereum.eth.sync.state.SyncState;
import org.hyperledger.besu.ethereum.mainnet.HeaderValidationMode;
import org.hyperledger.besu.ethereum.mainnet.ProtocolSchedule;
import org.hyperledger.besu.plugin.services.MetricsSystem;
import org.hyperledger.besu.util.Subscribers;

import java.time.Duration;
import java.util.ArrayList;
import java.util.List;
import java.util.Optional;
import java.util.concurrent.CompletableFuture;
import java.util.concurrent.atomic.AtomicReference;

import com.google.common.annotations.VisibleForTesting;
import org.slf4j.Logger;
import org.slf4j.LoggerFactory;

public class BackwardSyncContext {
  private static final Logger LOG = LoggerFactory.getLogger(BackwardSyncContext.class);
  public static final int BATCH_SIZE = 200;
  private static final int DEFAULT_MAX_RETRIES = 2;
  private static final long MILLIS_DELAY_BETWEEN_PROGRESS_LOG = 10_000L;
  private static final long DEFAULT_MILLIS_BETWEEN_RETRIES = 5000;
  private static final int DEFAULT_MAX_CHAIN_EVENT_ENTRIES = BadBlockManager.MAX_BAD_BLOCKS_SIZE;

  protected final ProtocolContext protocolContext;
  private final ProtocolSchedule protocolSchedule;
  private final EthContext ethContext;
  private final MetricsSystem metricsSystem;
  private final SyncState syncState;
  private final AtomicReference<Status> currentBackwardSyncStatus = new AtomicReference<>();
  private final BackwardChain backwardChain;
  private int batchSize = BATCH_SIZE;
  private final int maxRetries;
  private final int maxBadChainEventEntries;
  private final long millisBetweenRetries = DEFAULT_MILLIS_BETWEEN_RETRIES;
  private final Subscribers<BadChainListener> badChainListeners = Subscribers.create();

  public BackwardSyncContext(
      final ProtocolContext protocolContext,
      final ProtocolSchedule protocolSchedule,
      final MetricsSystem metricsSystem,
      final EthContext ethContext,
      final SyncState syncState,
      final BackwardChain backwardChain) {
    this(
        protocolContext,
        protocolSchedule,
        metricsSystem,
        ethContext,
        syncState,
        backwardChain,
        DEFAULT_MAX_RETRIES,
        DEFAULT_MAX_CHAIN_EVENT_ENTRIES);
  }

  public BackwardSyncContext(
      final ProtocolContext protocolContext,
      final ProtocolSchedule protocolSchedule,
      final MetricsSystem metricsSystem,
      final EthContext ethContext,
      final SyncState syncState,
      final BackwardChain backwardChain,
      final int maxRetries,
      final int maxBadChainEventEntries) {

    this.protocolContext = protocolContext;
    this.protocolSchedule = protocolSchedule;
    this.ethContext = ethContext;
    this.metricsSystem = metricsSystem;
    this.syncState = syncState;
    this.backwardChain = backwardChain;
    this.maxRetries = maxRetries;
    this.maxBadChainEventEntries = maxBadChainEventEntries;
  }

  public synchronized boolean isSyncing() {
    return Optional.ofNullable(currentBackwardSyncStatus.get())
        .map(status -> status.currentFuture.isDone())
        .orElse(Boolean.FALSE);
  }

  public synchronized void maybeUpdateTargetHeight(final Hash headHash) {
    if (!Hash.ZERO.equals(headHash)) {
      Optional<Status> maybeCurrentStatus = Optional.ofNullable(currentBackwardSyncStatus.get());
      maybeCurrentStatus.ifPresent(
          status ->
              backwardChain
                  .getBlock(headHash)
                  .ifPresent(
                      block -> {
                        LOG.atTrace()
                            .setMessage("updateTargetHeight to {}")
                            .addArgument(block::toLogString)
                            .log();
                        status.updateTargetHeight(block.getHeader().getNumber());
                      }));
    }
  }

  public synchronized CompletableFuture<Void> syncBackwardsUntil(final Hash newBlockHash) {
    if (isReady()) {
      if (!isTrusted(newBlockHash)) {
        LOG.atDebug()
            .setMessage("Appending new head block hash {} to backward sync")
            .addArgument(newBlockHash::toHexString)
            .log();
        backwardChain.addNewHash(newBlockHash);
      }

      final Status status = getOrStartSyncSession();
      backwardChain
          .getBlock(newBlockHash)
          .ifPresent(
              newTargetBlock -> status.updateTargetHeight(newTargetBlock.getHeader().getNumber()));
      return status.currentFuture;
    } else {
      return CompletableFuture.failedFuture(new Throwable("Backward sync is not ready"));
    }
  }

  public synchronized CompletableFuture<Void> syncBackwardsUntil(final Block newPivot) {
    if (!isTrusted(newPivot.getHash())) {
      backwardChain.appendTrustedBlock(newPivot);
    }

    if (isReady()) {
      final Status status = getOrStartSyncSession();
      status.updateTargetHeight(newPivot.getHeader().getNumber());
      return status.currentFuture;
    } else {
      return CompletableFuture.failedFuture(new Throwable("Backward sync is not ready"));
    }
  }

  private Status getOrStartSyncSession() {
    Optional<Status> maybeCurrentStatus = Optional.ofNullable(this.currentBackwardSyncStatus.get());
    return maybeCurrentStatus.orElseGet(
        () -> {
          LOG.info("Starting a new backward sync session");
          Status newStatus = new Status(prepareBackwardSyncFutureWithRetry());
          this.currentBackwardSyncStatus.set(newStatus);
          return newStatus;
        });
  }

  private boolean isTrusted(final Hash hash) {
    if (backwardChain.isTrusted(hash)) {
      LOG.atDebug()
          .setMessage(
              "Not fetching or appending hash {} to backward sync since it is present in successors")
          .addArgument(hash::toHexString)
          .log();
      return true;
    }
    return false;
  }

  private CompletableFuture<Void> prepareBackwardSyncFutureWithRetry() {
    return prepareBackwardSyncFutureWithRetry(maxRetries)
        .handle(
            (unused, throwable) -> {
              this.currentBackwardSyncStatus.set(null);
              if (throwable != null) {
                LOG.info("Current backward sync session failed, it will be restarted");
                throw extractBackwardSyncException(throwable)
                    .orElse(new BackwardSyncException(throwable));
              }
              return null;
            });
  }

  private CompletableFuture<Void> prepareBackwardSyncFutureWithRetry(final int retries) {
    if (retries == 0) {
      return CompletableFuture.failedFuture(
          new BackwardSyncException("Max number of retries " + maxRetries + " reached"));
    }

    return exceptionallyCompose(
        prepareBackwardSyncFuture(),
        throwable -> {
          processException(throwable);
          return ethContext
              .getScheduler()
              .scheduleFutureTask(
                  () -> prepareBackwardSyncFutureWithRetry(retries - 1),
                  Duration.ofMillis(millisBetweenRetries));
        });
  }

  @VisibleForTesting
  protected void processException(final Throwable throwable) {
    extractBackwardSyncException(throwable)
        .ifPresentOrElse(
            backwardSyncException -> {
              if (backwardSyncException.shouldRestart()) {
                LOG.debug(
                    "Backward sync failed ({}). Current Peers: {}. Retrying in {} milliseconds",
                    throwable.getMessage(),
                    ethContext.getEthPeers().peerCount(),
                    millisBetweenRetries);
              } else {
                LOG.atDebug()
                    .setMessage("Not recoverable backward sync exception {}")
                    .addArgument(throwable::getMessage)
                    .log();
                throw backwardSyncException;
              }
            },
            () -> {
              LOG.debug(
                  "Backward sync failed ({}). Current Peers: {}. Retrying in {} milliseconds",
                  throwable.getMessage(),
                  ethContext.getEthPeers().peerCount(),
                  millisBetweenRetries);
              LOG.debug("Exception details:", throwable);
            });
  }

  private Optional<BackwardSyncException> extractBackwardSyncException(final Throwable throwable) {
    Throwable currentCause = throwable;

    while (currentCause != null) {
      if (currentCause instanceof BackwardSyncException) {
        return Optional.of((BackwardSyncException) currentCause);
      }
      currentCause = currentCause.getCause();
    }
    return Optional.empty();
  }

  @VisibleForTesting
  CompletableFuture<Void> prepareBackwardSyncFuture() {
    final MutableBlockchain blockchain = getProtocolContext().getBlockchain();
    return new BackwardSyncAlgorithm(
            this,
            FinalBlockConfirmation.confirmationChain(
                FinalBlockConfirmation.genesisConfirmation(blockchain),
                FinalBlockConfirmation.ancestorConfirmation(blockchain)))
        .executeBackwardsSync(null);
  }

  public ProtocolSchedule getProtocolSchedule() {
    return protocolSchedule;
  }

  public EthContext getEthContext() {
    return ethContext;
  }

  public MetricsSystem getMetricsSystem() {
    return metricsSystem;
  }

  public ProtocolContext getProtocolContext() {
    return protocolContext;
  }

  public BlockValidator getBlockValidator(final BlockHeader blockHeader) {
    return protocolSchedule.getByBlockHeader(blockHeader).getBlockValidator();
  }

  public BlockValidator getBlockValidatorForBlock(final Block block) {
    return getBlockValidator(block.getHeader());
  }

  public boolean isReady() {
    LOG.debug(
        "checking if BWS is ready: ttd reached {}, initial sync done {}",
        syncState.hasReachedTerminalDifficulty().orElse(Boolean.FALSE),
        syncState.isInitialSyncPhaseDone());
    return syncState.hasReachedTerminalDifficulty().orElse(Boolean.FALSE)
        && syncState.isInitialSyncPhaseDone();
  }

  public void subscribeBadChainListener(final BadChainListener badChainListener) {
    badChainListeners.subscribe(badChainListener);
  }

  // In rare case when we request too many headers/blocks we get response that does not contain all
  // data, and we might want to retry with smaller batch size
  public int getBatchSize() {
    return batchSize;
  }

  public void halveBatchSize() {
    this.batchSize = batchSize / 2 + 1;
  }

  public void resetBatchSize() {
    this.batchSize = BATCH_SIZE;
  }

  protected Void saveBlock(final Block block) {
    LOG.atTrace().setMessage("Going to validate block {}").addArgument(block::toLogString).log();
    var optResult =
        this.getBlockValidatorForBlock(block)
            .validateAndProcessBlock(
                this.getProtocolContext(),
                block,
                HeaderValidationMode.FULL,
                HeaderValidationMode.NONE);
    if (optResult.isSuccessful()) {
      LOG.atTrace()
          .setMessage("Block {} was validated, going to move the head")
          .addArgument(block::toLogString)
          .log();
<<<<<<< HEAD
      // optResult.getYield().get().getWorldState().persist(block.getHeader());
=======
>>>>>>> f26f3f52
      this.getProtocolContext()
          .getBlockchain()
          .appendBlock(block, optResult.getYield().get().getReceipts());
      possiblyMoveHead(block);
      logBlockImportProgress(block.getHeader().getNumber());
    } else {
      emitBadChainEvent(block);
      throw new BackwardSyncException(
          "Cannot save block "
              + block.toLogString()
              + " because of "
              + optResult.errorMessage.orElseThrow());
    }

    return null;
  }

  @VisibleForTesting
  protected void possiblyMoveHead(final Block lastSavedBlock) {
    final MutableBlockchain blockchain = getProtocolContext().getBlockchain();

    if (blockchain.getChainHead().getHash().equals(lastSavedBlock.getHash())) {
      LOG.atDebug()
          .setMessage("Head is already properly set to {}")
          .addArgument(lastSavedBlock::toLogString)
          .log();
      return;
    }

    LOG.atDebug()
        .setMessage("Rewinding head to last saved block {}")
        .addArgument(lastSavedBlock::toLogString)
        .log();
    blockchain.rewindToBlock(lastSavedBlock.getHash());
  }

  public SyncState getSyncState() {
    return syncState;
  }

  public synchronized BackwardChain getBackwardChain() {
    return backwardChain;
  }

  public Status getStatus() {
    return currentBackwardSyncStatus.get();
  }

  private void emitBadChainEvent(final Block badBlock) {
    final List<Block> badBlockDescendants = new ArrayList<>();
    final List<BlockHeader> badBlockHeaderDescendants = new ArrayList<>();

    Optional<Hash> descendant = backwardChain.getDescendant(badBlock.getHash());

    while (descendant.isPresent()
        && badBlockDescendants.size() < maxBadChainEventEntries
        && badBlockHeaderDescendants.size() < maxBadChainEventEntries) {
      final Optional<Block> block = backwardChain.getBlock(descendant.get());
      if (block.isPresent()) {
        badBlockDescendants.add(block.get());
      } else {
        backwardChain.getHeader(descendant.get()).ifPresent(badBlockHeaderDescendants::add);
      }

      descendant = backwardChain.getDescendant(descendant.get());
    }

    badChainListeners.forEach(
        listener -> listener.onBadChain(badBlock, badBlockDescendants, badBlockHeaderDescendants));
  }

  private void logBlockImportProgress(final long currImportedHeight) {
    final Status currentStatus = getStatus();
    final long targetHeight = currentStatus.getTargetChainHeight();
    final long initialHeight = currentStatus.getInitialChainHeight();
    final long estimatedTotal = targetHeight - initialHeight;
    final long imported = currImportedHeight - initialHeight;

    final float completedPercentage = 100.0f * imported / estimatedTotal;

    if (completedPercentage < 100.0f) {
      if (currentStatus.progressLogDue() && targetHeight > 0) {
        LOG.info(
            String.format(
                "Backward sync phase 2 of 2, %.2f%% completed, imported %d blocks of at least %d (current head %d, target head %d). Peers: %d",
                completedPercentage,
                imported,
                estimatedTotal,
                currImportedHeight,
                currentStatus.getTargetChainHeight(),
                getEthContext().getEthPeers().peerCount()));
      }
    } else {
      LOG.info(
          String.format(
              "Backward sync phase 2 of 2 completed, imported a total of %d blocks. Peers: %d",
              imported, getEthContext().getEthPeers().peerCount()));
    }
  }

  class Status {
    private final CompletableFuture<Void> currentFuture;
    private final long initialChainHeight;
    private long targetChainHeight;

    private long lastLogAt = 0;

    public Status(final CompletableFuture<Void> currentFuture) {
      this.currentFuture = currentFuture;
      this.initialChainHeight = protocolContext.getBlockchain().getChainHeadBlockNumber();
    }

    public void updateTargetHeight(final long newTargetHeight) {
      targetChainHeight = newTargetHeight;
    }

    public boolean progressLogDue() {
      final long now = System.currentTimeMillis();
      if (now - lastLogAt > MILLIS_DELAY_BETWEEN_PROGRESS_LOG) {
        lastLogAt = now;
        return true;
      }
      return false;
    }

    public long getTargetChainHeight() {
      return targetChainHeight;
    }

    public long getInitialChainHeight() {
      return initialChainHeight;
    }
  }
}<|MERGE_RESOLUTION|>--- conflicted
+++ resolved
@@ -331,10 +331,6 @@
           .setMessage("Block {} was validated, going to move the head")
           .addArgument(block::toLogString)
           .log();
-<<<<<<< HEAD
-      // optResult.getYield().get().getWorldState().persist(block.getHeader());
-=======
->>>>>>> f26f3f52
       this.getProtocolContext()
           .getBlockchain()
           .appendBlock(block, optResult.getYield().get().getReceipts());
