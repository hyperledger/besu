--- conflicted
+++ resolved
@@ -414,11 +414,7 @@
     final float completedPercentage = 100.0f * imported / estimatedTotal;
 
     if (completedPercentage < 100.0f) {
-<<<<<<< HEAD
-      if (currentStatus.couldLogProgress()) {
-=======
       if (currentStatus.progressLogDue()) {
->>>>>>> af043578
         LOG.info(
             String.format(
                 "Backward sync phase 2 of 2, %.2f%% completed, imported %d blocks of at least %d (current head %d, target head %d). Peers: %d",
@@ -457,11 +453,7 @@
       targetChainHeight = newTargetHeight;
     }
 
-<<<<<<< HEAD
-    public boolean couldLogProgress() {
-=======
     public boolean progressLogDue() {
->>>>>>> af043578
       final long now = System.currentTimeMillis();
       if (now - lastLogAt > MILLIS_DELAY_BETWEEN_PROGRESS_LOG) {
         lastLogAt = now;
