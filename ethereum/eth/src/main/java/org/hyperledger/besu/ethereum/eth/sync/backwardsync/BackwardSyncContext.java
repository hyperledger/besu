--- conflicted
+++ resolved
@@ -57,6 +57,7 @@
   private final AtomicReference<Status> currentBackwardSyncStatus = new AtomicReference<>();
   private final BackwardChain backwardChain;
   private int batchSize = BATCH_SIZE;
+  private Optional<Hash> maybeHead = Optional.empty();
   private final int maxRetries;
   private final long millisBetweenRetries = DEFAULT_MILLIS_BETWEEN_RETRIES;
   private final Subscribers<BadChainListener> badChainListeners = Subscribers.create();
@@ -100,6 +101,14 @@
     return Optional.ofNullable(currentBackwardSyncStatus.get())
         .map(status -> status.currentFuture.isDone())
         .orElse(Boolean.FALSE);
+  }
+
+  public synchronized void updateHeads(final Hash head) {
+    if (Hash.ZERO.equals(head)) {
+      this.maybeHead = Optional.empty();
+    } else {
+      this.maybeHead = Optional.of(head);
+    }
   }
 
   public synchronized CompletableFuture<Void> syncBackwardsUntil(final Hash newBlockHash) {
@@ -309,10 +318,7 @@
       this.getProtocolContext()
           .getBlockchain()
           .appendBlock(block, optResult.getYield().get().getReceipts());
-<<<<<<< HEAD
-=======
       possiblyMoveHead(block);
->>>>>>> bb4f3b35
       logBlockImportProgress(block.getHeader().getNumber());
     } else {
       emitBadChainEvent(block);
@@ -326,16 +332,34 @@
     return null;
   }
 
+  @VisibleForTesting
+  protected void possiblyMoveHead(final Block lastSavedBlock) {
+    final MutableBlockchain blockchain = getProtocolContext().getBlockchain();
+    if (maybeHead.isEmpty()) {
+      LOG.debug("Nothing to do with the head");
+      return;
+    }
+    if (blockchain.getChainHead().getHash().equals(maybeHead.get())) {
+      LOG.debug("Head is already properly set");
+      return;
+    }
+    if (blockchain.contains(maybeHead.get())) {
+      LOG.debug("Changing head to {}", maybeHead.get().toHexString());
+      blockchain.rewindToBlock(maybeHead.get());
+      return;
+    }
+    if (blockchain.getChainHead().getHash().equals(lastSavedBlock.getHash())) {
+      LOG.debug("Rewinding head to lastSavedBlock {}", lastSavedBlock.getHash());
+      blockchain.rewindToBlock(lastSavedBlock.getHash());
+    }
+  }
+
   public SyncState getSyncState() {
     return syncState;
   }
 
   public synchronized BackwardChain getBackwardChain() {
     return backwardChain;
-  }
-
-  public Status getStatus() {
-    return currentBackwardSyncStatus.get();
   }
 
   public Status getStatus() {
@@ -373,11 +397,7 @@
     final float completedPercentage = 100.0f * imported / estimatedTotal;
 
     if (completedPercentage < 100.0f) {
-<<<<<<< HEAD
-      if (currentStatus.couldLogProgress()) {
-=======
       if (currentStatus.progressLogDue()) {
->>>>>>> bb4f3b35
         LOG.info(
             String.format(
                 "Backward sync phase 2 of 2, %.2f%% completed, imported %d blocks of at least %d (current head %d, target head %d). Peers: %d",
@@ -416,11 +436,7 @@
       targetChainHeight = newTargetHeight;
     }
 
-<<<<<<< HEAD
-    public boolean couldLogProgress() {
-=======
     public boolean progressLogDue() {
->>>>>>> bb4f3b35
       final long now = System.currentTimeMillis();
       if (now - lastLogAt > MILLIS_DELAY_BETWEEN_PROGRESS_LOG) {
         lastLogAt = now;
