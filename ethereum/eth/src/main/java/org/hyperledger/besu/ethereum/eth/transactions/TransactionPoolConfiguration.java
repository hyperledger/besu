/*
 * Copyright ConsenSys AG.
 *
 * Licensed under the Apache License, Version 2.0 (the "License"); you may not use this file except in compliance with
 * the License. You may obtain a copy of the License at
 *
 * http://www.apache.org/licenses/LICENSE-2.0
 *
 * Unless required by applicable law or agreed to in writing, software distributed under the License is distributed on
 * an "AS IS" BASIS, WITHOUT WARRANTIES OR CONDITIONS OF ANY KIND, either express or implied. See the License for the
 * specific language governing permissions and limitations under the License.
 *
 * SPDX-License-Identifier: Apache-2.0
 */
package org.hyperledger.besu.ethereum.eth.transactions;

import org.hyperledger.besu.datatypes.Wei;
import org.hyperledger.besu.util.number.Percentage;

import java.io.File;
import java.time.Duration;
import java.util.Optional;

import org.immutables.value.Value;

@Value.Immutable
@Value.Style(allParameters = true)
public interface TransactionPoolConfiguration {
  int DEFAULT_TX_MSG_KEEP_ALIVE = 60;
  int MAX_PENDING_TRANSACTIONS = 4096;
  float LIMIT_TXPOOL_BY_ACCOUNT_PERCENTAGE = 0.001f; // 0.1%
  int DEFAULT_TX_RETENTION_HOURS = 13;
  boolean DEFAULT_STRICT_TX_REPLAY_PROTECTION_ENABLED = false;
  Percentage DEFAULT_PRICE_BUMP = Percentage.fromInt(10);
  Wei DEFAULT_RPC_TX_FEE_CAP = Wei.fromEth(1);
  Duration ETH65_TRX_ANNOUNCED_BUFFERING_PERIOD = Duration.ofMillis(500);
  boolean DEFAULT_DISABLE_LOCAL_TXS = false;

  TransactionPoolConfiguration DEFAULT = ImmutableTransactionPoolConfiguration.builder().build();

  @Value.Default
  default int getTxPoolMaxSize() {
    return MAX_PENDING_TRANSACTIONS;
  }

  @Value.Default
  default float getTxPoolLimitByAccountPercentage() {
    return LIMIT_TXPOOL_BY_ACCOUNT_PERCENTAGE;
  }

  @Value.Derived
  default int getTxPoolMaxFutureTransactionByAccount() {
    return (int) Math.ceil(getTxPoolLimitByAccountPercentage() * getTxPoolMaxSize());
  }

  @Value.Default
  default int getPendingTxRetentionPeriod() {
    return DEFAULT_TX_RETENTION_HOURS;
  }

  @Value.Default
  default int getTxMessageKeepAliveSeconds() {
    return DEFAULT_TX_MSG_KEEP_ALIVE;
  }

  @Value.Default
  default Percentage getPriceBump() {
    return DEFAULT_PRICE_BUMP;
  }

  @Value.Default
  default Duration getEth65TrxAnnouncedBufferingPeriod() {
    return ETH65_TRX_ANNOUNCED_BUFFERING_PERIOD;
  }

  @Value.Default
  default Wei getTxFeeCap() {
    return DEFAULT_RPC_TX_FEE_CAP;
  }

  @Value.Default
  default Boolean getStrictTransactionReplayProtectionEnabled() {
    return DEFAULT_STRICT_TX_REPLAY_PROTECTION_ENABLED;
  }

<<<<<<< HEAD
  Optional<File> getSaveFile();
=======
  @Value.Default
  default Boolean getDisableLocalTransactions() {
    return DEFAULT_DISABLE_LOCAL_TXS;
  }
>>>>>>> 1458415f
}<|MERGE_RESOLUTION|>--- conflicted
+++ resolved
@@ -83,12 +83,10 @@
     return DEFAULT_STRICT_TX_REPLAY_PROTECTION_ENABLED;
   }
 
-<<<<<<< HEAD
-  Optional<File> getSaveFile();
-=======
   @Value.Default
   default Boolean getDisableLocalTransactions() {
     return DEFAULT_DISABLE_LOCAL_TXS;
   }
->>>>>>> 1458415f
+
+  Optional<File> getSaveFile();
 }