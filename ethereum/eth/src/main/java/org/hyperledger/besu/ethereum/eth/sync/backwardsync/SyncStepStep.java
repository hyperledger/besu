/*
 * Copyright contributors to Hyperledger Besu.
 *
 * Licensed under the Apache License, Version 2.0 (the "License"); you may not use this file except in compliance with
 * the License. You may obtain a copy of the License at
 *
 * http://www.apache.org/licenses/LICENSE-2.0
 *
 * Unless required by applicable law or agreed to in writing, software distributed under the License is distributed on
 * an "AS IS" BASIS, WITHOUT WARRANTIES OR CONDITIONS OF ANY KIND, either express or implied. See the License for the
 * specific language governing permissions and limitations under the License.
 *
 * SPDX-License-Identifier: Apache-2.0
 */
package org.hyperledger.besu.ethereum.eth.sync.backwardsync;

import static org.slf4j.LoggerFactory.getLogger;

import org.hyperledger.besu.datatypes.Hash;
import org.hyperledger.besu.ethereum.core.Block;
import org.hyperledger.besu.ethereum.core.BlockHeader;
<<<<<<< HEAD
=======
import org.hyperledger.besu.ethereum.eth.manager.exceptions.MaxRetriesReachedException;
>>>>>>> abe3d713
import org.hyperledger.besu.ethereum.eth.manager.peertask.InvalidPeerTaskResponseException;
import org.hyperledger.besu.ethereum.eth.manager.peertask.PeerTaskExecutorResponseCode;
import org.hyperledger.besu.ethereum.eth.manager.peertask.PeerTaskExecutorResult;
import org.hyperledger.besu.ethereum.eth.manager.peertask.task.GetBodiesFromPeerTask;
import org.hyperledger.besu.ethereum.eth.manager.peertask.task.GetHeadersFromPeerTask;
import org.hyperledger.besu.ethereum.eth.manager.peertask.task.GetHeadersFromPeerTask.Direction;

import java.util.List;
import java.util.concurrent.CompletableFuture;
import java.util.concurrent.CompletionException;

import org.slf4j.Logger;

public class SyncStepStep {
  private static final Logger LOG = getLogger(SyncStepStep.class);

  private final BackwardSyncContext context;
  private final BackwardChain backwardChain;

  public SyncStepStep(final BackwardSyncContext context, final BackwardChain backwardChain) {
    this.context = context;
    this.backwardChain = backwardChain;
  }

  public CompletableFuture<Block> executeAsync(final Hash hash) {
    return context
        .getEthContext()
        .getScheduler()
        .scheduleServiceTask(
            () -> {
<<<<<<< HEAD
              Block block = requestBlock(hash);
=======
              Block block;
              try {
                block = requestBlock(hash);
              } catch (RuntimeException e) {
                return CompletableFuture.failedFuture(
                    new CompletionException(new MaxRetriesReachedException()));
              }
>>>>>>> abe3d713
              saveBlock(block);
              return CompletableFuture.completedFuture(block);
            });
  }

  private Block requestBlock(final Hash targetHash) {
    LOG.debug("Fetching block by hash {} from peers", targetHash);
    GetHeadersFromPeerTask headersFromPeerTask =
        new GetHeadersFromPeerTask(
            targetHash,
<<<<<<< HEAD
            UNUSED,
=======
>>>>>>> abe3d713
            1,
            0,
            Direction.FORWARD,
            Math.max(1, context.getEthContext().getEthPeers().peerCount()),
            context.getProtocolSchedule());
    PeerTaskExecutorResult<List<BlockHeader>> headerExecutorResult =
        context.getEthContext().getPeerTaskExecutor().execute(headersFromPeerTask);
    if (headerExecutorResult.result().isEmpty()
        || headerExecutorResult.responseCode() != PeerTaskExecutorResponseCode.SUCCESS) {
      throw new RuntimeException(new InvalidPeerTaskResponseException());
<<<<<<< HEAD
    }
    GetBodiesFromPeerTask bodiesTask =
        new GetBodiesFromPeerTask(
            headerExecutorResult.result().get(), context.getProtocolSchedule());
    PeerTaskExecutorResult<List<Block>> blockExecutorResult =
        context.getEthContext().getPeerTaskExecutor().execute(bodiesTask);
    if (blockExecutorResult.result().isEmpty()
        || blockExecutorResult.responseCode() != PeerTaskExecutorResponseCode.SUCCESS) {
      throw new RuntimeException(new InvalidPeerTaskResponseException());
    }
    return blockExecutorResult.result().get().getFirst();
=======
    } else {
      GetBodiesFromPeerTask bodiesTask =
          new GetBodiesFromPeerTask(
              headerExecutorResult.result().get(), context.getProtocolSchedule());
      PeerTaskExecutorResult<List<Block>> blockExecutorResult =
          context.getEthContext().getPeerTaskExecutor().execute(bodiesTask);
      if (blockExecutorResult.result().isEmpty()
          || blockExecutorResult.responseCode() != PeerTaskExecutorResponseCode.SUCCESS) {
        throw new RuntimeException(new InvalidPeerTaskResponseException());
      }
      return blockExecutorResult.result().get().getFirst();
    }
>>>>>>> abe3d713
  }

  private Block saveBlock(final Block block) {
    LOG.atDebug().setMessage("Appending fetched block {}").addArgument(block::toLogString).log();
    backwardChain.appendTrustedBlock(block);
    return block;
  }
}<|MERGE_RESOLUTION|>--- conflicted
+++ resolved
@@ -19,10 +19,7 @@
 import org.hyperledger.besu.datatypes.Hash;
 import org.hyperledger.besu.ethereum.core.Block;
 import org.hyperledger.besu.ethereum.core.BlockHeader;
-<<<<<<< HEAD
-=======
 import org.hyperledger.besu.ethereum.eth.manager.exceptions.MaxRetriesReachedException;
->>>>>>> abe3d713
 import org.hyperledger.besu.ethereum.eth.manager.peertask.InvalidPeerTaskResponseException;
 import org.hyperledger.besu.ethereum.eth.manager.peertask.PeerTaskExecutorResponseCode;
 import org.hyperledger.besu.ethereum.eth.manager.peertask.PeerTaskExecutorResult;
@@ -53,9 +50,6 @@
         .getScheduler()
         .scheduleServiceTask(
             () -> {
-<<<<<<< HEAD
-              Block block = requestBlock(hash);
-=======
               Block block;
               try {
                 block = requestBlock(hash);
@@ -63,7 +57,6 @@
                 return CompletableFuture.failedFuture(
                     new CompletionException(new MaxRetriesReachedException()));
               }
->>>>>>> abe3d713
               saveBlock(block);
               return CompletableFuture.completedFuture(block);
             });
@@ -74,10 +67,6 @@
     GetHeadersFromPeerTask headersFromPeerTask =
         new GetHeadersFromPeerTask(
             targetHash,
-<<<<<<< HEAD
-            UNUSED,
-=======
->>>>>>> abe3d713
             1,
             0,
             Direction.FORWARD,
@@ -88,19 +77,6 @@
     if (headerExecutorResult.result().isEmpty()
         || headerExecutorResult.responseCode() != PeerTaskExecutorResponseCode.SUCCESS) {
       throw new RuntimeException(new InvalidPeerTaskResponseException());
-<<<<<<< HEAD
-    }
-    GetBodiesFromPeerTask bodiesTask =
-        new GetBodiesFromPeerTask(
-            headerExecutorResult.result().get(), context.getProtocolSchedule());
-    PeerTaskExecutorResult<List<Block>> blockExecutorResult =
-        context.getEthContext().getPeerTaskExecutor().execute(bodiesTask);
-    if (blockExecutorResult.result().isEmpty()
-        || blockExecutorResult.responseCode() != PeerTaskExecutorResponseCode.SUCCESS) {
-      throw new RuntimeException(new InvalidPeerTaskResponseException());
-    }
-    return blockExecutorResult.result().get().getFirst();
-=======
     } else {
       GetBodiesFromPeerTask bodiesTask =
           new GetBodiesFromPeerTask(
@@ -113,7 +89,6 @@
       }
       return blockExecutorResult.result().get().getFirst();
     }
->>>>>>> abe3d713
   }
 
   private Block saveBlock(final Block block) {
