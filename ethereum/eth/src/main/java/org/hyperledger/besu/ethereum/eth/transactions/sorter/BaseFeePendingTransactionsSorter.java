/*
 * Copyright ConsenSys AG.
 *
 * Licensed under the Apache License, Version 2.0 (the "License"); you may not use this file except in compliance with
 * the License. You may obtain a copy of the License at
 *
 * http://www.apache.org/licenses/LICENSE-2.0
 *
 * Unless required by applicable law or agreed to in writing, software distributed under the License is distributed on
 * an "AS IS" BASIS, WITHOUT WARRANTIES OR CONDITIONS OF ANY KIND, either express or implied. See the License for the
 * specific language governing permissions and limitations under the License.
 *
 * SPDX-License-Identifier: Apache-2.0
 */
package org.hyperledger.besu.ethereum.eth.transactions.sorter;

import static java.util.Comparator.comparing;
import static java.util.stream.Collectors.toUnmodifiableList;
<<<<<<< HEAD
=======
import static org.hyperledger.besu.ethereum.eth.transactions.TransactionAddedStatus.ADDED;
import static org.hyperledger.besu.ethereum.eth.transactions.TransactionAddedStatus.ALREADY_KNOWN;
import static org.hyperledger.besu.ethereum.eth.transactions.TransactionAddedStatus.NONCE_TOO_FAR_IN_FUTURE_FOR_SENDER;
>>>>>>> 166aa695
import static org.hyperledger.besu.util.Slf4jLambdaHelper.traceLambda;

import org.hyperledger.besu.datatypes.Wei;
import org.hyperledger.besu.ethereum.core.Block;
import org.hyperledger.besu.ethereum.core.BlockHeader;
import org.hyperledger.besu.ethereum.core.Transaction;
import org.hyperledger.besu.ethereum.eth.transactions.PendingTransaction;
<<<<<<< HEAD
import org.hyperledger.besu.ethereum.eth.transactions.TransactionPoolConfiguration;
=======
import org.hyperledger.besu.ethereum.eth.transactions.TransactionAddedStatus;
import org.hyperledger.besu.ethereum.eth.transactions.TransactionPoolConfiguration;
import org.hyperledger.besu.evm.account.Account;
import org.hyperledger.besu.evm.account.AccountState;
>>>>>>> 166aa695
import org.hyperledger.besu.plugin.services.MetricsSystem;

import java.time.Clock;
import java.util.Iterator;
import java.util.NavigableSet;
import java.util.NoSuchElementException;
import java.util.Optional;
import java.util.TreeSet;
import java.util.function.Supplier;

import org.slf4j.Logger;
import org.slf4j.LoggerFactory;

/**
 * Holds the current set of pending transactions with the ability to iterate them based on priority
 * for mining or look-up by hash.
 *
 * <p>This class is safe for use across multiple threads.
 */
public class BaseFeePendingTransactionsSorter extends AbstractPendingTransactionsSorter {

  private static final Logger LOG = LoggerFactory.getLogger(BaseFeePendingTransactionsSorter.class);

  private Optional<Wei> baseFee;

  public BaseFeePendingTransactionsSorter(
      final TransactionPoolConfiguration poolConfig,
      final Clock clock,
      final MetricsSystem metricsSystem,
      final Supplier<BlockHeader> chainHeadHeaderSupplier) {
    super(poolConfig, clock, metricsSystem, chainHeadHeaderSupplier);
    this.baseFee = chainHeadHeaderSupplier.get().getBaseFee();
  }

  /**
   * See this post for an explainer about these data structures:
   * https://hackmd.io/@adietrichs/1559-transaction-sorting
   */
  private final NavigableSet<PendingTransaction> prioritizedTransactionsStaticRange =
      new TreeSet<>(
          comparing(PendingTransaction::isReceivedFromLocalSource)
              .thenComparing(
                  pendingTx ->
                      pendingTx
                          .getTransaction()
                          .getMaxPriorityFeePerGas()
                          // just in case we attempt to compare non-1559 transaction
                          .orElse(Wei.ZERO)
                          .getAsBigInteger()
                          .longValue())
              .thenComparing(PendingTransaction::getAddedToPoolAt)
              .thenComparing(PendingTransaction::getSequence)
              .reversed());

  private final NavigableSet<PendingTransaction> prioritizedTransactionsDynamicRange =
      new TreeSet<>(
          comparing(PendingTransaction::isReceivedFromLocalSource)
              .thenComparing(
                  pendingTx ->
                      pendingTx
                          .getTransaction()
                          .getMaxFeePerGas()
                          .map(maxFeePerGas -> maxFeePerGas.getAsBigInteger().longValue())
                          .orElse(pendingTx.getGasPrice().toLong()))
              .thenComparing(PendingTransaction::getAddedToPoolAt)
              .thenComparing(PendingTransaction::getSequence)
              .reversed());

<<<<<<< HEAD
=======
  private final TreeSet<PendingTransaction> transactionsByEvictionOrder =
      new TreeSet<>(
          comparing(PendingTransaction::isReceivedFromLocalSource)
              .reversed()
              .thenComparing(PendingTransaction::getSequence));

>>>>>>> 166aa695
  @Override
  public void manageBlockAdded(final Block block) {
    block.getHeader().getBaseFee().ifPresent(this::updateBaseFee);
  }

  @Override
<<<<<<< HEAD
  protected void removePrioritizedTransaction(final PendingTransaction removedPendingTx) {
    if (prioritizedTransactionsDynamicRange.remove(removedPendingTx)) {
      traceLambda(LOG, "Removed dynamic range transaction {}", removedPendingTx::toTraceLog);
    } else {
      removedPendingTx
          .getTransaction()
          .getMaxPriorityFeePerGas()
          .ifPresent(
              __ -> {
                if (prioritizedTransactionsStaticRange.remove(removedPendingTx)) {
                  traceLambda(
                      LOG, "Removed static range transaction {}", removedPendingTx::toTraceLog);
                }
              });
=======
  protected void doRemoveTransaction(final Transaction transaction, final boolean addedToBlock) {
    synchronized (lock) {
      final PendingTransaction removedPendingTx = pendingTransactions.remove(transaction.getHash());
      if (removedPendingTx != null) {
        transactionsByEvictionOrder.remove(removedPendingTx);
        if (prioritizedTransactionsDynamicRange.remove(removedPendingTx)) {
          traceLambda(LOG, "Removed dynamic range transaction {}", removedPendingTx::toTraceLog);
        } else {
          removedPendingTx
              .getTransaction()
              .getMaxPriorityFeePerGas()
              .ifPresent(
                  __ -> {
                    if (prioritizedTransactionsStaticRange.remove(removedPendingTx)) {
                      traceLambda(
                          LOG, "Removed static range transaction {}", removedPendingTx::toTraceLog);
                    }
                  });
        }
        removePendingTransactionBySenderAndNonce(removedPendingTx);
        incrementTransactionRemovedCounter(
            removedPendingTx.isReceivedFromLocalSource(), addedToBlock);
      }
>>>>>>> 166aa695
    }
  }

  @Override
  protected Iterator<PendingTransaction> prioritizedTransactions() {
    return new Iterator<>() {
      final Iterator<PendingTransaction> staticRangeIterable =
          prioritizedTransactionsStaticRange.iterator();
      final Iterator<PendingTransaction> dynamicRangeIterable =
          prioritizedTransactionsDynamicRange.iterator();

      Optional<PendingTransaction> currentStaticRangeTransaction =
          getNextOptional(staticRangeIterable);
      Optional<PendingTransaction> currentDynamicRangeTransaction =
          getNextOptional(dynamicRangeIterable);

      @Override
      public boolean hasNext() {
        return currentStaticRangeTransaction.isPresent()
            || currentDynamicRangeTransaction.isPresent();
      }

      @Override
      public PendingTransaction next() {
        if (currentStaticRangeTransaction.isEmpty() && currentDynamicRangeTransaction.isEmpty()) {
          throw new NoSuchElementException("Tried to iterate past end of iterator.");
        } else if (currentStaticRangeTransaction.isEmpty()) {
          // only dynamic range txs left
          final PendingTransaction best = currentDynamicRangeTransaction.get();
          currentDynamicRangeTransaction = getNextOptional(dynamicRangeIterable);
          return best;
        } else if (currentDynamicRangeTransaction.isEmpty()) {
          // only static range txs left
          final PendingTransaction best = currentStaticRangeTransaction.get();
          currentStaticRangeTransaction = getNextOptional(staticRangeIterable);
          return best;
        } else {
          // there are both static and dynamic txs remaining, so we need to compare them by their
          // effective priority fees
          final Wei dynamicRangeEffectivePriorityFee =
              currentDynamicRangeTransaction
                  .get()
                  .getTransaction()
                  .getEffectivePriorityFeePerGas(baseFee);
          final Wei staticRangeEffectivePriorityFee =
              currentStaticRangeTransaction
                  .get()
                  .getTransaction()
                  .getEffectivePriorityFeePerGas(baseFee);
          final PendingTransaction best;
          if (dynamicRangeEffectivePriorityFee.compareTo(staticRangeEffectivePriorityFee) > 0) {
            best = currentDynamicRangeTransaction.get();
            currentDynamicRangeTransaction = getNextOptional(dynamicRangeIterable);
          } else {
            best = currentStaticRangeTransaction.get();
            currentStaticRangeTransaction = getNextOptional(staticRangeIterable);
          }
          return best;
        }
      }

      private Optional<PendingTransaction> getNextOptional(
          final Iterator<PendingTransaction> pendingTxsIterator) {
        return pendingTxsIterator.hasNext()
            ? Optional.of(pendingTxsIterator.next())
            : Optional.empty();
      }
    };
  }

  @Override
<<<<<<< HEAD
  protected void prioritizeTransaction(final PendingTransaction pendingTransaction) {
    // check if it's in static or dynamic range
    final String kind;
    if (isInStaticRange(pendingTransaction.getTransaction(), baseFee)) {
      kind = "static";
      prioritizedTransactionsStaticRange.add(pendingTransaction);
    } else {
      kind = "dynamic";
      prioritizedTransactionsDynamicRange.add(pendingTransaction);
    }
    traceLambda(
        LOG,
        "Adding {} to pending transactions, range type {}",
        pendingTransaction::toTraceLog,
        kind::toString);
  }

  @Override
  protected PendingTransaction getLeastPriorityTransaction() {
    final var lastStatic =
        prioritizedTransactionsStaticRange.isEmpty()
            ? null
            : prioritizedTransactionsStaticRange.last();
    final var lastDynamic =
        prioritizedTransactionsDynamicRange.isEmpty()
            ? null
            : prioritizedTransactionsDynamicRange.last();

    if (lastDynamic == null) {
      return lastStatic;
    }
    if (lastStatic == null) {
      return lastDynamic;
    }

    final Comparator<PendingTransaction> compareByValue =
        Comparator.comparing(
            txInfo ->
                txInfo.getTransaction().getEffectivePriorityFeePerGas(baseFee).getAsBigInteger());

    return compareByValue.compare(lastStatic, lastDynamic) < 0 ? lastStatic : lastDynamic;
=======
  protected TransactionAddedStatus addTransaction(
      final PendingTransaction pendingTransaction, final Optional<Account> maybeSenderAccount) {
    Optional<Transaction> droppedTransaction = Optional.empty();
    final Transaction transaction = pendingTransaction.getTransaction();
    synchronized (lock) {
      if (pendingTransactions.containsKey(pendingTransaction.getHash())) {
        traceLambda(LOG, "Already known transaction {}", pendingTransaction::toTraceLog);
        return ALREADY_KNOWN;
      }

      if (transaction.getNonce() - maybeSenderAccount.map(AccountState::getNonce).orElse(0L)
          >= poolConfig.getTxPoolMaxFutureTransactionByAccount()) {
        traceLambda(
            LOG,
            "Transaction {} not added because nonce too far in the future for sender {}",
            transaction::toTraceLog,
            maybeSenderAccount::toString);
        return NONCE_TOO_FAR_IN_FUTURE_FOR_SENDER;
      }

      final TransactionAddedStatus transactionAddedStatus =
          addTransactionForSenderAndNonce(pendingTransaction, maybeSenderAccount);
      if (!transactionAddedStatus.equals(ADDED)) {
        traceLambda(
            LOG,
            "Not added with status {}, transaction {}",
            transactionAddedStatus::name,
            pendingTransaction::toTraceLog);
        return transactionAddedStatus;
      }

      // check if it's in static or dynamic range
      final String kind;
      if (isInStaticRange(transaction, baseFee)) {
        kind = "static";
        prioritizedTransactionsStaticRange.add(pendingTransaction);
      } else {
        kind = "dynamic";
        prioritizedTransactionsDynamicRange.add(pendingTransaction);
      }
      traceLambda(
          LOG,
          "Adding {} to pending transactions, range type {}",
          pendingTransaction::toTraceLog,
          kind::toString);
      pendingTransactions.put(pendingTransaction.getHash(), pendingTransaction);
      transactionsByEvictionOrder.add(pendingTransaction);

      // if we are over txpool limit, select a transaction to evict
      if (pendingTransactions.size() > poolConfig.getTxPoolMaxSize()) {
        LOG.trace(
            "Tx pool size {} over limit {} selecting a transaction to evict",
            pendingTransactions.size(),
            poolConfig.getTxPoolMaxSize());
        droppedTransaction = getTransactionToEvict();

        droppedTransaction.ifPresent(
            toRemove -> {
              doRemoveTransaction(toRemove, false);
              traceLambda(
                  LOG,
                  "Evicted transaction {} due to transaction pool size, effective price {}",
                  toRemove::toTraceLog,
                  () -> toRemove.getEffectivePriorityFeePerGas(baseFee));
            });
      }
    }

    notifyTransactionAdded(transaction);
    droppedTransaction.ifPresent(this::notifyTransactionDropped);
    return ADDED;
  }

  private Optional<Transaction> getTransactionToEvict() {
    // select transaction to drop by lowest sequence and then by max nonce for the sender
    final PendingTransaction firstPendingTx = transactionsByEvictionOrder.first();
    final PendingTransactionsForSender pendingTxsForSender =
        transactionsBySender.get(firstPendingTx.getSender());
    traceLambda(
        LOG,
        "Oldest transaction info {} will pick transaction with highest nonce for that sender {}",
        firstPendingTx::toTraceLog,
        pendingTxsForSender::toTraceLog);
    return pendingTxsForSender
        .maybeLastPendingTransaction()
        .map(PendingTransaction::getTransaction);
>>>>>>> 166aa695
  }

  private boolean isInStaticRange(final Transaction transaction, final Optional<Wei> baseFee) {
    return transaction
        .getMaxPriorityFeePerGas()
        .map(
            maxPriorityFeePerGas ->
                transaction.getEffectivePriorityFeePerGas(baseFee).compareTo(maxPriorityFeePerGas)
                    >= 0)
        .orElse(
            // non-eip-1559 txs can't be in static range
            false);
  }

  public void updateBaseFee(final Wei newBaseFee) {
    traceLambda(
        LOG,
        "Updating base fee from {} to {}",
        this.baseFee::toString,
        newBaseFee::toShortHexString);
    if (this.baseFee.orElse(Wei.ZERO).equals(newBaseFee)) {
      return;
    }
    synchronized (lock) {
      final boolean baseFeeIncreased = newBaseFee.compareTo(this.baseFee.orElse(Wei.ZERO)) > 0;
      this.baseFee = Optional.of(newBaseFee);
      if (baseFeeIncreased) {
        // base fee increases can only cause transactions to go from static to dynamic range
        prioritizedTransactionsStaticRange.stream()
            .filter(
                // these are the transactions whose effective priority fee have now dropped
                // below their max priority fee
                pendingTx -> !isInStaticRange(pendingTx.getTransaction(), baseFee))
            .collect(toUnmodifiableList())
            .forEach(
                pendingTx -> {
                  traceLambda(
                      LOG,
                      "Moving {} from static to dynamic gas fee paradigm",
                      pendingTx::toTraceLog);
                  prioritizedTransactionsStaticRange.remove(pendingTx);
                  prioritizedTransactionsDynamicRange.add(pendingTx);
                });
      } else {
        // base fee decreases can only cause transactions to go from dynamic to static range
        prioritizedTransactionsDynamicRange.stream()
            .filter(
                // these are the transactions whose effective priority fee are now above their
                // max priority fee
                pendingTx -> isInStaticRange(pendingTx.getTransaction(), baseFee))
            .collect(toUnmodifiableList())
            .forEach(
                pendingTx -> {
                  traceLambda(
                      LOG,
                      "Moving {} from dynamic to static gas fee paradigm",
                      pendingTx::toTraceLog);
                  prioritizedTransactionsDynamicRange.remove(pendingTx);
                  prioritizedTransactionsStaticRange.add(pendingTx);
                });
      }
    }
  }
}<|MERGE_RESOLUTION|>--- conflicted
+++ resolved
@@ -16,12 +16,6 @@
 
 import static java.util.Comparator.comparing;
 import static java.util.stream.Collectors.toUnmodifiableList;
-<<<<<<< HEAD
-=======
-import static org.hyperledger.besu.ethereum.eth.transactions.TransactionAddedStatus.ADDED;
-import static org.hyperledger.besu.ethereum.eth.transactions.TransactionAddedStatus.ALREADY_KNOWN;
-import static org.hyperledger.besu.ethereum.eth.transactions.TransactionAddedStatus.NONCE_TOO_FAR_IN_FUTURE_FOR_SENDER;
->>>>>>> 166aa695
 import static org.hyperledger.besu.util.Slf4jLambdaHelper.traceLambda;
 
 import org.hyperledger.besu.datatypes.Wei;
@@ -29,14 +23,7 @@
 import org.hyperledger.besu.ethereum.core.BlockHeader;
 import org.hyperledger.besu.ethereum.core.Transaction;
 import org.hyperledger.besu.ethereum.eth.transactions.PendingTransaction;
-<<<<<<< HEAD
 import org.hyperledger.besu.ethereum.eth.transactions.TransactionPoolConfiguration;
-=======
-import org.hyperledger.besu.ethereum.eth.transactions.TransactionAddedStatus;
-import org.hyperledger.besu.ethereum.eth.transactions.TransactionPoolConfiguration;
-import org.hyperledger.besu.evm.account.Account;
-import org.hyperledger.besu.evm.account.AccountState;
->>>>>>> 166aa695
 import org.hyperledger.besu.plugin.services.MetricsSystem;
 
 import java.time.Clock;
@@ -105,22 +92,12 @@
               .thenComparing(PendingTransaction::getSequence)
               .reversed());
 
-<<<<<<< HEAD
-=======
-  private final TreeSet<PendingTransaction> transactionsByEvictionOrder =
-      new TreeSet<>(
-          comparing(PendingTransaction::isReceivedFromLocalSource)
-              .reversed()
-              .thenComparing(PendingTransaction::getSequence));
-
->>>>>>> 166aa695
   @Override
   public void manageBlockAdded(final Block block) {
     block.getHeader().getBaseFee().ifPresent(this::updateBaseFee);
   }
 
   @Override
-<<<<<<< HEAD
   protected void removePrioritizedTransaction(final PendingTransaction removedPendingTx) {
     if (prioritizedTransactionsDynamicRange.remove(removedPendingTx)) {
       traceLambda(LOG, "Removed dynamic range transaction {}", removedPendingTx::toTraceLog);
@@ -135,31 +112,6 @@
                       LOG, "Removed static range transaction {}", removedPendingTx::toTraceLog);
                 }
               });
-=======
-  protected void doRemoveTransaction(final Transaction transaction, final boolean addedToBlock) {
-    synchronized (lock) {
-      final PendingTransaction removedPendingTx = pendingTransactions.remove(transaction.getHash());
-      if (removedPendingTx != null) {
-        transactionsByEvictionOrder.remove(removedPendingTx);
-        if (prioritizedTransactionsDynamicRange.remove(removedPendingTx)) {
-          traceLambda(LOG, "Removed dynamic range transaction {}", removedPendingTx::toTraceLog);
-        } else {
-          removedPendingTx
-              .getTransaction()
-              .getMaxPriorityFeePerGas()
-              .ifPresent(
-                  __ -> {
-                    if (prioritizedTransactionsStaticRange.remove(removedPendingTx)) {
-                      traceLambda(
-                          LOG, "Removed static range transaction {}", removedPendingTx::toTraceLog);
-                    }
-                  });
-        }
-        removePendingTransactionBySenderAndNonce(removedPendingTx);
-        incrementTransactionRemovedCounter(
-            removedPendingTx.isReceivedFromLocalSource(), addedToBlock);
-      }
->>>>>>> 166aa695
     }
   }
 
@@ -231,7 +183,6 @@
   }
 
   @Override
-<<<<<<< HEAD
   protected void prioritizeTransaction(final PendingTransaction pendingTransaction) {
     // check if it's in static or dynamic range
     final String kind;
@@ -273,94 +224,6 @@
                 txInfo.getTransaction().getEffectivePriorityFeePerGas(baseFee).getAsBigInteger());
 
     return compareByValue.compare(lastStatic, lastDynamic) < 0 ? lastStatic : lastDynamic;
-=======
-  protected TransactionAddedStatus addTransaction(
-      final PendingTransaction pendingTransaction, final Optional<Account> maybeSenderAccount) {
-    Optional<Transaction> droppedTransaction = Optional.empty();
-    final Transaction transaction = pendingTransaction.getTransaction();
-    synchronized (lock) {
-      if (pendingTransactions.containsKey(pendingTransaction.getHash())) {
-        traceLambda(LOG, "Already known transaction {}", pendingTransaction::toTraceLog);
-        return ALREADY_KNOWN;
-      }
-
-      if (transaction.getNonce() - maybeSenderAccount.map(AccountState::getNonce).orElse(0L)
-          >= poolConfig.getTxPoolMaxFutureTransactionByAccount()) {
-        traceLambda(
-            LOG,
-            "Transaction {} not added because nonce too far in the future for sender {}",
-            transaction::toTraceLog,
-            maybeSenderAccount::toString);
-        return NONCE_TOO_FAR_IN_FUTURE_FOR_SENDER;
-      }
-
-      final TransactionAddedStatus transactionAddedStatus =
-          addTransactionForSenderAndNonce(pendingTransaction, maybeSenderAccount);
-      if (!transactionAddedStatus.equals(ADDED)) {
-        traceLambda(
-            LOG,
-            "Not added with status {}, transaction {}",
-            transactionAddedStatus::name,
-            pendingTransaction::toTraceLog);
-        return transactionAddedStatus;
-      }
-
-      // check if it's in static or dynamic range
-      final String kind;
-      if (isInStaticRange(transaction, baseFee)) {
-        kind = "static";
-        prioritizedTransactionsStaticRange.add(pendingTransaction);
-      } else {
-        kind = "dynamic";
-        prioritizedTransactionsDynamicRange.add(pendingTransaction);
-      }
-      traceLambda(
-          LOG,
-          "Adding {} to pending transactions, range type {}",
-          pendingTransaction::toTraceLog,
-          kind::toString);
-      pendingTransactions.put(pendingTransaction.getHash(), pendingTransaction);
-      transactionsByEvictionOrder.add(pendingTransaction);
-
-      // if we are over txpool limit, select a transaction to evict
-      if (pendingTransactions.size() > poolConfig.getTxPoolMaxSize()) {
-        LOG.trace(
-            "Tx pool size {} over limit {} selecting a transaction to evict",
-            pendingTransactions.size(),
-            poolConfig.getTxPoolMaxSize());
-        droppedTransaction = getTransactionToEvict();
-
-        droppedTransaction.ifPresent(
-            toRemove -> {
-              doRemoveTransaction(toRemove, false);
-              traceLambda(
-                  LOG,
-                  "Evicted transaction {} due to transaction pool size, effective price {}",
-                  toRemove::toTraceLog,
-                  () -> toRemove.getEffectivePriorityFeePerGas(baseFee));
-            });
-      }
-    }
-
-    notifyTransactionAdded(transaction);
-    droppedTransaction.ifPresent(this::notifyTransactionDropped);
-    return ADDED;
-  }
-
-  private Optional<Transaction> getTransactionToEvict() {
-    // select transaction to drop by lowest sequence and then by max nonce for the sender
-    final PendingTransaction firstPendingTx = transactionsByEvictionOrder.first();
-    final PendingTransactionsForSender pendingTxsForSender =
-        transactionsBySender.get(firstPendingTx.getSender());
-    traceLambda(
-        LOG,
-        "Oldest transaction info {} will pick transaction with highest nonce for that sender {}",
-        firstPendingTx::toTraceLog,
-        pendingTxsForSender::toTraceLog);
-    return pendingTxsForSender
-        .maybeLastPendingTransaction()
-        .map(PendingTransaction::getTransaction);
->>>>>>> 166aa695
   }
 
   private boolean isInStaticRange(final Transaction transaction, final Optional<Wei> baseFee) {
