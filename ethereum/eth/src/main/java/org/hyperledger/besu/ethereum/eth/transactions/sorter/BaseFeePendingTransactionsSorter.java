--- conflicted
+++ resolved
@@ -94,10 +94,6 @@
               .reversed());
 
   @Override
-<<<<<<< HEAD
-  public void manageBlockAdded(final BlockHeader blockHeader, final FeeMarket feeMarket) {
-    blockHeader.getBaseFee().ifPresent(this::updateBaseFee);
-=======
   public void reset() {
     super.reset();
     prioritizedTransactionsStaticRange.clear();
@@ -105,9 +101,8 @@
   }
 
   @Override
-  public void manageBlockAdded(final Block block) {
-    block.getHeader().getBaseFee().ifPresent(this::updateBaseFee);
->>>>>>> 96972ff2
+  public void manageBlockAdded(final BlockHeader blockHeader, final FeeMarket feeMarket) {
+    blockHeader.getBaseFee().ifPresent(this::updateBaseFee);
   }
 
   @Override
