--- conflicted
+++ resolved
@@ -23,13 +23,7 @@
 
 import java.util.ArrayList;
 import java.util.List;
-<<<<<<< HEAD
-import java.util.function.Function;
 import java.util.function.LongSupplier;
-import java.util.function.Predicate;
-=======
-import java.util.function.LongSupplier;
->>>>>>> 8589177e
 import java.util.stream.Collectors;
 import java.util.zip.CRC32;
 
@@ -38,13 +32,9 @@
 import org.apache.tuweni.bytes.Bytes32;
 
 public class ForkIdManager {
+
   private final Hash genesisHash;
   private final List<ForkId> forkAndHashList;
-<<<<<<< HEAD
-  private final List<Predicate<ForkId>> forkIDCheckers;
-  private final List<Long> forks;
-  private final LongSupplier chainHeadSupplier;
-=======
 
   private final List<Long> forks;
   private final LongSupplier chainHeadSupplier;
@@ -52,36 +42,14 @@
   private final boolean onlyZerosForkBlocks;
   private final long highestKnownFork;
   private Bytes genesisHashCrc;
->>>>>>> 8589177e
 
   public ForkIdManager(final Blockchain blockchain, final List<Long> nonFilteredForks) {
     checkNotNull(blockchain);
-<<<<<<< HEAD
-    checkNotNull(forks);
-=======
     checkNotNull(nonFilteredForks);
->>>>>>> 8589177e
     this.chainHeadSupplier = blockchain::getChainHeadBlockNumber;
     this.genesisHash = blockchain.getGenesisBlock().getHash();
     this.forkAndHashList = new ArrayList<>();
     this.forks =
-<<<<<<< HEAD
-        forks.stream().filter(fork -> fork > 0).distinct().collect(Collectors.toUnmodifiableList());
-    final Predicate<ForkId> legacyForkIdChecker =
-        createForkIDChecker(blockchain, genesisHash, forks, fs -> forks, forkAndHashList);
-    // if the fork list contains only zeros then we may be in a consortium/dev network
-    if (onlyZerosForkBlocks(forks)) {
-      this.forkIDCheckers = singletonList(forkId -> true);
-    } else {
-      final Predicate<ForkId> newForkIdChecker =
-          createForkIDChecker(
-              blockchain,
-              genesisHash,
-              forks,
-              fs -> fs.stream().distinct().collect(Collectors.toUnmodifiableList()),
-              new ArrayList<>());
-      this.forkIDCheckers = Arrays.asList(newForkIdChecker, legacyForkIdChecker);
-=======
         nonFilteredForks.stream()
             .filter(fork -> fork > 0)
             .distinct()
@@ -98,7 +66,6 @@
       if (head < forkId.getNext()) {
         return forkId;
       }
->>>>>>> 8589177e
     }
     return forkAndHashList.isEmpty()
         ? new ForkId(genesisHashCrc, 0)
@@ -110,25 +77,6 @@
     return this.forkAndHashList;
   }
 
-<<<<<<< HEAD
-  public ForkId getLatestForkId() {
-    final CRC32 crc = new CRC32();
-    long next = 0;
-    crc.update(genesisHash.toArray());
-    final long head = chainHeadSupplier.getAsLong();
-    for (final Long fork : forks) {
-      if (fork <= head) {
-        updateCrc(crc, fork);
-        continue;
-      }
-      next = fork;
-      break;
-    }
-    return new ForkId(getCurrentCrcHash(crc), next);
-  }
-
-=======
->>>>>>> 8589177e
   public static ForkId readFrom(final RLPInput in) {
     in.enterList();
     final Bytes hash = in.readBytes();
@@ -136,6 +84,7 @@
     in.leaveList();
     return new ForkId(hash, next);
   }
+
   /**
    * EIP-2124 behaviour
    *
@@ -235,94 +184,4 @@
   private static Bytes getCurrentCrcHash(final CRC32 crc) {
     return Bytes.ofUnsignedInt(crc.getValue());
   }
-<<<<<<< HEAD
-
-  public static class ForkId {
-    final Bytes hash;
-    final Bytes next;
-    Bytes forkIdRLP;
-
-    private ForkId(final Bytes hash, final Bytes next) {
-      this.hash = hash;
-      this.next = next;
-      createForkIdRLP();
-    }
-
-    public ForkId(final Bytes hash, final long next) {
-      this(hash, Bytes.wrap(longToBigEndian(next)).trimLeadingZeros());
-    }
-
-    public long getNext() {
-      return next.toLong();
-    }
-
-    public Bytes getHash() {
-      return hash;
-    }
-
-    void createForkIdRLP() {
-      final BytesValueRLPOutput out = new BytesValueRLPOutput();
-      writeTo(out);
-      forkIdRLP = out.encoded();
-    }
-
-    public void writeTo(final RLPOutput out) {
-      out.startList();
-      out.writeBytes(hash);
-      out.writeBytes(next);
-      out.endList();
-    }
-
-    public static ForkId readFrom(final RLPInput in) {
-      in.enterList();
-      final Bytes hash = in.readBytes();
-      final long next = in.readLongScalar();
-      in.leaveList();
-      return new ForkId(hash, next);
-    }
-
-    public List<ForkId> asList() {
-      final ArrayList<ForkId> forRLP = new ArrayList<>();
-      forRLP.add(this);
-      return forRLP;
-    }
-
-    @Override
-    public String toString() {
-      return "ForkId(hash=" + this.hash + ", next=" + next.toLong() + ")";
-    }
-
-    @Override
-    public boolean equals(final Object obj) {
-      if (obj instanceof ForkId) {
-        final ForkId other = (ForkId) obj;
-        final long thisNext = next.toLong();
-        return other.getHash().equals(this.hash) && thisNext == other.getNext();
-      }
-      return false;
-    }
-
-    @Override
-    public int hashCode() {
-      return super.hashCode();
-    }
-  }
-  // next two methods adopted from:
-  // https://github.com/bcgit/bc-java/blob/master/core/src/main/java/org/bouncycastle/util/Pack.java
-  private static byte[] longToBigEndian(final long n) {
-    final byte[] bs = new byte[8];
-    intToBigEndian((int) (n >>> 32), bs, 0);
-    intToBigEndian((int) (n & 0xffffffffL), bs, 4);
-    return bs;
-  }
-
-  @SuppressWarnings("MethodInputParametersMustBeFinal")
-  private static void intToBigEndian(final int n, final byte[] bs, int off) {
-    bs[off] = (byte) (n >>> 24);
-    bs[++off] = (byte) (n >>> 16);
-    bs[++off] = (byte) (n >>> 8);
-    bs[++off] = (byte) (n);
-  }
-=======
->>>>>>> 8589177e
 }