/*
 * Copyright contributors to Hyperledger Besu.
 *
 * Licensed under the Apache License, Version 2.0 (the "License"); you may not use this file except in compliance with
 * the License. You may obtain a copy of the License at
 *
 * http://www.apache.org/licenses/LICENSE-2.0
 *
 * Unless required by applicable law or agreed to in writing, software distributed under the License is distributed on
 * an "AS IS" BASIS, WITHOUT WARRANTIES OR CONDITIONS OF ANY KIND, either express or implied. See the License for the
 * specific language governing permissions and limitations under the License.
 *
 * SPDX-License-Identifier: Apache-2.0
 */
package org.hyperledger.besu.ethereum.eth.manager.snap;

import org.hyperledger.besu.datatypes.Hash;
import org.hyperledger.besu.ethereum.ProtocolContext;
import org.hyperledger.besu.ethereum.eth.manager.EthMessages;
import org.hyperledger.besu.ethereum.eth.messages.snap.AccountRangeMessage;
import org.hyperledger.besu.ethereum.eth.messages.snap.ByteCodesMessage;
import org.hyperledger.besu.ethereum.eth.messages.snap.GetAccountRangeMessage;
import org.hyperledger.besu.ethereum.eth.messages.snap.GetByteCodesMessage;
import org.hyperledger.besu.ethereum.eth.messages.snap.GetStorageRangeMessage;
import org.hyperledger.besu.ethereum.eth.messages.snap.GetTrieNodesMessage;
import org.hyperledger.besu.ethereum.eth.messages.snap.SnapV1;
import org.hyperledger.besu.ethereum.eth.messages.snap.StorageRangeMessage;
import org.hyperledger.besu.ethereum.eth.messages.snap.TrieNodesMessage;
import org.hyperledger.besu.ethereum.eth.sync.DefaultSynchronizer;
import org.hyperledger.besu.ethereum.eth.sync.snapsync.SnapSyncConfiguration;
import org.hyperledger.besu.ethereum.p2p.rlpx.wire.MessageData;
import org.hyperledger.besu.ethereum.proof.WorldStateProofProvider;
import org.hyperledger.besu.ethereum.rlp.BytesValueRLPOutput;
import org.hyperledger.besu.ethereum.trie.CompactEncoding;
import org.hyperledger.besu.ethereum.trie.MerkleTrie;
import org.hyperledger.besu.ethereum.trie.diffbased.bonsai.BonsaiWorldStateProvider;
import org.hyperledger.besu.ethereum.trie.diffbased.bonsai.storage.BonsaiWorldStateKeyValueStorage;
import org.hyperledger.besu.ethereum.worldstate.FlatDbMode;
import org.hyperledger.besu.ethereum.worldstate.WorldStateStorageCoordinator;
import org.hyperledger.besu.plugin.services.BesuEvents;
import org.hyperledger.besu.plugin.services.storage.DataStorageFormat;

import java.util.ArrayList;
import java.util.Collections;
import java.util.HashMap;
import java.util.List;
import java.util.NavigableMap;
import java.util.Optional;
import java.util.concurrent.atomic.AtomicBoolean;
import java.util.concurrent.atomic.AtomicInteger;
import java.util.concurrent.atomic.AtomicLong;
import java.util.concurrent.atomic.AtomicReference;
import java.util.function.Function;
import java.util.function.Predicate;
import java.util.stream.Collectors;

import com.google.common.annotations.VisibleForTesting;
import kotlin.Pair;
import kotlin.collections.ArrayDeque;
import org.apache.commons.lang3.time.StopWatch;
import org.apache.tuweni.bytes.Bytes;
import org.apache.tuweni.bytes.Bytes32;
import org.apache.tuweni.units.bigints.UInt256;
import org.slf4j.Logger;
import org.slf4j.LoggerFactory;

/** See https://github.com/ethereum/devp2p/blob/master/caps/snap.md */
class SnapServer implements BesuEvents.InitialSyncCompletionListener {
  private static final Logger LOGGER = LoggerFactory.getLogger(SnapServer.class);
  private static final int PRIME_STATE_ROOT_CACHE_LIMIT = 128;
  private static final int MAX_ENTRIES_PER_REQUEST = 100000;
  private static final int MAX_RESPONSE_SIZE = 2 * 1024 * 1024;
  private static final int MAX_CODE_LOOKUPS_PER_REQUEST = 1024;
  private static final int MAX_TRIE_LOOKUPS_PER_REQUEST = 1024;
  private static final AccountRangeMessage EMPTY_ACCOUNT_RANGE =
      AccountRangeMessage.create(new HashMap<>(), new ArrayDeque<>());
  private static final StorageRangeMessage EMPTY_STORAGE_RANGE =
      StorageRangeMessage.create(new ArrayDeque<>(), Collections.emptyList());
  private static final TrieNodesMessage EMPTY_TRIE_NODES_MESSAGE =
      TrieNodesMessage.create(new ArrayList<>());
  private static final ByteCodesMessage EMPTY_BYTE_CODES_MESSAGE =
      ByteCodesMessage.create(new ArrayDeque<>());

  static final Hash HASH_LAST = Hash.wrap(Bytes32.leftPad(Bytes.fromHexString("FF"), (byte) 0xFF));

  private final AtomicBoolean isStarted = new AtomicBoolean(false);
  private final AtomicLong listenerId = new AtomicLong();
  private final EthMessages snapMessages;

  private final WorldStateStorageCoordinator worldStateStorageCoordinator;
  private final Optional<ProtocolContext> protocolContext;

  // whether snap server is enabled
  private final boolean snapServerEnabled;

  // provide worldstate storage by root hash
  private Function<Hash, Optional<BonsaiWorldStateKeyValueStorage>> worldStateStorageProvider =
      __ -> Optional.empty();

  SnapServer(
      final SnapSyncConfiguration snapConfig,
      final EthMessages snapMessages,
      final WorldStateStorageCoordinator worldStateStorageCoordinator,
      final ProtocolContext protocolContext) {
    this.snapServerEnabled =
        Optional.ofNullable(snapConfig)
            .map(SnapSyncConfiguration::isSnapServerEnabled)
            .orElse(false);
    this.snapMessages = snapMessages;
    this.worldStateStorageCoordinator = worldStateStorageCoordinator;
    this.protocolContext = Optional.of(protocolContext);
    registerResponseConstructors();

    // subscribe to initial sync completed events to start/stop snap server:
    this.protocolContext
        .flatMap(ProtocolContext::getSynchronizer)
        .filter(z -> z instanceof DefaultSynchronizer)
        .map(DefaultSynchronizer.class::cast)
        .ifPresentOrElse(
            z -> this.listenerId.set(z.subscribeInitialSync(this)),
            () -> LOGGER.warn("SnapServer created without reference to sync status"));
  }

  /**
   * Create a snap server without registering a listener for worldstate initial sync events or
   * priming worldstates by root hash. Used by unit tests.
   */
  @VisibleForTesting
  SnapServer(
      final EthMessages snapMessages,
      final WorldStateStorageCoordinator worldStateStorageCoordinator,
      final Function<Hash, Optional<BonsaiWorldStateKeyValueStorage>> worldStateStorageProvider) {
    this.snapServerEnabled = true;
    this.snapMessages = snapMessages;
    this.worldStateStorageCoordinator = worldStateStorageCoordinator;
    this.worldStateStorageProvider = worldStateStorageProvider;
    this.protocolContext = Optional.empty();
  }

  @Override
  public void onInitialSyncCompleted() {
    start();
  }

  @Override
  public void onInitialSyncRestart() {
    stop();
  }

  public synchronized SnapServer start() {
    if (!isStarted.get() && snapServerEnabled) {
      // if we are bonsai and full flat, we can provide a worldstate storage:
      var worldStateKeyValueStorage = worldStateStorageCoordinator.worldStateKeyValueStorage();
      if (worldStateKeyValueStorage.getDataStorageFormat().equals(DataStorageFormat.BONSAI)
          && worldStateStorageCoordinator.isMatchingFlatMode(FlatDbMode.FULL)) {
        LOGGER.debug("Starting SnapServer with Bonsai full flat db");
        var bonsaiArchive =
            protocolContext
                .map(ProtocolContext::getWorldStateArchive)
                .map(BonsaiWorldStateProvider.class::cast);
        var cachedStorageManagerOpt =
            bonsaiArchive.map(archive -> archive.getCachedWorldStorageManager());

        if (cachedStorageManagerOpt.isPresent()) {
          var cachedStorageManager = cachedStorageManagerOpt.get();
          this.worldStateStorageProvider =
              rootHash ->
                  cachedStorageManager
                      .getStorageByRootHash(rootHash)
                      .map(BonsaiWorldStateKeyValueStorage.class::cast);

          // when we start we need to build the cache of latest 128 worldstates
          // trielogs-to-root-hash:
          var blockchain = protocolContext.map(ProtocolContext::getBlockchain).orElse(null);

          // at startup, prime the latest worldstates by roothash:
          cachedStorageManager.primeRootToBlockHashCache(blockchain, PRIME_STATE_ROOT_CACHE_LIMIT);

          var flatDbStrategy =
              ((BonsaiWorldStateKeyValueStorage)
                      worldStateStorageCoordinator.worldStateKeyValueStorage())
                  .getFlatDbStrategy();
          if (!flatDbStrategy.isCodeByCodeHash()) {
            LOGGER.warn("SnapServer requires code stored by codehash, but it is not enabled");
          }
        } else {
          LOGGER.warn(
              "SnapServer started without cached storage manager, this should only happen in tests");
        }
        isStarted.set(true);
      }
    }
    return this;
  }

  public synchronized SnapServer stop() {
    isStarted.set(false);
    return this;
  }

  private void registerResponseConstructors() {
    snapMessages.registerResponseConstructor(
        SnapV1.GET_ACCOUNT_RANGE, messageData -> constructGetAccountRangeResponse(messageData));
    snapMessages.registerResponseConstructor(
        SnapV1.GET_STORAGE_RANGE, messageData -> constructGetStorageRangeResponse(messageData));
    snapMessages.registerResponseConstructor(
        SnapV1.GET_BYTECODES, messageData -> constructGetBytecodesResponse(messageData));
    snapMessages.registerResponseConstructor(
        SnapV1.GET_TRIE_NODES, messageData -> constructGetTrieNodesResponse(messageData));
  }

  MessageData constructGetAccountRangeResponse(final MessageData message) {
    if (!isStarted.get()) {
      return EMPTY_ACCOUNT_RANGE;
    }
    StopWatch stopWatch = StopWatch.createStarted();

    final GetAccountRangeMessage getAccountRangeMessage = GetAccountRangeMessage.readFrom(message);
    final GetAccountRangeMessage.Range range = getAccountRangeMessage.range(true);
    final int maxResponseBytes = Math.min(range.responseBytes().intValue(), MAX_RESPONSE_SIZE);

    LOGGER
        .atTrace()
        .setMessage("Received getAccountRangeMessage for {} from {} to {}")
        .addArgument(() -> asLogHash(range.worldStateRootHash()))
        .addArgument(() -> asLogHash(range.startKeyHash()))
        .addArgument(() -> asLogHash(range.endKeyHash()))
        .log();
    try {
      if (range.worldStateRootHash().equals(Hash.EMPTY_TRIE_HASH)) {
        return AccountRangeMessage.create(new HashMap<>(), List.of(MerkleTrie.EMPTY_TRIE_NODE));
      }
      return worldStateStorageProvider
          .apply(range.worldStateRootHash())
          .map(
              storage -> {
                LOGGER.trace("obtained worldstate in {}", stopWatch);
                ResponseSizePredicate shouldContinuePredicate =
                    new ResponseSizePredicate(
                        "account",
                        stopWatch,
                        maxResponseBytes,
                        (pair) -> {
                          var rlpOutput = new BytesValueRLPOutput();
                          rlpOutput.startList();
                          rlpOutput.writeBytes(pair.getFirst());
                          rlpOutput.writeRLPBytes(pair.getSecond());
                          rlpOutput.endList();
                          return rlpOutput.encodedSize();
                        });

                NavigableMap<Bytes32, Bytes> accounts =
                    storage.streamFlatAccounts(
                        range.startKeyHash(), range.endKeyHash(), shouldContinuePredicate);

                if (accounts.isEmpty() && shouldContinuePredicate.shouldContinue.get()) {
                  // fetch next account after range, if it exists
                  LOGGER.debug(
                      "found no accounts in range, taking first value starting from {}",
                      asLogHash(range.endKeyHash()));
                  accounts = storage.streamFlatAccounts(range.endKeyHash(), UInt256.MAX_VALUE, 1L);
                }

                final var worldStateProof =
                    new WorldStateProofProvider(new WorldStateStorageCoordinator(storage));
                final List<Bytes> proof =
                    worldStateProof.getAccountProofRelatedNodes(
                        range.worldStateRootHash(), Hash.wrap(range.startKeyHash()));

                if (!accounts.isEmpty()) {
                  proof.addAll(
                      worldStateProof.getAccountProofRelatedNodes(
                          range.worldStateRootHash(), Hash.wrap(accounts.lastKey())));
                }
                var resp = AccountRangeMessage.create(accounts, proof);
                if (accounts.isEmpty()) {
                  LOGGER.debug(
                      "returned empty account range message for {} to  {}, proof count {}",
                      asLogHash(range.startKeyHash()),
                      asLogHash(range.endKeyHash()),
                      proof.size());
                }
                LOGGER.debug(
                    "returned in {} account range {} to {} with {} accounts and {} proofs, resp size {} of max {}",
                    stopWatch,
                    asLogHash(range.startKeyHash()),
                    asLogHash(range.endKeyHash()),
                    accounts.size(),
                    proof.size(),
                    resp.getSize(),
                    maxResponseBytes);
                return resp;
              })
          .orElseGet(
              () -> {
                LOGGER.debug("returned empty account range due to worldstate not present");
                return EMPTY_ACCOUNT_RANGE;
              });
    } catch (Exception ex) {
      LOGGER.error("Unexpected exception serving account range request", ex);
    }
    return EMPTY_ACCOUNT_RANGE;
  }

  MessageData constructGetStorageRangeResponse(final MessageData message) {
    if (!isStarted.get()) {
      return EMPTY_STORAGE_RANGE;
    }
    StopWatch stopWatch = StopWatch.createStarted();

    final GetStorageRangeMessage getStorageRangeMessage = GetStorageRangeMessage.readFrom(message);
    final GetStorageRangeMessage.StorageRange range = getStorageRangeMessage.range(true);
    final int maxResponseBytes = Math.min(range.responseBytes().intValue(), MAX_RESPONSE_SIZE);

    LOGGER
        .atTrace()
        .setMessage("Receive get storage range message size {} from {} to {} for {}")
        .addArgument(message::getSize)
        .addArgument(() -> asLogHash(range.startKeyHash()))
        .addArgument(
            () -> Optional.ofNullable(range.endKeyHash()).map(SnapServer::asLogHash).orElse("''"))
        .addArgument(
            () ->
                range.hashes().stream()
                    .map(SnapServer::asLogHash)
                    .collect(Collectors.joining(",", "[", "]")))
        .log();
    try {
      return worldStateStorageProvider
          .apply(range.worldStateRootHash())
          .map(
              storage -> {
                LOGGER.trace("obtained worldstate in {}", stopWatch);

                // only honor start and end hash if request is for a single account's storage:
                Bytes32 startKeyBytes, endKeyBytes;
                boolean isPartialRange = false;
                if (range.hashes().size() > 1) {
                  startKeyBytes = Bytes32.ZERO;
                  endKeyBytes = HASH_LAST;
                } else {
                  startKeyBytes = range.startKeyHash();
                  endKeyBytes = range.endKeyHash();
                  isPartialRange =
                      !(startKeyBytes.equals(Hash.ZERO) && endKeyBytes.equals(HASH_LAST));
                }

                // reusable predicate to limit by rec count and bytes:
                var responsePredicate =
                    new ResponseSizePredicate(
                        "storage",
                        stopWatch,
                        maxResponseBytes,
                        (pair) -> {
                          var slotRlpOutput = new BytesValueRLPOutput();
                          slotRlpOutput.startList();
                          slotRlpOutput.writeBytes(pair.getFirst());
                          slotRlpOutput.writeBytes(pair.getSecond());
                          slotRlpOutput.endList();
                          return slotRlpOutput.encodedSize();
                        });

                ArrayDeque<NavigableMap<Bytes32, Bytes>> collectedStorages = new ArrayDeque<>();
                List<Bytes> proofNodes = new ArrayList<>();
                final var worldStateProof =
                    new WorldStateProofProvider(new WorldStateStorageCoordinator(storage));

                for (var forAccountHash : range.hashes()) {
                  var endKeyPredicate = new EndKeyPredicate(endKeyBytes);
                  var accountStoragePredicate = endKeyPredicate.and(responsePredicate);
                  var accountStorages =
                      storage.streamFlatStorages(
                          Hash.wrap(forAccountHash), startKeyBytes, accountStoragePredicate);

                  //// address partial range queries that return empty
                  if (accountStorages.isEmpty() && isPartialRange) {
                    // fetch next slot after range, if it exists
                    LOGGER.debug(
                        "found no slots in range, taking first value starting from {}",
                        asLogHash(range.endKeyHash()));
                    accountStorages =
                        storage.streamFlatStorages(
                            Hash.wrap(forAccountHash), range.endKeyHash(), UInt256.MAX_VALUE, 1L);
                  }

                  // don't send empty storage ranges
                  if (!accountStorages.isEmpty()) {
                    collectedStorages.add(accountStorages);
                  }

                  // if a partial storage range was requested, or we interrupted storage due to
                  // request limits, send proofs:
                  if (isPartialRange || !responsePredicate.shouldGetMore()) {
                    // send a proof for the left side range origin
                    proofNodes.addAll(
                        worldStateProof.getStorageProofRelatedNodes(
                            getAccountStorageRoot(forAccountHash, storage),
                            forAccountHash,
                            Hash.wrap(startKeyBytes)));
                    if (!accountStorages.isEmpty()) {
                      // send a proof for the last key on the right
                      proofNodes.addAll(
                          worldStateProof.getStorageProofRelatedNodes(
                              getAccountStorageRoot(forAccountHash, storage),
                              forAccountHash,
                              Hash.wrap(accountStorages.lastKey())));
                    }
                  }

                  if (!responsePredicate.shouldGetMore()) {
                    break;
                  }
                }

                var resp = StorageRangeMessage.create(collectedStorages, proofNodes);
                LOGGER.debug(
                    "returned in {} storage {} to {} range {} to {} with {} storages and {} proofs, resp size {} of max {}",
                    stopWatch,
                    asLogHash(range.hashes().first()),
                    asLogHash(range.hashes().last()),
                    asLogHash(range.startKeyHash()),
                    asLogHash(range.endKeyHash()),
                    collectedStorages.size(),
                    proofNodes.size(),
                    resp.getSize(),
                    maxResponseBytes);
                return resp;
              })
          .orElseGet(
              () -> {
                LOGGER.debug("returned empty storage range due to missing worldstate");
                return EMPTY_STORAGE_RANGE;
              });
    } catch (Exception ex) {
      LOGGER.error("Unexpected exception serving storage range request", ex);
      return EMPTY_STORAGE_RANGE;
    }
  }

  MessageData constructGetBytecodesResponse(final MessageData message) {
    if (!isStarted.get()) {
      return EMPTY_BYTE_CODES_MESSAGE;
    }
    StopWatch stopWatch = StopWatch.createStarted();

    final GetByteCodesMessage getByteCodesMessage = GetByteCodesMessage.readFrom(message);
    final GetByteCodesMessage.CodeHashes codeHashes = getByteCodesMessage.codeHashes(true);
    final int maxResponseBytes = Math.min(codeHashes.responseBytes().intValue(), MAX_RESPONSE_SIZE);
    LOGGER
        .atTrace()
        .setMessage("Received get bytecodes message for {} hashes")
        .addArgument(codeHashes.hashes()::size)
        .log();

    try {
      List<Bytes> codeBytes = new ArrayDeque<>();
      var codeHashList =
          (codeHashes.hashes().size() < MAX_CODE_LOOKUPS_PER_REQUEST)
              ? codeHashes.hashes()
              : codeHashes.hashes().subList(0, MAX_CODE_LOOKUPS_PER_REQUEST);
      for (Bytes32 codeHash : codeHashList) {
        if (Hash.EMPTY.equals(codeHash)) {
          codeBytes.add(Bytes.EMPTY);
        } else {
          Optional<Bytes> optCode = worldStateStorageCoordinator.getCode(Hash.wrap(codeHash), null);
          if (optCode.isPresent()) {
            if (!codeBytes.isEmpty()
                && (sumListBytes(codeBytes) + optCode.get().size() > maxResponseBytes
                    || stopWatch.getTime() > ResponseSizePredicate.MAX_MILLIS_PER_REQUEST)) {
              break;
            }
            codeBytes.add(optCode.get());
          }
        }
      }
      var resp = ByteCodesMessage.create(codeBytes);
      LOGGER.debug(
          "returned in {} code bytes message with {} entries, resp size {} of max {}",
          stopWatch,
          codeBytes.size(),
          resp.getSize(),
          maxResponseBytes);
      return resp;
    } catch (Exception ex) {
      LOGGER.error("Unexpected exception serving bytecodes request", ex);
      return EMPTY_BYTE_CODES_MESSAGE;
    }
  }

  MessageData constructGetTrieNodesResponse(final MessageData message) {
    if (!isStarted.get()) {
      return EMPTY_TRIE_NODES_MESSAGE;
    }
    StopWatch stopWatch = StopWatch.createStarted();

    final GetTrieNodesMessage getTrieNodesMessage = GetTrieNodesMessage.readFrom(message);
    final GetTrieNodesMessage.TrieNodesPaths triePaths = getTrieNodesMessage.paths(true);
    final int maxResponseBytes = Math.min(triePaths.responseBytes().intValue(), MAX_RESPONSE_SIZE);
    LOGGER
        .atTrace()
        .setMessage("Received get trie nodes message of size {}")
        .addArgument(() -> triePaths.paths().size())
        .log();

    try {
      return worldStateStorageProvider
          .apply(triePaths.worldStateRootHash())
          .map(
              storage -> {
                LOGGER.trace("obtained worldstate in {}", stopWatch);
                ArrayList<Bytes> trieNodes = new ArrayList<>();
                var triePathList =
                    triePaths.paths().size() < MAX_TRIE_LOOKUPS_PER_REQUEST
                        ? triePaths.paths()
                        : triePaths.paths().subList(0, MAX_TRIE_LOOKUPS_PER_REQUEST);
                for (var triePath : triePathList) {
                  // first element in paths is account
                  if (triePath.size() == 1) {
                    // if there is only one path, presume it should be compact encoded account path
                    final Bytes location = CompactEncoding.decode(triePath.get(0));
                    var optStorage = storage.getTrieNodeUnsafe(location);
                    if (optStorage.isEmpty() && location.isEmpty()) {
                      optStorage = Optional.of(MerkleTrie.EMPTY_TRIE_NODE);
                    }
<<<<<<< HEAD
                    if (optStorage.isPresent()) {
                      if (!trieNodes.isEmpty()
                          && (sumListBytes(trieNodes) + optStorage.get().size() > maxResponseBytes
                              || stopWatch.getTime()
                                  > ResponseSizePredicate.MAX_MILLIS_PER_REQUEST)) {
                        break;
                      }
                      trieNodes.add(optStorage.get());
=======
                    var trieNode = optStorage.orElse(Bytes.EMPTY);
                    if (!trieNodes.isEmpty()
                        && (sumListBytes(trieNodes) + trieNode.size() > maxResponseBytes
                            || stopWatch.getTime() > StatefulPredicate.MAX_MILLIS_PER_REQUEST)) {
                      break;
>>>>>>> f8edb733
                    }
                    trieNodes.add(trieNode);
                  } else {
                    // There must be at least one element in the path otherwise it is invalid
                    if (triePath.isEmpty()) {
                      LOGGER.debug("returned empty trie nodes message due to invalid path");
                      return EMPTY_TRIE_NODES_MESSAGE;
                    }

                    // otherwise the first element should be account hash, and subsequent paths
                    // are compact encoded account storage paths

                    final Bytes32 accountPrefix = Bytes32.leftPad(triePath.getFirst());
                    var optAccount = storage.getAccount(Hash.wrap(accountPrefix));
                    if (optAccount.isEmpty()) {
                      continue;
                    }

                    List<Bytes> storagePaths = triePath.subList(1, triePath.size());
                    for (var path : storagePaths) {
                      final Bytes location = CompactEncoding.decode(path);
                      var optStorage =
                          storage.getTrieNodeUnsafe(Bytes.concatenate(accountPrefix, location));
                      if (optStorage.isEmpty() && location.isEmpty()) {
                        optStorage = Optional.of(MerkleTrie.EMPTY_TRIE_NODE);
                      }
                      var trieNode = optStorage.orElse(Bytes.EMPTY);
                      if (!trieNodes.isEmpty()
                          && sumListBytes(trieNodes) + trieNode.size() > maxResponseBytes) {
                        break;
                      }
                      trieNodes.add(trieNode);
                    }
                  }
                }
                var resp = TrieNodesMessage.create(trieNodes);
                LOGGER.debug(
                    "returned in {} trie nodes message with {} entries, resp size {} of max {}",
                    stopWatch,
                    trieNodes.size(),
                    resp.getCode(),
                    maxResponseBytes);
                return resp;
              })
          .orElseGet(
              () -> {
                LOGGER.debug("returned empty trie nodes message due to missing worldstate");
                return EMPTY_TRIE_NODES_MESSAGE;
              });
    } catch (Exception ex) {
      LOGGER.error("Unexpected exception serving trienodes request", ex);
      return EMPTY_TRIE_NODES_MESSAGE;
    }
  }

  static class EndKeyPredicate implements Predicate<Pair<Bytes32, Bytes>> {
    final Bytes endKey;
    final AtomicReference<Bytes> lastKey = new AtomicReference<>(Bytes32.ZERO);

    EndKeyPredicate(final Bytes endKey) {
      this.endKey = endKey;
    }

    @Override
    public boolean test(final Pair<Bytes32, Bytes> pair) {
      return endKey.compareTo(lastKey.getAndSet(pair.getFirst())) > 0;
    }
  }

  static class ResponseSizePredicate implements Predicate<Pair<Bytes32, Bytes>> {
    // default to a max of 4 seconds per request
    static final long MAX_MILLIS_PER_REQUEST = 4000;

    final AtomicInteger byteLimit = new AtomicInteger(0);
    final AtomicInteger recordLimit = new AtomicInteger(0);
    final AtomicBoolean shouldContinue = new AtomicBoolean(true);
    final Function<Pair<Bytes32, Bytes>, Integer> encodingSizeAccumulator;
    final StopWatch stopWatch;
    final int maxResponseBytes;
    // TODO: remove this hack,  10% is a fudge factor to account for the proof node size
    final int maxResponseBytesFudgeFactor;
    final String forWhat;

    ResponseSizePredicate(
        final String forWhat,
        final StopWatch stopWatch,
        final int maxResponseBytes,
        final Function<Pair<Bytes32, Bytes>, Integer> encodingSizeAccumulator) {
      this.stopWatch = stopWatch;
      this.maxResponseBytes = maxResponseBytes;
      this.maxResponseBytesFudgeFactor = maxResponseBytes * 9 / 10;
      this.forWhat = forWhat;
      this.encodingSizeAccumulator = encodingSizeAccumulator;
    }

    public boolean shouldGetMore() {
      return shouldContinue.get();
    }

    @Override
    public boolean test(final Pair<Bytes32, Bytes> pair) {
      LOGGER
          .atTrace()
          .setMessage("{} pre-accumulate limits, bytes: {} , stream count: {}")
          .addArgument(() -> forWhat)
          .addArgument(byteLimit::get)
          .addArgument(recordLimit::get)
          .log();
      if (stopWatch.getTime() > MAX_MILLIS_PER_REQUEST) {
        shouldContinue.set(false);
        LOGGER.warn(
            "{} took too long, stopped at {} ms with {} records and {} bytes",
            forWhat,
            stopWatch.formatTime(),
            recordLimit.get(),
            byteLimit.get());
        return false;
      }

      var hasNoRecords = recordLimit.get() == 0;
      var underRecordLimit = recordLimit.addAndGet(1) <= MAX_ENTRIES_PER_REQUEST;
      var underByteLimit =
          byteLimit.accumulateAndGet(0, (cur, __) -> cur + encodingSizeAccumulator.apply(pair))
              < maxResponseBytesFudgeFactor;
      // Only enforce limits when we have at least 1 record as the snapsync spec
      // requires at least 1 record must be returned
      if (hasNoRecords || (underRecordLimit && underByteLimit)) {
        return true;
      } else {
        shouldContinue.set(false);
        LOGGER
            .atDebug()
            .setMessage("{} post-accumulate limits, bytes: {} , stream count: {}")
            .addArgument(() -> forWhat)
            .addArgument(byteLimit::get)
            .addArgument(recordLimit::get)
            .log();
        return false;
      }
    }
  }

  Hash getAccountStorageRoot(
      final Bytes32 accountHash, final BonsaiWorldStateKeyValueStorage storage) {
    return storage
        .getTrieNodeUnsafe(Bytes.concatenate(accountHash, Bytes.EMPTY))
        .map(Hash::hash)
        .orElse(Hash.EMPTY_TRIE_HASH);
  }

  private static int sumListBytes(final List<Bytes> listOfBytes) {
    // TODO: remove hack, 10% is a fudge factor to account for the overhead of rlp encoding
    return listOfBytes.stream().map(Bytes::size).reduce((a, b) -> a + b).orElse(0) * 11 / 10;
  }

  private static String asLogHash(final Bytes32 hash) {
    var str = hash.toHexString();
    return str.substring(0, 4) + ".." + str.substring(59, 63);
  }
}<|MERGE_RESOLUTION|>--- conflicted
+++ resolved
@@ -522,22 +522,11 @@
                     if (optStorage.isEmpty() && location.isEmpty()) {
                       optStorage = Optional.of(MerkleTrie.EMPTY_TRIE_NODE);
                     }
-<<<<<<< HEAD
-                    if (optStorage.isPresent()) {
-                      if (!trieNodes.isEmpty()
-                          && (sumListBytes(trieNodes) + optStorage.get().size() > maxResponseBytes
-                              || stopWatch.getTime()
-                                  > ResponseSizePredicate.MAX_MILLIS_PER_REQUEST)) {
-                        break;
-                      }
-                      trieNodes.add(optStorage.get());
-=======
                     var trieNode = optStorage.orElse(Bytes.EMPTY);
                     if (!trieNodes.isEmpty()
                         && (sumListBytes(trieNodes) + trieNode.size() > maxResponseBytes
-                            || stopWatch.getTime() > StatefulPredicate.MAX_MILLIS_PER_REQUEST)) {
+                            || stopWatch.getTime() > ResponseSizePredicate.MAX_MILLIS_PER_REQUEST)) {
                       break;
->>>>>>> f8edb733
                     }
                     trieNodes.add(trieNode);
                   } else {
