/*
 * Copyright ConsenSys AG.
 *
 * Licensed under the Apache License, Version 2.0 (the "License"); you may not use this file except in compliance with
 * the License. You may obtain a copy of the License at
 *
 * http://www.apache.org/licenses/LICENSE-2.0
 *
 * Unless required by applicable law or agreed to in writing, software distributed under the License is distributed on
 * an "AS IS" BASIS, WITHOUT WARRANTIES OR CONDITIONS OF ANY KIND, either express or implied. See the License for the
 * specific language governing permissions and limitations under the License.
 *
 * SPDX-License-Identifier: Apache-2.0
 */
package org.hyperledger.besu.ethereum.eth.sync.fastsync;

import static java.util.concurrent.CompletableFuture.completedFuture;
import static org.assertj.core.api.Assertions.assertThat;
import static org.assertj.core.api.Assertions.catchThrowable;
import static org.mockito.ArgumentMatchers.any;
import static org.mockito.ArgumentMatchers.eq;
import static org.mockito.Mockito.doAnswer;
import static org.mockito.Mockito.mock;
import static org.mockito.Mockito.times;
import static org.mockito.Mockito.verify;
import static org.mockito.Mockito.verifyNoMoreInteractions;
import static org.mockito.Mockito.when;

import org.hyperledger.besu.ethereum.core.BlockHeader;
import org.hyperledger.besu.ethereum.core.BlockHeaderTestFixture;
import org.hyperledger.besu.ethereum.eth.sync.ChainDownloader;
import org.hyperledger.besu.ethereum.eth.sync.TrailingPeerRequirements;
import org.hyperledger.besu.ethereum.eth.sync.fastsync.worldstate.FastWorldStateDownloader;
import org.hyperledger.besu.ethereum.eth.sync.fastsync.worldstate.NodeDataRequest;
import org.hyperledger.besu.ethereum.eth.sync.worldstate.StalledDownloadException;
import org.hyperledger.besu.ethereum.eth.sync.worldstate.WorldStateDownloader;
import org.hyperledger.besu.ethereum.worldstate.WorldStateStorage;
import org.hyperledger.besu.services.tasks.TaskCollection;

import java.nio.file.Path;
import java.util.concurrent.CancellationException;
import java.util.concurrent.CompletableFuture;
import java.util.concurrent.Executors;
import java.util.concurrent.TimeUnit;
import java.util.function.Supplier;

import org.assertj.core.api.Assertions;
import org.junit.Before;
import org.junit.Test;

public class FastSyncDownloaderTest {

<<<<<<< HEAD
  //  private static final CompletableFuture<FastSyncState> COMPLETE =
  //      completedFuture(FastSyncState.EMPTY_SYNC_STATE);

=======
>>>>>>> 839f39d6
  @SuppressWarnings("unchecked")
  private final FastSyncActions fastSyncActions = mock(FastSyncActions.class);

  private final WorldStateStorage worldStateStorage = mock(WorldStateStorage.class);

  private final WorldStateDownloader worldStateDownloader = mock(FastWorldStateDownloader.class);
  private final FastSyncStateStorage storage = mock(FastSyncStateStorage.class);

  @SuppressWarnings("unchecked")
  private final TaskCollection<NodeDataRequest> taskCollection = mock(TaskCollection.class);

  private final ChainDownloader chainDownloader = mock(ChainDownloader.class);

  private final Path fastSyncDataDirectory = null;

  private final FastSyncDownloader<NodeDataRequest> downloader =
      new FastSyncDownloader<>(
          fastSyncActions,
          worldStateStorage,
          worldStateDownloader,
          storage,
          taskCollection,
          fastSyncDataDirectory,
          FastSyncState.EMPTY_SYNC_STATE);

  @Before
  public void setup() {
    when(worldStateStorage.isWorldStateAvailable(any(), any())).thenReturn(true);
  }

  @Test
  public void shouldCompleteFastSyncSuccessfully() {
    final FastSyncState selectPivotBlockState = new FastSyncState(50);
    final BlockHeader pivotBlockHeader = new BlockHeaderTestFixture().number(50).buildHeader();
    final FastSyncState downloadPivotBlockHeaderState = new FastSyncState(pivotBlockHeader);
<<<<<<< HEAD
    //
    // when(fastSyncActions.waitForSuitablePeers(FastSyncState.EMPTY_SYNC_STATE)).thenReturn(COMPLETE);
=======
>>>>>>> 839f39d6
    when(fastSyncActions.selectPivotBlock(FastSyncState.EMPTY_SYNC_STATE))
        .thenReturn(completedFuture(selectPivotBlockState));
    when(fastSyncActions.downloadPivotBlockHeader(selectPivotBlockState))
        .thenReturn(completedFuture(downloadPivotBlockHeaderState));
    when(fastSyncActions.createChainDownloader(downloadPivotBlockHeaderState))
        .thenReturn(chainDownloader);
    when(chainDownloader.start()).thenReturn(completedFuture(null));
    when(worldStateDownloader.run(
            any(FastSyncActions.class), eq(new FastSyncState(pivotBlockHeader))))
        .thenReturn(completedFuture(null));

    final CompletableFuture<FastSyncState> result = downloader.start();

<<<<<<< HEAD
    //    verify(fastSyncActions).waitForSuitablePeers(FastSyncState.EMPTY_SYNC_STATE);
=======
>>>>>>> 839f39d6
    verify(fastSyncActions).selectPivotBlock(FastSyncState.EMPTY_SYNC_STATE);
    verify(fastSyncActions).downloadPivotBlockHeader(selectPivotBlockState);
    verify(storage).storeState(downloadPivotBlockHeaderState);
    verify(fastSyncActions).createChainDownloader(downloadPivotBlockHeaderState);
    verify(chainDownloader).start();
    verify(worldStateDownloader)
        .run(any(FastSyncActions.class), eq(new FastSyncState(pivotBlockHeader)));
    verifyNoMoreInteractions(fastSyncActions, worldStateDownloader, storage);
    assertThat(result).isCompletedWithValue(downloadPivotBlockHeaderState);
  }

  @Test
  public void shouldResumeFastSync() {
    final BlockHeader pivotBlockHeader = new BlockHeaderTestFixture().number(50).buildHeader();
    final FastSyncState fastSyncState = new FastSyncState(pivotBlockHeader);
    final CompletableFuture<FastSyncState> complete = completedFuture(fastSyncState);
<<<<<<< HEAD
    //    when(fastSyncActions.waitForSuitablePeers(fastSyncState)).thenReturn(complete);
=======
>>>>>>> 839f39d6
    when(fastSyncActions.selectPivotBlock(fastSyncState)).thenReturn(complete);
    when(fastSyncActions.downloadPivotBlockHeader(fastSyncState)).thenReturn(complete);
    when(fastSyncActions.createChainDownloader(fastSyncState)).thenReturn(chainDownloader);
    when(chainDownloader.start()).thenReturn(completedFuture(null));
    when(worldStateDownloader.run(
            any(FastSyncActions.class), eq(new FastSyncState(pivotBlockHeader))))
        .thenReturn(completedFuture(null));

    final FastSyncDownloader<NodeDataRequest> resumedDownloader =
        new FastSyncDownloader<>(
            fastSyncActions,
            worldStateStorage,
            worldStateDownloader,
            storage,
            taskCollection,
            fastSyncDataDirectory,
            fastSyncState);

    final CompletableFuture<FastSyncState> result = resumedDownloader.start();

<<<<<<< HEAD
    //    verify(fastSyncActions).waitForSuitablePeers(fastSyncState);
=======
>>>>>>> 839f39d6
    verify(fastSyncActions).selectPivotBlock(fastSyncState);
    verify(fastSyncActions).downloadPivotBlockHeader(fastSyncState);
    verify(storage).storeState(fastSyncState);
    verify(fastSyncActions).createChainDownloader(fastSyncState);
    verify(chainDownloader).start();
    verify(worldStateDownloader)
        .run(any(FastSyncActions.class), eq(new FastSyncState(pivotBlockHeader)));
    verifyNoMoreInteractions(fastSyncActions, worldStateDownloader, storage);
    assertThat(result).isCompletedWithValue(fastSyncState);
  }

<<<<<<< HEAD
  //  @Test
  //  public void shouldAbortIfWaitForSuitablePeersFails() {
  //    when(fastSyncActions.waitForSuitablePeers(FastSyncState.EMPTY_SYNC_STATE))
  //        .thenReturn(
  //            CompletableFuture.failedFuture(new
  // FastSyncException(FastSyncError.UNEXPECTED_ERROR)));
  //
  //    final CompletableFuture<FastSyncState> result = downloader.start();
  //
  //    assertCompletedExceptionally(result, FastSyncError.UNEXPECTED_ERROR);
  //
  //    verify(fastSyncActions).waitForSuitablePeers(FastSyncState.EMPTY_SYNC_STATE);
  //    verifyNoMoreInteractions(fastSyncActions);
  //  }

=======
>>>>>>> 839f39d6
  @Test
  public void shouldAbortIfSelectPivotBlockFails() {
    when(fastSyncActions.selectPivotBlock(FastSyncState.EMPTY_SYNC_STATE))
        .thenThrow(new FastSyncException(FastSyncError.UNEXPECTED_ERROR));

    final CompletableFuture<FastSyncState> result = downloader.start();

    assertCompletedExceptionally(result, FastSyncError.UNEXPECTED_ERROR);

    verify(fastSyncActions).selectPivotBlock(FastSyncState.EMPTY_SYNC_STATE);
    verifyNoMoreInteractions(fastSyncActions);
  }

  @Test
  public void shouldAbortIfWorldStateDownloadFails() {
    final CompletableFuture<Void> worldStateFuture = new CompletableFuture<>();
    final CompletableFuture<Void> chainFuture = new CompletableFuture<>();
    final FastSyncState selectPivotBlockState = new FastSyncState(50);
    final BlockHeader pivotBlockHeader = new BlockHeaderTestFixture().number(50).buildHeader();
    final FastSyncState downloadPivotBlockHeaderState = new FastSyncState(pivotBlockHeader);

    when(fastSyncActions.selectPivotBlock(FastSyncState.EMPTY_SYNC_STATE))
        .thenReturn(completedFuture(selectPivotBlockState));
    when(fastSyncActions.downloadPivotBlockHeader(selectPivotBlockState))
        .thenReturn(completedFuture(downloadPivotBlockHeaderState));
    when(fastSyncActions.createChainDownloader(downloadPivotBlockHeaderState))
        .thenReturn(chainDownloader);
    when(chainDownloader.start()).thenReturn(chainFuture);
    when(worldStateDownloader.run(
            any(FastSyncActions.class), eq(new FastSyncState(pivotBlockHeader))))
        .thenReturn(worldStateFuture);

    final CompletableFuture<FastSyncState> result = downloader.start();

    verify(fastSyncActions).selectPivotBlock(FastSyncState.EMPTY_SYNC_STATE);
    verify(fastSyncActions).downloadPivotBlockHeader(selectPivotBlockState);
    verify(storage).storeState(downloadPivotBlockHeaderState);
    verify(fastSyncActions).createChainDownloader(downloadPivotBlockHeaderState);
    verify(worldStateDownloader)
        .run(any(FastSyncActions.class), eq(new FastSyncState(pivotBlockHeader)));
    verifyNoMoreInteractions(fastSyncActions, worldStateDownloader, storage);

    assertThat(result).isNotDone();

    worldStateFuture.completeExceptionally(new FastSyncException(FastSyncError.NO_PEERS_AVAILABLE));
    verify(chainDownloader).cancel();
    chainFuture.completeExceptionally(new CancellationException());
    assertCompletedExceptionally(result, FastSyncError.NO_PEERS_AVAILABLE);
    assertThat(chainFuture).isCancelled();
  }

  @Test
  public void shouldAbortIfChainDownloadFails() {
    final CompletableFuture<Void> chainFuture = new CompletableFuture<>();
    final CompletableFuture<Void> worldStateFuture = new CompletableFuture<>();
    final FastSyncState selectPivotBlockState = new FastSyncState(50);
    final BlockHeader pivotBlockHeader = new BlockHeaderTestFixture().number(50).buildHeader();
    final FastSyncState downloadPivotBlockHeaderState = new FastSyncState(pivotBlockHeader);

    when(fastSyncActions.selectPivotBlock(FastSyncState.EMPTY_SYNC_STATE))
        .thenReturn(completedFuture(selectPivotBlockState));
    when(fastSyncActions.downloadPivotBlockHeader(selectPivotBlockState))
        .thenReturn(completedFuture(downloadPivotBlockHeaderState));
    when(fastSyncActions.createChainDownloader(downloadPivotBlockHeaderState))
        .thenReturn(chainDownloader);
    when(chainDownloader.start()).thenReturn(chainFuture);
    when(worldStateDownloader.run(
            any(FastSyncActions.class), eq(new FastSyncState(pivotBlockHeader))))
        .thenReturn(worldStateFuture);

    final CompletableFuture<FastSyncState> result = downloader.start();

    verify(fastSyncActions).selectPivotBlock(FastSyncState.EMPTY_SYNC_STATE);
    verify(fastSyncActions).downloadPivotBlockHeader(selectPivotBlockState);
    verify(fastSyncActions).createChainDownloader(downloadPivotBlockHeaderState);
    verify(worldStateDownloader)
        .run(any(FastSyncActions.class), eq(new FastSyncState(pivotBlockHeader)));
    verifyNoMoreInteractions(fastSyncActions);
    verifyNoMoreInteractions(worldStateDownloader);

    assertThat(result).isNotDone();

    chainFuture.completeExceptionally(new FastSyncException(FastSyncError.NO_PEERS_AVAILABLE));
    assertCompletedExceptionally(result, FastSyncError.NO_PEERS_AVAILABLE);
    assertThat(worldStateFuture).isCancelled();
  }

  @Test
  public void shouldAbortIfStopped() {
    final FastSyncState selectPivotBlockState = new FastSyncState(50);
    final BlockHeader pivotBlockHeader = new BlockHeaderTestFixture().number(50).buildHeader();
    final FastSyncState downloadPivotBlockHeaderState = new FastSyncState(pivotBlockHeader);

    when(fastSyncActions.selectPivotBlock(FastSyncState.EMPTY_SYNC_STATE))
        .thenReturn(completedFuture(selectPivotBlockState));
    doAnswer(
            invocation -> {
              CompletableFuture<FastSyncState> future = new CompletableFuture<>();
              Executors.newSingleThreadScheduledExecutor()
                  .schedule(
                      () -> future.complete(downloadPivotBlockHeaderState),
                      500,
                      TimeUnit.MILLISECONDS);
              return future;
            })
        .when(fastSyncActions)
        .downloadPivotBlockHeader(selectPivotBlockState);

    final CompletableFuture<FastSyncState> result = downloader.start();
    downloader.stop();

    Throwable thrown = catchThrowable(() -> result.get());
    assertThat(thrown).hasCauseExactlyInstanceOf(CancellationException.class);

    verify(fastSyncActions).selectPivotBlock(FastSyncState.EMPTY_SYNC_STATE);
    verify(fastSyncActions).downloadPivotBlockHeader(selectPivotBlockState);
    verify(storage).storeState(downloadPivotBlockHeaderState);
    verify(worldStateDownloader).cancel();
    verifyNoMoreInteractions(fastSyncActions, worldStateDownloader, storage);
  }

  @Test
  public void shouldNotConsiderFastSyncCompleteIfOnlyWorldStateDownloadIsComplete() {
    final CompletableFuture<Void> chainFuture = new CompletableFuture<>();
    final CompletableFuture<Void> worldStateFuture = new CompletableFuture<>();
    final FastSyncState selectPivotBlockState = new FastSyncState(50);
    final BlockHeader pivotBlockHeader = new BlockHeaderTestFixture().number(50).buildHeader();
    final FastSyncState downloadPivotBlockHeaderState = new FastSyncState(pivotBlockHeader);

    when(fastSyncActions.selectPivotBlock(FastSyncState.EMPTY_SYNC_STATE))
        .thenReturn(completedFuture(selectPivotBlockState));
    when(fastSyncActions.downloadPivotBlockHeader(selectPivotBlockState))
        .thenReturn(completedFuture(downloadPivotBlockHeaderState));
    when(fastSyncActions.createChainDownloader(downloadPivotBlockHeaderState))
        .thenReturn(chainDownloader);
    when(chainDownloader.start()).thenReturn(chainFuture);
    when(worldStateDownloader.run(
            any(FastSyncActions.class), eq(new FastSyncState(pivotBlockHeader))))
        .thenReturn(worldStateFuture);

    final CompletableFuture<FastSyncState> result = downloader.start();

    verify(fastSyncActions).selectPivotBlock(FastSyncState.EMPTY_SYNC_STATE);
    verify(fastSyncActions).downloadPivotBlockHeader(selectPivotBlockState);
    verify(fastSyncActions).createChainDownloader(downloadPivotBlockHeaderState);
    verify(worldStateDownloader)
        .run(any(FastSyncActions.class), eq(new FastSyncState(pivotBlockHeader)));
    verifyNoMoreInteractions(fastSyncActions);
    verifyNoMoreInteractions(worldStateDownloader);

    assertThat(result).isNotDone();

    worldStateFuture.complete(null);
    assertThat(result).isNotDone();
  }

  @Test
  public void shouldNotConsiderFastSyncCompleteIfOnlyChainDownloadIsComplete() {
    final CompletableFuture<Void> chainFuture = new CompletableFuture<>();
    final CompletableFuture<Void> worldStateFuture = new CompletableFuture<>();
    final FastSyncState selectPivotBlockState = new FastSyncState(50);
    final BlockHeader pivotBlockHeader = new BlockHeaderTestFixture().number(50).buildHeader();
    final FastSyncState downloadPivotBlockHeaderState = new FastSyncState(pivotBlockHeader);

    when(fastSyncActions.selectPivotBlock(FastSyncState.EMPTY_SYNC_STATE))
        .thenReturn(completedFuture(selectPivotBlockState));
    when(fastSyncActions.downloadPivotBlockHeader(selectPivotBlockState))
        .thenReturn(completedFuture(downloadPivotBlockHeaderState));
    when(fastSyncActions.createChainDownloader(downloadPivotBlockHeaderState))
        .thenReturn(chainDownloader);
    when(chainDownloader.start()).thenReturn(chainFuture);
    when(worldStateDownloader.run(
            any(FastSyncActions.class), eq(new FastSyncState(pivotBlockHeader))))
        .thenReturn(worldStateFuture);

    final CompletableFuture<FastSyncState> result = downloader.start();

    verify(fastSyncActions).selectPivotBlock(FastSyncState.EMPTY_SYNC_STATE);
    verify(fastSyncActions).downloadPivotBlockHeader(selectPivotBlockState);
    verify(fastSyncActions).createChainDownloader(downloadPivotBlockHeaderState);
    verify(worldStateDownloader)
        .run(any(FastSyncActions.class), eq(new FastSyncState(pivotBlockHeader)));
    verifyNoMoreInteractions(fastSyncActions);
    verifyNoMoreInteractions(worldStateDownloader);

    assertThat(result).isNotDone();

    chainFuture.complete(null);
    assertThat(result).isNotDone();
  }

  @SuppressWarnings("unchecked")
  @Test
  public void shouldResetFastSyncStateAndRestartProcessIfWorldStateIsUnavailable() {
    final CompletableFuture<Void> firstWorldStateFuture = new CompletableFuture<>();
    final CompletableFuture<Void> secondWorldStateFuture = new CompletableFuture<>();
    final CompletableFuture<Void> chainFuture = new CompletableFuture<>();
    final ChainDownloader secondChainDownloader = mock(ChainDownloader.class);
    final FastSyncState selectPivotBlockState = new FastSyncState(50);
    final FastSyncState secondSelectPivotBlockState = new FastSyncState(90);
    final BlockHeader pivotBlockHeader = new BlockHeaderTestFixture().number(50).buildHeader();
    final BlockHeader secondPivotBlockHeader =
        new BlockHeaderTestFixture().number(90).buildHeader();
    final FastSyncState downloadPivotBlockHeaderState = new FastSyncState(pivotBlockHeader);
    final FastSyncState secondDownloadPivotBlockHeaderState =
        new FastSyncState(secondPivotBlockHeader);

    // First attempt
    when(fastSyncActions.selectPivotBlock(FastSyncState.EMPTY_SYNC_STATE))
        .thenReturn(
            completedFuture(selectPivotBlockState), completedFuture(secondSelectPivotBlockState));
    when(fastSyncActions.downloadPivotBlockHeader(selectPivotBlockState))
        .thenReturn(completedFuture(downloadPivotBlockHeaderState));
    when(fastSyncActions.createChainDownloader(downloadPivotBlockHeaderState))
        .thenReturn(chainDownloader);
    when(chainDownloader.start()).thenReturn(chainFuture);
    when(worldStateDownloader.run(
            any(FastSyncActions.class), eq(new FastSyncState(pivotBlockHeader))))
        .thenReturn(firstWorldStateFuture);

    // Second attempt with new pivot block
    when(fastSyncActions.downloadPivotBlockHeader(secondSelectPivotBlockState))
        .thenReturn(completedFuture(secondDownloadPivotBlockHeaderState));

    when(fastSyncActions.createChainDownloader(secondDownloadPivotBlockHeaderState))
        .thenReturn(secondChainDownloader);
    when(secondChainDownloader.start()).thenReturn(completedFuture(null));
    when(worldStateDownloader.run(
            any(FastSyncActions.class), eq(new FastSyncState(secondPivotBlockHeader))))
        .thenReturn(secondWorldStateFuture);

    final CompletableFuture<FastSyncState> result = downloader.start();

    verify(fastSyncActions).selectPivotBlock(FastSyncState.EMPTY_SYNC_STATE);
    verify(fastSyncActions).downloadPivotBlockHeader(selectPivotBlockState);
    verify(storage).storeState(downloadPivotBlockHeaderState);
    verify(fastSyncActions).createChainDownloader(downloadPivotBlockHeaderState);
    verify(worldStateDownloader)
        .run(any(FastSyncActions.class), eq(new FastSyncState(pivotBlockHeader)));
    verifyNoMoreInteractions(fastSyncActions, worldStateDownloader, storage);

    assertThat(result).isNotDone();

    firstWorldStateFuture.completeExceptionally(new StalledDownloadException("test"));
    assertThat(result).isNotDone();
    verify(chainDownloader).cancel();
    // A real chain downloader would cause the chainFuture to complete when cancel is called.
    chainFuture.completeExceptionally(new CancellationException());

    verify(fastSyncActions, times(2)).selectPivotBlock(FastSyncState.EMPTY_SYNC_STATE);
    verify(fastSyncActions).downloadPivotBlockHeader(secondSelectPivotBlockState);
    verify(storage).storeState(secondDownloadPivotBlockHeaderState);
    verify(fastSyncActions).createChainDownloader(secondDownloadPivotBlockHeaderState);
    verify(worldStateDownloader)
        .run(any(FastSyncActions.class), eq(new FastSyncState(secondPivotBlockHeader)));
    verifyNoMoreInteractions(fastSyncActions, worldStateDownloader, storage);

    secondWorldStateFuture.complete(null);

    assertThat(result).isCompletedWithValue(secondDownloadPivotBlockHeaderState);
  }

  @SuppressWarnings("unchecked")
  @Test
  public void shouldResetFastSyncStateAndRestartProcessIfANonFastSyncExceptionOccurs() {
    final CompletableFuture<Void> firstWorldStateFuture = new CompletableFuture<>();
    final CompletableFuture<Void> secondWorldStateFuture = new CompletableFuture<>();
    final CompletableFuture<Void> chainFuture = new CompletableFuture<>();
    final ChainDownloader secondChainDownloader = mock(ChainDownloader.class);
    final FastSyncState selectPivotBlockState = new FastSyncState(50);
    final FastSyncState secondSelectPivotBlockState = new FastSyncState(90);
    final BlockHeader pivotBlockHeader = new BlockHeaderTestFixture().number(50).buildHeader();
    final BlockHeader secondPivotBlockHeader =
        new BlockHeaderTestFixture().number(90).buildHeader();
    final FastSyncState downloadPivotBlockHeaderState = new FastSyncState(pivotBlockHeader);
    final FastSyncState secondDownloadPivotBlockHeaderState =
        new FastSyncState(secondPivotBlockHeader);

    // First attempt
    when(fastSyncActions.selectPivotBlock(FastSyncState.EMPTY_SYNC_STATE))
        .thenReturn(
            completedFuture(selectPivotBlockState), completedFuture(secondSelectPivotBlockState));
    when(fastSyncActions.downloadPivotBlockHeader(selectPivotBlockState))
        .thenReturn(completedFuture(downloadPivotBlockHeaderState));
    when(fastSyncActions.createChainDownloader(downloadPivotBlockHeaderState))
        .thenReturn(chainDownloader);
    when(chainDownloader.start()).thenReturn(chainFuture);
    when(worldStateDownloader.run(
            any(FastSyncActions.class), eq(new FastSyncState(pivotBlockHeader))))
        .thenReturn(firstWorldStateFuture);
    when(fastSyncActions.scheduleFutureTask(any(), any()))
        .thenAnswer(invocation -> ((Supplier) invocation.getArgument(0)).get());

    // Second attempt
    when(fastSyncActions.downloadPivotBlockHeader(secondSelectPivotBlockState))
        .thenReturn(completedFuture(secondDownloadPivotBlockHeaderState));

    when(fastSyncActions.createChainDownloader(secondDownloadPivotBlockHeaderState))
        .thenReturn(secondChainDownloader);
    when(secondChainDownloader.start()).thenReturn(completedFuture(null));
    when(worldStateDownloader.run(
            any(FastSyncActions.class), eq(new FastSyncState(secondPivotBlockHeader))))
        .thenReturn(secondWorldStateFuture);

    final CompletableFuture<FastSyncState> result = downloader.start();

    verify(fastSyncActions).selectPivotBlock(FastSyncState.EMPTY_SYNC_STATE);
    verify(fastSyncActions).downloadPivotBlockHeader(selectPivotBlockState);
    verify(storage).storeState(downloadPivotBlockHeaderState);
    verify(fastSyncActions).createChainDownloader(downloadPivotBlockHeaderState);
    verify(worldStateDownloader)
        .run(any(FastSyncActions.class), eq(new FastSyncState(pivotBlockHeader)));
    verifyNoMoreInteractions(fastSyncActions, worldStateDownloader, storage);

    assertThat(result).isNotDone();

    firstWorldStateFuture.completeExceptionally(new RuntimeException("Test"));

    assertThat(result).isNotDone();
    verify(chainDownloader).cancel();
    // A real chain downloader would cause the chainFuture to complete when cancel is called.
    chainFuture.completeExceptionally(new CancellationException());

    verify(fastSyncActions).scheduleFutureTask(any(), any());
    verify(fastSyncActions, times(2)).selectPivotBlock(FastSyncState.EMPTY_SYNC_STATE);
    verify(fastSyncActions).downloadPivotBlockHeader(secondSelectPivotBlockState);
    verify(storage).storeState(secondDownloadPivotBlockHeaderState);
    verify(fastSyncActions).createChainDownloader(secondDownloadPivotBlockHeaderState);
    verify(worldStateDownloader)
        .run(any(FastSyncActions.class), eq(new FastSyncState(secondPivotBlockHeader)));
    verifyNoMoreInteractions(fastSyncActions, worldStateDownloader, storage);

    secondWorldStateFuture.complete(null);

    assertThat(result).isCompletedWithValue(secondDownloadPivotBlockHeaderState);
  }

  @Test
  public void shouldNotHaveTrailingPeerRequirementsBeforePivotBlockSelected() {
    downloader.start();
    Assertions.assertThat(downloader.calculateTrailingPeerRequirements()).isEmpty();
  }

  @Test
  public void shouldNotAllowPeersBeforePivotBlockOnceSelected() {
    final FastSyncState selectPivotBlockState = new FastSyncState(50);
    final BlockHeader pivotBlockHeader = new BlockHeaderTestFixture().number(50).buildHeader();
    final FastSyncState downloadPivotBlockHeaderState = new FastSyncState(pivotBlockHeader);

    when(fastSyncActions.selectPivotBlock(FastSyncState.EMPTY_SYNC_STATE))
        .thenReturn(completedFuture(selectPivotBlockState));
    when(fastSyncActions.downloadPivotBlockHeader(selectPivotBlockState))
        .thenReturn(completedFuture(downloadPivotBlockHeaderState));
    when(fastSyncActions.createChainDownloader(downloadPivotBlockHeaderState))
        .thenReturn(chainDownloader);
    when(chainDownloader.start()).thenReturn(new CompletableFuture<>());
    when(worldStateDownloader.run(
            any(FastSyncActions.class), eq(new FastSyncState(pivotBlockHeader))))
        .thenReturn(new CompletableFuture<>());

    downloader.start();
    Assertions.assertThat(downloader.calculateTrailingPeerRequirements())
        .contains(new TrailingPeerRequirements(50, 0));
  }

  @Test
  public void shouldNotHaveTrailingPeerRequirementsAfterDownloadCompletes() {
    final FastSyncState selectPivotBlockState = new FastSyncState(50);
    final BlockHeader pivotBlockHeader = new BlockHeaderTestFixture().number(50).buildHeader();
    final FastSyncState downloadPivotBlockHeaderState = new FastSyncState(pivotBlockHeader);

    when(fastSyncActions.selectPivotBlock(FastSyncState.EMPTY_SYNC_STATE))
        .thenReturn(completedFuture(selectPivotBlockState));
    when(fastSyncActions.downloadPivotBlockHeader(selectPivotBlockState))
        .thenReturn(completedFuture(downloadPivotBlockHeaderState));
    when(fastSyncActions.createChainDownloader(downloadPivotBlockHeaderState))
        .thenReturn(chainDownloader);
    when(chainDownloader.start()).thenReturn(completedFuture(null));
    when(worldStateDownloader.run(
            any(FastSyncActions.class), eq(new FastSyncState(pivotBlockHeader))))
        .thenReturn(completedFuture(null));

    final CompletableFuture<FastSyncState> result = downloader.start();
    assertThat(result).isDone();

    Assertions.assertThat(downloader.calculateTrailingPeerRequirements()).isEmpty();
  }

  private <T> void assertCompletedExceptionally(
      final CompletableFuture<T> future, final FastSyncError expectedError) {
    assertThat(future).isCompletedExceptionally();
    future.exceptionally(
        actualError -> {
          assertThat(actualError)
              .isInstanceOf(FastSyncException.class)
              .extracting(ex -> ((FastSyncException) ex).getError())
              .isEqualTo(expectedError);
          return null;
        });
  }
}<|MERGE_RESOLUTION|>--- conflicted
+++ resolved
@@ -50,12 +50,6 @@
 
 public class FastSyncDownloaderTest {
 
-<<<<<<< HEAD
-  //  private static final CompletableFuture<FastSyncState> COMPLETE =
-  //      completedFuture(FastSyncState.EMPTY_SYNC_STATE);
-
-=======
->>>>>>> 839f39d6
   @SuppressWarnings("unchecked")
   private final FastSyncActions fastSyncActions = mock(FastSyncActions.class);
 
@@ -91,11 +85,6 @@
     final FastSyncState selectPivotBlockState = new FastSyncState(50);
     final BlockHeader pivotBlockHeader = new BlockHeaderTestFixture().number(50).buildHeader();
     final FastSyncState downloadPivotBlockHeaderState = new FastSyncState(pivotBlockHeader);
-<<<<<<< HEAD
-    //
-    // when(fastSyncActions.waitForSuitablePeers(FastSyncState.EMPTY_SYNC_STATE)).thenReturn(COMPLETE);
-=======
->>>>>>> 839f39d6
     when(fastSyncActions.selectPivotBlock(FastSyncState.EMPTY_SYNC_STATE))
         .thenReturn(completedFuture(selectPivotBlockState));
     when(fastSyncActions.downloadPivotBlockHeader(selectPivotBlockState))
@@ -109,10 +98,6 @@
 
     final CompletableFuture<FastSyncState> result = downloader.start();
 
-<<<<<<< HEAD
-    //    verify(fastSyncActions).waitForSuitablePeers(FastSyncState.EMPTY_SYNC_STATE);
-=======
->>>>>>> 839f39d6
     verify(fastSyncActions).selectPivotBlock(FastSyncState.EMPTY_SYNC_STATE);
     verify(fastSyncActions).downloadPivotBlockHeader(selectPivotBlockState);
     verify(storage).storeState(downloadPivotBlockHeaderState);
@@ -129,10 +114,6 @@
     final BlockHeader pivotBlockHeader = new BlockHeaderTestFixture().number(50).buildHeader();
     final FastSyncState fastSyncState = new FastSyncState(pivotBlockHeader);
     final CompletableFuture<FastSyncState> complete = completedFuture(fastSyncState);
-<<<<<<< HEAD
-    //    when(fastSyncActions.waitForSuitablePeers(fastSyncState)).thenReturn(complete);
-=======
->>>>>>> 839f39d6
     when(fastSyncActions.selectPivotBlock(fastSyncState)).thenReturn(complete);
     when(fastSyncActions.downloadPivotBlockHeader(fastSyncState)).thenReturn(complete);
     when(fastSyncActions.createChainDownloader(fastSyncState)).thenReturn(chainDownloader);
@@ -153,10 +134,6 @@
 
     final CompletableFuture<FastSyncState> result = resumedDownloader.start();
 
-<<<<<<< HEAD
-    //    verify(fastSyncActions).waitForSuitablePeers(fastSyncState);
-=======
->>>>>>> 839f39d6
     verify(fastSyncActions).selectPivotBlock(fastSyncState);
     verify(fastSyncActions).downloadPivotBlockHeader(fastSyncState);
     verify(storage).storeState(fastSyncState);
@@ -168,24 +145,6 @@
     assertThat(result).isCompletedWithValue(fastSyncState);
   }
 
-<<<<<<< HEAD
-  //  @Test
-  //  public void shouldAbortIfWaitForSuitablePeersFails() {
-  //    when(fastSyncActions.waitForSuitablePeers(FastSyncState.EMPTY_SYNC_STATE))
-  //        .thenReturn(
-  //            CompletableFuture.failedFuture(new
-  // FastSyncException(FastSyncError.UNEXPECTED_ERROR)));
-  //
-  //    final CompletableFuture<FastSyncState> result = downloader.start();
-  //
-  //    assertCompletedExceptionally(result, FastSyncError.UNEXPECTED_ERROR);
-  //
-  //    verify(fastSyncActions).waitForSuitablePeers(FastSyncState.EMPTY_SYNC_STATE);
-  //    verifyNoMoreInteractions(fastSyncActions);
-  //  }
-
-=======
->>>>>>> 839f39d6
   @Test
   public void shouldAbortIfSelectPivotBlockFails() {
     when(fastSyncActions.selectPivotBlock(FastSyncState.EMPTY_SYNC_STATE))
