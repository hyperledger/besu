/*
 * Copyright ConsenSys AG.
 *
 * Licensed under the Apache License, Version 2.0 (the "License"); you may not use this file except in compliance with
 * the License. You may obtain a copy of the License at
 *
 * http://www.apache.org/licenses/LICENSE-2.0
 *
 * Unless required by applicable law or agreed to in writing, software distributed under the License is distributed on
 * an "AS IS" BASIS, WITHOUT WARRANTIES OR CONDITIONS OF ANY KIND, either express or implied. See the License for the
 * specific language governing permissions and limitations under the License.
 *
 * SPDX-License-Identifier: Apache-2.0
 */
package org.hyperledger.besu.ethereum.eth.transactions;

import static java.util.Arrays.asList;
import static java.util.Collections.emptyList;
import static java.util.Collections.singleton;
import static java.util.Collections.singletonList;
import static java.util.stream.Collectors.toList;
import static org.assertj.core.api.Assertions.assertThat;
import static org.hyperledger.besu.ethereum.mainnet.ValidationResult.valid;
import static org.hyperledger.besu.ethereum.transaction.TransactionInvalidReason.CHAIN_HEAD_WORLD_STATE_NOT_AVAILABLE;
import static org.hyperledger.besu.ethereum.transaction.TransactionInvalidReason.EXCEEDS_BLOCK_GAS_LIMIT;
import static org.hyperledger.besu.ethereum.transaction.TransactionInvalidReason.NONCE_TOO_LOW;
import static org.mockito.ArgumentMatchers.any;
import static org.mockito.ArgumentMatchers.anyLong;
import static org.mockito.ArgumentMatchers.eq;
import static org.mockito.ArgumentMatchers.nullable;
import static org.mockito.Mockito.atLeastOnce;
import static org.mockito.Mockito.mock;
import static org.mockito.Mockito.never;
import static org.mockito.Mockito.times;
import static org.mockito.Mockito.verify;
import static org.mockito.Mockito.verifyNoMoreInteractions;
import static org.mockito.Mockito.verifyZeroInteractions;
import static org.mockito.Mockito.when;

import org.hyperledger.besu.crypto.KeyPair;
import org.hyperledger.besu.crypto.SignatureAlgorithmFactory;
import org.hyperledger.besu.datatypes.Wei;
import org.hyperledger.besu.ethereum.ProtocolContext;
import org.hyperledger.besu.ethereum.chain.MutableBlockchain;
import org.hyperledger.besu.ethereum.core.Block;
import org.hyperledger.besu.ethereum.core.BlockBody;
import org.hyperledger.besu.ethereum.core.BlockHeader;
import org.hyperledger.besu.ethereum.core.BlockHeaderTestFixture;
import org.hyperledger.besu.ethereum.core.Difficulty;
import org.hyperledger.besu.ethereum.core.ExecutionContextTestFixture;
import org.hyperledger.besu.ethereum.core.Transaction;
import org.hyperledger.besu.ethereum.core.TransactionReceipt;
import org.hyperledger.besu.ethereum.core.TransactionTestFixture;
import org.hyperledger.besu.ethereum.eth.EthProtocol;
import org.hyperledger.besu.ethereum.eth.manager.EthContext;
import org.hyperledger.besu.ethereum.eth.manager.EthPeer;
import org.hyperledger.besu.ethereum.eth.manager.EthPeers;
import org.hyperledger.besu.ethereum.eth.manager.EthProtocolManager;
import org.hyperledger.besu.ethereum.eth.manager.EthProtocolManagerTestUtil;
import org.hyperledger.besu.ethereum.eth.manager.RespondingEthPeer;
import org.hyperledger.besu.ethereum.eth.sync.state.SyncState;
import org.hyperledger.besu.ethereum.eth.transactions.sorter.GasPricePendingTransactionsSorter;
import org.hyperledger.besu.ethereum.mainnet.MainnetTransactionValidator;
import org.hyperledger.besu.ethereum.mainnet.ProtocolSchedule;
import org.hyperledger.besu.ethereum.mainnet.ProtocolSpec;
import org.hyperledger.besu.ethereum.mainnet.TransactionValidationParams;
import org.hyperledger.besu.ethereum.mainnet.ValidationResult;
import org.hyperledger.besu.ethereum.mainnet.feemarket.FeeMarket;
import org.hyperledger.besu.ethereum.transaction.TransactionInvalidReason;
import org.hyperledger.besu.evm.account.Account;
import org.hyperledger.besu.metrics.noop.NoOpMetricsSystem;
import org.hyperledger.besu.plugin.data.TransactionType;
import org.hyperledger.besu.plugin.services.MetricsSystem;
import org.hyperledger.besu.testutil.TestClock;

import java.math.BigInteger;
import java.util.Collections;
import java.util.List;
import java.util.Optional;
import java.util.Set;
import java.util.function.Consumer;

import org.junit.Before;
import org.junit.Test;
import org.junit.runner.RunWith;
import org.mockito.ArgumentCaptor;
import org.mockito.Mock;
import org.mockito.junit.MockitoJUnitRunner;

@SuppressWarnings("unchecked")
@RunWith(MockitoJUnitRunner.class)
public class TransactionPoolTest {

  private static final int MAX_TRANSACTIONS = 5;
  private static final int MAX_TRANSACTION_HASHES = 5;
  private static final KeyPair KEY_PAIR1 =
      SignatureAlgorithmFactory.getInstance().generateKeyPair();

  @Mock private MainnetTransactionValidator transactionValidator;
  @Mock private PendingTransactionListener listener;
  @Mock private TransactionPool.TransactionBatchAddedListener batchAddedListener;
  @Mock private TransactionPool.TransactionBatchAddedListener pendingBatchAddedListener;

  @SuppressWarnings("unchecked")
  @Mock
  private ProtocolSchedule protocolSchedule;

  @SuppressWarnings("unchecked")
  @Mock
  private ProtocolSpec protocolSpec;

  private final MetricsSystem metricsSystem = new NoOpMetricsSystem();
  private MutableBlockchain blockchain;

  private GasPricePendingTransactionsSorter transactions;
  private final Transaction transaction1 = createTransaction(1);
  private final Transaction transaction2 = createTransaction(2);
  private final ExecutionContextTestFixture executionContext = ExecutionContextTestFixture.create();
  private final ProtocolContext protocolContext = executionContext.getProtocolContext();
  private TransactionPool transactionPool;
  private long genesisBlockGasLimit;
  private SyncState syncState;
  private EthContext ethContext;
  private EthPeers ethPeers;
  private PeerTransactionTracker peerTransactionTracker;
  private PeerPendingTransactionTracker peerPendingTransactionTracker;

  @Before
  public void setUp() {
    blockchain = executionContext.getBlockchain();
    transactions =
        new GasPricePendingTransactionsSorter(
            TransactionPoolConfiguration.DEFAULT_TX_RETENTION_HOURS,
            MAX_TRANSACTIONS,
            MAX_TRANSACTION_HASHES,
            TestClock.fixed(),
            metricsSystem,
            blockchain::getChainHeadHeader,
            TransactionPoolConfiguration.DEFAULT_PRICE_BUMP);
    when(protocolSchedule.getByBlockNumber(anyLong())).thenReturn(protocolSpec);
    when(protocolSpec.getTransactionValidator()).thenReturn(transactionValidator);
    when(protocolSpec.getFeeMarket()).thenReturn(FeeMarket.legacy());
    genesisBlockGasLimit = executionContext.getGenesis().getHeader().getGasLimit();
    syncState = mock(SyncState.class);
    when(syncState.isInSync(anyLong())).thenReturn(true);
    ethContext = mock(EthContext.class);
    ethPeers = mock(EthPeers.class);
    when(ethContext.getEthPeers()).thenReturn(ethPeers);
    peerTransactionTracker = mock(PeerTransactionTracker.class);
    peerPendingTransactionTracker = mock(PeerPendingTransactionTracker.class);
<<<<<<< HEAD
    transactionPool = createTransactionPool();
=======
    transactionPool =
        new TransactionPool(
            transactions,
            protocolSchedule,
            protocolContext,
            batchAddedListener,
            pendingBatchAddedListener,
            syncState,
            ethContext,
            peerTransactionTracker,
            peerPendingTransactionTracker,
            Wei.of(2),
            metricsSystem,
            TransactionPoolConfiguration.DEFAULT);
>>>>>>> 0b4c03c8
    blockchain.observeBlockAdded(transactionPool);
  }

  private TransactionPool createTransactionPool() {
    return createTransactionPool(b -> {});
  }

  private TransactionPool createTransactionPool(
      final Consumer<ImmutableTransactionPoolConfiguration.Builder> configConsumer) {
    final ImmutableTransactionPoolConfiguration.Builder configBuilder =
        ImmutableTransactionPoolConfiguration.builder();
    configConsumer.accept(configBuilder);
    final TransactionPoolConfiguration config = configBuilder.build();

    return new TransactionPool(
        transactions,
        protocolSchedule,
        protocolContext,
        batchAddedListener,
        pendingBatchAddedListener,
        syncState,
        ethContext,
        peerTransactionTracker,
        peerPendingTransactionTracker,
        Wei.of(2),
        metricsSystem,
        Optional.empty(),
        config);
  }

  @Test
  public void mainNetValueTransferSucceeds() {
    final Transaction transaction =
        new TransactionTestFixture()
            .value(Wei.ONE)
            .chainId(Optional.of(BigInteger.ONE))
            .createTransaction(KEY_PAIR1);

    givenTransactionIsValid(transaction);

    final ValidationResult<TransactionInvalidReason> result =
        transactionPool.addLocalTransaction(transaction);

    assertThat(result).isEqualTo(ValidationResult.valid());
  }

  @Test
  public void shouldReturnExclusivelyLocalTransactionsWhenAppropriate() {
    final Transaction localTransaction0 = createTransaction(0);
    transactions.addLocalTransaction(localTransaction0);
    assertThat(transactions.size()).isEqualTo(1);

    transactions.addRemoteTransaction(transaction1);
    assertThat(transactions.size()).isEqualTo(2);

    transactions.addRemoteTransaction(transaction2);
    assertThat(transactions.size()).isEqualTo(3);

    List<Transaction> localTransactions = transactions.getLocalTransactions();
    assertThat(localTransactions.size()).isEqualTo(1);
  }

  @Test
  public void shouldRemoveTransactionsFromPendingListWhenIncludedInBlockOnchain() {
    transactions.addRemoteTransaction(transaction1);
    assertTransactionPending(transaction1);
    appendBlock(transaction1);

    assertTransactionNotPending(transaction1);
  }

  @Test
  public void shouldRemoveMultipleTransactionsAddedInOneBlock() {
    transactions.addRemoteTransaction(transaction1);
    transactions.addRemoteTransaction(transaction2);
    appendBlock(transaction1, transaction2);

    assertTransactionNotPending(transaction1);
    assertTransactionNotPending(transaction2);
    assertThat(transactions.size()).isZero();
  }

  @Test
  public void shouldIgnoreUnknownTransactionsThatAreAddedInABlock() {
    transactions.addRemoteTransaction(transaction1);
    appendBlock(transaction1, transaction2);

    assertTransactionNotPending(transaction1);
    assertTransactionNotPending(transaction2);
    assertThat(transactions.size()).isZero();
  }

  @Test
  public void shouldNotRemovePendingTransactionsWhenABlockAddedToAFork() {
    transactions.addRemoteTransaction(transaction1);
    final BlockHeader commonParent = getHeaderForCurrentChainHead();
    final Block canonicalHead = appendBlock(Difficulty.of(1000), commonParent);
    appendBlock(Difficulty.ONE, commonParent, transaction1);

    verifyChainHeadIs(canonicalHead);

    assertTransactionPending(transaction1);
  }

  @Test
  public void shouldRemovePendingTransactionsFromAllBlocksOnAForkWhenItBecomesTheCanonicalChain() {
    transactions.addRemoteTransaction(transaction1);
    transactions.addRemoteTransaction(transaction2);
    final BlockHeader commonParent = getHeaderForCurrentChainHead();
    final Block originalChainHead = appendBlock(Difficulty.of(1000), commonParent);

    final Block forkBlock1 = appendBlock(Difficulty.ONE, commonParent, transaction1);
    verifyChainHeadIs(originalChainHead);

    final Block forkBlock2 = appendBlock(Difficulty.of(2000), forkBlock1.getHeader(), transaction2);
    verifyChainHeadIs(forkBlock2);

    assertTransactionNotPending(transaction1);
    assertTransactionNotPending(transaction2);
  }

  @Test
  public void shouldReadTransactionsFromThePreviousCanonicalHeadWhenAReorgOccurs() {
    givenTransactionIsValid(transaction1);
    givenTransactionIsValid(transaction2);
    transactions.addRemoteTransaction(transaction1);
    transactions.addRemoteTransaction(transaction2);
    final BlockHeader commonParent = getHeaderForCurrentChainHead();
    final Block originalFork1 = appendBlock(Difficulty.of(1000), commonParent, transaction1);
    final Block originalFork2 =
        appendBlock(Difficulty.ONE, originalFork1.getHeader(), transaction2);
    assertTransactionNotPending(transaction1);
    assertTransactionNotPending(transaction2);

    final Block reorgFork1 = appendBlock(Difficulty.ONE, commonParent);
    verifyChainHeadIs(originalFork2);

    transactions.subscribePendingTransactions(listener);
    final Block reorgFork2 = appendBlock(Difficulty.of(2000), reorgFork1.getHeader());
    verifyChainHeadIs(reorgFork2);

    assertTransactionPending(transaction1);
    assertTransactionPending(transaction2);
    verify(listener).onTransactionAdded(transaction1);
    verify(listener).onTransactionAdded(transaction2);
    verifyNoMoreInteractions(listener);
  }

  @Test
  public void shouldNotReadTransactionsThatAreInBothForksWhenReorgHappens() {
    givenTransactionIsValid(transaction1);
    givenTransactionIsValid(transaction2);
    transactions.addRemoteTransaction(transaction1);
    transactions.addRemoteTransaction(transaction2);
    final BlockHeader commonParent = getHeaderForCurrentChainHead();
    final Block originalFork1 = appendBlock(Difficulty.of(1000), commonParent, transaction1);
    final Block originalFork2 =
        appendBlock(Difficulty.ONE, originalFork1.getHeader(), transaction2);
    assertTransactionNotPending(transaction1);
    assertTransactionNotPending(transaction2);

    final Block reorgFork1 = appendBlock(Difficulty.ONE, commonParent, transaction1);
    verifyChainHeadIs(originalFork2);

    final Block reorgFork2 = appendBlock(Difficulty.of(2000), reorgFork1.getHeader());
    verifyChainHeadIs(reorgFork2);

    assertTransactionNotPending(transaction1);
    assertTransactionPending(transaction2);
  }

  @Test
  public void addLocalTransaction_strictReplayProtectionOn_txWithoutChainId_chainIdIsConfigured() {
    protocolSupportsTxReplayProtection(1337, true);
    transactionPool = createTransactionPool(b -> b.strictTransactionReplayProtectionEnabled(true));
    final Transaction tx = createTransactionWithoutChainId(1);
    givenTransactionIsValid(tx);

    assertLocalTransactionInvalid(tx, TransactionInvalidReason.REPLAY_PROTECTED_SIGNATURE_REQUIRED);
  }

  @Test
  public void
      addLocalTransaction_strictReplayProtectionOn_txWithoutChainId_chainIdIsConfigured_protectionNotSupportedAtCurrentBlock() {
    protocolSupportsTxReplayProtection(1337, false);
    transactionPool = createTransactionPool(b -> b.strictTransactionReplayProtectionEnabled(true));
    final Transaction tx = createTransactionWithoutChainId(1);
    givenTransactionIsValid(tx);

    assertLocalTransactionValid(tx);
  }

  @Test
  public void addLocalTransaction_strictReplayProtectionOff_txWithoutChainId_chainIdIsConfigured() {
    protocolSupportsTxReplayProtection(1337, true);
    transactionPool = createTransactionPool(b -> b.strictTransactionReplayProtectionEnabled(false));
    final Transaction tx = createTransactionWithoutChainId(1);
    givenTransactionIsValid(tx);

    assertLocalTransactionValid(tx);
  }

  @Test
  public void
      addLocalTransaction_strictReplayProtectionOn_txWithoutChainId_chainIdIsNotConfigured() {
    protocolDoesNotSupportTxReplayProtection();
    transactionPool = createTransactionPool(b -> b.strictTransactionReplayProtectionEnabled(true));
    final Transaction tx = createTransactionWithoutChainId(1);
    givenTransactionIsValid(tx);

    assertLocalTransactionValid(tx);
  }

  @Test
  public void addLocalTransaction_strictReplayProtectionOn_txWithChainId_chainIdIsConfigured() {
    protocolSupportsTxReplayProtection(1337, true);
    transactionPool = createTransactionPool(b -> b.strictTransactionReplayProtectionEnabled(true));
    final Transaction tx = createTransaction(1);
    givenTransactionIsValid(tx);

    assertLocalTransactionValid(tx);
  }

  @Test
  public void
      addRemoteTransactions_strictReplayProtectionOn_txWithoutChainId_chainIdIsConfigured() {
    protocolSupportsTxReplayProtection(1337, true);
    transactionPool = createTransactionPool(b -> b.strictTransactionReplayProtectionEnabled(true));
    final Transaction tx = createTransactionWithoutChainId(1);
    givenTransactionIsValid(tx);

    assertRemoteTransactionValid(tx);
  }

  @Test
  public void
      addRemoteTransactions_strictReplayProtectionOff_txWithoutChainId_chainIdIsConfigured() {
    protocolSupportsTxReplayProtection(1337, true);
    transactionPool = createTransactionPool(b -> b.strictTransactionReplayProtectionEnabled(false));
    final Transaction tx = createTransactionWithoutChainId(1);
    givenTransactionIsValid(tx);

    assertRemoteTransactionValid(tx);
  }

  @Test
  public void
      addRemoteTransactions_strictReplayProtectionOn_txWithoutChainId_chainIdIsNotConfigured() {
    protocolDoesNotSupportTxReplayProtection();
    transactionPool = createTransactionPool(b -> b.strictTransactionReplayProtectionEnabled(true));
    final Transaction tx = createTransactionWithoutChainId(1);
    givenTransactionIsValid(tx);

    assertRemoteTransactionValid(tx);
  }

  @Test
  public void addRemoteTransactions_strictReplayProtectionOn_txWithChainId_chainIdIsConfigured() {
    protocolSupportsTxReplayProtection(1337, true);
    transactionPool = createTransactionPool(b -> b.strictTransactionReplayProtectionEnabled(true));
    final Transaction tx = createTransaction(1);
    givenTransactionIsValid(tx);

    assertRemoteTransactionValid(tx);
  }

  @Test
  public void shouldNotAddRemoteTransactionsWhenGasPriceBelowMinimum() {
    final Transaction transaction =
        new TransactionTestFixture()
            .nonce(1)
            .gasLimit(0)
            .gasPrice(Wei.of(1))
            .createTransaction(KEY_PAIR1);
    transactionPool.addRemoteTransactions(singletonList(transaction));

    assertTransactionNotPending(transaction);
    verifyZeroInteractions(transactionValidator); // Reject before validation
  }

  @Test
  public void shouldNotRejectLocalTransactionsWhenGasPriceBelowMinimum() {
    final Transaction transaction =
        new TransactionTestFixture()
            .nonce(1)
            .gasLimit(0)
            .gasPrice(Wei.of(1))
            .createTransaction(KEY_PAIR1);

    when(transactionValidator.validate(eq(transaction), any(Optional.class), any()))
        .thenReturn(ValidationResult.valid());

    final ValidationResult<TransactionInvalidReason> result =
        transactionPool.addLocalTransaction(transaction);

    assertThat(result).isEqualTo(ValidationResult.invalid(CHAIN_HEAD_WORLD_STATE_NOT_AVAILABLE));
  }

  @Test
  public void shouldNotAddRemoteTransactionsThatAreInvalidAccordingToInvariantChecks() {
    givenTransactionIsValid(transaction2);
    when(transactionValidator.validate(eq(transaction1), any(Optional.class), any()))
        .thenReturn(ValidationResult.invalid(NONCE_TOO_LOW));

    transactionPool.addRemoteTransactions(asList(transaction1, transaction2));

    assertTransactionNotPending(transaction1);
    assertTransactionPending(transaction2);
    verify(batchAddedListener).onTransactionsAdded(singleton(transaction2));
  }

  @Test
  public void shouldNotAddRemoteTransactionsThatAreInvalidAccordingToStateDependentChecks() {
    givenTransactionIsValid(transaction2);
    when(transactionValidator.validate(eq(transaction1), any(Optional.class), any()))
        .thenReturn(valid());
    when(transactionValidator.validateForSender(
            eq(transaction1), eq(null), any(TransactionValidationParams.class)))
        .thenReturn(ValidationResult.invalid(NONCE_TOO_LOW));
    transactionPool.addRemoteTransactions(asList(transaction1, transaction2));

    assertTransactionNotPending(transaction1);
    assertTransactionPending(transaction2);
    verify(batchAddedListener).onTransactionsAdded(singleton(transaction2));
    verify(transactionValidator).validate(eq(transaction1), any(Optional.class), any());
    verify(transactionValidator)
        .validateForSender(eq(transaction1), eq(null), any(TransactionValidationParams.class));
    verify(transactionValidator).validate(eq(transaction2), any(Optional.class), any());
    verify(transactionValidator).validateForSender(eq(transaction2), any(), any());
    verify(transactionValidator, atLeastOnce()).getGoQuorumCompatibilityMode();
    verifyNoMoreInteractions(transactionValidator);
  }

  @Test
  public void shouldAllowSequenceOfTransactionsWithIncreasingNonceFromSameSender() {
    final TransactionTestFixture builder = new TransactionTestFixture();
    final Transaction transaction1 = builder.nonce(1).createTransaction(KEY_PAIR1);
    final Transaction transaction2 = builder.nonce(2).createTransaction(KEY_PAIR1);
    final Transaction transaction3 = builder.nonce(3).createTransaction(KEY_PAIR1);

    when(transactionValidator.validate(any(Transaction.class), any(Optional.class), any()))
        .thenReturn(valid());
    when(transactionValidator.validateForSender(
            eq(transaction1), nullable(Account.class), any(TransactionValidationParams.class)))
        .thenReturn(valid());
    when(transactionValidator.validateForSender(
            eq(transaction2), nullable(Account.class), any(TransactionValidationParams.class)))
        .thenReturn(valid());
    when(transactionValidator.validateForSender(
            eq(transaction3), nullable(Account.class), any(TransactionValidationParams.class)))
        .thenReturn(valid());

    assertThat(transactionPool.addLocalTransaction(transaction1)).isEqualTo(valid());
    assertThat(transactionPool.addLocalTransaction(transaction2)).isEqualTo(valid());
    assertThat(transactionPool.addLocalTransaction(transaction3)).isEqualTo(valid());

    assertTransactionPending(transaction1);
    assertTransactionPending(transaction2);
    assertTransactionPending(transaction3);
  }

  @Test
  public void
      shouldAllowSequenceOfTransactionsWithIncreasingNonceFromSameSenderWhenSentInBatchOutOfOrder() {
    final TransactionTestFixture builder = new TransactionTestFixture();
    final Transaction transaction1 = builder.nonce(1).createTransaction(KEY_PAIR1);
    final Transaction transaction2 = builder.nonce(2).createTransaction(KEY_PAIR1);
    final Transaction transaction3 = builder.nonce(3).createTransaction(KEY_PAIR1);

    when(transactionValidator.validate(any(Transaction.class), any(Optional.class), any()))
        .thenReturn(valid());
    when(transactionValidator.validateForSender(
            eq(transaction1), nullable(Account.class), any(TransactionValidationParams.class)))
        .thenReturn(valid());
    when(transactionValidator.validateForSender(
            eq(transaction2), nullable(Account.class), any(TransactionValidationParams.class)))
        .thenReturn(valid());
    when(transactionValidator.validateForSender(
            eq(transaction3), nullable(Account.class), any(TransactionValidationParams.class)))
        .thenReturn(valid());

    transactionPool.addRemoteTransactions(asList(transaction3, transaction1, transaction2));

    assertTransactionPending(transaction1);
    assertTransactionPending(transaction2);
    assertTransactionPending(transaction3);
  }

  @Test
  public void shouldDiscardRemoteTransactionThatAlreadyExistsBeforeValidation() {
    final GasPricePendingTransactionsSorter pendingTransactions =
        mock(GasPricePendingTransactionsSorter.class);
    final TransactionPool transactionPool =
        new TransactionPool(
            pendingTransactions,
            protocolSchedule,
            protocolContext,
            batchAddedListener,
            pendingBatchAddedListener,
            syncState,
            ethContext,
            peerTransactionTracker,
            peerPendingTransactionTracker,
            Wei.ZERO,
            metricsSystem,
            TransactionPoolConfiguration.DEFAULT);

    when(pendingTransactions.containsTransaction(transaction1.getHash())).thenReturn(true);

    transactionPool.addRemoteTransactions(singletonList(transaction1));

    verify(pendingTransactions).containsTransaction(transaction1.getHash());
    verify(pendingTransactions).tryEvictTransactionHash(transaction1.getHash());
    verifyZeroInteractions(transactionValidator);
    verifyNoMoreInteractions(pendingTransactions);
  }

  @Test
  public void shouldNotNotifyBatchListenerWhenRemoteTransactionDoesNotReplaceExisting() {
    final TransactionTestFixture builder = new TransactionTestFixture();
    final Transaction transaction1 =
        builder.nonce(1).gasPrice(Wei.of(10)).createTransaction(KEY_PAIR1);
    final Transaction transaction2 =
        builder.nonce(1).gasPrice(Wei.of(5)).createTransaction(KEY_PAIR1);

    when(transactionValidator.validate(any(Transaction.class), any(Optional.class), any()))
        .thenReturn(valid());
    when(transactionValidator.validateForSender(
            eq(transaction1), nullable(Account.class), any(TransactionValidationParams.class)))
        .thenReturn(valid());
    when(transactionValidator.validateForSender(
            eq(transaction2), nullable(Account.class), any(TransactionValidationParams.class)))
        .thenReturn(valid());

    transactionPool.addRemoteTransactions(singletonList(transaction1));
    transactionPool.addRemoteTransactions(singletonList(transaction2));

    assertTransactionPending(transaction1);
    verify(batchAddedListener).onTransactionsAdded(singleton(transaction1));
    verify(batchAddedListener, never()).onTransactionsAdded(singleton(transaction2));
  }

  @Test
  public void shouldNotNotifyBatchListenerWhenLocalTransactionDoesNotReplaceExisting() {
    final TransactionTestFixture builder = new TransactionTestFixture();
    final Transaction transaction1 =
        builder.nonce(1).gasPrice(Wei.of(10)).createTransaction(KEY_PAIR1);
    final Transaction transaction2 =
        builder.nonce(1).gasPrice(Wei.of(5)).createTransaction(KEY_PAIR1);

    when(transactionValidator.validate(any(Transaction.class), any(Optional.class), any()))
        .thenReturn(valid());
    when(transactionValidator.validateForSender(
            eq(transaction1), nullable(Account.class), any(TransactionValidationParams.class)))
        .thenReturn(valid());
    when(transactionValidator.validateForSender(
            eq(transaction2), nullable(Account.class), any(TransactionValidationParams.class)))
        .thenReturn(valid());

    transactionPool.addLocalTransaction(transaction1);
    transactionPool.addLocalTransaction(transaction2);

    assertTransactionPending(transaction1);
    verify(batchAddedListener).onTransactionsAdded(singletonList(transaction1));
    verify(batchAddedListener, never()).onTransactionsAdded(singletonList(transaction2));
  }

  @Test
  public void shouldRejectLocalTransactionsWhereGasLimitExceedBlockGasLimit() {
    final TransactionTestFixture builder = new TransactionTestFixture();
    final Transaction transaction1 =
        builder.gasLimit(genesisBlockGasLimit + 1).createTransaction(KEY_PAIR1);

    givenTransactionIsValid(transaction1);

    assertThat(transactionPool.addLocalTransaction(transaction1))
        .isEqualTo(ValidationResult.invalid(EXCEEDS_BLOCK_GAS_LIMIT));

    assertTransactionNotPending(transaction1);
    verifyZeroInteractions(batchAddedListener);
  }

  @Test
  public void shouldRejectRemoteTransactionsWhereGasLimitExceedBlockGasLimit() {
    final TransactionTestFixture builder = new TransactionTestFixture();
    final Transaction transaction1 =
        builder.gasLimit(genesisBlockGasLimit + 1).createTransaction(KEY_PAIR1);

    givenTransactionIsValid(transaction1);

    transactionPool.addRemoteTransactions(singleton(transaction1));

    assertTransactionNotPending(transaction1);
    verifyZeroInteractions(batchAddedListener);
  }

  @Test
  public void shouldNotNotifyBatchListenerIfNoTransactionsAreAdded() {
    transactionPool.addRemoteTransactions(emptyList());
    verifyZeroInteractions(batchAddedListener);
  }

  @Test
  public void shouldNotNotifyPeerForPendingTransactionsIfItDoesntSupportEth65() {
    EthPeer peer = mock(EthPeer.class);
    EthPeer validPeer = mock(EthPeer.class);
    when(peerPendingTransactionTracker.isPeerSupported(peer, EthProtocol.ETH65)).thenReturn(false);
    when(peerPendingTransactionTracker.isPeerSupported(validPeer, EthProtocol.ETH65))
        .thenReturn(true);

    transactionPool.addTransactionHash(transaction1.getHash());
    transactionPool.handleConnect(peer);
    verify(peerPendingTransactionTracker, never()).addToPeerSendQueue(peer, transaction1.getHash());
    transactionPool.handleConnect(validPeer);
    verify(peerPendingTransactionTracker, times(1))
        .addToPeerSendQueue(validPeer, transaction1.getHash());
  }

  @Test
  public void shouldAllowTransactionWhenAccountAllowlistControllerIsNotPresent() {
    givenTransactionIsValid(transaction1);

    assertThat(transactionPool.addLocalTransaction(transaction1)).isEqualTo(valid());

    assertTransactionPending(transaction1);
  }

  @Test
  public void shouldRejectRemoteTransactionsWhenNotInSync() {
    SyncState syncState = mock(SyncState.class);
    when(syncState.isInSync(anyLong())).thenReturn(false);
    TransactionPool transactionPool =
        new TransactionPool(
            transactions,
            protocolSchedule,
            protocolContext,
            batchAddedListener,
            pendingBatchAddedListener,
            syncState,
            ethContext,
            peerTransactionTracker,
            peerPendingTransactionTracker,
            Wei.ZERO,
            metricsSystem,
            TransactionPoolConfiguration.DEFAULT);

    final TransactionTestFixture builder = new TransactionTestFixture();
    final Transaction transaction1 = builder.nonce(1).createTransaction(KEY_PAIR1);
    final Transaction transaction2 = builder.nonce(2).createTransaction(KEY_PAIR1);
    final Transaction transaction3 = builder.nonce(3).createTransaction(KEY_PAIR1);

    transactionPool.addRemoteTransactions(asList(transaction3, transaction1, transaction2));

    assertTransactionNotPending(transaction1);
    assertTransactionNotPending(transaction2);
    assertTransactionNotPending(transaction3);
    verifyZeroInteractions(batchAddedListener);
  }

  @Test
  public void shouldAllowRemoteTransactionsWhenInSync() {
    final TransactionTestFixture builder = new TransactionTestFixture();
    final Transaction transaction1 = builder.nonce(1).createTransaction(KEY_PAIR1);
    final Transaction transaction2 = builder.nonce(2).createTransaction(KEY_PAIR1);
    final Transaction transaction3 = builder.nonce(3).createTransaction(KEY_PAIR1);

    when(transactionValidator.validate(any(Transaction.class), any(Optional.class), any()))
        .thenReturn(valid());
    when(transactionValidator.validateForSender(
            eq(transaction1), nullable(Account.class), any(TransactionValidationParams.class)))
        .thenReturn(valid());
    when(transactionValidator.validateForSender(
            eq(transaction2), nullable(Account.class), any(TransactionValidationParams.class)))
        .thenReturn(valid());
    when(transactionValidator.validateForSender(
            eq(transaction3), nullable(Account.class), any(TransactionValidationParams.class)))
        .thenReturn(valid());

    transactionPool.addRemoteTransactions(asList(transaction3, transaction1, transaction2));

    assertTransactionPending(transaction1);
    assertTransactionPending(transaction2);
    assertTransactionPending(transaction3);
  }

  @Test
  public void shouldSendOnlyLocalTransactionToNewlyConnectedPeer() {
    EthProtocolManager ethProtocolManager = EthProtocolManagerTestUtil.create();
    EthContext ethContext = ethProtocolManager.ethContext();
    PeerTransactionTracker peerTransactionTracker = new PeerTransactionTracker();
    TransactionPool transactionPool =
        new TransactionPool(
            transactions,
            protocolSchedule,
            protocolContext,
            batchAddedListener,
            pendingBatchAddedListener,
            syncState,
            ethContext,
            peerTransactionTracker,
            peerPendingTransactionTracker,
            Wei.ZERO,
            metricsSystem,
            TransactionPoolConfiguration.DEFAULT);

    final TransactionTestFixture builder = new TransactionTestFixture();
    final Transaction transactionLocal = builder.nonce(1).createTransaction(KEY_PAIR1);
    final Transaction transactionRemote = builder.nonce(2).createTransaction(KEY_PAIR1);
    when(transactionValidator.validate(any(Transaction.class), any(Optional.class), any()))
        .thenReturn(valid());
    when(transactionValidator.validateForSender(
            any(Transaction.class),
            nullable(Account.class),
            any(TransactionValidationParams.class)))
        .thenReturn(valid());

    transactionPool.addLocalTransaction(transactionLocal);
    transactionPool.addRemoteTransactions(Collections.singletonList(transactionRemote));

    RespondingEthPeer peer = EthProtocolManagerTestUtil.createPeer(ethProtocolManager);

    Set<Transaction> transactionsToSendToPeer =
        peerTransactionTracker.claimTransactionsToSendToPeer(peer.getEthPeer());

    assertThat(transactionsToSendToPeer).containsExactly(transactionLocal);
  }

  @Test
  public void shouldCallValidatorWithExpectedValidationParameters() {
    final ArgumentCaptor<TransactionValidationParams> txValidationParamCaptor =
        ArgumentCaptor.forClass(TransactionValidationParams.class);
    when(transactionValidator.validate(eq(transaction1), any(Optional.class), any()))
        .thenReturn(valid());
    when(transactionValidator.validateForSender(any(), any(), txValidationParamCaptor.capture()))
        .thenReturn(valid());

    final TransactionValidationParams expectedValidationParams =
        TransactionValidationParams.transactionPool();

    transactionPool.addLocalTransaction(transaction1);

    assertThat(txValidationParamCaptor.getValue())
        .usingRecursiveComparison()
        .isEqualTo(expectedValidationParams);
  }

  @Test
  public void shouldIgnoreFeeCapIfSetZero() {
    final EthProtocolManager ethProtocolManager = EthProtocolManagerTestUtil.create();
    final EthContext ethContext = ethProtocolManager.ethContext();
    final PeerTransactionTracker peerTransactionTracker = new PeerTransactionTracker();
    final Wei twoEthers = Wei.fromEth(2);
    final TransactionPool transactionPool =
        new TransactionPool(
            transactions,
            protocolSchedule,
            protocolContext,
            batchAddedListener,
            pendingBatchAddedListener,
            syncState,
            ethContext,
            peerTransactionTracker,
            peerPendingTransactionTracker,
            Wei.ZERO,
            metricsSystem,
            ImmutableTransactionPoolConfiguration.builder().txFeeCap(Wei.ZERO).build());
    when(transactionValidator.validate(any(Transaction.class), any(Optional.class), any()))
        .thenReturn(valid());
    when(transactionValidator.validateForSender(
            any(Transaction.class),
            nullable(Account.class),
            any(TransactionValidationParams.class)))
        .thenReturn(valid());
    assertThat(
            transactionPool
                .addLocalTransaction(
                    new TransactionTestFixture()
                        .nonce(1)
                        .gasPrice(twoEthers.add(Wei.of(1)))
                        .createTransaction(KEY_PAIR1))
                .isValid())
        .isTrue();
  }

  @Test
  public void shouldIgnoreEIP1559TransactionWhenNotAllowed() {
    final EthProtocolManager ethProtocolManager = EthProtocolManagerTestUtil.create();
    final EthContext ethContext = ethProtocolManager.ethContext();
    final PeerTransactionTracker peerTransactionTracker = new PeerTransactionTracker();
    final TransactionPool transactionPool =
        new TransactionPool(
            transactions,
            protocolSchedule,
            protocolContext,
            batchAddedListener,
            pendingBatchAddedListener,
            syncState,
            ethContext,
            peerTransactionTracker,
            peerPendingTransactionTracker,
            Wei.ZERO,
            metricsSystem,
            ImmutableTransactionPoolConfiguration.builder().txFeeCap(Wei.ONE).build());
    when(transactionValidator.validate(any(Transaction.class), any(Optional.class), any()))
        .thenReturn(valid());
    final Transaction transaction =
        new TransactionTestFixture()
            .nonce(1)
            .type(TransactionType.EIP1559)
            .maxFeePerGas(Optional.of(Wei.ONE))
            .maxPriorityFeePerGas(Optional.of(Wei.ONE))
            .gasLimit(10)
            .gasPrice(null)
            .createTransaction(KEY_PAIR1);

    final ValidationResult<TransactionInvalidReason> result =
        transactionPool.addLocalTransaction(transaction);
    assertThat(result.getInvalidReason())
        .isEqualTo(TransactionInvalidReason.INVALID_TRANSACTION_FORMAT);
  }

  @Test
  public void shouldIgnoreEIP1559TransactionBeforeTheFork() {
    final EthProtocolManager ethProtocolManager = EthProtocolManagerTestUtil.create();
    final EthContext ethContext = ethProtocolManager.ethContext();
    final PeerTransactionTracker peerTransactionTracker = new PeerTransactionTracker();
    final TransactionPool transactionPool =
        new TransactionPool(
            transactions,
            protocolSchedule,
            protocolContext,
            batchAddedListener,
            pendingBatchAddedListener,
            syncState,
            ethContext,
            peerTransactionTracker,
            peerPendingTransactionTracker,
            Wei.ZERO,
            metricsSystem,
            ImmutableTransactionPoolConfiguration.builder().txFeeCap(Wei.ONE).build());
    // pre-London feemarket
    when(protocolSpec.getFeeMarket()).thenReturn(FeeMarket.legacy());
    when(transactionValidator.validate(any(Transaction.class), any(Optional.class), any()))
        .thenReturn(valid());
    final Transaction transaction =
        new TransactionTestFixture()
            .nonce(1)
            .type(TransactionType.EIP1559)
            .maxFeePerGas(Optional.of(Wei.ONE))
            .maxPriorityFeePerGas(Optional.of(Wei.ONE))
            .gasLimit(10)
            .gasPrice(null)
            .createTransaction(KEY_PAIR1);

    final ValidationResult<TransactionInvalidReason> result =
        transactionPool.addLocalTransaction(transaction);
    assertThat(result.getInvalidReason())
        .isEqualTo(TransactionInvalidReason.INVALID_TRANSACTION_FORMAT);
  }

  @Test
  public void shouldRejectLocalTransactionIfFeeCapExceeded() {
    final EthProtocolManager ethProtocolManager = EthProtocolManagerTestUtil.create();
    final EthContext ethContext = ethProtocolManager.ethContext();
    final PeerTransactionTracker peerTransactionTracker = new PeerTransactionTracker();
    final Wei twoEthers = Wei.fromEth(2);
    TransactionPool transactionPool =
        new TransactionPool(
            transactions,
            protocolSchedule,
            protocolContext,
            batchAddedListener,
            pendingBatchAddedListener,
            syncState,
            ethContext,
            peerTransactionTracker,
            peerPendingTransactionTracker,
            Wei.ZERO,
            metricsSystem,
            ImmutableTransactionPoolConfiguration.builder().txFeeCap(twoEthers).build());

    final TransactionTestFixture builder = new TransactionTestFixture();
    final Transaction transactionLocal =
        builder.nonce(1).gasPrice(twoEthers.add(Wei.of(1))).createTransaction(KEY_PAIR1);

    when(transactionValidator.validate(any(Transaction.class), any(Optional.class), any()))
        .thenReturn(valid());
    when(transactionValidator.validateForSender(
            any(Transaction.class),
            nullable(Account.class),
            any(TransactionValidationParams.class)))
        .thenReturn(valid());

    final ValidationResult<TransactionInvalidReason> result =
        transactionPool.addLocalTransaction(transactionLocal);
    assertThat(result.getInvalidReason()).isEqualTo(TransactionInvalidReason.TX_FEECAP_EXCEEDED);
  }

  @Test
  public void shouldRejectGoQuorumTransactionWithNonZeroValue() {
    when(transactionValidator.getGoQuorumCompatibilityMode()).thenReturn(true);

    final EthProtocolManager ethProtocolManager = EthProtocolManagerTestUtil.create();
    final EthContext ethContext = ethProtocolManager.ethContext();
    final PeerTransactionTracker peerTransactionTracker = new PeerTransactionTracker();
    final Wei twoEthers = Wei.fromEth(2);

    final TransactionPool transactionPool =
        new TransactionPool(
            transactions,
            protocolSchedule,
            protocolContext,
            batchAddedListener,
            pendingBatchAddedListener,
            syncState,
            ethContext,
            peerTransactionTracker,
            peerPendingTransactionTracker,
            Wei.ZERO,
            metricsSystem,
            ImmutableTransactionPoolConfiguration.builder().txFeeCap(twoEthers).build());

    final Transaction transaction37 =
        Transaction.builder().v(BigInteger.valueOf(37)).value(Wei.ONE).build();
    final Transaction transaction38 =
        Transaction.builder().v(BigInteger.valueOf(38)).value(Wei.ONE).build();

    final ValidationResult<TransactionInvalidReason> result37 =
        transactionPool.addLocalTransaction(transaction37);
    final ValidationResult<TransactionInvalidReason> result38 =
        transactionPool.addLocalTransaction(transaction38);

    assertThat(result37.getInvalidReason())
        .isEqualTo(TransactionInvalidReason.ETHER_VALUE_NOT_SUPPORTED);
    assertThat(result38.getInvalidReason())
        .isEqualTo(TransactionInvalidReason.ETHER_VALUE_NOT_SUPPORTED);
  }

  private void assertTransactionPending(final Transaction t) {
    assertThat(transactions.getTransactionByHash(t.getHash())).contains(t);
  }

  private void assertTransactionNotPending(final Transaction transaction) {
    assertThat(transactions.getTransactionByHash(transaction.getHash())).isEmpty();
  }

  private void verifyChainHeadIs(final Block forkBlock2) {
    assertThat(blockchain.getChainHeadHash()).isEqualTo(forkBlock2.getHash());
  }

  private void appendBlock(final Transaction... transactionsToAdd) {
    appendBlock(Difficulty.ONE, getHeaderForCurrentChainHead(), transactionsToAdd);
  }

  private BlockHeader getHeaderForCurrentChainHead() {
    return blockchain.getBlockHeader(blockchain.getChainHeadHash()).get();
  }

  private Block appendBlock(
      final Difficulty difficulty,
      final BlockHeader parentBlock,
      final Transaction... transactionsToAdd) {
    final List<Transaction> transactionList = asList(transactionsToAdd);
    final Block block =
        new Block(
            new BlockHeaderTestFixture()
                .difficulty(difficulty)
                .parentHash(parentBlock.getHash())
                .number(parentBlock.getNumber() + 1)
                .buildHeader(),
            new BlockBody(transactionList, emptyList()));
    final List<TransactionReceipt> transactionReceipts =
        transactionList.stream()
            .map(transaction -> new TransactionReceipt(1, 1, emptyList(), Optional.empty()))
            .collect(toList());
    blockchain.appendBlock(block, transactionReceipts);
    return block;
  }

  private Transaction createTransaction(final int transactionNumber) {
    return new TransactionTestFixture()
        .nonce(transactionNumber)
        .gasLimit(0)
        .createTransaction(KEY_PAIR1);
  }

  private Transaction createTransactionWithoutChainId(final int transactionNumber) {
    return new TransactionTestFixture()
        .chainId(Optional.empty())
        .nonce(transactionNumber)
        .gasLimit(0)
        .createTransaction(KEY_PAIR1);
  }

  private void protocolDoesNotSupportTxReplayProtection() {
    when(protocolSchedule.getChainId()).thenReturn(Optional.empty());
  }

  private void protocolSupportsTxReplayProtection(
      final long chainId, final boolean isSupportedAtCurrentBlock) {
    when(protocolSpec.isReplayProtectionSupported()).thenReturn(isSupportedAtCurrentBlock);
    when(protocolSchedule.getChainId()).thenReturn(Optional.of(BigInteger.valueOf(chainId)));
  }

  private void givenTransactionIsValid(final Transaction transaction) {
    when(transactionValidator.validate(eq(transaction), any(Optional.class), any()))
        .thenReturn(valid());
    when(transactionValidator.validateForSender(
            eq(transaction), nullable(Account.class), any(TransactionValidationParams.class)))
        .thenReturn(valid());
  }

  private void assertLocalTransactionInvalid(
      final Transaction tx, final TransactionInvalidReason invalidReason) {
    final ValidationResult<TransactionInvalidReason> result =
        transactionPool.addLocalTransaction(tx);

    assertThat(result.isValid()).isFalse();
    assertThat(result.getInvalidReason()).isEqualTo(invalidReason);
    assertTransactionNotPending(tx);
  }

  private void assertLocalTransactionValid(final Transaction tx) {
    final ValidationResult<TransactionInvalidReason> result =
        transactionPool.addLocalTransaction(tx);

    assertThat(result.isValid()).isTrue();
    assertTransactionPending(tx);
  }

  private void assertRemoteTransactionValid(final Transaction tx) {
    transactionPool.addRemoteTransactions(List.of(tx));

    verify(batchAddedListener).onTransactionsAdded(singleton(tx));
    assertTransactionPending(tx);
  }
}<|MERGE_RESOLUTION|>--- conflicted
+++ resolved
@@ -148,24 +148,7 @@
     when(ethContext.getEthPeers()).thenReturn(ethPeers);
     peerTransactionTracker = mock(PeerTransactionTracker.class);
     peerPendingTransactionTracker = mock(PeerPendingTransactionTracker.class);
-<<<<<<< HEAD
     transactionPool = createTransactionPool();
-=======
-    transactionPool =
-        new TransactionPool(
-            transactions,
-            protocolSchedule,
-            protocolContext,
-            batchAddedListener,
-            pendingBatchAddedListener,
-            syncState,
-            ethContext,
-            peerTransactionTracker,
-            peerPendingTransactionTracker,
-            Wei.of(2),
-            metricsSystem,
-            TransactionPoolConfiguration.DEFAULT);
->>>>>>> 0b4c03c8
     blockchain.observeBlockAdded(transactionPool);
   }
 
@@ -192,7 +175,6 @@
         peerPendingTransactionTracker,
         Wei.of(2),
         metricsSystem,
-        Optional.empty(),
         config);
   }
 
