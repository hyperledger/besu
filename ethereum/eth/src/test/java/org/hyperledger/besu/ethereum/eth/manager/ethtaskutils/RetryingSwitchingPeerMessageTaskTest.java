/*
 * Copyright contributors to Hyperledger Besu
 *
 * Licensed under the Apache License, Version 2.0 (the "License"); you may not use this file except in compliance with
 * the License. You may obtain a copy of the License at
 *
 * http://www.apache.org/licenses/LICENSE-2.0
 *
 * Unless required by applicable law or agreed to in writing, software distributed under the License is distributed on
 * an "AS IS" BASIS, WITHOUT WARRANTIES OR CONDITIONS OF ANY KIND, either express or implied. See the License for the
 * specific language governing permissions and limitations under the License.
 *
 * SPDX-License-Identifier: Apache-2.0
 */
package org.hyperledger.besu.ethereum.eth.manager.ethtaskutils;

import static org.assertj.core.api.Assertions.assertThat;
import static org.assertj.core.api.Assertions.assertThatThrownBy;

import org.hyperledger.besu.ethereum.eth.manager.EthPeer;
import org.hyperledger.besu.ethereum.eth.manager.EthProtocolManagerTestUtil;
import org.hyperledger.besu.ethereum.eth.manager.RespondingEthPeer;
import org.hyperledger.besu.ethereum.eth.manager.exceptions.MaxRetriesReachedException;
import org.hyperledger.besu.ethereum.eth.manager.task.EthTask;

import java.util.ArrayList;
import java.util.List;
import java.util.Optional;
import java.util.concurrent.CompletableFuture;
import java.util.concurrent.ExecutionException;

import org.junit.Test;

/**
 * Tests ethTasks that request data from the network, and retry until all of the data is received.
 *
 * @param <T> The type of data being requested from the network
 */
public abstract class RetryingSwitchingPeerMessageTaskTest<T> extends RetryingMessageTaskTest<T> {
  protected Optional<EthPeer> responsivePeer = Optional.empty();

  @Override
  protected void assertResultMatchesExpectation(
      final T requestedData, final T response, final EthPeer respondingPeer) {
    assertThat(response).isEqualTo(requestedData);
    responsivePeer.ifPresent(rp -> assertThat(rp).isEqualByComparingTo(respondingPeer));
  }

  @Test
  public void completesWhenBestPeerEmptyAndSecondPeerIsResponsive()
      throws ExecutionException, InterruptedException {
    // Setup first unresponsive peer
    final RespondingEthPeer firstPeer =
        EthProtocolManagerTestUtil.createPeer(ethProtocolManager, 10);

    // Setup second responsive peer
    final RespondingEthPeer secondPeer =
        EthProtocolManagerTestUtil.createPeer(ethProtocolManager, 9);

    // Execute task and wait for response
    final T requestedData = generateDataToBeRequested();
    final EthTask<T> task = createTask(requestedData);
    final CompletableFuture<T> future = task.run();

    // First peer is not responsive
    firstPeer.respond(RespondingEthPeer.emptyResponder());
    // Second peer is responsive
    secondPeer.respondTimes(
        RespondingEthPeer.blockchainResponder(
            blockchain, protocolContext.getWorldStateArchive(), transactionPool),
        2);

    responsivePeer = Optional.of(secondPeer.getEthPeer());

    assertThat(future.isDone()).isTrue();
    assertResultMatchesExpectation(requestedData, future.get(), secondPeer.getEthPeer());
  }

  @Test
  public void completesWhenBestPeerTimeoutsAndSecondPeerIsResponsive()
      throws ExecutionException, InterruptedException {
    // Setup first unresponsive peer
    final RespondingEthPeer firstPeer =
        EthProtocolManagerTestUtil.createPeer(ethProtocolManager, 10);

    // Setup second responsive peer
    final RespondingEthPeer secondPeer =
        EthProtocolManagerTestUtil.createPeer(ethProtocolManager, 9);

    // Execute task and wait for response
    final T requestedData = generateDataToBeRequested();
    final EthTask<T> task = createTask(requestedData);
    final CompletableFuture<T> future = task.run();

    // First peer timeouts
    peerCountToTimeout.set(1);
    firstPeer.respondTimes(
        RespondingEthPeer.blockchainResponder(
            blockchain, protocolContext.getWorldStateArchive(), transactionPool),
        2);
    // Second peer is responsive
    secondPeer.respondTimes(
        RespondingEthPeer.blockchainResponder(
            blockchain, protocolContext.getWorldStateArchive(), transactionPool),
        2);

    responsivePeer = Optional.of(secondPeer.getEthPeer());

    assertThat(future.isDone()).isTrue();
    assertResultMatchesExpectation(requestedData, future.get(), secondPeer.getEthPeer());
  }

  @Test
  public void failsWhenAllPeersFail() {
    // Setup first unresponsive peer
    final RespondingEthPeer firstPeer =
        EthProtocolManagerTestUtil.createPeer(ethProtocolManager, 10);

    // Setup second unresponsive peer
    final RespondingEthPeer secondPeer =
        EthProtocolManagerTestUtil.createPeer(ethProtocolManager, 9);

    // Execute task and wait for response
    final T requestedData = generateDataToBeRequested();
    final EthTask<T> task = createTask(requestedData);
    final CompletableFuture<T> future = task.run();

    for (int i = 0; i < maxRetries && !future.isDone(); i++) {
      // First peer is unresponsive
      firstPeer.respondWhile(RespondingEthPeer.emptyResponder(), firstPeer::hasOutstandingRequests);
      // Second peer is unresponsive
      secondPeer.respondWhile(
          RespondingEthPeer.emptyResponder(), secondPeer::hasOutstandingRequests);
    }

    assertThat(future.isDone()).isTrue();
    assertThat(future.isCompletedExceptionally()).isTrue();
    assertThatThrownBy(future::get).hasCauseInstanceOf(MaxRetriesReachedException.class);
  }

  @Test
<<<<<<< HEAD
  public void disconnectAPeerWhenAllPeerTried() {
=======
  public void disconnectAPeerWhenAllPeersTried() {
>>>>>>> c11099b7
    maxRetries = MAX_PEERS + 1;
    final int numPeers = MAX_PEERS;
    final List<RespondingEthPeer> respondingPeers = new ArrayList<>(numPeers);
    for (int i = 0; i < numPeers; i++) {
      respondingPeers.add(EthProtocolManagerTestUtil.createPeer(ethProtocolManager, numPeers - i));
    }

    // Execute task and wait for response
    final T requestedData = generateDataToBeRequested();
    final EthTask<T> task = createTask(requestedData);
    task.run();

    respondingPeers.forEach(
        respondingPeer ->
            respondingPeer.respondWhile(
                RespondingEthPeer.emptyResponder(), respondingPeer::hasOutstandingRequests));

    assertThat(respondingPeers.get(numPeers - 1).getEthPeer().isDisconnected()).isTrue();
  }
}<|MERGE_RESOLUTION|>--- conflicted
+++ resolved
@@ -139,11 +139,7 @@
   }
 
   @Test
-<<<<<<< HEAD
-  public void disconnectAPeerWhenAllPeerTried() {
-=======
   public void disconnectAPeerWhenAllPeersTried() {
->>>>>>> c11099b7
     maxRetries = MAX_PEERS + 1;
     final int numPeers = MAX_PEERS;
     final List<RespondingEthPeer> respondingPeers = new ArrayList<>(numPeers);
