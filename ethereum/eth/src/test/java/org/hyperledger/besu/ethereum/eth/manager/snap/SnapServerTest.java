--- conflicted
+++ resolved
@@ -70,6 +70,7 @@
 
 import org.apache.tuweni.bytes.Bytes;
 import org.apache.tuweni.bytes.Bytes32;
+import org.apache.tuweni.units.bigints.UInt64;
 import org.junit.jupiter.params.ParameterizedTest;
 import org.junit.jupiter.params.provider.MethodSource;
 
@@ -115,6 +116,7 @@
         null,
         null,
         null,
+        UInt64.ZERO,
         new MainnetBlockHeaderFunctions());
   }
 
@@ -122,18 +124,7 @@
   SegmentedInMemoryKeyValueStorage storage;
 
   // force a full flat db with code stored by code hash:
-<<<<<<< HEAD
   BonsaiWorldStateKeyValueStorage inMemoryStorage;
-=======
-  final BonsaiWorldStateKeyValueStorage inMemoryStorage =
-      new BonsaiWorldStateKeyValueStorage(
-          new BonsaiFlatDbStrategyProvider(
-              noopMetrics, DataStorageConfiguration.DEFAULT_BONSAI_CONFIG) {
-            @Override
-            public FlatDbMode getFlatDbMode() {
-              return FlatDbMode.FULL;
-            }
->>>>>>> 11fc0941
 
   WorldStateStorageCoordinator storageCoordinator;
   StoredMerklePatriciaTrie<Bytes, Bytes> storageTrie;
@@ -162,7 +153,7 @@
     // force a full flat db with code stored by code hash:
     inMemoryStorage =
         new BonsaiWorldStateKeyValueStorage(
-            new FlatDbStrategyProvider(
+            new BonsaiFlatDbStrategyProvider(
                 noopMetrics,
                 dbMode == FlatDbMode.FULL
                     ? DataStorageConfiguration.DEFAULT_BONSAI_CONFIG
