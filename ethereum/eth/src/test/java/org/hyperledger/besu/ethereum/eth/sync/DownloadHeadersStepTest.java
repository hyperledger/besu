--- conflicted
+++ resolved
@@ -73,28 +73,19 @@
 
   @BeforeEach
   public void setUp() {
-<<<<<<< HEAD
-    peerTaskExecutor = Mockito.mock(PeerTaskExecutor.class);
-    ethProtocolManager = EthProtocolManagerTestUtil.create(blockchain, peerTaskExecutor);
-=======
-    ethProtocolManager = EthProtocolManagerTestBuilder.builder().setBlockchain(blockchain).build();
-    downloader =
-        new DownloadHeadersStep(
-            protocolSchedule,
-            protocolContext,
-            ethProtocolManager.ethContext(),
-            () -> HeaderValidationMode.DETACHED_ONLY,
-            HEADER_REQUEST_SIZE,
-            new NoOpMetricsSystem());
->>>>>>> 747a3780
-
-    checkpointRange =
-        new SyncTargetRange(
-            syncTarget, blockchain.getBlockHeader(1).get(), blockchain.getBlockHeader(10).get());
-  }
-
-  @Test
-  public void shouldRetrieveHeadersForCheckpointRange() {
+      peerTaskExecutor = Mockito.mock(PeerTaskExecutor.class);
+    ethProtocolManager = EthProtocolManagerTestBuilder.builder()
+            .setBlockchain(blockchain)
+            .setPeerTaskExecutor(peerTaskExecutor)
+            .build();
+
+      checkpointRange =
+              new SyncTargetRange(
+                      syncTarget, blockchain.getBlockHeader(1).get(), blockchain.getBlockHeader(10).get());
+  }
+
+    @Test
+    public void shouldRetrieveHeadersForCheckpointRange() {
     downloader =
         new DownloadHeadersStep(
             protocolSchedule,
