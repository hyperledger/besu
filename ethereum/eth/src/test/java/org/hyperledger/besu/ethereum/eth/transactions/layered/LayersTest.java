--- conflicted
+++ resolved
@@ -1575,20 +1575,6 @@
 
     private PendingTransaction create(
         final Sender sender, final TransactionType type, final long nonce) {
-<<<<<<< HEAD
-      return txsBySender
-          .get(sender)
-          .computeIfAbsent(
-              nonce,
-              n ->
-                  switch (type) {
-                    case FRONTIER -> createFrontierPendingTransaction(sender, n);
-                    case ACCESS_LIST -> createAccessListPendingTransaction(sender, n);
-                    case EIP1559 -> createEIP1559PendingTransaction(sender, n);
-                    case BLOB -> createBlobPendingTransaction(sender, n);
-                    case DELEGATE_CODE -> throw new UnsupportedOperationException();
-                  });
-=======
       if (liveTxsBySender.get(sender).containsKey(nonce)) {
         fail(
             "Transaction for sender " + sender.name() + " with nonce " + nonce + " already exists");
@@ -1599,7 +1585,7 @@
             case ACCESS_LIST -> createAccessListPendingTransaction(sender, nonce);
             case EIP1559 -> createEIP1559PendingTransaction(sender, nonce);
             case BLOB -> createBlobPendingTransaction(sender, nonce);
-            case SET_CODE -> throw new UnsupportedOperationException();
+            case DELEGATE_CODE -> throw new UnsupportedOperationException();
           };
       liveTxsBySender.get(sender).put(nonce, newPendingTx);
       return newPendingTx;
@@ -1616,7 +1602,6 @@
 
     private Optional<PendingTransaction> getMaybe(final Sender sender, final long nonce) {
       return Optional.ofNullable(liveTxsBySender.get(sender).get(nonce));
->>>>>>> dc6324c8
     }
 
     private PendingTransaction get(final Sender sender, final long nonce) {
