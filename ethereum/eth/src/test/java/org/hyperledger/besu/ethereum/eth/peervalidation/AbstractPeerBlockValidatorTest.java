--- conflicted
+++ resolved
@@ -44,16 +44,11 @@
   @Test
   public void validatePeer_unresponsivePeer() {
     final EthProtocolManager ethProtocolManager =
-<<<<<<< HEAD
-        EthProtocolManagerTestUtil.create(
-            DeterministicEthScheduler.TimeoutPolicy.ALWAYS_TIMEOUT, null);
-=======
         EthProtocolManagerTestBuilder.builder()
             .setEthScheduler(
                 new DeterministicEthScheduler(
                     DeterministicEthScheduler.TimeoutPolicy.ALWAYS_TIMEOUT))
             .build();
->>>>>>> 747a3780
     final long blockNumber = 500;
 
     final PeerValidator validator = createValidator(blockNumber, 0);
@@ -71,11 +66,7 @@
 
   @Test
   public void validatePeer_requestBlockFromPeerBeingTested() {
-<<<<<<< HEAD
-    final EthProtocolManager ethProtocolManager = EthProtocolManagerTestUtil.create(null);
-=======
     final EthProtocolManager ethProtocolManager = EthProtocolManagerTestBuilder.builder().build();
->>>>>>> 747a3780
     final BlockDataGenerator gen = new BlockDataGenerator(1);
     final long blockNumber = 500;
     final Block block = gen.block(BlockOptions.create().setBlockNumber(blockNumber));
@@ -111,16 +102,11 @@
   public void canBeValidated() {
     final BlockDataGenerator gen = new BlockDataGenerator(1);
     final EthProtocolManager ethProtocolManager =
-<<<<<<< HEAD
-        EthProtocolManagerTestUtil.create(
-            DeterministicEthScheduler.TimeoutPolicy.ALWAYS_TIMEOUT, null);
-=======
         EthProtocolManagerTestBuilder.builder()
             .setEthScheduler(
                 new DeterministicEthScheduler(
                     DeterministicEthScheduler.TimeoutPolicy.ALWAYS_TIMEOUT))
             .build();
->>>>>>> 747a3780
     final long blockNumber = 500;
     final long buffer = 10;
 
