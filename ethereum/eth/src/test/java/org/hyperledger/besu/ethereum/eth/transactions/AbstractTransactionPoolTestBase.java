/*
 * Copyright contributors to Hyperledger Besu.
 *
 * Licensed under the Apache License, Version 2.0 (the "License"); you may not use this file except in compliance with
 * the License. You may obtain a copy of the License at
 *
 * http://www.apache.org/licenses/LICENSE-2.0
 *
 * Unless required by applicable law or agreed to in writing, software distributed under the License is distributed on
 * an "AS IS" BASIS, WITHOUT WARRANTIES OR CONDITIONS OF ANY KIND, either express or implied. See the License for the
 * specific language governing permissions and limitations under the License.
 *
 * SPDX-License-Identifier: Apache-2.0
 */
package org.hyperledger.besu.ethereum.eth.transactions;

import static java.util.Arrays.asList;
import static java.util.Collections.emptyList;
import static java.util.Collections.singletonList;
import static java.util.stream.Collectors.toList;
import static org.assertj.core.api.Assertions.assertThat;
import static org.hyperledger.besu.ethereum.mainnet.ValidationResult.valid;
import static org.mockito.ArgumentMatchers.any;
import static org.mockito.ArgumentMatchers.argThat;
import static org.mockito.ArgumentMatchers.eq;
import static org.mockito.ArgumentMatchers.nullable;
import static org.mockito.Mockito.doNothing;
import static org.mockito.Mockito.doReturn;
import static org.mockito.Mockito.never;
import static org.mockito.Mockito.spy;
import static org.mockito.Mockito.verify;
import static org.mockito.Mockito.when;
import static org.mockito.quality.Strictness.LENIENT;

import org.hyperledger.besu.config.GenesisConfigFile;
import org.hyperledger.besu.crypto.KeyPair;
import org.hyperledger.besu.crypto.SignatureAlgorithmFactory;
import org.hyperledger.besu.datatypes.BlobsWithCommitments;
import org.hyperledger.besu.datatypes.TransactionType;
import org.hyperledger.besu.datatypes.Wei;
import org.hyperledger.besu.ethereum.ProtocolContext;
import org.hyperledger.besu.ethereum.chain.BadBlockManager;
import org.hyperledger.besu.ethereum.chain.MutableBlockchain;
import org.hyperledger.besu.ethereum.core.BlobTestFixture;
import org.hyperledger.besu.ethereum.core.Block;
import org.hyperledger.besu.ethereum.core.BlockBody;
import org.hyperledger.besu.ethereum.core.BlockHeader;
import org.hyperledger.besu.ethereum.core.BlockHeaderBuilder;
import org.hyperledger.besu.ethereum.core.BlockHeaderTestFixture;
import org.hyperledger.besu.ethereum.core.Difficulty;
import org.hyperledger.besu.ethereum.core.ExecutionContextTestFixture;
import org.hyperledger.besu.ethereum.core.MiningConfiguration;
import org.hyperledger.besu.ethereum.core.PrivacyParameters;
import org.hyperledger.besu.ethereum.core.Transaction;
import org.hyperledger.besu.ethereum.core.TransactionReceipt;
import org.hyperledger.besu.ethereum.core.TransactionTestFixture;
import org.hyperledger.besu.ethereum.eth.manager.EthContext;
import org.hyperledger.besu.ethereum.eth.manager.EthProtocolManager;
import org.hyperledger.besu.ethereum.eth.manager.EthProtocolManagerTestBuilder;
import org.hyperledger.besu.ethereum.eth.manager.EthScheduler;
import org.hyperledger.besu.ethereum.eth.transactions.layered.LayeredTransactionPoolBaseFeeTest;
import org.hyperledger.besu.ethereum.eth.transactions.sorter.LegacyTransactionPoolBaseFeeTest;
import org.hyperledger.besu.ethereum.mainnet.MainnetBlockHeaderFunctions;
import org.hyperledger.besu.ethereum.mainnet.ProtocolSchedule;
import org.hyperledger.besu.ethereum.mainnet.ProtocolScheduleBuilder;
import org.hyperledger.besu.ethereum.mainnet.ProtocolSpec;
import org.hyperledger.besu.ethereum.mainnet.ProtocolSpecAdapters;
import org.hyperledger.besu.ethereum.mainnet.TransactionValidationParams;
import org.hyperledger.besu.ethereum.mainnet.TransactionValidatorFactory;
import org.hyperledger.besu.ethereum.mainnet.ValidationResult;
import org.hyperledger.besu.ethereum.mainnet.feemarket.FeeMarket;
import org.hyperledger.besu.ethereum.transaction.TransactionInvalidReason;
import org.hyperledger.besu.evm.account.Account;
import org.hyperledger.besu.evm.internal.EvmConfiguration;
import org.hyperledger.besu.metrics.noop.NoOpMetricsSystem;
import org.hyperledger.besu.plugin.services.MetricsSystem;
import org.hyperledger.besu.plugin.services.TransactionPoolValidatorService;
import org.hyperledger.besu.plugin.services.txvalidator.PluginTransactionPoolValidator;
import org.hyperledger.besu.plugin.services.txvalidator.PluginTransactionPoolValidatorFactory;
import org.hyperledger.besu.testutil.DeterministicEthScheduler;

import java.math.BigInteger;
import java.util.Arrays;
import java.util.List;
import java.util.Optional;
import java.util.Set;
import java.util.function.BiFunction;
import java.util.function.Consumer;
import java.util.function.Function;

import org.junit.jupiter.api.BeforeEach;
import org.junit.jupiter.api.extension.ExtendWith;
import org.junit.jupiter.api.extension.ExtensionContext;
import org.mockito.Answers;
import org.mockito.ArgumentCaptor;
import org.mockito.Mock;
import org.mockito.junit.jupiter.MockitoExtension;
import org.mockito.junit.jupiter.MockitoSettings;

@SuppressWarnings("unchecked")
@ExtendWith(MockitoExtension.class)
@MockitoSettings(strictness = LENIENT)
public abstract class AbstractTransactionPoolTestBase {

  protected static final KeyPair KEY_PAIR1 =
      SignatureAlgorithmFactory.getInstance().generateKeyPair();
  private static final KeyPair KEY_PAIR2 =
      SignatureAlgorithmFactory.getInstance().generateKeyPair();
  protected static final Wei BASE_FEE_FLOOR = Wei.of(7L);
  protected static final Wei DEFAULT_MIN_GAS_PRICE = Wei.of(50L);

  protected final EthScheduler ethScheduler = new DeterministicEthScheduler();

  @Mock(answer = Answers.RETURNS_DEEP_STUBS)
  protected TransactionValidatorFactory transactionValidatorFactory;

  @Mock protected PendingTransactionAddedListener listener;

  @Mock protected TransactionsMessageSender transactionsMessageSender;
  @Mock protected NewPooledTransactionHashesMessageSender newPooledTransactionHashesMessageSender;
  @Mock protected ProtocolSpec protocolSpec;

  protected ProtocolSchedule protocolSchedule;

  protected final MetricsSystem metricsSystem = new NoOpMetricsSystem();
  protected MutableBlockchain blockchain;
  protected TransactionBroadcaster transactionBroadcaster;

  protected PendingTransactions transactions;
  protected final Transaction transaction0 = createTransaction(0);
  protected final Transaction transaction1 = createTransaction(1);
  protected final Transaction transactionWithBlobs = createBlobTransaction(2);
  protected final Transaction transactionWithBlobsReplacement =
      createReplacementTransactionWithBlobs(2);
  protected final Transaction transactionWithSameBlobs =
      createBlobTransactionWithSameBlobs(3, transactionWithBlobs.getBlobsWithCommitments().get());
  protected final Transaction transactionWithSameBlobsReplacement =
      createReplacementTransactionWithBlobs(3);

  protected final Transaction transactionOtherSender = createTransaction(1, KEY_PAIR2);
  private ExecutionContextTestFixture executionContext;
  protected ProtocolContext protocolContext;
  protected TransactionPool transactionPool;
  protected long blockGasLimit;
  protected EthProtocolManager ethProtocolManager;
  protected EthContext ethContext;
  protected ArgumentCaptor<Runnable> syncTaskCapture;
  protected PeerTransactionTracker peerTransactionTracker;
  private BlobTestFixture blobTestFixture;

  protected abstract PendingTransactions createPendingTransactions(
      final TransactionPoolConfiguration poolConfig,
      final BiFunction<PendingTransaction, PendingTransaction, Boolean>
          transactionReplacementTester);

  protected TransactionTestFixture createBaseTransactionGasPriceMarket(
      final int transactionNumber) {
    return new TransactionTestFixture()
        .nonce(transactionNumber)
        .gasLimit(blockGasLimit)
        .type(TransactionType.FRONTIER);
  }

  protected TransactionTestFixture createBaseTransactionBaseFeeMarket(final int nonce) {
    return new TransactionTestFixture()
        .nonce(nonce)
        .gasLimit(blockGasLimit)
        .gasPrice(null)
        .maxFeePerGas(Optional.of(Wei.of(5000L)))
        .maxPriorityFeePerGas(Optional.of(Wei.of(1000L)))
        .type(TransactionType.EIP1559);
  }

  protected abstract ExecutionContextTestFixture createExecutionContextTestFixture();

  protected static ExecutionContextTestFixture createExecutionContextTestFixtureBaseFeeMarket() {
    final var genesisConfigFile = GenesisConfigFile.fromResource("/txpool-test-genesis.json");
    final ProtocolSchedule protocolSchedule =
        new ProtocolScheduleBuilder(
                genesisConfigFile.getConfigOptions(),
                Optional.of(BigInteger.valueOf(1)),
                ProtocolSpecAdapters.create(0, Function.identity()),
                new PrivacyParameters(),
                false,
                EvmConfiguration.DEFAULT,
                MiningConfiguration.MINING_DISABLED,
                new BadBlockManager(),
                false,
                new NoOpMetricsSystem())
            .createProtocolSchedule();
    final ExecutionContextTestFixture executionContextTestFixture =
        ExecutionContextTestFixture.builder(genesisConfigFile)
            .protocolSchedule(protocolSchedule)
            .build();

    final Block block =
        new Block(
            new BlockHeaderTestFixture()
                .gasLimit(
                    executionContextTestFixture
                        .getBlockchain()
                        .getChainHeadBlock()
                        .getHeader()
                        .getGasLimit())
                .difficulty(Difficulty.ONE)
                .baseFeePerGas(Wei.of(10L))
                .parentHash(executionContextTestFixture.getBlockchain().getChainHeadHash())
                .number(executionContextTestFixture.getBlockchain().getChainHeadBlockNumber() + 1)
                .buildHeader(),
            new BlockBody(List.of(), List.of()));
    executionContextTestFixture.getBlockchain().appendBlock(block, List.of());

    return executionContextTestFixture;
  }

  protected abstract FeeMarket getFeeMarket();

  @BeforeEach
  public void setUp() {
    executionContext = createExecutionContextTestFixture();
    protocolContext = executionContext.getProtocolContext();
    blockchain = executionContext.getBlockchain();
    when(protocolSpec.getTransactionValidatorFactory()).thenReturn(transactionValidatorFactory);
    when(protocolSpec.getFeeMarket()).thenReturn(getFeeMarket());
    protocolSchedule = spy(executionContext.getProtocolSchedule());
    doReturn(protocolSpec).when(protocolSchedule).getByBlockHeader(any());
    blockGasLimit = blockchain.getChainHeadBlock().getHeader().getGasLimit();
<<<<<<< HEAD
    ethProtocolManager = EthProtocolManagerTestUtil.create(null);
=======
    ethProtocolManager =
        EthProtocolManagerTestBuilder.builder()
            .setProtocolSchedule(protocolSchedule)
            .setBlockchain(blockchain)
            .build();
>>>>>>> 747a3780
    ethContext = spy(ethProtocolManager.ethContext());

    final EthScheduler ethScheduler = spy(ethContext.getScheduler());
    syncTaskCapture = ArgumentCaptor.forClass(Runnable.class);
    doNothing().when(ethScheduler).scheduleSyncWorkerTask(syncTaskCapture.capture());
    doReturn(ethScheduler).when(ethContext).getScheduler();

    peerTransactionTracker = new PeerTransactionTracker(ethContext.getEthPeers());
    transactionBroadcaster =
        spy(
            new TransactionBroadcaster(
                ethContext,
                peerTransactionTracker,
                transactionsMessageSender,
                newPooledTransactionHashesMessageSender));

    transactionPool = createTransactionPool();
    blockchain.observeBlockAdded(transactionPool);
  }

  protected TransactionPool createTransactionPool() {
    return createTransactionPool(b -> b.minGasPrice(Wei.of(2)));
  }

  TransactionPool createTransactionPool(
      final Consumer<ImmutableTransactionPoolConfiguration.Builder> configConsumer) {
    final ImmutableTransactionPoolConfiguration.Builder configBuilder =
        ImmutableTransactionPoolConfiguration.builder();
    configConsumer.accept(configBuilder);
    final TransactionPoolConfiguration poolConfig = configBuilder.build();

    final TransactionPoolReplacementHandler transactionReplacementHandler =
        new TransactionPoolReplacementHandler(
            poolConfig.getPriceBump(), poolConfig.getBlobPriceBump());

    final BiFunction<PendingTransaction, PendingTransaction, Boolean> transactionReplacementTester =
        (t1, t2) ->
            transactionReplacementHandler.shouldReplace(
                t1, t2, protocolContext.getBlockchain().getChainHeadHeader());

    transactions = spy(createPendingTransactions(poolConfig, transactionReplacementTester));

    final TransactionPool txPool =
        new TransactionPool(
            () -> transactions,
            protocolSchedule,
            protocolContext,
            transactionBroadcaster,
            ethContext,
            new TransactionPoolMetrics(metricsSystem),
            poolConfig,
            new BlobCache());
    txPool.setEnabled();
    return txPool;
  }

  static TransactionPoolValidatorService getTransactionPoolValidatorServiceReturning(
      final String errorMessage) {
    return new TransactionPoolValidatorService() {
      @Override
      public PluginTransactionPoolValidator createTransactionValidator() {
        return (transaction, isLocal, hasPriority) -> Optional.ofNullable(errorMessage);
      }

      @Override
      public void registerPluginTransactionValidatorFactory(
          final PluginTransactionPoolValidatorFactory pluginTransactionPoolValidatorFactory) {}
    };
  }

  @SuppressWarnings("unused")
  private static boolean isBaseFeeMarket(final ExtensionContext extensionContext) {
    final Class<?> cz = extensionContext.getTestClass().get();

    return cz.equals(LegacyTransactionPoolBaseFeeTest.class)
        || cz.equals(LayeredTransactionPoolBaseFeeTest.class)
        || cz.equals(BlobV1TransactionPoolTest.class);
  }

  protected void assertTransactionNotPending(final Transaction transaction) {
    assertThat(transactions.getTransactionByHash(transaction.getHash())).isEmpty();
  }

  protected void addAndAssertRemoteTransactionInvalid(final Transaction tx) {
    transactionPool.addRemoteTransactions(List.of(tx));

    verify(transactionBroadcaster, never()).onTransactionsAdded(singletonList(tx));
    assertTransactionNotPending(tx);
  }

  protected void assertTransactionPending(final Transaction t) {
    assertThat(transactions.getTransactionByHash(t.getHash())).contains(t);
  }

  protected void addAndAssertRemoteTransactionsValid(final Transaction... txs) {
    addAndAssertRemoteTransactionsValid(false, txs);
  }

  protected void addAndAssertRemotePriorityTransactionsValid(final Transaction... txs) {
    addAndAssertRemoteTransactionsValid(true, txs);
  }

  protected void addAndAssertRemoteTransactionsValid(
      final boolean hasPriority, final Transaction... txs) {
    transactionPool.addRemoteTransactions(List.of(txs));

    verify(transactionBroadcaster)
        .onTransactionsAdded(
            argThat(btxs -> btxs.size() == txs.length && btxs.containsAll(List.of(txs))));
    Arrays.stream(txs).forEach(this::assertTransactionPending);
    assertThat(transactions.getLocalTransactions()).doesNotContain(txs);
    if (hasPriority) {
      assertThat(transactions.getPriorityTransactions()).contains(txs);
    }
  }

  protected void addAndAssertTransactionViaApiValid(
      final Transaction tx, final boolean disableLocalPriority) {
    final ValidationResult<TransactionInvalidReason> result =
        transactionPool.addTransactionViaApi(tx);

    assertThat(result.isValid()).isTrue();
    assertTransactionPending(tx);
    verify(transactionBroadcaster).onTransactionsAdded(singletonList(tx));
    assertThat(transactions.getLocalTransactions()).contains(tx);
    if (disableLocalPriority) {
      assertThat(transactions.getPriorityTransactions()).doesNotContain(tx);
    } else {
      assertThat(transactions.getPriorityTransactions()).contains(tx);
    }
  }

  protected void addAndAssertTransactionViaApiInvalid(
      final Transaction tx, final TransactionInvalidReason invalidReason) {
    final ValidationResult<TransactionInvalidReason> result =
        transactionPool.addTransactionViaApi(tx);

    assertThat(result.isValid()).isFalse();
    assertThat(result.getInvalidReason()).isEqualTo(invalidReason);
    assertTransactionNotPending(tx);
    verify(transactionBroadcaster, never()).onTransactionsAdded(singletonList(tx));
  }

  @SuppressWarnings("unchecked")
  protected void givenTransactionIsValid(final Transaction transaction) {
    when(transactionValidatorFactory
            .get()
            .validate(eq(transaction), any(Optional.class), any(Optional.class), any()))
        .thenReturn(valid());
    when(transactionValidatorFactory
            .get()
            .validateForSender(
                eq(transaction), nullable(Account.class), any(TransactionValidationParams.class)))
        .thenReturn(valid());
  }

  protected abstract Block appendBlock(
      final Difficulty difficulty,
      final BlockHeader parentBlock,
      final Transaction... transactionsToAdd);

  protected Transaction createTransactionGasPriceMarket(
      final int transactionNumber, final Wei maxPrice) {
    return createBaseTransaction(transactionNumber).gasPrice(maxPrice).createTransaction(KEY_PAIR1);
  }

  protected Transaction createTransactionBaseFeeMarket(final int nonce, final Wei maxPrice) {
    return createBaseTransaction(nonce)
        .maxFeePerGas(Optional.of(maxPrice))
        .maxPriorityFeePerGas(Optional.of(maxPrice.divide(5L)))
        .createTransaction(KEY_PAIR1);
  }

  protected abstract TransactionTestFixture createBaseTransaction(final int nonce);

  protected Transaction createTransaction(
      final int transactionNumber, final Optional<BigInteger> maybeChainId) {
    return createBaseTransaction(transactionNumber)
        .chainId(maybeChainId)
        .createTransaction(KEY_PAIR1);
  }

  protected abstract Transaction createTransaction(final int nonce, final Wei maxPrice);

  protected Transaction createTransaction(final int nonce) {
    return createTransaction(nonce, Optional.of(BigInteger.ONE));
  }

  protected Transaction createTransaction(final int nonce, final KeyPair keyPair) {
    return createBaseTransaction(nonce).createTransaction(keyPair);
  }

  protected void verifyChainHeadIs(final Block forkBlock2) {
    assertThat(blockchain.getChainHeadHash()).isEqualTo(forkBlock2.getHash());
  }

  protected BlockHeader getHeaderForCurrentChainHead() {
    return blockchain.getBlockHeader(blockchain.getChainHeadHash()).get();
  }

  protected void appendBlock(final Transaction... transactionsToAdd) {
    appendBlock(Difficulty.ONE, getHeaderForCurrentChainHead(), transactionsToAdd);
  }

  protected void protocolSupportsTxReplayProtection(
      final long chainId, final boolean isSupportedAtCurrentBlock) {
    when(protocolSpec.isReplayProtectionSupported()).thenReturn(isSupportedAtCurrentBlock);
    when(protocolSchedule.getChainId()).thenReturn(Optional.of(BigInteger.valueOf(chainId)));
  }

  protected void protocolDoesNotSupportTxReplayProtection() {
    when(protocolSchedule.getChainId()).thenReturn(Optional.empty());
  }

  protected Transaction createTransactionWithoutChainId(final int transactionNumber) {
    return createTransaction(transactionNumber, Optional.empty());
  }

  protected void whenBlockBaseFeeIs(final Wei baseFee) {
    final BlockHeader header =
        BlockHeaderBuilder.fromHeader(blockchain.getChainHeadHeader())
            .baseFee(baseFee)
            .blockHeaderFunctions(new MainnetBlockHeaderFunctions())
            .parentHash(blockchain.getChainHeadHash())
            .buildBlockHeader();
    blockchain.appendBlock(new Block(header, BlockBody.empty()), emptyList());
  }

  protected Transaction createFrontierTransaction(final int transactionNumber, final Wei gasPrice) {
    return new TransactionTestFixture()
        .nonce(transactionNumber)
        .gasPrice(gasPrice)
        .gasLimit(blockGasLimit)
        .type(TransactionType.FRONTIER)
        .createTransaction(KEY_PAIR1);
  }

  protected Transaction createBlobTransaction(final int nonce) {
    if (blobTestFixture == null) {
      blobTestFixture = new BlobTestFixture();
    }
    return new TransactionTestFixture()
        .nonce(nonce)
        .gasLimit(blockGasLimit)
        .gasPrice(null)
        .maxFeePerGas(Optional.of(Wei.of(5000L)))
        .maxPriorityFeePerGas(Optional.of(Wei.of(1000L)))
        .type(TransactionType.BLOB)
        .blobsWithCommitments(Optional.of(blobTestFixture.createBlobsWithCommitments(6)))
        .createTransaction(KEY_PAIR1);
  }

  protected Transaction createBlobTransactionWithSameBlobs(
      final int nonce, final BlobsWithCommitments blobsWithCommitments) {
    return new TransactionTestFixture()
        .nonce(nonce)
        .gasLimit(blockGasLimit)
        .gasPrice(null)
        .maxFeePerGas(Optional.of(Wei.of(5000L)))
        .maxPriorityFeePerGas(Optional.of(Wei.of(1000L)))
        .type(TransactionType.BLOB)
        .blobsWithCommitments(Optional.of(blobsWithCommitments))
        .createTransaction(KEY_PAIR1);
  }

  protected Transaction createReplacementTransactionWithBlobs(final int nonce) {
    if (blobTestFixture == null) {
      blobTestFixture = new BlobTestFixture();
    }
    return new TransactionTestFixture()
        .nonce(nonce)
        .gasLimit(blockGasLimit)
        .gasPrice(null)
        .maxFeePerGas(Optional.of(Wei.of(5000L * 10)))
        .maxPriorityFeePerGas(Optional.of(Wei.of(1000L * 10)))
        .maxFeePerBlobGas(Optional.of(Wei.of(5000L)))
        .type(TransactionType.BLOB)
        .blobsWithCommitments(Optional.of(blobTestFixture.createBlobsWithCommitments(6)))
        .createTransaction(KEY_PAIR1);
  }

  protected int addTxAndGetPendingTxsCount(
      final Wei genesisBaseFee,
      final Wei minGasPrice,
      final Wei lastBlockBaseFee,
      final Wei txMaxFeePerGas,
      final boolean isLocal,
      final boolean hasPriority) {
    when(protocolSpec.getFeeMarket()).thenReturn(FeeMarket.london(0, Optional.of(genesisBaseFee)));
    whenBlockBaseFeeIs(lastBlockBaseFee);

    final Transaction transaction = createTransaction(0, txMaxFeePerGas);
    if (hasPriority) {
      transactionPool =
          createTransactionPool(
              b -> b.minGasPrice(minGasPrice).prioritySenders(Set.of(transaction.getSender())));
    } else {
      transactionPool =
          createTransactionPool(b -> b.minGasPrice(minGasPrice).noLocalPriority(true));
    }

    givenTransactionIsValid(transaction);

    if (isLocal) {
      transactionPool.addTransactionViaApi(transaction);
    } else {
      transactionPool.addRemoteTransactions(List.of(transaction));
    }

    return transactions.size();
  }

  protected Block appendBlockGasPriceMarket(
      final Difficulty difficulty,
      final BlockHeader parentBlock,
      final Transaction[] transactionsToAdd) {
    final List<Transaction> transactionList = asList(transactionsToAdd);
    final Block block =
        new Block(
            new BlockHeaderTestFixture()
                .difficulty(difficulty)
                .gasLimit(parentBlock.getGasLimit())
                .parentHash(parentBlock.getHash())
                .number(parentBlock.getNumber() + 1)
                .buildHeader(),
            new BlockBody(transactionList, emptyList()));
    final List<TransactionReceipt> transactionReceipts =
        transactionList.stream()
            .map(transaction -> new TransactionReceipt(1, 1, emptyList(), Optional.empty()))
            .collect(toList());
    blockchain.appendBlock(block, transactionReceipts);
    return block;
  }

  protected Block appendBlockBaseFeeMarket(
      final Difficulty difficulty,
      final BlockHeader parentBlock,
      final Transaction[] transactionsToAdd) {
    final List<Transaction> transactionList = asList(transactionsToAdd);
    final Block block =
        new Block(
            new BlockHeaderTestFixture()
                .baseFeePerGas(Wei.of(10L))
                .gasLimit(parentBlock.getGasLimit())
                .difficulty(difficulty)
                .parentHash(parentBlock.getHash())
                .number(parentBlock.getNumber() + 1)
                .buildHeader(),
            new BlockBody(transactionList, emptyList()));
    final List<TransactionReceipt> transactionReceipts =
        transactionList.stream()
            .map(transaction -> new TransactionReceipt(1, 1, emptyList(), Optional.empty()))
            .collect(toList());
    blockchain.appendBlock(block, transactionReceipts);
    return block;
  }
}<|MERGE_RESOLUTION|>--- conflicted
+++ resolved
@@ -225,15 +225,11 @@
     protocolSchedule = spy(executionContext.getProtocolSchedule());
     doReturn(protocolSpec).when(protocolSchedule).getByBlockHeader(any());
     blockGasLimit = blockchain.getChainHeadBlock().getHeader().getGasLimit();
-<<<<<<< HEAD
-    ethProtocolManager = EthProtocolManagerTestUtil.create(null);
-=======
     ethProtocolManager =
         EthProtocolManagerTestBuilder.builder()
             .setProtocolSchedule(protocolSchedule)
             .setBlockchain(blockchain)
             .build();
->>>>>>> 747a3780
     ethContext = spy(ethProtocolManager.ethContext());
 
     final EthScheduler ethScheduler = spy(ethContext.getScheduler());
