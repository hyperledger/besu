--- conflicted
+++ resolved
@@ -18,7 +18,6 @@
 
 import org.hyperledger.besu.ethereum.core.BlockDataGenerator;
 import org.hyperledger.besu.ethereum.core.Transaction;
-import org.hyperledger.besu.plugin.data.TransactionType;
 
 import java.util.HashSet;
 import java.util.LinkedHashSet;
@@ -42,18 +41,7 @@
 
   @Test
   public void createLimited() {
-<<<<<<< HEAD
-    final Set<Transaction> txs = new HashSet<>(generator.transactions(6000));
-    final LimitedTransactionsMessages firstMessage = LimitedTransactionsMessages.createLimited(txs);
-
-    txs.removeAll(firstMessage.getIncludedTransactions());
-    final LimitedTransactionsMessages secondMessage =
-        LimitedTransactionsMessages.createLimited(txs);
-    txs.removeAll(secondMessage.getIncludedTransactions());
-    assertThat(txs.size()).isEqualTo(0);
-=======
     final Set<Transaction> transactions = generator.transactions(6000);
-
     final Set<Transaction> remainingTransactions = new HashSet<>(transactions);
 
     final LimitedTransactionsMessages firstMessage =
@@ -65,38 +53,20 @@
     remainingTransactions.removeAll(secondMessage.getIncludedTransactions());
 
     assertThat(remainingTransactions.size()).isEqualTo(0);
->>>>>>> 108efb8b
     List.of(firstMessage, secondMessage).stream()
         .map(message -> message.getTransactionsMessage().getSize())
         .forEach(
             messageSize -> assertThat(messageSize).isLessThan(LimitedTransactionsMessages.LIMIT));
-<<<<<<< HEAD
-=======
 
     final Set<Transaction> includedTransactions = new HashSet<>();
     includedTransactions.addAll(firstMessage.getIncludedTransactions());
     includedTransactions.addAll(secondMessage.getIncludedTransactions());
     assertThat(includedTransactions)
         .containsExactlyInAnyOrder(transactions.toArray(new Transaction[] {}));
->>>>>>> 108efb8b
   }
 
   @Test
   public void createLimitedWithTransactionsJustUnderTheLimit() {
-<<<<<<< HEAD
-    final Set<Transaction> txs = new HashSet<>();
-    txs.add(
-        generator.transaction(TransactionType.FRONTIER, Bytes.wrap(new byte[TX_PAYLOAD_LIMIT])));
-    txs.add(
-        generator.transaction(TransactionType.FRONTIER, Bytes.wrap(new byte[TX_PAYLOAD_LIMIT])));
-    txs.add(
-        generator.transaction(TransactionType.FRONTIER, Bytes.wrap(new byte[TX_PAYLOAD_LIMIT])));
-    while (!txs.isEmpty()) {
-      final LimitedTransactionsMessages message = LimitedTransactionsMessages.createLimited(txs);
-      assertThat(message.getIncludedTransactions().size()).isEqualTo(1);
-      txs.removeAll(message.getIncludedTransactions());
-    }
-=======
     final Set<Transaction> transactions =
         Stream.generate(() -> generator.transaction(Bytes.wrap(new byte[TX_PAYLOAD_LIMIT])))
             .limit(3)
@@ -112,28 +82,10 @@
     }
     assertThat(includedTransactions)
         .containsExactlyInAnyOrder(transactions.toArray(new Transaction[] {}));
->>>>>>> 108efb8b
   }
 
   @Test
   public void createLimitedWithTransactionsJustUnderAndJustOverTheLimit() {
-<<<<<<< HEAD
-    final Set<Transaction> txs = new LinkedHashSet<>();
-
-    txs.add(
-        generator.transaction(TransactionType.FRONTIER, Bytes.wrap(new byte[TX_PAYLOAD_LIMIT])));
-    // ensure the next transaction exceed the limit TX_PAYLOAD_LIMIT + 100
-    txs.add(
-        generator.transaction(
-            TransactionType.FRONTIER, Bytes.wrap(new byte[TX_PAYLOAD_LIMIT + 100])));
-    txs.add(
-        generator.transaction(TransactionType.FRONTIER, Bytes.wrap(new byte[TX_PAYLOAD_LIMIT])));
-    while (!txs.isEmpty()) {
-      final LimitedTransactionsMessages message = LimitedTransactionsMessages.createLimited(txs);
-      assertThat(message.getIncludedTransactions().size()).isEqualTo(1);
-      txs.removeAll(message.getIncludedTransactions());
-    }
-=======
     final Set<Transaction> transactions =
         Set.of(
             generator.transaction(Bytes.wrap(new byte[TX_PAYLOAD_LIMIT])),
@@ -152,7 +104,6 @@
     }
     assertThat(includedTransactions)
         .containsExactlyInAnyOrder(transactions.toArray(new Transaction[] {}));
->>>>>>> 108efb8b
   }
 
   @Test
