--- conflicted
+++ resolved
@@ -40,11 +40,7 @@
   public void checkPeer_schedulesFutureCheckWhenPeerNotReady() {
     final PeerValidator validator = mock(PeerValidator.class);
 
-<<<<<<< HEAD
-    final EthProtocolManager ethProtocolManager = EthProtocolManagerTestUtil.create(null);
-=======
     final EthProtocolManager ethProtocolManager = EthProtocolManagerTestBuilder.builder().build();
->>>>>>> 747a3780
     EthProtocolManagerTestUtil.disableEthSchedulerAutoRun(ethProtocolManager);
     final EthPeer peer =
         EthProtocolManagerTestUtil.peerBuilder()
@@ -83,11 +79,7 @@
   public void checkPeer_doesNotScheduleFutureCheckWhenPeerNotReadyAndDisconnected() {
     final PeerValidator validator = mock(PeerValidator.class);
 
-<<<<<<< HEAD
-    final EthProtocolManager ethProtocolManager = EthProtocolManagerTestUtil.create(null);
-=======
     final EthProtocolManager ethProtocolManager = EthProtocolManagerTestBuilder.builder().build();
->>>>>>> 747a3780
     EthProtocolManagerTestUtil.disableEthSchedulerAutoRun(ethProtocolManager);
     final EthPeer peer =
         EthProtocolManagerTestUtil.peerBuilder()
@@ -114,11 +106,7 @@
   public void checkPeer_handlesInvalidPeer() {
     final PeerValidator validator = mock(PeerValidator.class);
 
-<<<<<<< HEAD
-    final EthProtocolManager ethProtocolManager = EthProtocolManagerTestUtil.create(null);
-=======
     final EthProtocolManager ethProtocolManager = EthProtocolManagerTestBuilder.builder().build();
->>>>>>> 747a3780
     EthProtocolManagerTestUtil.disableEthSchedulerAutoRun(ethProtocolManager);
     final EthPeer peer =
         EthProtocolManagerTestUtil.peerBuilder()
@@ -151,11 +139,7 @@
   public void checkPeer_handlesValidPeer() {
     final PeerValidator validator = mock(PeerValidator.class);
 
-<<<<<<< HEAD
-    final EthProtocolManager ethProtocolManager = EthProtocolManagerTestUtil.create(null);
-=======
     final EthProtocolManager ethProtocolManager = EthProtocolManagerTestBuilder.builder().build();
->>>>>>> 747a3780
     EthProtocolManagerTestUtil.disableEthSchedulerAutoRun(ethProtocolManager);
     final EthPeer peer =
         EthProtocolManagerTestUtil.peerBuilder()
