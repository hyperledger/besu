/*
 * Copyright ConsenSys AG.
 *
 * Licensed under the Apache License, Version 2.0 (the "License"); you may not use this file except in compliance with
 * the License. You may obtain a copy of the License at
 *
 * http://www.apache.org/licenses/LICENSE-2.0
 *
 * Unless required by applicable law or agreed to in writing, software distributed under the License is distributed on
 * an "AS IS" BASIS, WITHOUT WARRANTIES OR CONDITIONS OF ANY KIND, either express or implied. See the License for the
 * specific language governing permissions and limitations under the License.
 *
 * SPDX-License-Identifier: Apache-2.0
 */
package org.hyperledger.besu.ethereum.eth.manager.ethtaskutils;

import static org.assertj.core.api.Assertions.assertThat;
import static org.mockito.Mockito.spy;

import org.hyperledger.besu.datatypes.Wei;
import org.hyperledger.besu.ethereum.ProtocolContext;
import org.hyperledger.besu.ethereum.chain.Blockchain;
import org.hyperledger.besu.ethereum.core.BlockchainSetupUtil;
import org.hyperledger.besu.ethereum.core.MiningParameters;
import org.hyperledger.besu.ethereum.eth.EthProtocol;
import org.hyperledger.besu.ethereum.eth.EthProtocolConfiguration;
import org.hyperledger.besu.ethereum.eth.manager.DeterministicEthScheduler;
import org.hyperledger.besu.ethereum.eth.manager.EthContext;
import org.hyperledger.besu.ethereum.eth.manager.EthMessages;
import org.hyperledger.besu.ethereum.eth.manager.EthPeer;
import org.hyperledger.besu.ethereum.eth.manager.EthPeers;
import org.hyperledger.besu.ethereum.eth.manager.EthProtocolManager;
import org.hyperledger.besu.ethereum.eth.manager.EthProtocolManagerTestUtil;
import org.hyperledger.besu.ethereum.eth.manager.EthScheduler;
import org.hyperledger.besu.ethereum.eth.manager.RespondingEthPeer;
import org.hyperledger.besu.ethereum.eth.manager.task.EthTask;
import org.hyperledger.besu.ethereum.eth.sync.state.SyncState;
import org.hyperledger.besu.ethereum.eth.transactions.TransactionPool;
import org.hyperledger.besu.ethereum.eth.transactions.TransactionPoolConfiguration;
import org.hyperledger.besu.ethereum.eth.transactions.TransactionPoolFactory;
import org.hyperledger.besu.ethereum.mainnet.ProtocolSchedule;
import org.hyperledger.besu.ethereum.worldstate.DataStorageFormat;
import org.hyperledger.besu.metrics.noop.NoOpMetricsSystem;
import org.hyperledger.besu.plugin.services.MetricsSystem;
import org.hyperledger.besu.testutil.TestClock;

import java.util.Collections;
import java.util.concurrent.CompletableFuture;
import java.util.concurrent.atomic.AtomicBoolean;
import java.util.concurrent.atomic.AtomicInteger;
import java.util.concurrent.atomic.AtomicReference;

import io.vertx.core.Vertx;
import org.junit.Before;
import org.junit.BeforeClass;
import org.junit.Test;

/**
 * @param <T> The type of data being requested from the network
 * @param <R> The type of data returned from the network
 */
public abstract class AbstractMessageTaskTest<T, R> {
  protected static Blockchain blockchain;
  protected static ProtocolSchedule protocolSchedule;
  protected static ProtocolContext protocolContext;
  protected static MetricsSystem metricsSystem = new NoOpMetricsSystem();
  protected EthProtocolManager ethProtocolManager;
  protected EthContext ethContext;
  protected EthPeers ethPeers;
  protected TransactionPool transactionPool;
  protected AtomicBoolean peersDoTimeout;
  protected AtomicInteger peerCountToTimeout;

  @BeforeClass
  public static void setup() {
    final BlockchainSetupUtil blockchainSetupUtil =
        BlockchainSetupUtil.forTesting(DataStorageFormat.FOREST);
    blockchainSetupUtil.importAllBlocks();
    blockchain = blockchainSetupUtil.getBlockchain();
    protocolSchedule = blockchainSetupUtil.getProtocolSchedule();
    protocolContext = blockchainSetupUtil.getProtocolContext();

    assertThat(blockchainSetupUtil.getMaxBlockNumber()).isGreaterThanOrEqualTo(20L);
  }

  @Before
  public void setupTest() {
    peersDoTimeout = new AtomicBoolean(false);
    peerCountToTimeout = new AtomicInteger(0);
    ethPeers =
        spy(
            new EthPeers(
                EthProtocol.NAME,
                TestClock.fixed(),
                metricsSystem,
                25,
<<<<<<< HEAD
                Collections.emptyList(),
                Vertx.vertx()));
=======
                EthProtocolConfiguration.DEFAULT_MAX_MESSAGE_SIZE));
>>>>>>> 0d1d36af
    final EthMessages ethMessages = new EthMessages();
    final EthScheduler ethScheduler =
        new DeterministicEthScheduler(
            () -> peerCountToTimeout.getAndDecrement() > 0 || peersDoTimeout.get());
    ethContext = new EthContext(ethPeers, ethMessages, ethScheduler);
    final SyncState syncState = new SyncState(blockchain, ethContext.getEthPeers());
    transactionPool =
        TransactionPoolFactory.createTransactionPool(
            protocolSchedule,
            protocolContext,
            ethContext,
            TestClock.fixed(),
            metricsSystem,
            syncState::isInitialSyncPhaseDone,
            new MiningParameters.Builder().minTransactionGasPrice(Wei.ONE).build(),
            TransactionPoolConfiguration.DEFAULT);
    ethProtocolManager =
        EthProtocolManagerTestUtil.create(
            blockchain,
            ethScheduler,
            protocolContext.getWorldStateArchive(),
            transactionPool,
            EthProtocolConfiguration.defaultConfig(),
            ethPeers,
            ethMessages,
            ethContext);
  }

  protected abstract T generateDataToBeRequested();

  protected abstract EthTask<R> createTask(T requestedData);

  protected abstract void assertResultMatchesExpectation(
      T requestedData, R response, EthPeer respondingPeer);

  @Test
  public void completesWhenPeersAreResponsive() {
    // Setup a responsive peer
    final RespondingEthPeer.Responder responder =
        RespondingEthPeer.blockchainResponder(
            blockchain, protocolContext.getWorldStateArchive(), transactionPool);
    final RespondingEthPeer respondingPeer =
        EthProtocolManagerTestUtil.createPeer(ethProtocolManager, 1000);

    // Setup data to be requested and expected response
    final T requestedData = generateDataToBeRequested();

    // Execute task and wait for response
    final AtomicReference<R> actualResult = new AtomicReference<>();
    final AtomicBoolean done = new AtomicBoolean(false);
    final EthTask<R> task = createTask(requestedData);
    final CompletableFuture<R> future = task.run();
    respondingPeer.respondWhile(responder, () -> !future.isDone());
    future.whenComplete(
        (result, error) -> {
          actualResult.set(result);
          done.compareAndSet(false, true);
        });

    assertThat(done).isTrue();
    assertResultMatchesExpectation(requestedData, actualResult.get(), respondingPeer.getEthPeer());
  }

  @Test
  public void doesNotCompleteWhenPeersDoNotRespond() {
    // Setup a unresponsive peer
    EthProtocolManagerTestUtil.createPeer(ethProtocolManager, 1000);

    // Setup data to be requested
    final T requestedData = generateDataToBeRequested();

    // Execute task and wait for response
    final AtomicBoolean done = new AtomicBoolean(false);
    final EthTask<R> task = createTask(requestedData);
    final CompletableFuture<R> future = task.run();
    future.whenComplete(
        (response, error) -> {
          done.compareAndSet(false, true);
        });
    assertThat(done).isFalse();
  }

  @Test
  public void cancel() {
    // Setup a unresponsive peer
    EthProtocolManagerTestUtil.createPeer(ethProtocolManager, 1000);

    // Setup data to be requested
    final T requestedData = generateDataToBeRequested();

    // Execute task
    final EthTask<R> task = createTask(requestedData);
    final CompletableFuture<R> future = task.run();

    assertThat(future.isDone()).isFalse();
    task.cancel();
    assertThat(future.isDone()).isTrue();
    assertThat(future.isCancelled()).isTrue();
    assertThat(task.run().isCancelled()).isTrue();
  }
}<|MERGE_RESOLUTION|>--- conflicted
+++ resolved
@@ -94,12 +94,9 @@
                 TestClock.fixed(),
                 metricsSystem,
                 25,
-<<<<<<< HEAD
+                EthProtocolConfiguration.DEFAULT_MAX_MESSAGE_SIZE,
                 Collections.emptyList(),
                 Vertx.vertx()));
-=======
-                EthProtocolConfiguration.DEFAULT_MAX_MESSAGE_SIZE));
->>>>>>> 0d1d36af
     final EthMessages ethMessages = new EthMessages();
     final EthScheduler ethScheduler =
         new DeterministicEthScheduler(
