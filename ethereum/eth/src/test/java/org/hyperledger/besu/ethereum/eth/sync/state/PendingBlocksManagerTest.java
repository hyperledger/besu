/*
 * Copyright ConsenSys AG.
 *
 * Licensed under the Apache License, Version 2.0 (the "License"); you may not use this file except in compliance with
 * the License. You may obtain a copy of the License at
 *
 * http://www.apache.org/licenses/LICENSE-2.0
 *
 * Unless required by applicable law or agreed to in writing, software distributed under the License is distributed on
 * an "AS IS" BASIS, WITHOUT WARRANTIES OR CONDITIONS OF ANY KIND, either express or implied. See the License for the
 * specific language governing permissions and limitations under the License.
 *
 * SPDX-License-Identifier: Apache-2.0
 */
package org.hyperledger.besu.ethereum.eth.sync.state;

import static org.assertj.core.api.Assertions.assertThat;

import org.hyperledger.besu.ethereum.core.Block;
import org.hyperledger.besu.ethereum.core.BlockDataGenerator;
import org.hyperledger.besu.ethereum.eth.sync.SynchronizerConfiguration;

import java.util.ArrayDeque;
import java.util.Arrays;
import java.util.Collections;
import java.util.HashSet;
import java.util.List;
import java.util.Optional;

import org.apache.tuweni.bytes.Bytes;
import org.junit.Before;
import org.junit.Test;

public class PendingBlocksManagerTest {

  private static final Bytes NODE_ID_1 = Bytes.fromHexString("0x00");
  private static final Bytes NODE_ID_2 = Bytes.fromHexString("0x01");

  private PendingBlocksManager pendingBlocksManager;
  private BlockDataGenerator gen;

  @Before
  public void setup() {
    pendingBlocksManager =
        new PendingBlocksManager(
            SynchronizerConfiguration.builder().blockPropagationRange(-10, 30).build());
    gen = new BlockDataGenerator();
  }

  @Test
  public void registerPendingBlock() {
    final Block block = gen.block();

    // Sanity check
    assertThat(pendingBlocksManager.contains(block.getHash())).isFalse();

    pendingBlocksManager.registerPendingBlock(block, NODE_ID_1);

    assertThat(pendingBlocksManager.contains(block.getHash())).isTrue();
    final List<Block> pendingBlocksForParent =
        pendingBlocksManager.childrenOf(block.getHeader().getParentHash());
    assertThat(pendingBlocksForParent).isEqualTo(Collections.singletonList(block));
  }

  @Test
  public void deregisterPendingBlock() {
    final Block block = gen.block();
    pendingBlocksManager.registerPendingBlock(block, NODE_ID_1);
    pendingBlocksManager.deregisterPendingBlock(block);

    assertThat(pendingBlocksManager.contains(block.getHash())).isFalse();
    final List<Block> pendingBlocksForParent =
        pendingBlocksManager.childrenOf(block.getHeader().getParentHash());
    assertThat(pendingBlocksForParent).isEqualTo(Collections.emptyList());
  }

  @Test
  public void registerSiblingBlocks() {
    final BlockDataGenerator gen = new BlockDataGenerator();
    final Block parentBlock = gen.block();
    final Block childBlock = gen.nextBlock(parentBlock);
    final Block childBlock2 = gen.nextBlock(parentBlock);
    final List<Block> children = Arrays.asList(childBlock, childBlock2);

    pendingBlocksManager.registerPendingBlock(childBlock, NODE_ID_1);
    pendingBlocksManager.registerPendingBlock(childBlock2, NODE_ID_1);

    assertThat(pendingBlocksManager.contains(childBlock.getHash())).isTrue();
    assertThat(pendingBlocksManager.contains(childBlock2.getHash())).isTrue();

    final List<Block> pendingBlocksForParent =
        pendingBlocksManager.childrenOf(parentBlock.getHash());
    assertThat(pendingBlocksForParent.size()).isEqualTo(2);
    assertThat(new HashSet<>(pendingBlocksForParent)).isEqualTo(new HashSet<>(children));
  }

  @Test
  public void deregisterSubsetOfSiblingBlocks() {
    final BlockDataGenerator gen = new BlockDataGenerator();
    final Block parentBlock = gen.block();
    final Block childBlock = gen.nextBlock(parentBlock);
    final Block childBlock2 = gen.nextBlock(parentBlock);

    pendingBlocksManager.registerPendingBlock(childBlock, NODE_ID_1);
    pendingBlocksManager.registerPendingBlock(childBlock2, NODE_ID_1);
    pendingBlocksManager.deregisterPendingBlock(childBlock);

    assertThat(pendingBlocksManager.contains(childBlock.getHash())).isFalse();
    assertThat(pendingBlocksManager.contains(childBlock2.getHash())).isTrue();

    final List<Block> pendingBlocksForParent =
        pendingBlocksManager.childrenOf(parentBlock.getHash());
    assertThat(pendingBlocksForParent).isEqualTo(Collections.singletonList(childBlock2));
  }

  @Test
  public void purgeBlocks() {
    pendingBlocksManager =
        new PendingBlocksManager(
            SynchronizerConfiguration.builder().blockPropagationRange(0, 15).build());
    final List<Block> blocks = gen.blockSequence(10);

    for (final Block block : blocks) {
      pendingBlocksManager.registerPendingBlock(block, NODE_ID_1);
      assertThat(pendingBlocksManager.contains(block.getHash())).isTrue();
    }

    final List<Block> blocksToPurge = blocks.subList(0, 5);
    final List<Block> blocksToKeep = blocks.subList(5, blocks.size());
    pendingBlocksManager.purgeBlocksOlderThan(blocksToKeep.get(0).getHeader().getNumber());

    for (final Block block : blocksToPurge) {
      assertThat(pendingBlocksManager.contains(block.getHash())).isFalse();
      assertThat(pendingBlocksManager.childrenOf(block.getHeader().getParentHash()).size())
          .isEqualTo(0);
    }
    for (final Block block : blocksToKeep) {
      assertThat(pendingBlocksManager.contains(block.getHash())).isTrue();
      assertThat(pendingBlocksManager.childrenOf(block.getHeader().getParentHash()).size())
          .isEqualTo(1);
    }
  }

  @Test
  public void shouldPreventNodeFromFillingCache() {
    final int nbBlocks = 4;
    pendingBlocksManager =
        new PendingBlocksManager(
            SynchronizerConfiguration.builder().blockPropagationRange(-1, 2).build());
    final BlockDataGenerator gen = new BlockDataGenerator();
    final Block parentBlock = gen.block();

    // add new blocks from node 1
    final ArrayDeque<Block> childBlockFromNodeOne = new ArrayDeque<>();
    for (int i = 0; i < nbBlocks; i++) {
      final Block generatedBlock =
          gen.block(gen.nextBlockOptions(parentBlock).setTimestamp((long) i));
      childBlockFromNodeOne.add(generatedBlock);
      pendingBlocksManager.registerPendingBlock(generatedBlock, NODE_ID_1);
    }

    // add new block from node 2
    final Block childBlockFromNodeTwo = gen.nextBlock(parentBlock);
    pendingBlocksManager.registerPendingBlock(childBlockFromNodeTwo, NODE_ID_2);

    // check blocks from node 1 in the cache (node 1 should replace the lowest priority block)
    final List<Block> pendingBlocksForParent =
        pendingBlocksManager.childrenOf(parentBlock.getHash());
    for (int i = 0; i < nbBlocks; i++) {
      final Block foundBlock = childBlockFromNodeOne.poll();
      if (i != 0) {
        assertThat(pendingBlocksManager.contains(foundBlock.getHash())).isTrue();
        assertThat(pendingBlocksForParent).contains(foundBlock);
      } else {
        assertThat(pendingBlocksManager.contains(foundBlock.getHash())).isFalse();
        assertThat(pendingBlocksForParent).doesNotContain(foundBlock);
      }
    }
    // check blocks from node 2 in the cache (node 1 could not prevent node 2 from adding its
    // blocks)
    assertThat(pendingBlocksManager.contains(childBlockFromNodeTwo.getHash())).isTrue();
    assertThat(pendingBlocksForParent).contains(childBlockFromNodeTwo);
  }

  @Test
  public void shouldReplaceLowestPriorityBlockWhenCacheIsFull() {
    pendingBlocksManager =
        new PendingBlocksManager(
            SynchronizerConfiguration.builder().blockPropagationRange(-1, 3).build());
    final BlockDataGenerator gen = new BlockDataGenerator();

    final ArrayDeque<Block> childBlockFromNodeOne = new ArrayDeque<>();

    // block 0
    childBlockFromNodeOne.add(
        gen.block(new BlockDataGenerator.BlockOptions().setBlockNumber(0).setTimestamp(0L)));
    pendingBlocksManager.registerPendingBlock(childBlockFromNodeOne.getLast(), NODE_ID_1);

    // block 1
    childBlockFromNodeOne.add(
        gen.block(
            gen.nextBlockOptions(childBlockFromNodeOne.element())
                .setBlockNumber(1)
                .setTimestamp(1L)));
    pendingBlocksManager.registerPendingBlock(childBlockFromNodeOne.getLast(), NODE_ID_1);

    // block 1 reorg
    final Block reorgBlock =
        gen.block(
            gen.nextBlockOptions(childBlockFromNodeOne.element())
                .setBlockNumber(1)
                .setTimestamp(3L));
    childBlockFromNodeOne.add(reorgBlock);
    pendingBlocksManager.registerPendingBlock(reorgBlock, NODE_ID_1);

    // block 2
    childBlockFromNodeOne.add(
        gen.block(
            gen.nextBlockOptions(childBlockFromNodeOne.element())
                .setBlockNumber(2)
                .setTimestamp(2L)));
    pendingBlocksManager.registerPendingBlock(childBlockFromNodeOne.getLast(), NODE_ID_1);

    assertThat(pendingBlocksManager.contains(reorgBlock.getHash())).isTrue();

    // try to add a new block (not added because low priority : block number too high)
    final Block lowPriorityBlock =
        gen.block(BlockDataGenerator.BlockOptions.create().setBlockNumber(10));
    pendingBlocksManager.registerPendingBlock(lowPriorityBlock, NODE_ID_1);
    assertThat(pendingBlocksManager.contains(lowPriorityBlock.getHash())).isFalse();

    // try to add a new block (added because high priority : low block number and high timestamp)
    final Block highPriorityBlock =
        gen.block(
            gen.nextBlockOptions(childBlockFromNodeOne.getFirst()).setTimestamp(Long.MAX_VALUE));
    pendingBlocksManager.registerPendingBlock(highPriorityBlock, NODE_ID_1);
    assertThat(pendingBlocksManager.contains(highPriorityBlock.getHash())).isTrue();

    // check blocks in the cache
    // and verify remove the block with the lowest priority (BLOCK-2)
    for (final Block block : childBlockFromNodeOne) {
      if (block.getHeader().getNumber() == 2) {
        assertThat(pendingBlocksManager.contains(block.getHash())).isFalse();
      } else {
        assertThat(pendingBlocksManager.contains(block.getHash())).isTrue();
      }
    }
    assertThat(pendingBlocksManager.contains(reorgBlock.getHash())).isTrue();
  }

  @Test
  public void shouldReturnLowestBlockByNumber() {
    final BlockDataGenerator gen = new BlockDataGenerator();
    final Block parentBlock = gen.block();
    final Block childBlock = gen.nextBlock(parentBlock);
    final Block childBlock2 = gen.nextBlock(parentBlock);

    pendingBlocksManager.registerPendingBlock(parentBlock, NODE_ID_1);
    pendingBlocksManager.registerPendingBlock(childBlock, NODE_ID_1);
    pendingBlocksManager.registerPendingBlock(childBlock2, NODE_ID_1);

    assertThat(pendingBlocksManager.lowestAnnouncedBlock()).contains(parentBlock.getHeader());
  }

  @Test
  public void shouldReturnLowestAncestorPendingBlock() {
    final BlockDataGenerator gen = new BlockDataGenerator();
    final Block parentBlock = gen.block();

<<<<<<< HEAD
    final Block childBlock = gen.nextBlock(parentBlock);
    final Block childBlock2 = gen.nextBlock(childBlock);
    final Block childBlock3 = gen.nextBlock(childBlock2);

    pendingBlocksManager.registerPendingBlock(parentBlock, NODE_ID_1);
    pendingBlocksManager.registerPendingBlock(childBlock2, NODE_ID_1);
    pendingBlocksManager.registerPendingBlock(childBlock3, NODE_ID_1);

    Optional<Block> block = pendingBlocksManager.pendingAncestorBlockOf(childBlock3);
    assertThat(block.isPresent()).isTrue();
    assertThat(block.get().getHeader().getHash()).isEqualTo(childBlock2.getHeader().getHash());
    assertThat(block.get().getHeader().getParentHash()).isEqualTo(childBlock.getHeader().getHash());
=======
    final Block block = gen.nextBlock(parentBlock);
    final Block child = gen.nextBlock(block);

    final Block forkBlock = gen.nextBlock(parentBlock);
    final Block forkChild = gen.nextBlock(forkBlock);

    // register chain with one missing block
    pendingBlocksManager.registerPendingBlock(block, NODE_ID_1);
    pendingBlocksManager.registerPendingBlock(child, NODE_ID_1);

    // Register fork with one missing parent
    pendingBlocksManager.registerPendingBlock(forkBlock, NODE_ID_1);
    pendingBlocksManager.registerPendingBlock(forkChild, NODE_ID_1);

    // assert it is able to follow the chain
    final Optional<Block> blockAncestor = pendingBlocksManager.pendingAncestorBlockOf(child);
    assertThat(blockAncestor.get().getHeader().getHash()).isEqualTo(block.getHeader().getHash());

    // assert it is able to follow the fork
    final Optional<Block> forkAncestor = pendingBlocksManager.pendingAncestorBlockOf(forkChild);
    assertThat(forkAncestor.get().getHeader().getHash()).isEqualTo(forkBlock.getHeader().getHash());

    // Both forks result in the same parent
    assertThat(forkAncestor.get().getHeader().getParentHash())
        .isEqualTo(blockAncestor.get().getHeader().getParentHash());
>>>>>>> e0d4da29
  }

  @Test
  public void shouldReturnLowestAncestorPendingBlock_sameBlock() {
    final BlockDataGenerator gen = new BlockDataGenerator();
    final Block block = gen.block();
    pendingBlocksManager.registerPendingBlock(block, NODE_ID_1);
<<<<<<< HEAD
    Optional<Block> b = pendingBlocksManager.pendingAncestorBlockOf(block);
=======
    final Optional<Block> b = pendingBlocksManager.pendingAncestorBlockOf(block);
>>>>>>> e0d4da29
    assertThat(b).contains(block);
  }
}<|MERGE_RESOLUTION|>--- conflicted
+++ resolved
@@ -267,20 +267,6 @@
     final BlockDataGenerator gen = new BlockDataGenerator();
     final Block parentBlock = gen.block();
 
-<<<<<<< HEAD
-    final Block childBlock = gen.nextBlock(parentBlock);
-    final Block childBlock2 = gen.nextBlock(childBlock);
-    final Block childBlock3 = gen.nextBlock(childBlock2);
-
-    pendingBlocksManager.registerPendingBlock(parentBlock, NODE_ID_1);
-    pendingBlocksManager.registerPendingBlock(childBlock2, NODE_ID_1);
-    pendingBlocksManager.registerPendingBlock(childBlock3, NODE_ID_1);
-
-    Optional<Block> block = pendingBlocksManager.pendingAncestorBlockOf(childBlock3);
-    assertThat(block.isPresent()).isTrue();
-    assertThat(block.get().getHeader().getHash()).isEqualTo(childBlock2.getHeader().getHash());
-    assertThat(block.get().getHeader().getParentHash()).isEqualTo(childBlock.getHeader().getHash());
-=======
     final Block block = gen.nextBlock(parentBlock);
     final Block child = gen.nextBlock(block);
 
@@ -306,7 +292,6 @@
     // Both forks result in the same parent
     assertThat(forkAncestor.get().getHeader().getParentHash())
         .isEqualTo(blockAncestor.get().getHeader().getParentHash());
->>>>>>> e0d4da29
   }
 
   @Test
@@ -314,11 +299,7 @@
     final BlockDataGenerator gen = new BlockDataGenerator();
     final Block block = gen.block();
     pendingBlocksManager.registerPendingBlock(block, NODE_ID_1);
-<<<<<<< HEAD
-    Optional<Block> b = pendingBlocksManager.pendingAncestorBlockOf(block);
-=======
     final Optional<Block> b = pendingBlocksManager.pendingAncestorBlockOf(block);
->>>>>>> e0d4da29
     assertThat(b).contains(block);
   }
 }