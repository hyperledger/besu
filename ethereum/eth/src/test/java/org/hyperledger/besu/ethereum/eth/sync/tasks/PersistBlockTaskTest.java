--- conflicted
+++ resolved
@@ -70,15 +70,11 @@
     protocolSchedule = blockchainUtil.getProtocolSchedule();
     protocolContext = blockchainUtil.getProtocolContext();
     blockchain = blockchainUtil.getBlockchain();
-<<<<<<< HEAD
-    final EthProtocolManager ethProtocolManager = EthProtocolManagerTestUtil.create(null);
-=======
     final EthProtocolManager ethProtocolManager =
         EthProtocolManagerTestBuilder.builder()
             .setProtocolSchedule(protocolSchedule)
             .setBlockchain(blockchain)
             .build();
->>>>>>> 747a3780
     ethContext = ethProtocolManager.ethContext();
   }
 
