--- conflicted
+++ resolved
@@ -99,10 +99,7 @@
 import java.util.function.BiFunction;
 import java.util.function.Consumer;
 import java.util.function.Function;
-<<<<<<< HEAD
-=======
 import java.util.function.Supplier;
->>>>>>> 8200e980
 
 import org.junit.jupiter.api.BeforeEach;
 import org.junit.jupiter.api.Test;
@@ -949,7 +946,6 @@
     givenTransactionIsValid(transaction);
     addAndAssertTransactionViaApiValid(transaction, disableLocalTxs);
   }
-<<<<<<< HEAD
 
   @Test
   public void shouldAcceptBaseFeeFloorGasPriceFrontierLocalTransactionsWhenMining() {
@@ -1025,83 +1021,6 @@
     givenTransactionIsValid(transaction3);
     givenTransactionIsValid(transaction4);
 
-=======
-
-  @Test
-  public void shouldAcceptBaseFeeFloorGasPriceFrontierLocalTransactionsWhenMining() {
-    transactionPool = createTransactionPool(b -> b.disableLocalTransactions(false));
-    final Transaction frontierTransaction = createFrontierTransaction(0, BASE_FEE_FLOOR);
-
-    givenTransactionIsValid(frontierTransaction);
-
-    addAndAssertTransactionViaApiValid(frontierTransaction, false);
-  }
-
-  @Test
-  public void shouldRejectRemote1559TxsWhenMaxFeePerGasBelowMinGasPrice() {
-    final Wei genesisBaseFee = Wei.of(100L);
-    final Wei minGasPrice = Wei.of(200L);
-    final Wei lastBlockBaseFee = minGasPrice.add(50L);
-    final Wei txMaxFeePerGas = minGasPrice.subtract(1L);
-
-    assertThat(
-            add1559TxAndGetPendingTxsCount(
-                genesisBaseFee, minGasPrice, lastBlockBaseFee, txMaxFeePerGas, false))
-        .isEqualTo(0);
-  }
-
-  @Test
-  public void shouldAcceptRemote1559TxsWhenMaxFeePerGasIsAtLeastEqualToMinGasPrice() {
-    final Wei genesisBaseFee = Wei.of(100L);
-    final Wei minGasPrice = Wei.of(200L);
-    final Wei lastBlockBaseFee = minGasPrice.add(50L);
-    final Wei txMaxFeePerGas = minGasPrice;
-
-    assertThat(
-            add1559TxAndGetPendingTxsCount(
-                genesisBaseFee, minGasPrice, lastBlockBaseFee, txMaxFeePerGas, false))
-        .isEqualTo(1);
-  }
-
-  @Test
-  public void shouldRejectLocal1559TxsWhenMaxFeePerGasBelowMinGasPrice() {
-    final Wei genesisBaseFee = Wei.of(100L);
-    final Wei minGasPrice = Wei.of(200L);
-    final Wei lastBlockBaseFee = minGasPrice.add(50L);
-    final Wei txMaxFeePerGas = minGasPrice.subtract(1L);
-
-    assertThat(
-            add1559TxAndGetPendingTxsCount(
-                genesisBaseFee, minGasPrice, lastBlockBaseFee, txMaxFeePerGas, true))
-        .isEqualTo(0);
-  }
-
-  @Test
-  public void shouldAcceptLocal1559TxsWhenMaxFeePerGasIsAtLeastEqualToMinMinGasPrice() {
-    final Wei genesisBaseFee = Wei.of(100L);
-    final Wei minGasPrice = Wei.of(200L);
-    final Wei lastBlockBaseFee = minGasPrice.add(50L);
-    final Wei txMaxFeePerGas = minGasPrice;
-
-    assertThat(
-            add1559TxAndGetPendingTxsCount(
-                genesisBaseFee, minGasPrice, lastBlockBaseFee, txMaxFeePerGas, true))
-        .isEqualTo(1);
-  }
-
-  @Test
-  public void addRemoteTransactionsShouldAllowDuplicates() {
-    final Transaction transaction1 = createTransaction(1, Wei.of(7L));
-    final Transaction transaction2 = createTransaction(2, Wei.of(7L));
-    final Transaction transaction3 = createTransaction(2, Wei.of(7L));
-    final Transaction transaction4 = createTransaction(3, Wei.of(7L));
-
-    givenTransactionIsValid(transaction1);
-    givenTransactionIsValid(transaction2);
-    givenTransactionIsValid(transaction3);
-    givenTransactionIsValid(transaction4);
-
->>>>>>> 8200e980
     assertThatCode(
             () ->
                 transactionPool.addRemoteTransactions(
@@ -1160,18 +1079,11 @@
     assertThat(result.isValid()).isTrue();
     assertTransactionPending(tx);
     verify(transactionBroadcaster).onTransactionsAdded(singletonList(tx));
-<<<<<<< HEAD
     assertThat(transactions.getLocalTransactions()).contains(tx);
     if (disableLocals) {
       assertThat(transactions.getPriorityTransactions()).doesNotContain(tx);
     } else {
       assertThat(transactions.getPriorityTransactions()).contains(tx);
-=======
-    if (disableLocals) {
-      assertThat(transactions.getLocalTransactions()).doesNotContain(tx);
-    } else {
-      assertThat(transactions.getLocalTransactions()).contains(tx);
->>>>>>> 8200e980
     }
   }
 
@@ -1213,7 +1125,6 @@
         .maxPriorityFeePerGas(Optional.of(maxPrice.divide(5L)))
         .createTransaction(KEY_PAIR1);
   }
-<<<<<<< HEAD
 
   protected abstract TransactionTestFixture createBaseTransaction(final int nonce);
 
@@ -1242,36 +1153,6 @@
     return blockchain.getBlockHeader(blockchain.getChainHeadHash()).get();
   }
 
-=======
-
-  protected abstract TransactionTestFixture createBaseTransaction(final int nonce);
-
-  protected Transaction createTransaction(
-      final int transactionNumber, final Optional<BigInteger> maybeChainId) {
-    return createBaseTransaction(transactionNumber)
-        .chainId(maybeChainId)
-        .createTransaction(KEY_PAIR1);
-  }
-
-  protected abstract Transaction createTransaction(final int nonce, final Wei maxPrice);
-
-  protected Transaction createTransaction(final int nonce) {
-    return createTransaction(nonce, Optional.of(BigInteger.ONE));
-  }
-
-  protected Transaction createTransaction(final int nonce, final KeyPair keyPair) {
-    return createBaseTransaction(nonce).createTransaction(keyPair);
-  }
-
-  protected void verifyChainHeadIs(final Block forkBlock2) {
-    assertThat(blockchain.getChainHeadHash()).isEqualTo(forkBlock2.getHash());
-  }
-
-  protected BlockHeader getHeaderForCurrentChainHead() {
-    return blockchain.getBlockHeader(blockchain.getChainHeadHash()).get();
-  }
-
->>>>>>> 8200e980
   protected void appendBlock(final Transaction... transactionsToAdd) {
     appendBlock(Difficulty.ONE, getHeaderForCurrentChainHead(), transactionsToAdd);
   }
