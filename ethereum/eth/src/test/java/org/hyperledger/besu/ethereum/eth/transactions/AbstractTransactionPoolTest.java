/*
 * Copyright Hyperledger Besu Contributors.
 *
 * Licensed under the Apache License, Version 2.0 (the "License"); you may not use this file except in compliance with
 * the License. You may obtain a copy of the License at
 *
 * http://www.apache.org/licenses/LICENSE-2.0
 *
 * Unless required by applicable law or agreed to in writing, software distributed under the License is distributed on
 * an "AS IS" BASIS, WITHOUT WARRANTIES OR CONDITIONS OF ANY KIND, either express or implied. See the License for the
 * specific language governing permissions and limitations under the License.
 *
 * SPDX-License-Identifier: Apache-2.0
 */
package org.hyperledger.besu.ethereum.eth.transactions;

import static java.util.Arrays.asList;
import static java.util.Collections.emptyList;
import static java.util.Collections.singletonList;
import static java.util.stream.Collectors.toList;
import static org.assertj.core.api.Assertions.assertThat;
import static org.hyperledger.besu.ethereum.mainnet.ValidationResult.valid;
import static org.hyperledger.besu.ethereum.transaction.TransactionInvalidReason.EXCEEDS_BLOCK_GAS_LIMIT;
import static org.hyperledger.besu.ethereum.transaction.TransactionInvalidReason.GAS_PRICE_TOO_LOW;
import static org.hyperledger.besu.ethereum.transaction.TransactionInvalidReason.INVALID_TRANSACTION_FORMAT;
import static org.hyperledger.besu.ethereum.transaction.TransactionInvalidReason.NONCE_TOO_FAR_IN_FUTURE_FOR_SENDER;
import static org.hyperledger.besu.ethereum.transaction.TransactionInvalidReason.NONCE_TOO_LOW;
import static org.hyperledger.besu.ethereum.transaction.TransactionInvalidReason.REPLAY_PROTECTED_SIGNATURE_REQUIRED;
import static org.hyperledger.besu.ethereum.transaction.TransactionInvalidReason.TRANSACTION_REPLACEMENT_UNDERPRICED;
import static org.hyperledger.besu.ethereum.transaction.TransactionInvalidReason.TX_FEECAP_EXCEEDED;
import static org.mockito.ArgumentMatchers.any;
import static org.mockito.ArgumentMatchers.argThat;
import static org.mockito.ArgumentMatchers.eq;
import static org.mockito.ArgumentMatchers.nullable;
import static org.mockito.Mockito.doNothing;
import static org.mockito.Mockito.doReturn;
import static org.mockito.Mockito.mock;
import static org.mockito.Mockito.never;
import static org.mockito.Mockito.spy;
import static org.mockito.Mockito.verify;
import static org.mockito.Mockito.verifyNoInteractions;
import static org.mockito.Mockito.verifyNoMoreInteractions;
import static org.mockito.Mockito.when;
import static org.mockito.quality.Strictness.LENIENT;

import org.hyperledger.besu.config.StubGenesisConfigOptions;
import org.hyperledger.besu.crypto.KeyPair;
import org.hyperledger.besu.crypto.SignatureAlgorithmFactory;
import org.hyperledger.besu.datatypes.Address;
import org.hyperledger.besu.datatypes.TransactionType;
import org.hyperledger.besu.datatypes.Wei;
import org.hyperledger.besu.ethereum.ProtocolContext;
import org.hyperledger.besu.ethereum.chain.BadBlockManager;
import org.hyperledger.besu.ethereum.chain.MutableBlockchain;
import org.hyperledger.besu.ethereum.core.BlobTestFixture;
import org.hyperledger.besu.ethereum.core.Block;
import org.hyperledger.besu.ethereum.core.BlockBody;
import org.hyperledger.besu.ethereum.core.BlockHeader;
import org.hyperledger.besu.ethereum.core.BlockHeaderBuilder;
import org.hyperledger.besu.ethereum.core.BlockHeaderTestFixture;
import org.hyperledger.besu.ethereum.core.Difficulty;
import org.hyperledger.besu.ethereum.core.ExecutionContextTestFixture;
import org.hyperledger.besu.ethereum.core.PrivacyParameters;
import org.hyperledger.besu.ethereum.core.Transaction;
import org.hyperledger.besu.ethereum.core.TransactionReceipt;
import org.hyperledger.besu.ethereum.core.TransactionTestFixture;
import org.hyperledger.besu.ethereum.eth.manager.EthContext;
import org.hyperledger.besu.ethereum.eth.manager.EthPeer;
import org.hyperledger.besu.ethereum.eth.manager.EthProtocolManager;
import org.hyperledger.besu.ethereum.eth.manager.EthProtocolManagerTestUtil;
import org.hyperledger.besu.ethereum.eth.manager.EthScheduler;
import org.hyperledger.besu.ethereum.eth.manager.RespondingEthPeer;
import org.hyperledger.besu.ethereum.eth.messages.EthPV65;
import org.hyperledger.besu.ethereum.eth.transactions.layered.LayeredTransactionPoolBaseFeeTest;
import org.hyperledger.besu.ethereum.eth.transactions.sorter.LegacyTransactionPoolBaseFeeTest;
import org.hyperledger.besu.ethereum.mainnet.MainnetBlockHeaderFunctions;
import org.hyperledger.besu.ethereum.mainnet.ProtocolSchedule;
import org.hyperledger.besu.ethereum.mainnet.ProtocolScheduleBuilder;
import org.hyperledger.besu.ethereum.mainnet.ProtocolSpec;
import org.hyperledger.besu.ethereum.mainnet.ProtocolSpecAdapters;
import org.hyperledger.besu.ethereum.mainnet.TransactionValidationParams;
import org.hyperledger.besu.ethereum.mainnet.TransactionValidatorFactory;
import org.hyperledger.besu.ethereum.mainnet.ValidationResult;
import org.hyperledger.besu.ethereum.mainnet.feemarket.FeeMarket;
import org.hyperledger.besu.ethereum.transaction.TransactionInvalidReason;
import org.hyperledger.besu.evm.account.Account;
import org.hyperledger.besu.evm.internal.EvmConfiguration;
import org.hyperledger.besu.metrics.noop.NoOpMetricsSystem;
import org.hyperledger.besu.plugin.services.MetricsSystem;
<<<<<<< HEAD
import org.hyperledger.besu.plugin.services.PluginTransactionValidatorService;
import org.hyperledger.besu.plugin.services.txvalidator.PluginTransactionValidator;
import org.hyperledger.besu.plugin.services.txvalidator.PluginTransactionValidatorFactory;
=======
import org.hyperledger.besu.plugin.services.TransactionPoolValidatorService;
import org.hyperledger.besu.plugin.services.txvalidator.PluginTransactionPoolValidator;
import org.hyperledger.besu.plugin.services.txvalidator.PluginTransactionPoolValidatorFactory;
>>>>>>> 2b8d44ec
import org.hyperledger.besu.util.number.Percentage;

import java.math.BigInteger;
import java.util.Arrays;
import java.util.Collections;
import java.util.List;
import java.util.Optional;
import java.util.Set;
import java.util.function.BiFunction;
import java.util.function.Consumer;
import java.util.function.Function;
import java.util.stream.Stream;

import org.junit.jupiter.api.BeforeEach;
import org.junit.jupiter.api.Test;
import org.junit.jupiter.api.condition.DisabledIf;
import org.junit.jupiter.api.condition.EnabledIf;
import org.junit.jupiter.api.extension.ExtendWith;
import org.junit.jupiter.api.extension.ExtensionContext;
import org.junit.jupiter.params.ParameterizedTest;
import org.junit.jupiter.params.provider.Arguments;
import org.junit.jupiter.params.provider.MethodSource;
import org.junit.jupiter.params.provider.ValueSource;
import org.mockito.Answers;
import org.mockito.ArgumentCaptor;
import org.mockito.Mock;
import org.mockito.junit.jupiter.MockitoExtension;
import org.mockito.junit.jupiter.MockitoSettings;

@SuppressWarnings("unchecked")
@ExtendWith(MockitoExtension.class)
@MockitoSettings(strictness = LENIENT)
public abstract class AbstractTransactionPoolTest {

  protected static final KeyPair KEY_PAIR1 =
      SignatureAlgorithmFactory.getInstance().generateKeyPair();
  private static final KeyPair KEY_PAIR2 =
      SignatureAlgorithmFactory.getInstance().generateKeyPair();
  protected static final Wei BASE_FEE_FLOOR = Wei.of(7L);
  protected static final Wei DEFAULT_MIN_GAS_PRICE = Wei.of(50L);

  @Mock(answer = Answers.RETURNS_DEEP_STUBS)
  protected TransactionValidatorFactory transactionValidatorFactory;

  @Mock protected PendingTransactionAddedListener listener;

  @Mock protected TransactionsMessageSender transactionsMessageSender;
  @Mock protected NewPooledTransactionHashesMessageSender newPooledTransactionHashesMessageSender;
  @Mock protected ProtocolSpec protocolSpec;

  protected ProtocolSchedule protocolSchedule;

  protected final MetricsSystem metricsSystem = new NoOpMetricsSystem();
  protected MutableBlockchain blockchain;
  protected TransactionBroadcaster transactionBroadcaster;

  protected PendingTransactions transactions;
  protected final Transaction transaction0 = createTransaction(0);
  protected final Transaction transaction1 = createTransaction(1);
  protected final Transaction transactionBlob = createBlobTransaction(2);

  protected final Transaction transactionOtherSender = createTransaction(1, KEY_PAIR2);
  private ExecutionContextTestFixture executionContext;
  protected ProtocolContext protocolContext;
  protected TransactionPool transactionPool;
  protected long blockGasLimit;
  protected EthProtocolManager ethProtocolManager;
  protected EthContext ethContext;
  private PeerTransactionTracker peerTransactionTracker;
  private ArgumentCaptor<Runnable> syncTaskCapture;

  protected abstract PendingTransactions createPendingTransactions(
      final TransactionPoolConfiguration poolConfig,
      final BiFunction<PendingTransaction, PendingTransaction, Boolean>
          transactionReplacementTester);

  protected TransactionTestFixture createBaseTransactionGasPriceMarket(
      final int transactionNumber) {
    return new TransactionTestFixture()
        .nonce(transactionNumber)
        .gasLimit(blockGasLimit)
        .type(TransactionType.FRONTIER);
  }

  protected TransactionTestFixture createBaseTransactionBaseFeeMarket(final int nonce) {
    return new TransactionTestFixture()
        .nonce(nonce)
        .gasLimit(blockGasLimit)
        .gasPrice(null)
        .maxFeePerGas(Optional.of(Wei.of(5000L)))
        .maxPriorityFeePerGas(Optional.of(Wei.of(1000L)))
        .type(TransactionType.EIP1559);
  }

  protected abstract ExecutionContextTestFixture createExecutionContextTestFixture();

  protected static ExecutionContextTestFixture createExecutionContextTestFixtureBaseFeeMarket() {
    final ProtocolSchedule protocolSchedule =
        new ProtocolScheduleBuilder(
                new StubGenesisConfigOptions().londonBlock(0L).baseFeePerGas(10L),
                BigInteger.valueOf(1),
                ProtocolSpecAdapters.create(0, Function.identity()),
                new PrivacyParameters(),
                false,
                EvmConfiguration.DEFAULT,
                new BadBlockManager())
            .createProtocolSchedule();
    final ExecutionContextTestFixture executionContextTestFixture =
        ExecutionContextTestFixture.builder().protocolSchedule(protocolSchedule).build();

    final Block block =
        new Block(
            new BlockHeaderTestFixture()
                .gasLimit(
                    executionContextTestFixture
                        .getBlockchain()
                        .getChainHeadBlock()
                        .getHeader()
                        .getGasLimit())
                .difficulty(Difficulty.ONE)
                .baseFeePerGas(Wei.of(10L))
                .parentHash(executionContextTestFixture.getBlockchain().getChainHeadHash())
                .number(executionContextTestFixture.getBlockchain().getChainHeadBlockNumber() + 1)
                .buildHeader(),
            new BlockBody(List.of(), List.of()));
    executionContextTestFixture.getBlockchain().appendBlock(block, List.of());

    return executionContextTestFixture;
  }

  protected abstract FeeMarket getFeeMarket();

  @BeforeEach
  public void setUp() {
    executionContext = createExecutionContextTestFixture();
    protocolContext = executionContext.getProtocolContext();
    blockchain = executionContext.getBlockchain();
    when(protocolSpec.getTransactionValidatorFactory()).thenReturn(transactionValidatorFactory);
    when(protocolSpec.getFeeMarket()).thenReturn(getFeeMarket());
    protocolSchedule = spy(executionContext.getProtocolSchedule());
    doReturn(protocolSpec).when(protocolSchedule).getByBlockHeader(any());
    blockGasLimit = blockchain.getChainHeadBlock().getHeader().getGasLimit();
    ethProtocolManager = EthProtocolManagerTestUtil.create();
    ethContext = spy(ethProtocolManager.ethContext());

    final EthScheduler ethScheduler = spy(ethContext.getScheduler());
    syncTaskCapture = ArgumentCaptor.forClass(Runnable.class);
    doNothing().when(ethScheduler).scheduleSyncWorkerTask(syncTaskCapture.capture());
    doReturn(ethScheduler).when(ethContext).getScheduler();

    peerTransactionTracker = new PeerTransactionTracker();
    transactionBroadcaster =
        spy(
            new TransactionBroadcaster(
                ethContext,
                peerTransactionTracker,
                transactionsMessageSender,
                newPooledTransactionHashesMessageSender));

    transactionPool = createTransactionPool();
    blockchain.observeBlockAdded(transactionPool);
  }

  protected TransactionPool createTransactionPool() {
    return createTransactionPool(b -> b.minGasPrice(Wei.of(2)));
  }

<<<<<<< HEAD
  protected TransactionPool createTransactionPool(
      final Consumer<ImmutableTransactionPoolConfiguration.Builder> configConsumer) {
    return createTransactionPool(configConsumer, mock(PluginTransactionValidatorService.class));
  }

  private TransactionPool createTransactionPool(
      final Consumer<ImmutableTransactionPoolConfiguration.Builder> configConsumer,
      final PluginTransactionValidatorService pluginTransactionValidatorService) {
=======
  private TransactionPool createTransactionPool(
      final Consumer<ImmutableTransactionPoolConfiguration.Builder> configConsumer) {
>>>>>>> 2b8d44ec
    final ImmutableTransactionPoolConfiguration.Builder configBuilder =
        ImmutableTransactionPoolConfiguration.builder();
    configConsumer.accept(configBuilder);
    final TransactionPoolConfiguration poolConfig = configBuilder.build();

    final TransactionPoolReplacementHandler transactionReplacementHandler =
        new TransactionPoolReplacementHandler(poolConfig.getPriceBump());

    final BiFunction<PendingTransaction, PendingTransaction, Boolean> transactionReplacementTester =
        (t1, t2) ->
            transactionReplacementHandler.shouldReplace(
                t1, t2, protocolContext.getBlockchain().getChainHeadHeader());

    transactions = spy(createPendingTransactions(poolConfig, transactionReplacementTester));

    final TransactionPool txPool =
        new TransactionPool(
            () -> transactions,
            protocolSchedule,
            protocolContext,
            transactionBroadcaster,
            ethContext,
            new TransactionPoolMetrics(metricsSystem),
<<<<<<< HEAD
            poolConfig,
            pluginTransactionValidatorService);
=======
            poolConfig);
>>>>>>> 2b8d44ec
    txPool.setEnabled();
    return txPool;
  }

  @ParameterizedTest
  @ValueSource(booleans = {true, false})
  public void localTransactionHappyPath(final boolean noLocalPriority) {
    this.transactionPool = createTransactionPool(b -> b.noLocalPriority(noLocalPriority));
    final Transaction transaction = createTransaction(0);

    givenTransactionIsValid(transaction);

    addAndAssertTransactionViaApiValid(transaction, noLocalPriority);
  }

  @ParameterizedTest
  @ValueSource(booleans = {true, false})
  public void shouldReturnLocalTransactionsWhenAppropriate(final boolean noLocalPriority) {
    this.transactionPool = createTransactionPool(b -> b.noLocalPriority(noLocalPriority));
    final Transaction localTransaction2 = createTransaction(2);

    givenTransactionIsValid(localTransaction2);
    givenTransactionIsValid(transaction0);
    givenTransactionIsValid(transaction1);

    addAndAssertTransactionViaApiValid(localTransaction2, noLocalPriority);
    addAndAssertRemoteTransactionsValid(transaction0);
    addAndAssertRemoteTransactionsValid(transaction1);

    assertThat(transactions.size()).isEqualTo(3);
    assertThat(transactions.getLocalTransactions()).contains(localTransaction2);
    assertThat(transactions.getPriorityTransactions()).hasSize(noLocalPriority ? 0 : 1);
  }

  @Test
  public void shouldRemoveTransactionsFromPendingListWhenIncludedInBlockOnchain() {
    givenTransactionIsValid(transaction0);

    addAndAssertRemoteTransactionsValid(transaction0);

    appendBlock(transaction0);

    assertTransactionNotPending(transaction0);
  }

  @Test
  public void shouldRemoveMultipleTransactionsAddedInOneBlock() {
    givenTransactionIsValid(transaction0);
    givenTransactionIsValid(transaction1);

    addAndAssertRemoteTransactionsValid(transaction0);
    addAndAssertRemoteTransactionsValid(transaction1);

    appendBlock(transaction0, transaction1);

    assertTransactionNotPending(transaction0);
    assertTransactionNotPending(transaction1);
    assertThat(transactions.size()).isZero();
  }

  @Test
  public void shouldIgnoreUnknownTransactionsThatAreAddedInABlock() {
    givenTransactionIsValid(transaction0);

    addAndAssertRemoteTransactionsValid(transaction0);

    appendBlock(transaction0, transaction1);

    assertTransactionNotPending(transaction0);
    assertTransactionNotPending(transaction1);
    assertThat(transactions.size()).isZero();
  }

  @Test
  public void shouldNotRemovePendingTransactionsWhenABlockAddedToAFork() {
    givenTransactionIsValid(transaction0);

    addAndAssertRemoteTransactionsValid(transaction0);

    final BlockHeader commonParent = getHeaderForCurrentChainHead();
    final Block canonicalHead = appendBlock(Difficulty.of(1000), commonParent);
    appendBlock(Difficulty.ONE, commonParent, transaction0);

    verifyChainHeadIs(canonicalHead);

    assertTransactionPending(transaction0);
  }

  @Test
  public void shouldRemovePendingTransactionsFromAllBlocksOnAForkWhenItBecomesTheCanonicalChain() {
    givenTransactionIsValid(transaction0);
    givenTransactionIsValid(transaction1);

    addAndAssertRemoteTransactionsValid(transaction0);
    addAndAssertRemoteTransactionsValid(transaction1);

    final BlockHeader commonParent = getHeaderForCurrentChainHead();
    final Block originalChainHead = appendBlock(Difficulty.of(1000), commonParent);

    final Block forkBlock1 = appendBlock(Difficulty.ONE, commonParent, transaction0);
    verifyChainHeadIs(originalChainHead);

    final Block forkBlock2 = appendBlock(Difficulty.of(2000), forkBlock1.getHeader(), transaction1);
    verifyChainHeadIs(forkBlock2);

    assertTransactionNotPending(transaction0);
    assertTransactionNotPending(transaction1);
  }

  @Test
  public void shouldReAddTransactionsFromThePreviousCanonicalHeadWhenAReorgOccurs() {
    givenTransactionIsValid(transaction0);
    givenTransactionIsValid(transactionOtherSender);

    transactionPool.addTransactionViaApi(transaction0);
    transactionPool.addRemoteTransactions(List.of(transactionOtherSender));

    final BlockHeader commonParent = getHeaderForCurrentChainHead();
    final Block originalFork1 = appendBlock(Difficulty.of(1000), commonParent, transaction0);
    final Block originalFork2 =
        appendBlock(Difficulty.ONE, originalFork1.getHeader(), transactionOtherSender);
    assertTransactionNotPending(transaction0);
    assertTransactionNotPending(transactionOtherSender);
    assertThat(transactions.getLocalTransactions()).isEmpty();

    final Block reorgFork1 = appendBlock(Difficulty.ONE, commonParent);
    verifyChainHeadIs(originalFork2);

    transactions.subscribePendingTransactions(listener);
    final Block reorgFork2 = appendBlock(Difficulty.of(2000), reorgFork1.getHeader());
    verifyChainHeadIs(reorgFork2);

    assertTransactionPending(transaction0);
    assertTransactionPending(transactionOtherSender);
    assertThat(transactions.getLocalTransactions()).contains(transaction0);
    assertThat(transactions.getLocalTransactions()).doesNotContain(transactionOtherSender);
    verify(listener).onTransactionAdded(transaction0);
    verify(listener).onTransactionAdded(transactionOtherSender);
    verifyNoMoreInteractions(listener);
  }

  @Test
  public void shouldNotReAddTransactionsThatAreInBothForksWhenReorgHappens() {
    givenTransactionIsValid(transaction0);
    givenTransactionIsValid(transaction1);

    addAndAssertRemoteTransactionsValid(transaction0);
    addAndAssertRemoteTransactionsValid(transaction1);

    final BlockHeader commonParent = getHeaderForCurrentChainHead();
    final Block originalFork1 = appendBlock(Difficulty.of(1000), commonParent, transaction0);
    final Block originalFork2 =
        appendBlock(Difficulty.ONE, originalFork1.getHeader(), transaction1);
    assertTransactionNotPending(transaction0);
    assertTransactionNotPending(transaction1);

    final Block reorgFork1 = appendBlock(Difficulty.ONE, commonParent, transaction0);
    verifyChainHeadIs(originalFork2);

    final Block reorgFork2 = appendBlock(Difficulty.of(2000), reorgFork1.getHeader());
    verifyChainHeadIs(reorgFork2);

    assertTransactionNotPending(transaction0);
    assertTransactionPending(transaction1);
  }

  @Test
  @EnabledIf("isBaseFeeMarket")
  public void shouldReAddBlobTxsWhenReorgHappens() {
    givenTransactionIsValid(transaction0);
    givenTransactionIsValid(transaction1);
    givenTransactionIsValid(transactionBlob);

    addAndAssertRemoteTransactionsValid(transaction0);
    addAndAssertRemoteTransactionsValid(transaction1);
    addAndAssertRemoteTransactionsValid(transactionBlob);

    final BlockHeader commonParent = getHeaderForCurrentChainHead();
    final Block originalFork1 = appendBlock(Difficulty.of(1000), commonParent, transaction0);
    final Block originalFork2 =
        appendBlock(Difficulty.of(10), originalFork1.getHeader(), transaction1);
    final Block originalFork3 =
        appendBlock(Difficulty.of(1), originalFork2.getHeader(), transactionBlob);
    assertTransactionNotPending(transaction0);
    assertTransactionNotPending(transaction1);
    assertTransactionNotPending(transactionBlob);

    final Block reorgFork1 = appendBlock(Difficulty.ONE, commonParent);
    verifyChainHeadIs(originalFork3);

    final Block reorgFork2 = appendBlock(Difficulty.of(2000), reorgFork1.getHeader());
    verifyChainHeadIs(reorgFork2);

    final Block reorgFork3 = appendBlock(Difficulty.of(3000), reorgFork2.getHeader());
    verifyChainHeadIs(reorgFork3);

    assertTransactionPending(transaction0);
    assertTransactionPending(transaction1);
    assertTransactionPending(transactionBlob);

    Optional<Transaction> maybeBlob = transactions.getTransactionByHash(transactionBlob.getHash());
    assertThat(maybeBlob).isPresent();
    Transaction restoredBlob = maybeBlob.get();
    assertThat(restoredBlob).isEqualTo(transactionBlob);
    assertThat(restoredBlob.getBlobsWithCommitments().get().getBlobQuads())
        .isEqualTo(transactionBlob.getBlobsWithCommitments().get().getBlobQuads());
  }

  @ParameterizedTest
  @ValueSource(booleans = {true, false})
  public void addLocalTransaction_strictReplayProtectionOn_txWithChainId_chainIdIsConfigured(
      final boolean noLocalPriority) {
    protocolSupportsTxReplayProtection(1337, true);
    transactionPool =
        createTransactionPool(
            b -> b.strictTransactionReplayProtectionEnabled(true).noLocalPriority(noLocalPriority));
    final Transaction tx = createTransaction(1);
    givenTransactionIsValid(tx);

    addAndAssertTransactionViaApiValid(tx, noLocalPriority);
  }

  @Test
  public void addRemoteTransactions_strictReplayProtectionOn_txWithChainId_chainIdIsConfigured() {
    protocolSupportsTxReplayProtection(1337, true);
    transactionPool = createTransactionPool(b -> b.strictTransactionReplayProtectionEnabled(true));
    final Transaction tx = createTransaction(1);
    givenTransactionIsValid(tx);

    addAndAssertRemoteTransactionsValid(tx);
  }

  @Test
  public void shouldNotAddRemoteTransactionsWhenGasPriceBelowMinimum() {
    final Transaction transaction = createTransaction(1, Wei.ONE);
    transactionPool.addRemoteTransactions(singletonList(transaction));

    assertTransactionNotPending(transaction);
    verifyNoMoreInteractions(transactionValidatorFactory);
  }

  @Test
  public void shouldAddRemotePriorityTransactionsWhenGasPriceBelowMinimum() {
    final Transaction transaction = createTransaction(1, Wei.of(7));
    transactionPool =
        createTransactionPool(b -> b.prioritySenders(Set.of(transaction.getSender())));

    givenTransactionIsValid(transaction);

    addAndAssertRemotePriorityTransactionsValid(transaction);
  }

  @Test
  public void shouldNotAddRemoteTransactionsThatAreInvalidAccordingToStateDependentChecks() {
    givenTransactionIsValid(transaction0);
    givenTransactionIsValid(transaction1);
    when(transactionValidatorFactory
            .get()
            .validateForSender(eq(transaction1), eq(null), any(TransactionValidationParams.class)))
        .thenReturn(ValidationResult.invalid(NONCE_TOO_LOW));
    transactionPool.addRemoteTransactions(asList(transaction0, transaction1));

    assertTransactionPending(transaction0);
    assertTransactionNotPending(transaction1);
    verify(transactionBroadcaster).onTransactionsAdded(singletonList(transaction0));
    verify(transactionValidatorFactory.get())
        .validate(eq(transaction0), any(Optional.class), any(Optional.class), any());
    verify(transactionValidatorFactory.get())
        .validateForSender(eq(transaction0), eq(null), any(TransactionValidationParams.class));
    verify(transactionValidatorFactory.get())
        .validate(eq(transaction1), any(Optional.class), any(Optional.class), any());
    verify(transactionValidatorFactory.get()).validateForSender(eq(transaction1), any(), any());
    verifyNoMoreInteractions(transactionValidatorFactory.get());
  }

  @ParameterizedTest
  @ValueSource(booleans = {true, false})
  public void shouldAllowSequenceOfTransactionsWithIncreasingNonceFromSameSender(
      final boolean noLocalPriority) {
    transactionPool = createTransactionPool(b -> b.noLocalPriority(noLocalPriority));
    final Transaction transaction1 = createTransaction(1);
    final Transaction transaction2 = createTransaction(2);
    final Transaction transaction3 = createTransaction(3);

    givenTransactionIsValid(transaction1);
    givenTransactionIsValid(transaction2);
    givenTransactionIsValid(transaction3);

    addAndAssertTransactionViaApiValid(transaction1, noLocalPriority);
    addAndAssertTransactionViaApiValid(transaction2, noLocalPriority);
    addAndAssertTransactionViaApiValid(transaction3, noLocalPriority);
  }

  @Test
  public void
      shouldAllowSequenceOfTransactionsWithIncreasingNonceFromSameSenderWhenSentInBatchOutOfOrder() {
    final Transaction transaction2 = createTransaction(2);

    givenTransactionIsValid(transaction0);
    givenTransactionIsValid(transaction1);
    givenTransactionIsValid(transaction2);

    addAndAssertRemoteTransactionsValid(transaction2);
    addAndAssertRemoteTransactionsValid(transaction0);
    addAndAssertRemoteTransactionsValid(transaction1);
  }

  @Test
  public void shouldDiscardRemoteTransactionThatAlreadyExistsBeforeValidation() {
    doReturn(true).when(transactions).containsTransaction(transaction0);
    transactionPool.addRemoteTransactions(singletonList(transaction0));

    verify(transactions).containsTransaction(transaction0);
    verifyNoInteractions(transactionValidatorFactory);
  }

  @Test
  public void shouldNotNotifyBatchListenerWhenRemoteTransactionDoesNotReplaceExisting() {
    final Transaction transaction0a = createTransaction(0, Wei.of(100));
    final Transaction transaction0b = createTransaction(0, Wei.of(50));

    givenTransactionIsValid(transaction0a);
    givenTransactionIsValid(transaction0b);

    addAndAssertRemoteTransactionsValid(transaction0a);
    addAndAssertRemoteTransactionInvalid(transaction0b);
  }

  @ParameterizedTest
  @ValueSource(booleans = {true, false})
  public void shouldNotNotifyBatchListenerWhenLocalTransactionDoesNotReplaceExisting(
      final boolean noLocalPriority) {
    transactionPool =
        createTransactionPool(b -> b.minGasPrice(Wei.of(2)).noLocalPriority(noLocalPriority));
    final Transaction transaction0a = createTransaction(0, Wei.of(10));
    final Transaction transaction0b = createTransaction(0, Wei.of(9));

    givenTransactionIsValid(transaction0a);
    givenTransactionIsValid(transaction0b);

    addAndAssertTransactionViaApiValid(transaction0a, noLocalPriority);
    addAndAssertTransactionViaApiInvalid(transaction0b, TRANSACTION_REPLACEMENT_UNDERPRICED);
  }

  @Test
  public void shouldRejectLocalTransactionsWhereGasLimitExceedBlockGasLimit() {
    final Transaction transaction0 =
        createBaseTransaction(0).gasLimit(blockGasLimit + 1).createTransaction(KEY_PAIR1);

    givenTransactionIsValid(transaction0);

    addAndAssertTransactionViaApiInvalid(transaction0, EXCEEDS_BLOCK_GAS_LIMIT);
  }

  @Test
  public void shouldRejectRemoteTransactionsWhereGasLimitExceedBlockGasLimit() {
    final Transaction transaction0 =
        createBaseTransaction(0).gasLimit(blockGasLimit + 1).createTransaction(KEY_PAIR1);

    givenTransactionIsValid(transaction0);

    addAndAssertRemoteTransactionInvalid(transaction0);
  }

  @Test
  public void shouldAcceptLocalTransactionsEvenIfAnInvalidTransactionWithLowerNonceExists() {
    transactionPool = createTransactionPool(b -> b.noLocalPriority(false));
    final Transaction invalidTx =
        createBaseTransaction(0).gasLimit(blockGasLimit + 1).createTransaction(KEY_PAIR1);

    final Transaction nextTx = createBaseTransaction(1).gasLimit(1).createTransaction(KEY_PAIR1);

    givenTransactionIsValid(invalidTx);
    givenTransactionIsValid(nextTx);

    addAndAssertTransactionViaApiInvalid(invalidTx, EXCEEDS_BLOCK_GAS_LIMIT);
    addAndAssertTransactionViaApiValid(nextTx, false);
  }

  @ParameterizedTest
  @ValueSource(booleans = {true, false})
  public void shouldRejectLocalTransactionsWhenNonceTooFarInFuture(final boolean noLocalPriority) {
    transactionPool = createTransactionPool(b -> b.noLocalPriority(noLocalPriority));
    final Transaction transactionFarFuture = createTransaction(Integer.MAX_VALUE);

    givenTransactionIsValid(transactionFarFuture);

    addAndAssertTransactionViaApiInvalid(transactionFarFuture, NONCE_TOO_FAR_IN_FUTURE_FOR_SENDER);
  }

  @Test
  public void shouldNotNotifyBatchListenerIfNoTransactionsAreAdded() {
    transactionPool.addRemoteTransactions(emptyList());
    verifyNoInteractions(transactionBroadcaster);
  }

  @Test
  public void shouldSendPooledTransactionHashesIfPeerSupportsEth65() {
    EthPeer peer = mock(EthPeer.class);
    when(peer.hasSupportForMessage(EthPV65.NEW_POOLED_TRANSACTION_HASHES)).thenReturn(true);

    givenTransactionIsValid(transaction0);
    transactionPool.addTransactionViaApi(transaction0);
    transactionPool.handleConnect(peer);
    syncTaskCapture.getValue().run();
    verify(newPooledTransactionHashesMessageSender).sendTransactionHashesToPeer(peer);
  }

  @Test
  public void shouldSendFullTransactionsIfPeerDoesNotSupportEth65() {
    EthPeer peer = mock(EthPeer.class);
    when(peer.hasSupportForMessage(EthPV65.NEW_POOLED_TRANSACTION_HASHES)).thenReturn(false);

    givenTransactionIsValid(transaction0);
    transactionPool.addTransactionViaApi(transaction0);
    transactionPool.handleConnect(peer);
    syncTaskCapture.getValue().run();
    verify(transactionsMessageSender).sendTransactionsToPeer(peer);
  }

  @Test
  public void shouldSendFullTransactionPoolToNewlyConnectedPeer() {
    givenTransactionIsValid(transaction0);
    givenTransactionIsValid(transaction1);

    transactionPool.addTransactionViaApi(transaction0);
    transactionPool.addRemoteTransactions(Collections.singletonList(transaction1));

    RespondingEthPeer peer = EthProtocolManagerTestUtil.createPeer(ethProtocolManager);

    Set<Transaction> transactionsToSendToPeer =
        peerTransactionTracker.claimTransactionsToSendToPeer(peer.getEthPeer());

    assertThat(transactionsToSendToPeer).contains(transaction0, transaction1);
  }

  @Test
  public void shouldCallValidatorWithExpectedValidationParameters() {
    final ArgumentCaptor<TransactionValidationParams> txValidationParamCaptor =
        ArgumentCaptor.forClass(TransactionValidationParams.class);

    when(transactionValidatorFactory
            .get()
            .validate(eq(transaction0), any(Optional.class), any(Optional.class), any()))
        .thenReturn(valid());
    when(transactionValidatorFactory
            .get()
            .validateForSender(any(), any(), txValidationParamCaptor.capture()))
        .thenReturn(valid());

    final TransactionValidationParams expectedValidationParams =
        TransactionValidationParams.transactionPool();

    transactionPool.addTransactionViaApi(transaction0);

    assertThat(txValidationParamCaptor.getValue())
        .usingRecursiveComparison()
        .isEqualTo(expectedValidationParams);
  }

  @ParameterizedTest
  @ValueSource(booleans = {true, false})
  public void shouldIgnoreFeeCapIfSetZero(final boolean noLocalPriority) {
    final Wei twoEthers = Wei.fromEth(2);
    transactionPool =
        createTransactionPool(b -> b.txFeeCap(Wei.ZERO).noLocalPriority(noLocalPriority));
    final Transaction transaction = createTransaction(0, twoEthers.add(Wei.of(1)));

    givenTransactionIsValid(transaction);

    addAndAssertTransactionViaApiValid(transaction, noLocalPriority);
  }

  @ParameterizedTest
  @ValueSource(booleans = {true, false})
  public void shouldRejectLocalTransactionIfFeeCapExceeded(final boolean noLocalPriority) {
    final Wei twoEthers = Wei.fromEth(2);
    transactionPool =
        createTransactionPool(b -> b.txFeeCap(twoEthers).noLocalPriority(noLocalPriority));

    final Transaction transactionLocal = createTransaction(0, twoEthers.add(1));

    givenTransactionIsValid(transactionLocal);

    addAndAssertTransactionViaApiInvalid(transactionLocal, TX_FEECAP_EXCEEDED);
  }

  @ParameterizedTest
  @ValueSource(booleans = {true, false})
  public void shouldAcceptRemoteTransactionEvenIfFeeCapExceeded(final boolean hasPriority) {
    final Wei twoEthers = Wei.fromEth(2);
    final Transaction remoteTransaction = createTransaction(0, twoEthers.add(1));
    final Set<Address> prioritySenders =
        hasPriority ? Set.of(remoteTransaction.getSender()) : Set.of();
    transactionPool =
        createTransactionPool(b -> b.txFeeCap(twoEthers).prioritySenders(prioritySenders));

    givenTransactionIsValid(remoteTransaction);

    addAndAssertRemoteTransactionsValid(hasPriority, remoteTransaction);
  }

  @ParameterizedTest
  @ValueSource(booleans = {true, false})
  public void transactionNotRejectedByPluginShouldBeAdded(final boolean noLocalPriority) {
<<<<<<< HEAD
    final PluginTransactionValidatorService pluginTransactionValidatorService =
        getPluginTransactionValidatorServiceReturning(null); // null -> not rejecting !!
    this.transactionPool =
        createTransactionPool(
            b -> b.noLocalPriority(noLocalPriority), pluginTransactionValidatorService);
=======
    final TransactionPoolValidatorService transactionPoolValidatorService =
        getTransactionPoolValidatorServiceReturning(null); // null -> not rejecting !!
    this.transactionPool =
        createTransactionPool(
            b ->
                b.noLocalPriority(noLocalPriority)
                    .transactionPoolValidatorService(transactionPoolValidatorService));
>>>>>>> 2b8d44ec

    givenTransactionIsValid(transaction0);

    addAndAssertTransactionViaApiValid(transaction0, noLocalPriority);
  }

  @ParameterizedTest
  @ValueSource(booleans = {true, false})
  public void transactionRejectedByPluginShouldNotBeAdded(final boolean noLocalPriority) {
<<<<<<< HEAD
    final PluginTransactionValidatorService pluginTransactionValidatorService =
        getPluginTransactionValidatorServiceReturning("false");
    this.transactionPool =
        createTransactionPool(
            b -> b.noLocalPriority(noLocalPriority), pluginTransactionValidatorService);
=======
    final TransactionPoolValidatorService transactionPoolValidatorService =
        getTransactionPoolValidatorServiceReturning("false");
    this.transactionPool =
        createTransactionPool(
            b ->
                b.noLocalPriority(noLocalPriority)
                    .transactionPoolValidatorService(transactionPoolValidatorService));
>>>>>>> 2b8d44ec

    givenTransactionIsValid(transaction0);

    addAndAssertTransactionViaApiInvalid(
        transaction0, TransactionInvalidReason.PLUGIN_TX_POOL_VALIDATOR);
  }

  @Test
  public void remoteTransactionRejectedByPluginShouldNotBeAdded() {
<<<<<<< HEAD
    final PluginTransactionValidatorService pluginTransactionValidatorService =
        getPluginTransactionValidatorServiceReturning("false");
    this.transactionPool = createTransactionPool(b -> {}, pluginTransactionValidatorService);
=======
    final TransactionPoolValidatorService transactionPoolValidatorService =
        getTransactionPoolValidatorServiceReturning("false");
    this.transactionPool =
        createTransactionPool(
            b -> b.transactionPoolValidatorService(transactionPoolValidatorService));
>>>>>>> 2b8d44ec

    givenTransactionIsValid(transaction0);

    addAndAssertRemoteTransactionInvalid(transaction0);
  }

  @ParameterizedTest
  @ValueSource(booleans = {true, false})
  @DisabledIf("isBaseFeeMarket")
  public void
      addLocalTransaction_strictReplayProtectionOn_txWithoutChainId_chainIdIsConfigured_protectionNotSupportedAtCurrentBlock(
          final boolean noLocalPriority) {
    protocolSupportsTxReplayProtection(1337, false);
    transactionPool =
        createTransactionPool(
            b -> b.strictTransactionReplayProtectionEnabled(true).noLocalPriority(noLocalPriority));
    final Transaction tx = createTransactionWithoutChainId(1);
    givenTransactionIsValid(tx);

    addAndAssertTransactionViaApiValid(tx, noLocalPriority);
  }

  @Test
  @DisabledIf("isBaseFeeMarket")
  public void
      addRemoteTransactions_strictReplayProtectionOff_txWithoutChainId_chainIdIsConfigured() {
    protocolSupportsTxReplayProtection(1337, true);
    transactionPool = createTransactionPool(b -> b.strictTransactionReplayProtectionEnabled(false));
    final Transaction tx = createTransactionWithoutChainId(1);
    givenTransactionIsValid(tx);

    addAndAssertRemoteTransactionsValid(tx);
  }

  @ParameterizedTest
  @ValueSource(booleans = {true, false})
  @DisabledIf("isBaseFeeMarket")
  public void addLocalTransaction_strictReplayProtectionOff_txWithoutChainId_chainIdIsConfigured(
      final boolean noLocalPriority) {
    protocolSupportsTxReplayProtection(1337, true);
    transactionPool =
        createTransactionPool(
            b ->
                b.strictTransactionReplayProtectionEnabled(false).noLocalPriority(noLocalPriority));
    final Transaction tx = createTransactionWithoutChainId(1);
    givenTransactionIsValid(tx);

    addAndAssertTransactionViaApiValid(tx, noLocalPriority);
  }

  @Test
  @DisabledIf("isBaseFeeMarket")
  public void addLocalTransaction_strictReplayProtectionOn_txWithoutChainId_chainIdIsConfigured() {
    protocolSupportsTxReplayProtection(1337, true);
    transactionPool = createTransactionPool(b -> b.strictTransactionReplayProtectionEnabled(true));
    final Transaction tx = createTransactionWithoutChainId(1);
    givenTransactionIsValid(tx);

    addAndAssertTransactionViaApiInvalid(tx, REPLAY_PROTECTED_SIGNATURE_REQUIRED);
  }

  @Test
  @DisabledIf("isBaseFeeMarket")
  public void
      addRemoteTransactions_strictReplayProtectionOn_txWithoutChainId_chainIdIsConfigured() {
    protocolSupportsTxReplayProtection(1337, true);
    transactionPool = createTransactionPool(b -> b.strictTransactionReplayProtectionEnabled(true));
    final Transaction tx = createTransactionWithoutChainId(1);
    givenTransactionIsValid(tx);

    addAndAssertRemoteTransactionsValid(tx);
  }

  @ParameterizedTest
  @ValueSource(booleans = {true, false})
  @DisabledIf("isBaseFeeMarket")
  public void addLocalTransaction_strictReplayProtectionOn_txWithoutChainId_chainIdIsNotConfigured(
      final boolean noLocalPriority) {
    protocolDoesNotSupportTxReplayProtection();
    transactionPool =
        createTransactionPool(
            b -> b.strictTransactionReplayProtectionEnabled(true).noLocalPriority(noLocalPriority));
    final Transaction tx = createTransactionWithoutChainId(1);
    givenTransactionIsValid(tx);

    addAndAssertTransactionViaApiValid(tx, noLocalPriority);
  }

  @Test
  @DisabledIf("isBaseFeeMarket")
  public void
      addRemoteTransactions_strictReplayProtectionOn_txWithoutChainId_chainIdIsNotConfigured() {
    protocolDoesNotSupportTxReplayProtection();
    transactionPool = createTransactionPool(b -> b.strictTransactionReplayProtectionEnabled(true));
    final Transaction tx = createTransactionWithoutChainId(1);
    givenTransactionIsValid(tx);

    addAndAssertRemoteTransactionsValid(tx);
  }

  @Test
  @DisabledIf("isBaseFeeMarket")
  public void shouldIgnoreEIP1559TransactionWhenNotAllowed() {
    final Transaction transaction =
        createBaseTransaction(1)
            .type(TransactionType.EIP1559)
            .maxFeePerGas(Optional.of(Wei.of(100L)))
            .maxPriorityFeePerGas(Optional.of(Wei.of(50L)))
            .gasLimit(10)
            .gasPrice(null)
            .createTransaction(KEY_PAIR1);

    givenTransactionIsValid(transaction);

    addAndAssertTransactionViaApiInvalid(transaction, INVALID_TRANSACTION_FORMAT);
  }

  @ParameterizedTest
  @ValueSource(booleans = {true, false})
  @DisabledIf("isBaseFeeMarket")
  public void shouldAcceptZeroGasPriceFrontierPriorityTransactions(final boolean isLocal) {
    final Transaction transaction = createFrontierTransaction(0, Wei.ZERO);
    transactionPool =
        createTransactionPool(b -> b.prioritySenders(List.of(transaction.getSender())));

    givenTransactionIsValid(transaction);

    if (isLocal) {
      addAndAssertTransactionViaApiValid(transaction, false);
    } else {
      addAndAssertRemoteTransactionsValid(true, transaction);
    }
  }

  @ParameterizedTest
  @ValueSource(booleans = {true, false})
  public void shouldRejectZeroGasPriceNoPriorityTransaction(final boolean isLocal) {
    final Transaction transaction = createTransaction(0, Wei.ZERO);
    transactionPool = createTransactionPool(b -> b.noLocalPriority(true));

    givenTransactionIsValid(transaction);

    if (isLocal) {
      addAndAssertTransactionViaApiInvalid(transaction, GAS_PRICE_TOO_LOW);
    } else {
      addAndAssertRemoteTransactionInvalid(transaction);
    }
  }

  @ParameterizedTest
  @ValueSource(booleans = {true, false})
  @DisabledIf("isBaseFeeMarket")
  public void shouldAcceptZeroGasPriceNoPriorityTransactionWhenMinGasPriceIsZero(
      final boolean isLocal) {
    transactionPool = createTransactionPool(b -> b.minGasPrice(Wei.ZERO).noLocalPriority(true));

    final Transaction transaction = createTransaction(0, Wei.ZERO);

    givenTransactionIsValid(transaction);

    if (isLocal) {
      addAndAssertTransactionViaApiValid(transaction, true);
    } else {
      addAndAssertRemoteTransactionsValid(false, transaction);
    }
  }

  @ParameterizedTest
  @MethodSource("provideHasPriorityAndIsLocal")
  public void shouldAcceptZeroGasPriceFrontierTxsWhenMinGasPriceIsZeroAndLondonWithZeroBaseFee(
      final boolean hasPriority, final boolean isLocal) {
    final Transaction frontierTransaction = createFrontierTransaction(0, Wei.ZERO);
    internalAcceptZeroGasPriceTxsWhenMinGasPriceIsZeroAndZeroBaseFee(
        hasPriority, isLocal, frontierTransaction);
  }

  @ParameterizedTest
  @MethodSource("provideHasPriorityAndIsLocal")
  public void shouldAcceptZeroGasPrice1559TxsWhenMinGasPriceIsZeroAndLondonWithZeroBaseFee(
      final boolean hasPriority, final boolean isLocal) {
    final Transaction transaction = createTransactionBaseFeeMarket(0, Wei.ZERO);
    internalAcceptZeroGasPriceTxsWhenMinGasPriceIsZeroAndZeroBaseFee(
        hasPriority, isLocal, transaction);
  }

  private void internalAcceptZeroGasPriceTxsWhenMinGasPriceIsZeroAndZeroBaseFee(
      final boolean hasPriority, final boolean isLocal, final Transaction transaction) {
    transactionPool =
        createTransactionPool(
            b -> {
              b.minGasPrice(Wei.ZERO);
              if (hasPriority) {
                b.prioritySenders(List.of(transaction.getSender()));
              } else {
                b.noLocalPriority(true);
              }
            });

    when(protocolSpec.getFeeMarket()).thenReturn(FeeMarket.london(0, Optional.of(Wei.ZERO)));
    whenBlockBaseFeeIs(Wei.ZERO);

    givenTransactionIsValid(transaction);
    if (isLocal) {
      addAndAssertTransactionViaApiValid(transaction, !hasPriority);
    } else {
      addAndAssertRemoteTransactionsValid(hasPriority, transaction);
    }
  }

  @ParameterizedTest
  @ValueSource(booleans = {true, false})
  public void samePriceTxReplacementWhenPriceBumpIsZeroFrontier(final boolean noLocalPriority) {
    transactionPool =
        createTransactionPool(
            b ->
                b.priceBump(Percentage.ZERO)
                    .noLocalPriority(noLocalPriority)
                    .minGasPrice(Wei.ZERO));

    final Transaction transaction1a =
        createBaseTransactionGasPriceMarket(0)
            .gasPrice(Wei.ZERO)
            .to(Optional.of(Address.ALTBN128_ADD))
            .createTransaction(KEY_PAIR1);

    givenTransactionIsValid(transaction1a);

    transactionPool.addRemoteTransactions(List.of(transaction1a));

    assertThat(transactionPool.getPendingTransactions())
        .map(PendingTransaction::getTransaction)
        .containsOnly(transaction1a);

    final Transaction transaction1b =
        createBaseTransactionGasPriceMarket(0)
            .gasPrice(Wei.ZERO)
            .to(Optional.of(Address.KZG_POINT_EVAL))
            .createTransaction(KEY_PAIR1);

    givenTransactionIsValid(transaction1b);

    transactionPool.addRemoteTransactions(List.of(transaction1b));

    assertThat(transactionPool.getPendingTransactions())
        .map(PendingTransaction::getTransaction)
        .containsOnly(transaction1b);
  }

  @ParameterizedTest
  @ValueSource(booleans = {true, false})
  @EnabledIf("isBaseFeeMarket")
  public void replaceSamePriceTxWhenPriceBumpIsZeroLondon(final boolean noLocalPriority) {
    transactionPool =
        createTransactionPool(
            b ->
                b.priceBump(Percentage.ZERO)
                    .noLocalPriority(noLocalPriority)
                    .minGasPrice(Wei.ZERO));

    final Transaction transaction1a =
        createBaseTransactionBaseFeeMarket(0)
            .maxFeePerGas(Optional.of(Wei.ZERO))
            .maxPriorityFeePerGas(Optional.of(Wei.ZERO))
            .to(Optional.of(Address.ALTBN128_ADD))
            .createTransaction(KEY_PAIR1);

    givenTransactionIsValid(transaction1a);

    transactionPool.addRemoteTransactions(List.of(transaction1a));

    assertThat(transactionPool.getPendingTransactions())
        .map(PendingTransaction::getTransaction)
        .containsOnly(transaction1a);

    final Transaction transaction1b =
        createBaseTransactionBaseFeeMarket(0)
            .maxFeePerGas(Optional.of(Wei.ZERO))
            .maxPriorityFeePerGas(Optional.of(Wei.ZERO))
            .to(Optional.of(Address.KZG_POINT_EVAL))
            .createTransaction(KEY_PAIR1);

    givenTransactionIsValid(transaction1b);

    transactionPool.addRemoteTransactions(List.of(transaction1b));

    assertThat(transactionPool.getPendingTransactions())
        .map(PendingTransaction::getTransaction)
        .containsOnly(transaction1b);
  }

  @ParameterizedTest
  @ValueSource(booleans = {true, false})
  @EnabledIf("isBaseFeeMarket")
  public void replaceSamePriceTxWhenPriceBumpIsZeroLondonToFrontier(final boolean noLocalPriority) {
    transactionPool =
        createTransactionPool(
            b ->
                b.priceBump(Percentage.ZERO)
                    .noLocalPriority(noLocalPriority)
                    .minGasPrice(Wei.ZERO));

    final Transaction transaction1a =
        createBaseTransactionBaseFeeMarket(0)
            .maxFeePerGas(Optional.of(Wei.ZERO))
            .maxPriorityFeePerGas(Optional.of(Wei.ZERO))
            .to(Optional.of(Address.ALTBN128_ADD))
            .createTransaction(KEY_PAIR1);

    givenTransactionIsValid(transaction1a);

    transactionPool.addRemoteTransactions(List.of(transaction1a));

    assertThat(transactionPool.getPendingTransactions())
        .map(PendingTransaction::getTransaction)
        .containsOnly(transaction1a);

    final Transaction transaction1b =
        createBaseTransactionGasPriceMarket(0)
            .gasPrice(Wei.ZERO)
            .to(Optional.of(Address.KZG_POINT_EVAL))
            .createTransaction(KEY_PAIR1);

    givenTransactionIsValid(transaction1b);

    transactionPool.addRemoteTransactions(List.of(transaction1b));

    assertThat(transactionPool.getPendingTransactions())
        .map(PendingTransaction::getTransaction)
        .containsOnly(transaction1b);
  }

  @ParameterizedTest
  @ValueSource(booleans = {true, false})
  @EnabledIf("isBaseFeeMarket")
  public void replaceSamePriceTxWhenPriceBumpIsZeroFrontierToLondon(final boolean noLocalPriority) {
    transactionPool =
        createTransactionPool(
            b ->
                b.priceBump(Percentage.ZERO)
                    .noLocalPriority(noLocalPriority)
                    .minGasPrice(Wei.ZERO));

    final Transaction transaction1a =
        createBaseTransactionGasPriceMarket(0)
            .gasPrice(Wei.ZERO)
            .to(Optional.of(Address.KZG_POINT_EVAL))
            .createTransaction(KEY_PAIR1);

    givenTransactionIsValid(transaction1a);

    transactionPool.addRemoteTransactions(List.of(transaction1a));

    assertThat(transactionPool.getPendingTransactions())
        .map(PendingTransaction::getTransaction)
        .containsOnly(transaction1a);

    final Transaction transaction1b =
        createBaseTransactionBaseFeeMarket(0)
            .maxFeePerGas(Optional.of(Wei.ZERO))
            .maxPriorityFeePerGas(Optional.of(Wei.ZERO))
            .to(Optional.of(Address.ALTBN128_ADD))
            .createTransaction(KEY_PAIR1);

    givenTransactionIsValid(transaction1b);

    transactionPool.addRemoteTransactions(List.of(transaction1b));

    assertThat(transactionPool.getPendingTransactions())
        .map(PendingTransaction::getTransaction)
        .containsOnly(transaction1b);
  }

  private static Stream<Arguments> provideHasPriorityAndIsLocal() {
    return Stream.of(
        Arguments.of(true, true),
        Arguments.of(true, false),
        Arguments.of(false, true),
        Arguments.of(false, false));
  }

  @ParameterizedTest
  @ValueSource(booleans = {true, false})
  public void shouldAcceptBaseFeeFloorGasPriceFrontierPriorityTransactions(final boolean isLocal) {
    final Transaction frontierTransaction = createFrontierTransaction(0, BASE_FEE_FLOOR);
    transactionPool =
        createTransactionPool(b -> b.prioritySenders(List.of(frontierTransaction.getSender())));

    givenTransactionIsValid(frontierTransaction);

    if (isLocal) {
      addAndAssertTransactionViaApiValid(frontierTransaction, false);
    } else {
      addAndAssertRemoteTransactionsValid(true, frontierTransaction);
    }
  }

  @ParameterizedTest
  @ValueSource(booleans = {true, false})
  public void shouldRejectNoPriorityTxsWhenMaxFeePerGasBelowMinGasPrice(final boolean isLocal) {
    final Wei genesisBaseFee = Wei.of(100L);
    final Wei minGasPrice = Wei.of(200L);
    final Wei lastBlockBaseFee = minGasPrice.add(50L);
    final Wei txMaxFeePerGas = minGasPrice.subtract(1L);

    assertThat(
            addTxAndGetPendingTxsCount(
                genesisBaseFee, minGasPrice, lastBlockBaseFee, txMaxFeePerGas, isLocal, false))
        .isZero();
  }

  @ParameterizedTest
  @ValueSource(booleans = {true, false})
  public void shouldAcceptNoPriorityTxsWhenMaxFeePerGasIsAtLeastEqualToMinGasPrice(
      final boolean isLocal) {
    final Wei genesisBaseFee = Wei.of(100L);
    final Wei minGasPrice = Wei.of(200L);
    final Wei lastBlockBaseFee = minGasPrice.add(50L);
    final Wei txMaxFeePerGas = minGasPrice;

    assertThat(
            addTxAndGetPendingTxsCount(
                genesisBaseFee, minGasPrice, lastBlockBaseFee, txMaxFeePerGas, isLocal, false))
        .isEqualTo(1);
  }

  @Test
  public void addRemoteTransactionsShouldAllowDuplicates() {
    final Transaction transaction1 = createTransaction(1, Wei.of(7L));
    final Transaction transaction2a = createTransaction(2, Wei.of(7L));
    final Transaction transaction2b = createTransaction(2, Wei.of(7L));
    final Transaction transaction3 = createTransaction(3, Wei.of(7L));

    givenTransactionIsValid(transaction1);
    givenTransactionIsValid(transaction2a);
    givenTransactionIsValid(transaction2b);
    givenTransactionIsValid(transaction3);

    transactionPool.addRemoteTransactions(
        List.of(transaction1, transaction2a, transaction2b, transaction3));

    assertThat(transactionPool.getPendingTransactions())
        .map(PendingTransaction::getTransaction)
        .containsExactlyInAnyOrder(transaction1, transaction2a, transaction3);
  }

<<<<<<< HEAD
  private static PluginTransactionValidatorService getPluginTransactionValidatorServiceReturning(
      final String errorMessage) {
    final PluginTransactionValidator pluginTransactionValidator =
        transaction -> Optional.ofNullable(errorMessage);
    return new PluginTransactionValidatorService() {
      @Override
      public PluginTransactionValidatorFactory get() {
        return () -> pluginTransactionValidator;
      }

      @Override
      public void registerTransactionValidatorFactory(
          final PluginTransactionValidatorFactory transactionValidatorFactory) {}
=======
  private static TransactionPoolValidatorService getTransactionPoolValidatorServiceReturning(
      final String errorMessage) {
    return new TransactionPoolValidatorService() {
      @Override
      public PluginTransactionPoolValidator createTransactionValidator() {
        return (transaction, isLocal, hasPriority) -> Optional.ofNullable(errorMessage);
      }

      @Override
      public void registerPluginTransactionValidatorFactory(
          final PluginTransactionPoolValidatorFactory pluginTransactionPoolValidatorFactory) {}
>>>>>>> 2b8d44ec
    };
  }

  @SuppressWarnings("unused")
  private static boolean isBaseFeeMarket(final ExtensionContext extensionContext) {
    final Class<?> cz = extensionContext.getTestClass().get();

    return cz.equals(LegacyTransactionPoolBaseFeeTest.class)
        || cz.equals(LayeredTransactionPoolBaseFeeTest.class);
  }

  protected void assertTransactionNotPending(final Transaction transaction) {
    assertThat(transactions.getTransactionByHash(transaction.getHash())).isEmpty();
  }

  protected void addAndAssertRemoteTransactionInvalid(final Transaction tx) {
    transactionPool.addRemoteTransactions(List.of(tx));

    verify(transactionBroadcaster, never()).onTransactionsAdded(singletonList(tx));
    assertTransactionNotPending(tx);
  }

  protected void assertTransactionPending(final Transaction t) {
    assertThat(transactions.getTransactionByHash(t.getHash())).contains(t);
  }

  protected void addAndAssertRemoteTransactionsValid(final Transaction... txs) {
    addAndAssertRemoteTransactionsValid(false, txs);
  }

  protected void addAndAssertRemotePriorityTransactionsValid(final Transaction... txs) {
    addAndAssertRemoteTransactionsValid(true, txs);
  }

  protected void addAndAssertRemoteTransactionsValid(
      final boolean hasPriority, final Transaction... txs) {
    transactionPool.addRemoteTransactions(List.of(txs));

    verify(transactionBroadcaster)
        .onTransactionsAdded(
            argThat(btxs -> btxs.size() == txs.length && btxs.containsAll(List.of(txs))));
    Arrays.stream(txs).forEach(this::assertTransactionPending);
    assertThat(transactions.getLocalTransactions()).doesNotContain(txs);
    if (hasPriority) {
      assertThat(transactions.getPriorityTransactions()).contains(txs);
    }
  }

  protected void addAndAssertTransactionViaApiValid(
      final Transaction tx, final boolean disableLocalPriority) {
    final ValidationResult<TransactionInvalidReason> result =
        transactionPool.addTransactionViaApi(tx);

    assertThat(result.isValid()).isTrue();
    assertTransactionPending(tx);
    verify(transactionBroadcaster).onTransactionsAdded(singletonList(tx));
    assertThat(transactions.getLocalTransactions()).contains(tx);
    if (disableLocalPriority) {
      assertThat(transactions.getPriorityTransactions()).doesNotContain(tx);
    } else {
      assertThat(transactions.getPriorityTransactions()).contains(tx);
    }
  }

  protected void addAndAssertTransactionViaApiInvalid(
      final Transaction tx, final TransactionInvalidReason invalidReason) {
    final ValidationResult<TransactionInvalidReason> result =
        transactionPool.addTransactionViaApi(tx);

    assertThat(result.isValid()).isFalse();
    assertThat(result.getInvalidReason()).isEqualTo(invalidReason);
    assertTransactionNotPending(tx);
    verify(transactionBroadcaster, never()).onTransactionsAdded(singletonList(tx));
  }

  @SuppressWarnings("unchecked")
  protected void givenTransactionIsValid(final Transaction transaction) {
    when(transactionValidatorFactory
            .get()
            .validate(eq(transaction), any(Optional.class), any(Optional.class), any()))
        .thenReturn(valid());
    when(transactionValidatorFactory
            .get()
            .validateForSender(
                eq(transaction), nullable(Account.class), any(TransactionValidationParams.class)))
        .thenReturn(valid());
  }

  protected abstract Block appendBlock(
      final Difficulty difficulty,
      final BlockHeader parentBlock,
      final Transaction... transactionsToAdd);

  protected Transaction createTransactionGasPriceMarket(
      final int transactionNumber, final Wei maxPrice) {
    return createBaseTransaction(transactionNumber).gasPrice(maxPrice).createTransaction(KEY_PAIR1);
  }

  protected Transaction createTransactionBaseFeeMarket(final int nonce, final Wei maxPrice) {
    return createBaseTransaction(nonce)
        .maxFeePerGas(Optional.of(maxPrice))
        .maxPriorityFeePerGas(Optional.of(maxPrice.divide(5L)))
        .createTransaction(KEY_PAIR1);
  }

  protected abstract TransactionTestFixture createBaseTransaction(final int nonce);

  protected Transaction createTransaction(
      final int transactionNumber, final Optional<BigInteger> maybeChainId) {
    return createBaseTransaction(transactionNumber)
        .chainId(maybeChainId)
        .createTransaction(KEY_PAIR1);
  }

  protected abstract Transaction createTransaction(final int nonce, final Wei maxPrice);

  protected Transaction createTransaction(final int nonce) {
    return createTransaction(nonce, Optional.of(BigInteger.ONE));
  }

  protected Transaction createTransaction(final int nonce, final KeyPair keyPair) {
    return createBaseTransaction(nonce).createTransaction(keyPair);
  }

  protected void verifyChainHeadIs(final Block forkBlock2) {
    assertThat(blockchain.getChainHeadHash()).isEqualTo(forkBlock2.getHash());
  }

  protected BlockHeader getHeaderForCurrentChainHead() {
    return blockchain.getBlockHeader(blockchain.getChainHeadHash()).get();
  }

  protected void appendBlock(final Transaction... transactionsToAdd) {
    appendBlock(Difficulty.ONE, getHeaderForCurrentChainHead(), transactionsToAdd);
  }

  protected void protocolSupportsTxReplayProtection(
      final long chainId, final boolean isSupportedAtCurrentBlock) {
    when(protocolSpec.isReplayProtectionSupported()).thenReturn(isSupportedAtCurrentBlock);
    when(protocolSchedule.getChainId()).thenReturn(Optional.of(BigInteger.valueOf(chainId)));
  }

  protected void protocolDoesNotSupportTxReplayProtection() {
    when(protocolSchedule.getChainId()).thenReturn(Optional.empty());
  }

  protected Transaction createTransactionWithoutChainId(final int transactionNumber) {
    return createTransaction(transactionNumber, Optional.empty());
  }

  protected void whenBlockBaseFeeIs(final Wei baseFee) {
    final BlockHeader header =
        BlockHeaderBuilder.fromHeader(blockchain.getChainHeadHeader())
            .baseFee(baseFee)
            .blockHeaderFunctions(new MainnetBlockHeaderFunctions())
            .parentHash(blockchain.getChainHeadHash())
            .buildBlockHeader();
    blockchain.appendBlock(new Block(header, BlockBody.empty()), emptyList());
  }

  protected Transaction createFrontierTransaction(final int transactionNumber, final Wei gasPrice) {
    return new TransactionTestFixture()
        .nonce(transactionNumber)
        .gasPrice(gasPrice)
        .gasLimit(blockGasLimit)
        .type(TransactionType.FRONTIER)
        .createTransaction(KEY_PAIR1);
  }

  protected Transaction createBlobTransaction(final int nonce) {
    return new TransactionTestFixture()
        .nonce(nonce)
        .gasLimit(blockGasLimit)
        .gasPrice(null)
        .maxFeePerGas(Optional.of(Wei.of(5000L)))
        .maxPriorityFeePerGas(Optional.of(Wei.of(1000L)))
        .type(TransactionType.BLOB)
        .blobsWithCommitments(Optional.of(new BlobTestFixture().createBlobsWithCommitments(6)))
        .createTransaction(KEY_PAIR1);
  }

  protected int addTxAndGetPendingTxsCount(
      final Wei genesisBaseFee,
      final Wei minGasPrice,
      final Wei lastBlockBaseFee,
      final Wei txMaxFeePerGas,
      final boolean isLocal,
      final boolean hasPriority) {
    when(protocolSpec.getFeeMarket()).thenReturn(FeeMarket.london(0, Optional.of(genesisBaseFee)));
    whenBlockBaseFeeIs(lastBlockBaseFee);

    final Transaction transaction = createTransaction(0, txMaxFeePerGas);
    if (hasPriority) {
      transactionPool =
          createTransactionPool(
              b -> b.minGasPrice(minGasPrice).prioritySenders(Set.of(transaction.getSender())));
    } else {
      transactionPool =
          createTransactionPool(b -> b.minGasPrice(minGasPrice).noLocalPriority(true));
    }

    givenTransactionIsValid(transaction);

    if (isLocal) {
      transactionPool.addTransactionViaApi(transaction);
    } else {
      transactionPool.addRemoteTransactions(List.of(transaction));
    }

    return transactions.size();
  }

  protected Block appendBlockGasPriceMarket(
      final Difficulty difficulty,
      final BlockHeader parentBlock,
      final Transaction[] transactionsToAdd) {
    final List<Transaction> transactionList = asList(transactionsToAdd);
    final Block block =
        new Block(
            new BlockHeaderTestFixture()
                .difficulty(difficulty)
                .gasLimit(parentBlock.getGasLimit())
                .parentHash(parentBlock.getHash())
                .number(parentBlock.getNumber() + 1)
                .buildHeader(),
            new BlockBody(transactionList, emptyList()));
    final List<TransactionReceipt> transactionReceipts =
        transactionList.stream()
            .map(transaction -> new TransactionReceipt(1, 1, emptyList(), Optional.empty()))
            .collect(toList());
    blockchain.appendBlock(block, transactionReceipts);
    return block;
  }

  protected Block appendBlockBaseFeeMarket(
      final Difficulty difficulty,
      final BlockHeader parentBlock,
      final Transaction[] transactionsToAdd) {
    final List<Transaction> transactionList = asList(transactionsToAdd);
    final Block block =
        new Block(
            new BlockHeaderTestFixture()
                .baseFeePerGas(Wei.of(10L))
                .gasLimit(parentBlock.getGasLimit())
                .difficulty(difficulty)
                .parentHash(parentBlock.getHash())
                .number(parentBlock.getNumber() + 1)
                .buildHeader(),
            new BlockBody(transactionList, emptyList()));
    final List<TransactionReceipt> transactionReceipts =
        transactionList.stream()
            .map(transaction -> new TransactionReceipt(1, 1, emptyList(), Optional.empty()))
            .collect(toList());
    blockchain.appendBlock(block, transactionReceipts);
    return block;
  }
}<|MERGE_RESOLUTION|>--- conflicted
+++ resolved
@@ -87,15 +87,9 @@
 import org.hyperledger.besu.evm.internal.EvmConfiguration;
 import org.hyperledger.besu.metrics.noop.NoOpMetricsSystem;
 import org.hyperledger.besu.plugin.services.MetricsSystem;
-<<<<<<< HEAD
-import org.hyperledger.besu.plugin.services.PluginTransactionValidatorService;
-import org.hyperledger.besu.plugin.services.txvalidator.PluginTransactionValidator;
-import org.hyperledger.besu.plugin.services.txvalidator.PluginTransactionValidatorFactory;
-=======
 import org.hyperledger.besu.plugin.services.TransactionPoolValidatorService;
 import org.hyperledger.besu.plugin.services.txvalidator.PluginTransactionPoolValidator;
 import org.hyperledger.besu.plugin.services.txvalidator.PluginTransactionPoolValidatorFactory;
->>>>>>> 2b8d44ec
 import org.hyperledger.besu.util.number.Percentage;
 
 import java.math.BigInteger;
@@ -263,19 +257,8 @@
     return createTransactionPool(b -> b.minGasPrice(Wei.of(2)));
   }
 
-<<<<<<< HEAD
-  protected TransactionPool createTransactionPool(
-      final Consumer<ImmutableTransactionPoolConfiguration.Builder> configConsumer) {
-    return createTransactionPool(configConsumer, mock(PluginTransactionValidatorService.class));
-  }
-
-  private TransactionPool createTransactionPool(
-      final Consumer<ImmutableTransactionPoolConfiguration.Builder> configConsumer,
-      final PluginTransactionValidatorService pluginTransactionValidatorService) {
-=======
   private TransactionPool createTransactionPool(
       final Consumer<ImmutableTransactionPoolConfiguration.Builder> configConsumer) {
->>>>>>> 2b8d44ec
     final ImmutableTransactionPoolConfiguration.Builder configBuilder =
         ImmutableTransactionPoolConfiguration.builder();
     configConsumer.accept(configBuilder);
@@ -299,12 +282,7 @@
             transactionBroadcaster,
             ethContext,
             new TransactionPoolMetrics(metricsSystem),
-<<<<<<< HEAD
-            poolConfig,
-            pluginTransactionValidatorService);
-=======
             poolConfig);
->>>>>>> 2b8d44ec
     txPool.setEnabled();
     return txPool;
   }
@@ -810,13 +788,6 @@
   @ParameterizedTest
   @ValueSource(booleans = {true, false})
   public void transactionNotRejectedByPluginShouldBeAdded(final boolean noLocalPriority) {
-<<<<<<< HEAD
-    final PluginTransactionValidatorService pluginTransactionValidatorService =
-        getPluginTransactionValidatorServiceReturning(null); // null -> not rejecting !!
-    this.transactionPool =
-        createTransactionPool(
-            b -> b.noLocalPriority(noLocalPriority), pluginTransactionValidatorService);
-=======
     final TransactionPoolValidatorService transactionPoolValidatorService =
         getTransactionPoolValidatorServiceReturning(null); // null -> not rejecting !!
     this.transactionPool =
@@ -824,7 +795,6 @@
             b ->
                 b.noLocalPriority(noLocalPriority)
                     .transactionPoolValidatorService(transactionPoolValidatorService));
->>>>>>> 2b8d44ec
 
     givenTransactionIsValid(transaction0);
 
@@ -834,13 +804,6 @@
   @ParameterizedTest
   @ValueSource(booleans = {true, false})
   public void transactionRejectedByPluginShouldNotBeAdded(final boolean noLocalPriority) {
-<<<<<<< HEAD
-    final PluginTransactionValidatorService pluginTransactionValidatorService =
-        getPluginTransactionValidatorServiceReturning("false");
-    this.transactionPool =
-        createTransactionPool(
-            b -> b.noLocalPriority(noLocalPriority), pluginTransactionValidatorService);
-=======
     final TransactionPoolValidatorService transactionPoolValidatorService =
         getTransactionPoolValidatorServiceReturning("false");
     this.transactionPool =
@@ -848,7 +811,6 @@
             b ->
                 b.noLocalPriority(noLocalPriority)
                     .transactionPoolValidatorService(transactionPoolValidatorService));
->>>>>>> 2b8d44ec
 
     givenTransactionIsValid(transaction0);
 
@@ -858,17 +820,11 @@
 
   @Test
   public void remoteTransactionRejectedByPluginShouldNotBeAdded() {
-<<<<<<< HEAD
-    final PluginTransactionValidatorService pluginTransactionValidatorService =
-        getPluginTransactionValidatorServiceReturning("false");
-    this.transactionPool = createTransactionPool(b -> {}, pluginTransactionValidatorService);
-=======
     final TransactionPoolValidatorService transactionPoolValidatorService =
         getTransactionPoolValidatorServiceReturning("false");
     this.transactionPool =
         createTransactionPool(
             b -> b.transactionPoolValidatorService(transactionPoolValidatorService));
->>>>>>> 2b8d44ec
 
     givenTransactionIsValid(transaction0);
 
@@ -1314,21 +1270,6 @@
         .containsExactlyInAnyOrder(transaction1, transaction2a, transaction3);
   }
 
-<<<<<<< HEAD
-  private static PluginTransactionValidatorService getPluginTransactionValidatorServiceReturning(
-      final String errorMessage) {
-    final PluginTransactionValidator pluginTransactionValidator =
-        transaction -> Optional.ofNullable(errorMessage);
-    return new PluginTransactionValidatorService() {
-      @Override
-      public PluginTransactionValidatorFactory get() {
-        return () -> pluginTransactionValidator;
-      }
-
-      @Override
-      public void registerTransactionValidatorFactory(
-          final PluginTransactionValidatorFactory transactionValidatorFactory) {}
-=======
   private static TransactionPoolValidatorService getTransactionPoolValidatorServiceReturning(
       final String errorMessage) {
     return new TransactionPoolValidatorService() {
@@ -1340,7 +1281,6 @@
       @Override
       public void registerPluginTransactionValidatorFactory(
           final PluginTransactionPoolValidatorFactory pluginTransactionPoolValidatorFactory) {}
->>>>>>> 2b8d44ec
     };
   }
 
