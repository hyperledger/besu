--- conflicted
+++ resolved
@@ -1229,15 +1229,9 @@
     final Wei txMaxFeePerGas = minGasPrice.subtract(1L);
 
     assertThat(
-<<<<<<< HEAD
             addTxAndGetPendingTxsCount(
                 genesisBaseFee, minGasPrice, lastBlockBaseFee, txMaxFeePerGas, isLocal, false))
-        .isEqualTo(0);
-=======
-            add1559TxAndGetPendingTxsCount(
-                genesisBaseFee, minGasPrice, lastBlockBaseFee, txMaxFeePerGas, false, hasPriority))
         .isZero();
->>>>>>> f01e4a20
   }
 
   @ParameterizedTest
@@ -1250,39 +1244,8 @@
     final Wei txMaxFeePerGas = minGasPrice;
 
     assertThat(
-<<<<<<< HEAD
             addTxAndGetPendingTxsCount(
                 genesisBaseFee, minGasPrice, lastBlockBaseFee, txMaxFeePerGas, isLocal, false))
-=======
-            add1559TxAndGetPendingTxsCount(
-                genesisBaseFee, minGasPrice, lastBlockBaseFee, txMaxFeePerGas, false, hasPriority))
-        .isEqualTo(1);
-  }
-
-  @Test
-  public void shouldRejectLocal1559TxsWhenMaxFeePerGasBelowMinGasPrice() {
-    final Wei genesisBaseFee = Wei.of(100L);
-    final Wei minGasPrice = Wei.of(200L);
-    final Wei lastBlockBaseFee = minGasPrice.add(50L);
-    final Wei txMaxFeePerGas = minGasPrice.subtract(1L);
-
-    assertThat(
-            add1559TxAndGetPendingTxsCount(
-                genesisBaseFee, minGasPrice, lastBlockBaseFee, txMaxFeePerGas, true, true))
-        .isZero();
-  }
-
-  @Test
-  public void shouldAcceptLocal1559TxsWhenMaxFeePerGasIsAtLeastEqualToMinMinGasPrice() {
-    final Wei genesisBaseFee = Wei.of(100L);
-    final Wei minGasPrice = Wei.of(200L);
-    final Wei lastBlockBaseFee = minGasPrice.add(50L);
-    final Wei txMaxFeePerGas = minGasPrice;
-
-    assertThat(
-            add1559TxAndGetPendingTxsCount(
-                genesisBaseFee, minGasPrice, lastBlockBaseFee, txMaxFeePerGas, true, true))
->>>>>>> f01e4a20
         .isEqualTo(1);
   }
 
