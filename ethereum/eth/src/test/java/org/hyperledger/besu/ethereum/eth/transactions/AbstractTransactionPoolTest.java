/*
 * Copyright Hyperledger Besu Contributors.
 *
 * Licensed under the Apache License, Version 2.0 (the "License"); you may not use this file except in compliance with
 * the License. You may obtain a copy of the License at
 *
 * http://www.apache.org/licenses/LICENSE-2.0
 *
 * Unless required by applicable law or agreed to in writing, software distributed under the License is distributed on
 * an "AS IS" BASIS, WITHOUT WARRANTIES OR CONDITIONS OF ANY KIND, either express or implied. See the License for the
 * specific language governing permissions and limitations under the License.
 *
 * SPDX-License-Identifier: Apache-2.0
 */
package org.hyperledger.besu.ethereum.eth.transactions;

import static java.util.Arrays.asList;
import static java.util.Collections.emptyList;
import static java.util.Collections.singletonList;
import static java.util.stream.Collectors.toList;
import static org.assertj.core.api.Assertions.assertThat;
import static org.hyperledger.besu.ethereum.mainnet.ValidationResult.valid;
import static org.hyperledger.besu.ethereum.transaction.TransactionInvalidReason.EXCEEDS_BLOCK_GAS_LIMIT;
import static org.hyperledger.besu.ethereum.transaction.TransactionInvalidReason.GAS_PRICE_TOO_LOW;
import static org.hyperledger.besu.ethereum.transaction.TransactionInvalidReason.INVALID_TRANSACTION_FORMAT;
import static org.hyperledger.besu.ethereum.transaction.TransactionInvalidReason.NONCE_TOO_FAR_IN_FUTURE_FOR_SENDER;
import static org.hyperledger.besu.ethereum.transaction.TransactionInvalidReason.NONCE_TOO_LOW;
import static org.hyperledger.besu.ethereum.transaction.TransactionInvalidReason.REPLAY_PROTECTED_SIGNATURE_REQUIRED;
import static org.hyperledger.besu.ethereum.transaction.TransactionInvalidReason.TRANSACTION_REPLACEMENT_UNDERPRICED;
import static org.hyperledger.besu.ethereum.transaction.TransactionInvalidReason.TX_FEECAP_EXCEEDED;
import static org.mockito.ArgumentMatchers.any;
import static org.mockito.ArgumentMatchers.argThat;
import static org.mockito.ArgumentMatchers.eq;
import static org.mockito.ArgumentMatchers.nullable;
import static org.mockito.Mockito.doAnswer;
import static org.mockito.Mockito.doNothing;
import static org.mockito.Mockito.doReturn;
import static org.mockito.Mockito.mock;
import static org.mockito.Mockito.never;
import static org.mockito.Mockito.spy;
import static org.mockito.Mockito.verify;
import static org.mockito.Mockito.verifyNoInteractions;
import static org.mockito.Mockito.verifyNoMoreInteractions;
import static org.mockito.Mockito.when;
import static org.mockito.quality.Strictness.LENIENT;

import org.hyperledger.besu.config.StubGenesisConfigOptions;
import org.hyperledger.besu.crypto.KeyPair;
import org.hyperledger.besu.crypto.SignatureAlgorithmFactory;
import org.hyperledger.besu.datatypes.Address;
import org.hyperledger.besu.datatypes.TransactionType;
import org.hyperledger.besu.datatypes.Wei;
import org.hyperledger.besu.ethereum.ProtocolContext;
import org.hyperledger.besu.ethereum.chain.MutableBlockchain;
import org.hyperledger.besu.ethereum.core.BlobTestFixture;
import org.hyperledger.besu.ethereum.core.Block;
import org.hyperledger.besu.ethereum.core.BlockBody;
import org.hyperledger.besu.ethereum.core.BlockHeader;
import org.hyperledger.besu.ethereum.core.BlockHeaderBuilder;
import org.hyperledger.besu.ethereum.core.BlockHeaderTestFixture;
import org.hyperledger.besu.ethereum.core.Difficulty;
import org.hyperledger.besu.ethereum.core.ExecutionContextTestFixture;
import org.hyperledger.besu.ethereum.core.PrivacyParameters;
import org.hyperledger.besu.ethereum.core.Transaction;
import org.hyperledger.besu.ethereum.core.TransactionReceipt;
import org.hyperledger.besu.ethereum.core.TransactionTestFixture;
import org.hyperledger.besu.ethereum.eth.manager.EthContext;
import org.hyperledger.besu.ethereum.eth.manager.EthPeer;
import org.hyperledger.besu.ethereum.eth.manager.EthProtocolManager;
import org.hyperledger.besu.ethereum.eth.manager.EthProtocolManagerTestUtil;
import org.hyperledger.besu.ethereum.eth.manager.EthScheduler;
import org.hyperledger.besu.ethereum.eth.manager.RespondingEthPeer;
import org.hyperledger.besu.ethereum.eth.messages.EthPV65;
import org.hyperledger.besu.ethereum.eth.transactions.layered.LayeredTransactionPoolBaseFeeTest;
import org.hyperledger.besu.ethereum.eth.transactions.sorter.LegacyTransactionPoolBaseFeeTest;
import org.hyperledger.besu.ethereum.mainnet.MainnetBlockHeaderFunctions;
import org.hyperledger.besu.ethereum.mainnet.ProtocolSchedule;
import org.hyperledger.besu.ethereum.mainnet.ProtocolScheduleBuilder;
import org.hyperledger.besu.ethereum.mainnet.ProtocolSpec;
import org.hyperledger.besu.ethereum.mainnet.ProtocolSpecAdapters;
import org.hyperledger.besu.ethereum.mainnet.TransactionValidationParams;
import org.hyperledger.besu.ethereum.mainnet.TransactionValidatorFactory;
import org.hyperledger.besu.ethereum.mainnet.ValidationResult;
import org.hyperledger.besu.ethereum.mainnet.feemarket.FeeMarket;
import org.hyperledger.besu.ethereum.transaction.TransactionInvalidReason;
import org.hyperledger.besu.evm.account.Account;
import org.hyperledger.besu.evm.internal.EvmConfiguration;
import org.hyperledger.besu.metrics.noop.NoOpMetricsSystem;
import org.hyperledger.besu.plugin.services.MetricsSystem;
import org.hyperledger.besu.plugin.services.txvalidator.PluginTransactionValidator;
import org.hyperledger.besu.plugin.services.txvalidator.PluginTransactionValidatorFactory;
import org.hyperledger.besu.util.number.Percentage;

import java.math.BigInteger;
import java.util.Arrays;
import java.util.Collections;
import java.util.List;
import java.util.Optional;
import java.util.Set;
import java.util.function.BiFunction;
import java.util.function.Consumer;
import java.util.function.Function;
import java.util.function.Supplier;
import java.util.stream.Stream;

import org.junit.jupiter.api.BeforeEach;
import org.junit.jupiter.api.Test;
import org.junit.jupiter.api.condition.DisabledIf;
import org.junit.jupiter.api.condition.EnabledIf;
import org.junit.jupiter.api.extension.ExtendWith;
import org.junit.jupiter.api.extension.ExtensionContext;
import org.junit.jupiter.params.ParameterizedTest;
import org.junit.jupiter.params.provider.Arguments;
import org.junit.jupiter.params.provider.MethodSource;
import org.junit.jupiter.params.provider.ValueSource;
import org.mockito.Answers;
import org.mockito.ArgumentCaptor;
import org.mockito.Mock;
import org.mockito.junit.jupiter.MockitoExtension;
import org.mockito.junit.jupiter.MockitoSettings;

@SuppressWarnings("unchecked")
@ExtendWith(MockitoExtension.class)
@MockitoSettings(strictness = LENIENT)
public abstract class AbstractTransactionPoolTest {

  protected static final int MAX_TRANSACTIONS = 5;
  protected static final KeyPair KEY_PAIR1 =
      SignatureAlgorithmFactory.getInstance().generateKeyPair();
  private static final KeyPair KEY_PAIR2 =
      SignatureAlgorithmFactory.getInstance().generateKeyPair();
  protected static final Wei BASE_FEE_FLOOR = Wei.of(7L);

  @Mock(answer = Answers.RETURNS_DEEP_STUBS)
  protected TransactionValidatorFactory transactionValidatorFactory;

  @Mock protected PendingTransactionAddedListener listener;

  @Mock protected TransactionsMessageSender transactionsMessageSender;
  @Mock protected NewPooledTransactionHashesMessageSender newPooledTransactionHashesMessageSender;
  @Mock protected ProtocolSpec protocolSpec;

  protected ProtocolSchedule protocolSchedule;

  protected final MetricsSystem metricsSystem = new NoOpMetricsSystem();
  protected MutableBlockchain blockchain;
  protected TransactionBroadcaster transactionBroadcaster;

  protected PendingTransactions transactions;
  protected final Transaction transaction0 = createTransaction(0);
  protected final Transaction transaction1 = createTransaction(1);
  protected final Transaction transactionBlob = createBlobTransaction(0);

  protected final Transaction transactionOtherSender = createTransaction(1, KEY_PAIR2);
  private ExecutionContextTestFixture executionContext;
  protected ProtocolContext protocolContext;
  protected TransactionPool transactionPool;
  protected long blockGasLimit;
  protected EthProtocolManager ethProtocolManager;
  protected EthContext ethContext;
  private PeerTransactionTracker peerTransactionTracker;
  private ArgumentCaptor<Runnable> syncTaskCapture;

  protected abstract PendingTransactions createPendingTransactions(
      final TransactionPoolConfiguration poolConfig,
      final BiFunction<PendingTransaction, PendingTransaction, Boolean>
          transactionReplacementTester);

  protected TransactionTestFixture createBaseTransactionGasPriceMarket(
      final int transactionNumber) {
    return new TransactionTestFixture()
        .nonce(transactionNumber)
        .gasLimit(blockGasLimit)
        .type(TransactionType.FRONTIER);
  }

  protected TransactionTestFixture createBaseTransactionBaseFeeMarket(final int nonce) {
    return new TransactionTestFixture()
        .nonce(nonce)
        .gasLimit(blockGasLimit)
        .gasPrice(null)
        .maxFeePerGas(Optional.of(Wei.of(5000L)))
        .maxPriorityFeePerGas(Optional.of(Wei.of(1000L)))
        .type(TransactionType.EIP1559);
  }

  protected abstract ExecutionContextTestFixture createExecutionContextTestFixture();

  protected static ExecutionContextTestFixture createExecutionContextTestFixtureBaseFeeMarket() {
    final ProtocolSchedule protocolSchedule =
        new ProtocolScheduleBuilder(
                new StubGenesisConfigOptions().londonBlock(0L).baseFeePerGas(10L),
                BigInteger.valueOf(1),
                ProtocolSpecAdapters.create(0, Function.identity()),
                new PrivacyParameters(),
                false,
                EvmConfiguration.DEFAULT)
            .createProtocolSchedule();
    final ExecutionContextTestFixture executionContextTestFixture =
        ExecutionContextTestFixture.builder().protocolSchedule(protocolSchedule).build();

    final Block block =
        new Block(
            new BlockHeaderTestFixture()
                .gasLimit(
                    executionContextTestFixture
                        .getBlockchain()
                        .getChainHeadBlock()
                        .getHeader()
                        .getGasLimit())
                .difficulty(Difficulty.ONE)
                .baseFeePerGas(Wei.of(10L))
                .parentHash(executionContextTestFixture.getBlockchain().getChainHeadHash())
                .number(executionContextTestFixture.getBlockchain().getChainHeadBlockNumber() + 1)
                .buildHeader(),
            new BlockBody(List.of(), List.of()));
    executionContextTestFixture.getBlockchain().appendBlock(block, List.of());

    return executionContextTestFixture;
  }

  protected abstract FeeMarket getFeeMarket();

  @BeforeEach
  public void setUp() {
    executionContext = createExecutionContextTestFixture();
    protocolContext = executionContext.getProtocolContext();
    blockchain = executionContext.getBlockchain();
    when(protocolSpec.getTransactionValidatorFactory()).thenReturn(transactionValidatorFactory);
    when(protocolSpec.getFeeMarket()).thenReturn(getFeeMarket());
    protocolSchedule = spy(executionContext.getProtocolSchedule());
    doReturn(protocolSpec).when(protocolSchedule).getByBlockHeader(any());
    blockGasLimit = blockchain.getChainHeadBlock().getHeader().getGasLimit();
    ethProtocolManager = EthProtocolManagerTestUtil.create();
    ethContext = spy(ethProtocolManager.ethContext());

    final EthScheduler ethScheduler = mock(EthScheduler.class);
    syncTaskCapture = ArgumentCaptor.forClass(Runnable.class);
    doNothing().when(ethScheduler).scheduleSyncWorkerTask(syncTaskCapture.capture());
    doAnswer(invocation -> ((Supplier<Void>) invocation.getArguments()[0]).get())
        .when(ethScheduler)
        .scheduleServiceTask(any(Supplier.class));
    doReturn(ethScheduler).when(ethContext).getScheduler();

    peerTransactionTracker = new PeerTransactionTracker();
    transactionBroadcaster =
        spy(
            new TransactionBroadcaster(
                ethContext,
                peerTransactionTracker,
                transactionsMessageSender,
                newPooledTransactionHashesMessageSender));

    transactionPool = createTransactionPool();
    blockchain.observeBlockAdded(transactionPool);
  }

  protected TransactionPool createTransactionPool() {
    return createTransactionPool(b -> b.minGasPrice(Wei.of(2)));
  }

  protected TransactionPool createTransactionPool(
      final Consumer<ImmutableTransactionPoolConfiguration.Builder> configConsumer) {
    return createTransactionPool(configConsumer, null);
  }

  private TransactionPool createTransactionPool(
      final Consumer<ImmutableTransactionPoolConfiguration.Builder> configConsumer,
      final PluginTransactionValidatorFactory pluginTransactionValidatorFactory) {
    final ImmutableTransactionPoolConfiguration.Builder configBuilder =
        ImmutableTransactionPoolConfiguration.builder();
    configConsumer.accept(configBuilder);
    final TransactionPoolConfiguration poolConfig = configBuilder.build();

    final TransactionPoolReplacementHandler transactionReplacementHandler =
        new TransactionPoolReplacementHandler(poolConfig.getPriceBump());

    final BiFunction<PendingTransaction, PendingTransaction, Boolean> transactionReplacementTester =
        (t1, t2) ->
            transactionReplacementHandler.shouldReplace(
                t1, t2, protocolContext.getBlockchain().getChainHeadHeader());

    transactions = spy(createPendingTransactions(poolConfig, transactionReplacementTester));

    final TransactionPool txPool =
        new TransactionPool(
            () -> transactions,
            protocolSchedule,
            protocolContext,
            transactionBroadcaster,
            ethContext,
            new TransactionPoolMetrics(metricsSystem),
            poolConfig,
            pluginTransactionValidatorFactory);
    txPool.setEnabled();
    return txPool;
  }

  @ParameterizedTest
  @ValueSource(booleans = {true, false})
  public void localTransactionHappyPath(final boolean noLocalPriority) {
    this.transactionPool = createTransactionPool(b -> b.noLocalPriority(noLocalPriority));
    final Transaction transaction = createTransaction(0);

    givenTransactionIsValid(transaction);

    addAndAssertTransactionViaApiValid(transaction, noLocalPriority);
  }

  @ParameterizedTest
  @ValueSource(booleans = {true, false})
  public void shouldReturnLocalTransactionsWhenAppropriate(final boolean noLocalPriority) {
    this.transactionPool = createTransactionPool(b -> b.noLocalPriority(noLocalPriority));
    final Transaction localTransaction2 = createTransaction(2);

    givenTransactionIsValid(localTransaction2);
    givenTransactionIsValid(transaction0);
    givenTransactionIsValid(transaction1);

    addAndAssertTransactionViaApiValid(localTransaction2, noLocalPriority);
    addAndAssertRemoteTransactionsValid(transaction0);
    addAndAssertRemoteTransactionsValid(transaction1);

    assertThat(transactions.size()).isEqualTo(3);
    assertThat(transactions.getLocalTransactions()).contains(localTransaction2);
    assertThat(transactions.getPriorityTransactions().size()).isEqualTo(noLocalPriority ? 0 : 1);
  }

  @Test
  public void shouldRemoveTransactionsFromPendingListWhenIncludedInBlockOnchain() {
    givenTransactionIsValid(transaction0);

    addAndAssertRemoteTransactionsValid(transaction0);

    appendBlock(transaction0);

    assertTransactionNotPending(transaction0);
  }

  @Test
  public void shouldRemoveMultipleTransactionsAddedInOneBlock() {
    givenTransactionIsValid(transaction0);
    givenTransactionIsValid(transaction1);

    addAndAssertRemoteTransactionsValid(transaction0);
    addAndAssertRemoteTransactionsValid(transaction1);

    appendBlock(transaction0, transaction1);

    assertTransactionNotPending(transaction0);
    assertTransactionNotPending(transaction1);
    assertThat(transactions.size()).isZero();
  }

  @Test
  public void shouldIgnoreUnknownTransactionsThatAreAddedInABlock() {
    givenTransactionIsValid(transaction0);

    addAndAssertRemoteTransactionsValid(transaction0);

    appendBlock(transaction0, transaction1);

    assertTransactionNotPending(transaction0);
    assertTransactionNotPending(transaction1);
    assertThat(transactions.size()).isZero();
  }

  @Test
  public void shouldNotRemovePendingTransactionsWhenABlockAddedToAFork() {
    givenTransactionIsValid(transaction0);

    addAndAssertRemoteTransactionsValid(transaction0);

    final BlockHeader commonParent = getHeaderForCurrentChainHead();
    final Block canonicalHead = appendBlock(Difficulty.of(1000), commonParent);
    appendBlock(Difficulty.ONE, commonParent, transaction0);

    verifyChainHeadIs(canonicalHead);

    assertTransactionPending(transaction0);
  }

  @Test
  public void shouldRemovePendingTransactionsFromAllBlocksOnAForkWhenItBecomesTheCanonicalChain() {
    givenTransactionIsValid(transaction0);
    givenTransactionIsValid(transaction1);

    addAndAssertRemoteTransactionsValid(transaction0);
    addAndAssertRemoteTransactionsValid(transaction1);

    final BlockHeader commonParent = getHeaderForCurrentChainHead();
    final Block originalChainHead = appendBlock(Difficulty.of(1000), commonParent);

    final Block forkBlock1 = appendBlock(Difficulty.ONE, commonParent, transaction0);
    verifyChainHeadIs(originalChainHead);

    final Block forkBlock2 = appendBlock(Difficulty.of(2000), forkBlock1.getHeader(), transaction1);
    verifyChainHeadIs(forkBlock2);

    assertTransactionNotPending(transaction0);
    assertTransactionNotPending(transaction1);
  }

  @Test
  public void shouldReAddTransactionsFromThePreviousCanonicalHeadWhenAReorgOccurs() {
    givenTransactionIsValid(transaction0);
    givenTransactionIsValid(transactionOtherSender);

    transactionPool.addTransactionViaApi(transaction0);
    transactionPool.addRemoteTransactions(List.of(transactionOtherSender));

    final BlockHeader commonParent = getHeaderForCurrentChainHead();
    final Block originalFork1 = appendBlock(Difficulty.of(1000), commonParent, transaction0);
    final Block originalFork2 =
        appendBlock(Difficulty.ONE, originalFork1.getHeader(), transactionOtherSender);
    assertTransactionNotPending(transaction0);
    assertTransactionNotPending(transactionOtherSender);
    assertThat(transactions.getLocalTransactions()).isEmpty();

    final Block reorgFork1 = appendBlock(Difficulty.ONE, commonParent);
    verifyChainHeadIs(originalFork2);

    transactions.subscribePendingTransactions(listener);
    final Block reorgFork2 = appendBlock(Difficulty.of(2000), reorgFork1.getHeader());
    verifyChainHeadIs(reorgFork2);

    assertTransactionPending(transaction0);
    assertTransactionPending(transactionOtherSender);
    assertThat(transactions.getLocalTransactions()).contains(transaction0);
    assertThat(transactions.getLocalTransactions()).doesNotContain(transactionOtherSender);
    verify(listener).onTransactionAdded(transaction0);
    verify(listener).onTransactionAdded(transactionOtherSender);
    verifyNoMoreInteractions(listener);
  }

  @Test
  public void shouldNotReAddTransactionsThatAreInBothForksWhenReorgHappens() {
    givenTransactionIsValid(transaction0);
    givenTransactionIsValid(transaction1);

    addAndAssertRemoteTransactionsValid(transaction0);
    addAndAssertRemoteTransactionsValid(transaction1);

    final BlockHeader commonParent = getHeaderForCurrentChainHead();
    final Block originalFork1 = appendBlock(Difficulty.of(1000), commonParent, transaction0);
    final Block originalFork2 =
        appendBlock(Difficulty.ONE, originalFork1.getHeader(), transaction1);
    assertTransactionNotPending(transaction0);
    assertTransactionNotPending(transaction1);

    final Block reorgFork1 = appendBlock(Difficulty.ONE, commonParent, transaction0);
    verifyChainHeadIs(originalFork2);

    final Block reorgFork2 = appendBlock(Difficulty.of(2000), reorgFork1.getHeader());
    verifyChainHeadIs(reorgFork2);

    assertTransactionNotPending(transaction0);
    assertTransactionPending(transaction1);
  }

  @Test
  public void shouldNotReAddBlobTxsWhenReorgHappens() {
    givenTransactionIsValid(transaction0);
    givenTransactionIsValid(transaction1);
    givenTransactionIsValid(transactionBlob);

    addAndAssertRemoteTransactionsValid(transaction0);
    addAndAssertRemoteTransactionsValid(transaction1);
    addAndAssertRemoteTransactionInvalid(transactionBlob);

    final BlockHeader commonParent = getHeaderForCurrentChainHead();
    final Block originalFork1 = appendBlock(Difficulty.of(1000), commonParent, transaction0);
    final Block originalFork2 =
        appendBlock(Difficulty.of(10), originalFork1.getHeader(), transaction1);
    final Block originalFork3 =
        appendBlock(Difficulty.of(1), originalFork2.getHeader(), transactionBlob);
    assertTransactionNotPending(transaction0);
    assertTransactionNotPending(transaction1);
    assertTransactionNotPending(transactionBlob);

    final Block reorgFork1 = appendBlock(Difficulty.ONE, commonParent);
    verifyChainHeadIs(originalFork3);

    final Block reorgFork2 = appendBlock(Difficulty.of(2000), reorgFork1.getHeader());
    verifyChainHeadIs(reorgFork2);

    final Block reorgFork3 = appendBlock(Difficulty.of(3000), reorgFork2.getHeader());
    verifyChainHeadIs(reorgFork3);

    assertTransactionNotPending(transactionBlob);
    assertTransactionPending(transaction0);
    assertTransactionPending(transaction1);
  }

  @ParameterizedTest
  @ValueSource(booleans = {true, false})
  public void addLocalTransaction_strictReplayProtectionOn_txWithChainId_chainIdIsConfigured(
      final boolean noLocalPriority) {
    protocolSupportsTxReplayProtection(1337, true);
    transactionPool =
        createTransactionPool(
            b -> b.strictTransactionReplayProtectionEnabled(true).noLocalPriority(noLocalPriority));
    final Transaction tx = createTransaction(1);
    givenTransactionIsValid(tx);

    addAndAssertTransactionViaApiValid(tx, noLocalPriority);
  }

  @Test
  public void addRemoteTransactions_strictReplayProtectionOn_txWithChainId_chainIdIsConfigured() {
    protocolSupportsTxReplayProtection(1337, true);
    transactionPool = createTransactionPool(b -> b.strictTransactionReplayProtectionEnabled(true));
    final Transaction tx = createTransaction(1);
    givenTransactionIsValid(tx);

    addAndAssertRemoteTransactionsValid(tx);
  }

  @Test
  public void shouldNotAddRemoteTransactionsWhenGasPriceBelowMinimum() {
    final Transaction transaction = createTransaction(1, Wei.ONE);
    transactionPool.addRemoteTransactions(singletonList(transaction));

    assertTransactionNotPending(transaction);
    verifyNoMoreInteractions(transactionValidatorFactory);
  }

  @Test
  public void shouldAddRemotePriorityTransactionsWhenGasPriceBelowMinimum() {
    final Transaction transaction = createTransaction(1, Wei.of(7));
    transactionPool =
        createTransactionPool(b -> b.prioritySenders(Set.of(transaction.getSender())));

    givenTransactionIsValid(transaction);

    addAndAssertRemotePriorityTransactionsValid(transaction);
  }

  @Test
  public void shouldNotAddRemoteTransactionsThatAreInvalidAccordingToStateDependentChecks() {
    givenTransactionIsValid(transaction0);
    givenTransactionIsValid(transaction1);
    when(transactionValidatorFactory
            .get()
            .validateForSender(eq(transaction1), eq(null), any(TransactionValidationParams.class)))
        .thenReturn(ValidationResult.invalid(NONCE_TOO_LOW));
    transactionPool.addRemoteTransactions(asList(transaction0, transaction1));

    assertTransactionPending(transaction0);
    assertTransactionNotPending(transaction1);
    verify(transactionBroadcaster).onTransactionsAdded(singletonList(transaction0));
    verify(transactionValidatorFactory.get())
        .validate(eq(transaction0), any(Optional.class), any());
    verify(transactionValidatorFactory.get())
        .validateForSender(eq(transaction0), eq(null), any(TransactionValidationParams.class));
    verify(transactionValidatorFactory.get())
        .validate(eq(transaction1), any(Optional.class), any());
    verify(transactionValidatorFactory.get()).validateForSender(eq(transaction1), any(), any());
    verifyNoMoreInteractions(transactionValidatorFactory.get());
  }

  @ParameterizedTest
  @ValueSource(booleans = {true, false})
  public void shouldAllowSequenceOfTransactionsWithIncreasingNonceFromSameSender(
      final boolean noLocalPriority) {
    transactionPool = createTransactionPool(b -> b.noLocalPriority(noLocalPriority));
    final Transaction transaction1 = createTransaction(1);
    final Transaction transaction2 = createTransaction(2);
    final Transaction transaction3 = createTransaction(3);

    givenTransactionIsValid(transaction1);
    givenTransactionIsValid(transaction2);
    givenTransactionIsValid(transaction3);

    addAndAssertTransactionViaApiValid(transaction1, noLocalPriority);
    addAndAssertTransactionViaApiValid(transaction2, noLocalPriority);
    addAndAssertTransactionViaApiValid(transaction3, noLocalPriority);
  }

  @Test
  public void
      shouldAllowSequenceOfTransactionsWithIncreasingNonceFromSameSenderWhenSentInBatchOutOfOrder() {
    final Transaction transaction2 = createTransaction(2);

    givenTransactionIsValid(transaction0);
    givenTransactionIsValid(transaction1);
    givenTransactionIsValid(transaction2);

    addAndAssertRemoteTransactionsValid(transaction2);
    addAndAssertRemoteTransactionsValid(transaction0);
    addAndAssertRemoteTransactionsValid(transaction1);
  }

  @Test
  public void shouldDiscardRemoteTransactionThatAlreadyExistsBeforeValidation() {
    doReturn(true).when(transactions).containsTransaction(transaction0);
    transactionPool.addRemoteTransactions(singletonList(transaction0));

    verify(transactions).containsTransaction(transaction0);
    verifyNoInteractions(transactionValidatorFactory);
  }

  @Test
  public void shouldNotNotifyBatchListenerWhenRemoteTransactionDoesNotReplaceExisting() {
    final Transaction transaction0a = createTransaction(0, Wei.of(100));
    final Transaction transaction0b = createTransaction(0, Wei.of(50));

    givenTransactionIsValid(transaction0a);
    givenTransactionIsValid(transaction0b);

    addAndAssertRemoteTransactionsValid(transaction0a);
    addAndAssertRemoteTransactionInvalid(transaction0b);
  }

  @ParameterizedTest
  @ValueSource(booleans = {true, false})
  public void shouldNotNotifyBatchListenerWhenLocalTransactionDoesNotReplaceExisting(
      final boolean noLocalPriority) {
    transactionPool =
        createTransactionPool(b -> b.minGasPrice(Wei.of(2)).noLocalPriority(noLocalPriority));
    final Transaction transaction0a = createTransaction(0, Wei.of(10));
    final Transaction transaction0b = createTransaction(0, Wei.of(9));

    givenTransactionIsValid(transaction0a);
    givenTransactionIsValid(transaction0b);

    addAndAssertTransactionViaApiValid(transaction0a, noLocalPriority);
    addAndAssertTransactionViaApiInvalid(transaction0b, TRANSACTION_REPLACEMENT_UNDERPRICED);
  }

  @Test
  public void shouldRejectLocalTransactionsWhereGasLimitExceedBlockGasLimit() {
    final Transaction transaction0 =
        createBaseTransaction(0).gasLimit(blockGasLimit + 1).createTransaction(KEY_PAIR1);

    givenTransactionIsValid(transaction0);

    addAndAssertTransactionViaApiInvalid(transaction0, EXCEEDS_BLOCK_GAS_LIMIT);
  }

  @Test
  public void shouldRejectRemoteTransactionsWhereGasLimitExceedBlockGasLimit() {
    final Transaction transaction0 =
        createBaseTransaction(0).gasLimit(blockGasLimit + 1).createTransaction(KEY_PAIR1);

    givenTransactionIsValid(transaction0);

    addAndAssertRemoteTransactionInvalid(transaction0);
  }

  @Test
  public void shouldAcceptLocalTransactionsEvenIfAnInvalidTransactionWithLowerNonceExists() {
    transactionPool = createTransactionPool(b -> b.noLocalPriority(false));
    final Transaction invalidTx =
        createBaseTransaction(0).gasLimit(blockGasLimit + 1).createTransaction(KEY_PAIR1);

    final Transaction nextTx = createBaseTransaction(1).gasLimit(1).createTransaction(KEY_PAIR1);

    givenTransactionIsValid(invalidTx);
    givenTransactionIsValid(nextTx);

    addAndAssertTransactionViaApiInvalid(invalidTx, EXCEEDS_BLOCK_GAS_LIMIT);
    addAndAssertTransactionViaApiValid(nextTx, false);
  }

  @ParameterizedTest
  @ValueSource(booleans = {true, false})
  public void shouldRejectLocalTransactionsWhenNonceTooFarInFuture(final boolean noLocalPriority) {
    transactionPool = createTransactionPool(b -> b.noLocalPriority(noLocalPriority));
    final Transaction transactionFarFuture = createTransaction(Integer.MAX_VALUE);

    givenTransactionIsValid(transactionFarFuture);

    addAndAssertTransactionViaApiInvalid(transactionFarFuture, NONCE_TOO_FAR_IN_FUTURE_FOR_SENDER);
  }

  @Test
  public void shouldNotNotifyBatchListenerIfNoTransactionsAreAdded() {
    transactionPool.addRemoteTransactions(emptyList());
    verifyNoInteractions(transactionBroadcaster);
  }

  @Test
  public void shouldSendPooledTransactionHashesIfPeerSupportsEth65() {
    EthPeer peer = mock(EthPeer.class);
    when(peer.hasSupportForMessage(EthPV65.NEW_POOLED_TRANSACTION_HASHES)).thenReturn(true);

    givenTransactionIsValid(transaction0);
    transactionPool.addTransactionViaApi(transaction0);
    transactionPool.handleConnect(peer);
    syncTaskCapture.getValue().run();
    verify(newPooledTransactionHashesMessageSender).sendTransactionHashesToPeer(peer);
  }

  @Test
  public void shouldSendFullTransactionsIfPeerDoesNotSupportEth65() {
    EthPeer peer = mock(EthPeer.class);
    when(peer.hasSupportForMessage(EthPV65.NEW_POOLED_TRANSACTION_HASHES)).thenReturn(false);

    givenTransactionIsValid(transaction0);
    transactionPool.addTransactionViaApi(transaction0);
    transactionPool.handleConnect(peer);
    syncTaskCapture.getValue().run();
    verify(transactionsMessageSender).sendTransactionsToPeer(peer);
  }

  @Test
  public void shouldSendFullTransactionPoolToNewlyConnectedPeer() {
    givenTransactionIsValid(transaction0);
    givenTransactionIsValid(transaction1);

    transactionPool.addTransactionViaApi(transaction0);
    transactionPool.addRemoteTransactions(Collections.singletonList(transaction1));

    RespondingEthPeer peer = EthProtocolManagerTestUtil.createPeer(ethProtocolManager);

    Set<Transaction> transactionsToSendToPeer =
        peerTransactionTracker.claimTransactionsToSendToPeer(peer.getEthPeer());

    assertThat(transactionsToSendToPeer).contains(transaction0, transaction1);
  }

  @Test
  public void shouldCallValidatorWithExpectedValidationParameters() {
    final ArgumentCaptor<TransactionValidationParams> txValidationParamCaptor =
        ArgumentCaptor.forClass(TransactionValidationParams.class);

    when(transactionValidatorFactory.get().validate(eq(transaction0), any(Optional.class), any()))
        .thenReturn(valid());
    when(transactionValidatorFactory
            .get()
            .validateForSender(any(), any(), txValidationParamCaptor.capture()))
        .thenReturn(valid());

    final TransactionValidationParams expectedValidationParams =
        TransactionValidationParams.transactionPool();

    transactionPool.addTransactionViaApi(transaction0);

    assertThat(txValidationParamCaptor.getValue())
        .usingRecursiveComparison()
        .isEqualTo(expectedValidationParams);
  }

  @ParameterizedTest
  @ValueSource(booleans = {true, false})
  public void shouldIgnoreFeeCapIfSetZero(final boolean noLocalPriority) {
    final Wei twoEthers = Wei.fromEth(2);
    transactionPool =
        createTransactionPool(b -> b.txFeeCap(Wei.ZERO).noLocalPriority(noLocalPriority));
    final Transaction transaction = createTransaction(0, twoEthers.add(Wei.of(1)));

    givenTransactionIsValid(transaction);

    addAndAssertTransactionViaApiValid(transaction, noLocalPriority);
  }

  @ParameterizedTest
  @ValueSource(booleans = {true, false})
  public void shouldRejectLocalTransactionIfFeeCapExceeded(final boolean noLocalPriority) {
    final Wei twoEthers = Wei.fromEth(2);
    transactionPool =
        createTransactionPool(b -> b.txFeeCap(twoEthers).noLocalPriority(noLocalPriority));

    final Transaction transactionLocal = createTransaction(0, twoEthers.add(1));

    givenTransactionIsValid(transactionLocal);

    addAndAssertTransactionViaApiInvalid(transactionLocal, TX_FEECAP_EXCEEDED);
  }

  @ParameterizedTest
  @ValueSource(booleans = {true, false})
  public void shouldAcceptRemoteTransactionEvenIfFeeCapExceeded(final boolean hasPriority) {
    final Wei twoEthers = Wei.fromEth(2);
    final Transaction remoteTransaction = createTransaction(0, twoEthers.add(1));
    final Set<Address> prioritySenders =
        hasPriority ? Set.of(remoteTransaction.getSender()) : Set.of();
    transactionPool =
        createTransactionPool(b -> b.txFeeCap(twoEthers).prioritySenders(prioritySenders));

    givenTransactionIsValid(remoteTransaction);

    addAndAssertRemoteTransactionsValid(hasPriority, remoteTransaction);
  }

  @ParameterizedTest
  @ValueSource(booleans = {true, false})
  public void transactionNotRejectedByPluginShouldBeAdded(final boolean noLocalPriority) {
    final PluginTransactionValidatorFactory pluginTransactionValidatorFactory =
        getPluginTransactionValidatorFactoryReturning(null); // null -> not rejecting !!
    this.transactionPool =
        createTransactionPool(
            b -> b.noLocalPriority(noLocalPriority), pluginTransactionValidatorFactory);

    givenTransactionIsValid(transaction0);

    addAndAssertTransactionViaApiValid(transaction0, noLocalPriority);
  }

  @ParameterizedTest
  @ValueSource(booleans = {true, false})
  public void transactionRejectedByPluginShouldNotBeAdded(final boolean noLocalPriority) {
    final PluginTransactionValidatorFactory pluginTransactionValidatorFactory =
        getPluginTransactionValidatorFactoryReturning("false");
    this.transactionPool =
        createTransactionPool(
            b -> b.noLocalPriority(noLocalPriority), pluginTransactionValidatorFactory);

    givenTransactionIsValid(transaction0);

    addAndAssertTransactionViaApiInvalid(
        transaction0, TransactionInvalidReason.PLUGIN_TX_VALIDATOR);
  }

  @Test
  public void remoteTransactionRejectedByPluginShouldNotBeAdded() {
    final PluginTransactionValidatorFactory pluginTransactionValidatorFactory =
        getPluginTransactionValidatorFactoryReturning("false");
    this.transactionPool = createTransactionPool(b -> {}, pluginTransactionValidatorFactory);

    givenTransactionIsValid(transaction0);

    addAndAssertRemoteTransactionInvalid(transaction0);
  }

  @ParameterizedTest
  @ValueSource(booleans = {true, false})
  @DisabledIf("isBaseFeeMarket")
  public void
      addLocalTransaction_strictReplayProtectionOn_txWithoutChainId_chainIdIsConfigured_protectionNotSupportedAtCurrentBlock(
          final boolean noLocalPriority) {
    protocolSupportsTxReplayProtection(1337, false);
    transactionPool =
        createTransactionPool(
            b -> b.strictTransactionReplayProtectionEnabled(true).noLocalPriority(noLocalPriority));
    final Transaction tx = createTransactionWithoutChainId(1);
    givenTransactionIsValid(tx);

    addAndAssertTransactionViaApiValid(tx, noLocalPriority);
  }

  @Test
  @DisabledIf("isBaseFeeMarket")
  public void
      addRemoteTransactions_strictReplayProtectionOff_txWithoutChainId_chainIdIsConfigured() {
    protocolSupportsTxReplayProtection(1337, true);
    transactionPool = createTransactionPool(b -> b.strictTransactionReplayProtectionEnabled(false));
    final Transaction tx = createTransactionWithoutChainId(1);
    givenTransactionIsValid(tx);

    addAndAssertRemoteTransactionsValid(tx);
  }

  @ParameterizedTest
  @ValueSource(booleans = {true, false})
  @DisabledIf("isBaseFeeMarket")
  public void addLocalTransaction_strictReplayProtectionOff_txWithoutChainId_chainIdIsConfigured(
      final boolean noLocalPriority) {
    protocolSupportsTxReplayProtection(1337, true);
    transactionPool =
        createTransactionPool(
            b ->
                b.strictTransactionReplayProtectionEnabled(false).noLocalPriority(noLocalPriority));
    final Transaction tx = createTransactionWithoutChainId(1);
    givenTransactionIsValid(tx);

    addAndAssertTransactionViaApiValid(tx, noLocalPriority);
  }

  @Test
  @DisabledIf("isBaseFeeMarket")
  public void addLocalTransaction_strictReplayProtectionOn_txWithoutChainId_chainIdIsConfigured() {
    protocolSupportsTxReplayProtection(1337, true);
    transactionPool = createTransactionPool(b -> b.strictTransactionReplayProtectionEnabled(true));
    final Transaction tx = createTransactionWithoutChainId(1);
    givenTransactionIsValid(tx);

    addAndAssertTransactionViaApiInvalid(tx, REPLAY_PROTECTED_SIGNATURE_REQUIRED);
  }

  @Test
  @DisabledIf("isBaseFeeMarket")
  public void
      addRemoteTransactions_strictReplayProtectionOn_txWithoutChainId_chainIdIsConfigured() {
    protocolSupportsTxReplayProtection(1337, true);
    transactionPool = createTransactionPool(b -> b.strictTransactionReplayProtectionEnabled(true));
    final Transaction tx = createTransactionWithoutChainId(1);
    givenTransactionIsValid(tx);

    addAndAssertRemoteTransactionsValid(tx);
  }

  @ParameterizedTest
  @ValueSource(booleans = {true, false})
  @DisabledIf("isBaseFeeMarket")
  public void addLocalTransaction_strictReplayProtectionOn_txWithoutChainId_chainIdIsNotConfigured(
      final boolean noLocalPriority) {
    protocolDoesNotSupportTxReplayProtection();
    transactionPool =
        createTransactionPool(
            b -> b.strictTransactionReplayProtectionEnabled(true).noLocalPriority(noLocalPriority));
    final Transaction tx = createTransactionWithoutChainId(1);
    givenTransactionIsValid(tx);

    addAndAssertTransactionViaApiValid(tx, noLocalPriority);
  }

  @Test
  @DisabledIf("isBaseFeeMarket")
  public void
      addRemoteTransactions_strictReplayProtectionOn_txWithoutChainId_chainIdIsNotConfigured() {
    protocolDoesNotSupportTxReplayProtection();
    transactionPool = createTransactionPool(b -> b.strictTransactionReplayProtectionEnabled(true));
    final Transaction tx = createTransactionWithoutChainId(1);
    givenTransactionIsValid(tx);

    addAndAssertRemoteTransactionsValid(tx);
  }

  @Test
  @DisabledIf("isBaseFeeMarket")
  public void shouldIgnoreEIP1559TransactionWhenNotAllowed() {
    final Transaction transaction =
        createBaseTransaction(1)
            .type(TransactionType.EIP1559)
            .maxFeePerGas(Optional.of(Wei.of(100L)))
            .maxPriorityFeePerGas(Optional.of(Wei.of(50L)))
            .gasLimit(10)
            .gasPrice(null)
            .createTransaction(KEY_PAIR1);

    givenTransactionIsValid(transaction);

    addAndAssertTransactionViaApiInvalid(transaction, INVALID_TRANSACTION_FORMAT);
  }

  @ParameterizedTest
  @ValueSource(booleans = {true, false})
  @DisabledIf("isBaseFeeMarket")
  public void shouldAcceptZeroGasPriceFrontierPriorityTransactions(final boolean isLocal) {
    final Transaction transaction = createFrontierTransaction(0, Wei.ZERO);
    transactionPool =
        createTransactionPool(b -> b.prioritySenders(List.of(transaction.getSender())));

    givenTransactionIsValid(transaction);

    if (isLocal) {
      addAndAssertTransactionViaApiValid(transaction, false);
    } else {
      addAndAssertRemoteTransactionsValid(true, transaction);
    }
  }

  @ParameterizedTest
  @ValueSource(booleans = {true, false})
  public void shouldRejectZeroGasPriceNoPriorityTransaction(final boolean isLocal) {
    final Transaction transaction = createTransaction(0, Wei.ZERO);
    transactionPool = createTransactionPool(b -> b.noLocalPriority(true));

    givenTransactionIsValid(transaction);

    if (isLocal) {
      addAndAssertTransactionViaApiInvalid(transaction, GAS_PRICE_TOO_LOW);
    } else {
      addAndAssertRemoteTransactionInvalid(transaction);
    }
  }

  @ParameterizedTest
  @ValueSource(booleans = {true, false})
  @DisabledIf("isBaseFeeMarket")
  public void shouldAcceptZeroGasPriceNoPriorityTransactionWhenMinGasPriceIsZero(
      final boolean isLocal) {
    transactionPool = createTransactionPool(b -> b.minGasPrice(Wei.ZERO).noLocalPriority(true));

    final Transaction transaction = createTransaction(0, Wei.ZERO);

    givenTransactionIsValid(transaction);

<<<<<<< HEAD
    if (isLocal) {
      addAndAssertTransactionViaApiValid(transaction, true);
    } else {
      addAndAssertRemoteTransactionsValid(false, transaction);
    }
  }
=======
  @ParameterizedTest
  @ValueSource(booleans = {true, false})
  public void samePriceTxReplacementWhenPriceBumpIsZeroFrontier(final boolean noLocalPriority) {
    transactionPool =
        createTransactionPool(b -> b.priceBump(Percentage.ZERO).noLocalPriority(noLocalPriority));
    when(miningParameters.getMinTransactionGasPrice()).thenReturn(Wei.ZERO);

    final Transaction transaction1a =
        createBaseTransactionGasPriceMarket(0)
            .gasPrice(Wei.ZERO)
            .to(Optional.of(Address.ALTBN128_ADD))
            .createTransaction(KEY_PAIR1);

    givenTransactionIsValid(transaction1a);

    transactionPool.addRemoteTransactions(List.of(transaction1a));

    assertThat(transactionPool.getPendingTransactions())
        .map(PendingTransaction::getTransaction)
        .containsOnly(transaction1a);

    final Transaction transaction1b =
        createBaseTransactionGasPriceMarket(0)
            .gasPrice(Wei.ZERO)
            .to(Optional.of(Address.KZG_POINT_EVAL))
            .createTransaction(KEY_PAIR1);

    givenTransactionIsValid(transaction1b);

    transactionPool.addRemoteTransactions(List.of(transaction1b));

    assertThat(transactionPool.getPendingTransactions())
        .map(PendingTransaction::getTransaction)
        .containsOnly(transaction1b);
  }

  @ParameterizedTest
  @ValueSource(booleans = {true, false})
  @EnabledIf("isBaseFeeMarket")
  public void replaceSamePriceTxWhenPriceBumpIsZeroLondon(final boolean noLocalPriority) {
    transactionPool =
        createTransactionPool(b -> b.priceBump(Percentage.ZERO).noLocalPriority(noLocalPriority));
    when(miningParameters.getMinTransactionGasPrice()).thenReturn(Wei.ZERO);

    final Transaction transaction1a =
        createBaseTransactionBaseFeeMarket(0)
            .maxFeePerGas(Optional.of(Wei.ZERO))
            .maxPriorityFeePerGas(Optional.of(Wei.ZERO))
            .to(Optional.of(Address.ALTBN128_ADD))
            .createTransaction(KEY_PAIR1);

    givenTransactionIsValid(transaction1a);

    transactionPool.addRemoteTransactions(List.of(transaction1a));

    assertThat(transactionPool.getPendingTransactions())
        .map(PendingTransaction::getTransaction)
        .containsOnly(transaction1a);

    final Transaction transaction1b =
        createBaseTransactionBaseFeeMarket(0)
            .maxFeePerGas(Optional.of(Wei.ZERO))
            .maxPriorityFeePerGas(Optional.of(Wei.ZERO))
            .to(Optional.of(Address.KZG_POINT_EVAL))
            .createTransaction(KEY_PAIR1);

    givenTransactionIsValid(transaction1b);

    transactionPool.addRemoteTransactions(List.of(transaction1b));

    assertThat(transactionPool.getPendingTransactions())
        .map(PendingTransaction::getTransaction)
        .containsOnly(transaction1b);
  }

  @ParameterizedTest
  @ValueSource(booleans = {true, false})
  @EnabledIf("isBaseFeeMarket")
  public void replaceSamePriceTxWhenPriceBumpIsZeroLondonToFrontier(final boolean noLocalPriority) {
    transactionPool =
        createTransactionPool(b -> b.priceBump(Percentage.ZERO).noLocalPriority(noLocalPriority));
    when(miningParameters.getMinTransactionGasPrice()).thenReturn(Wei.ZERO);

    final Transaction transaction1a =
        createBaseTransactionBaseFeeMarket(0)
            .maxFeePerGas(Optional.of(Wei.ZERO))
            .maxPriorityFeePerGas(Optional.of(Wei.ZERO))
            .to(Optional.of(Address.ALTBN128_ADD))
            .createTransaction(KEY_PAIR1);

    givenTransactionIsValid(transaction1a);

    transactionPool.addRemoteTransactions(List.of(transaction1a));

    assertThat(transactionPool.getPendingTransactions())
        .map(PendingTransaction::getTransaction)
        .containsOnly(transaction1a);

    final Transaction transaction1b =
        createBaseTransactionGasPriceMarket(0)
            .gasPrice(Wei.ZERO)
            .to(Optional.of(Address.KZG_POINT_EVAL))
            .createTransaction(KEY_PAIR1);

    givenTransactionIsValid(transaction1b);

    transactionPool.addRemoteTransactions(List.of(transaction1b));

    assertThat(transactionPool.getPendingTransactions())
        .map(PendingTransaction::getTransaction)
        .containsOnly(transaction1b);
  }

  @ParameterizedTest
  @ValueSource(booleans = {true, false})
  @EnabledIf("isBaseFeeMarket")
  public void replaceSamePriceTxWhenPriceBumpIsZeroFrontierToLondon(final boolean noLocalPriority) {
    transactionPool =
        createTransactionPool(b -> b.priceBump(Percentage.ZERO).noLocalPriority(noLocalPriority));
    when(miningParameters.getMinTransactionGasPrice()).thenReturn(Wei.ZERO);

    final Transaction transaction1a =
        createBaseTransactionGasPriceMarket(0)
            .gasPrice(Wei.ZERO)
            .to(Optional.of(Address.KZG_POINT_EVAL))
            .createTransaction(KEY_PAIR1);

    givenTransactionIsValid(transaction1a);

    transactionPool.addRemoteTransactions(List.of(transaction1a));

    assertThat(transactionPool.getPendingTransactions())
        .map(PendingTransaction::getTransaction)
        .containsOnly(transaction1a);

    final Transaction transaction1b =
        createBaseTransactionBaseFeeMarket(0)
            .maxFeePerGas(Optional.of(Wei.ZERO))
            .maxPriorityFeePerGas(Optional.of(Wei.ZERO))
            .to(Optional.of(Address.ALTBN128_ADD))
            .createTransaction(KEY_PAIR1);

    givenTransactionIsValid(transaction1b);

    transactionPool.addRemoteTransactions(List.of(transaction1b));

    assertThat(transactionPool.getPendingTransactions())
        .map(PendingTransaction::getTransaction)
        .containsOnly(transaction1b);
  }

  @Test
  public void shouldAcceptBaseFeeFloorGasPriceFrontierLocalPriorityTransactionsWhenMining() {
    transactionPool = createTransactionPool(b -> b.noLocalPriority(false));
    final Transaction frontierTransaction = createFrontierTransaction(0, BASE_FEE_FLOOR);
>>>>>>> 636ad8a6

  @ParameterizedTest
  @MethodSource("provideHasPriorityAndIsLocal")
  public void shouldAcceptZeroGasPriceFrontierTxsWhenMinGasPriceIsZeroAndLondonWithZeroBaseFee(
      final boolean hasPriority, final boolean isLocal) {
    final Transaction frontierTransaction = createFrontierTransaction(0, Wei.ZERO);
    internalAcceptZeroGasPriceTxsWhenMinGasPriceIsZeroAndZeroBaseFee(
        hasPriority, isLocal, frontierTransaction);
  }

  @ParameterizedTest
  @MethodSource("provideHasPriorityAndIsLocal")
  public void shouldAcceptZeroGasPrice1559TxsWhenMinGasPriceIsZeroAndLondonWithZeroBaseFee(
      final boolean hasPriority, final boolean isLocal) {
    final Transaction transaction = createTransactionBaseFeeMarket(0, Wei.ZERO);
    internalAcceptZeroGasPriceTxsWhenMinGasPriceIsZeroAndZeroBaseFee(
        hasPriority, isLocal, transaction);
  }

  private void internalAcceptZeroGasPriceTxsWhenMinGasPriceIsZeroAndZeroBaseFee(
      final boolean hasPriority, final boolean isLocal, final Transaction transaction) {
    transactionPool =
        createTransactionPool(
            b -> {
              b.minGasPrice(Wei.ZERO);
              if (hasPriority) {
                b.prioritySenders(List.of(transaction.getSender()));
              } else {
                b.noLocalPriority(true);
              }
            });

    when(protocolSpec.getFeeMarket()).thenReturn(FeeMarket.london(0, Optional.of(Wei.ZERO)));
    whenBlockBaseFeeIs(Wei.ZERO);

    givenTransactionIsValid(transaction);
    if (isLocal) {
      addAndAssertTransactionViaApiValid(transaction, !hasPriority);
    } else {
      addAndAssertRemoteTransactionsValid(hasPriority, transaction);
    }
  }

  private static Stream<Arguments> provideHasPriorityAndIsLocal() {
    return Stream.of(
        Arguments.of(true, true),
        Arguments.of(true, false),
        Arguments.of(false, true),
        Arguments.of(false, false));
  }

  @ParameterizedTest
  @ValueSource(booleans = {true, false})
  public void shouldAcceptBaseFeeFloorGasPriceFrontierPriorityTransactions(final boolean isLocal) {
    final Transaction frontierTransaction = createFrontierTransaction(0, BASE_FEE_FLOOR);
    transactionPool =
        createTransactionPool(b -> b.prioritySenders(List.of(frontierTransaction.getSender())));

    givenTransactionIsValid(frontierTransaction);

    if (isLocal) {
      addAndAssertTransactionViaApiValid(frontierTransaction, false);
    } else {
      addAndAssertRemoteTransactionsValid(true, frontierTransaction);
    }
  }

  @ParameterizedTest
  @ValueSource(booleans = {true, false})
  public void shouldRejectNoPriorityTxsWhenMaxFeePerGasBelowMinGasPrice(final boolean isLocal) {
    final Wei genesisBaseFee = Wei.of(100L);
    final Wei minGasPrice = Wei.of(200L);
    final Wei lastBlockBaseFee = minGasPrice.add(50L);
    final Wei txMaxFeePerGas = minGasPrice.subtract(1L);

    assertThat(
            addTxAndGetPendingTxsCount(
                genesisBaseFee, minGasPrice, lastBlockBaseFee, txMaxFeePerGas, isLocal, false))
        .isEqualTo(0);
  }

  @ParameterizedTest
  @ValueSource(booleans = {true, false})
  public void shouldAcceptNoPriorityTxsWhenMaxFeePerGasIsAtLeastEqualToMinGasPrice(
      final boolean isLocal) {
    final Wei genesisBaseFee = Wei.of(100L);
    final Wei minGasPrice = Wei.of(200L);
    final Wei lastBlockBaseFee = minGasPrice.add(50L);
    final Wei txMaxFeePerGas = minGasPrice;

    assertThat(
            addTxAndGetPendingTxsCount(
                genesisBaseFee, minGasPrice, lastBlockBaseFee, txMaxFeePerGas, isLocal, false))
        .isEqualTo(1);
  }

  @Test
  public void addRemoteTransactionsShouldAllowDuplicates() {
    final Transaction transaction1 = createTransaction(1, Wei.of(7L));
    final Transaction transaction2a = createTransaction(2, Wei.of(7L));
    final Transaction transaction2b = createTransaction(2, Wei.of(7L));
    final Transaction transaction3 = createTransaction(3, Wei.of(7L));

    givenTransactionIsValid(transaction1);
    givenTransactionIsValid(transaction2a);
    givenTransactionIsValid(transaction2b);
    givenTransactionIsValid(transaction3);

    transactionPool.addRemoteTransactions(
        List.of(transaction1, transaction2a, transaction2b, transaction3));

    assertThat(transactionPool.getPendingTransactions())
        .map(PendingTransaction::getTransaction)
        .containsExactlyInAnyOrder(transaction1, transaction2a, transaction3);
  }

  private static PluginTransactionValidatorFactory getPluginTransactionValidatorFactoryReturning(
      final String errorMessage) {
    final PluginTransactionValidator pluginTransactionValidator =
        transaction -> Optional.ofNullable(errorMessage);
    return () -> pluginTransactionValidator;
  }

  @SuppressWarnings("unused")
  private static boolean isBaseFeeMarket(final ExtensionContext extensionContext) {
    final Class<?> cz = extensionContext.getTestClass().get();

    return cz.equals(LegacyTransactionPoolBaseFeeTest.class)
        || cz.equals(LayeredTransactionPoolBaseFeeTest.class);
  }

  protected void assertTransactionNotPending(final Transaction transaction) {
    assertThat(transactions.getTransactionByHash(transaction.getHash())).isEmpty();
  }

  protected void addAndAssertRemoteTransactionInvalid(final Transaction tx) {
    transactionPool.addRemoteTransactions(List.of(tx));

    verify(transactionBroadcaster, never()).onTransactionsAdded(singletonList(tx));
    assertTransactionNotPending(tx);
  }

  protected void assertTransactionPending(final Transaction t) {
    assertThat(transactions.getTransactionByHash(t.getHash())).contains(t);
  }

  protected void addAndAssertRemoteTransactionsValid(final Transaction... txs) {
    addAndAssertRemoteTransactionsValid(false, txs);
  }

  protected void addAndAssertRemotePriorityTransactionsValid(final Transaction... txs) {
    addAndAssertRemoteTransactionsValid(true, txs);
  }

  protected void addAndAssertRemoteTransactionsValid(
      final boolean hasPriority, final Transaction... txs) {
    transactionPool.addRemoteTransactions(List.of(txs));

    verify(transactionBroadcaster)
        .onTransactionsAdded(
            argThat(btxs -> btxs.size() == txs.length && btxs.containsAll(List.of(txs))));
    Arrays.stream(txs).forEach(this::assertTransactionPending);
    assertThat(transactions.getLocalTransactions()).doesNotContain(txs);
    if (hasPriority) {
      assertThat(transactions.getPriorityTransactions()).contains(txs);
    }
  }

  protected void addAndAssertTransactionViaApiValid(
      final Transaction tx, final boolean disableLocalPriority) {
    final ValidationResult<TransactionInvalidReason> result =
        transactionPool.addTransactionViaApi(tx);

    assertThat(result.isValid()).isTrue();
    assertTransactionPending(tx);
    verify(transactionBroadcaster).onTransactionsAdded(singletonList(tx));
    assertThat(transactions.getLocalTransactions()).contains(tx);
    if (disableLocalPriority) {
      assertThat(transactions.getPriorityTransactions()).doesNotContain(tx);
    } else {
      assertThat(transactions.getPriorityTransactions()).contains(tx);
    }
  }

  protected void addAndAssertTransactionViaApiInvalid(
      final Transaction tx, final TransactionInvalidReason invalidReason) {
    final ValidationResult<TransactionInvalidReason> result =
        transactionPool.addTransactionViaApi(tx);

    assertThat(result.isValid()).isFalse();
    assertThat(result.getInvalidReason()).isEqualTo(invalidReason);
    assertTransactionNotPending(tx);
    verify(transactionBroadcaster, never()).onTransactionsAdded(singletonList(tx));
  }

  @SuppressWarnings("unchecked")
  protected void givenTransactionIsValid(final Transaction transaction) {
    when(transactionValidatorFactory.get().validate(eq(transaction), any(Optional.class), any()))
        .thenReturn(valid());
    when(transactionValidatorFactory
            .get()
            .validateForSender(
                eq(transaction), nullable(Account.class), any(TransactionValidationParams.class)))
        .thenReturn(valid());
  }

  protected abstract Block appendBlock(
      final Difficulty difficulty,
      final BlockHeader parentBlock,
      final Transaction... transactionsToAdd);

  protected Transaction createTransactionGasPriceMarket(
      final int transactionNumber, final Wei maxPrice) {
    return createBaseTransaction(transactionNumber).gasPrice(maxPrice).createTransaction(KEY_PAIR1);
  }

  protected Transaction createTransactionBaseFeeMarket(final int nonce, final Wei maxPrice) {
    return createBaseTransaction(nonce)
        .maxFeePerGas(Optional.of(maxPrice))
        .maxPriorityFeePerGas(Optional.of(maxPrice.divide(5L)))
        .createTransaction(KEY_PAIR1);
  }

  protected abstract TransactionTestFixture createBaseTransaction(final int nonce);

  protected Transaction createTransaction(
      final int transactionNumber, final Optional<BigInteger> maybeChainId) {
    return createBaseTransaction(transactionNumber)
        .chainId(maybeChainId)
        .createTransaction(KEY_PAIR1);
  }

  protected abstract Transaction createTransaction(final int nonce, final Wei maxPrice);

  protected Transaction createTransaction(final int nonce) {
    return createTransaction(nonce, Optional.of(BigInteger.ONE));
  }

  protected Transaction createTransaction(final int nonce, final KeyPair keyPair) {
    return createBaseTransaction(nonce).createTransaction(keyPair);
  }

  protected void verifyChainHeadIs(final Block forkBlock2) {
    assertThat(blockchain.getChainHeadHash()).isEqualTo(forkBlock2.getHash());
  }

  protected BlockHeader getHeaderForCurrentChainHead() {
    return blockchain.getBlockHeader(blockchain.getChainHeadHash()).get();
  }

  protected void appendBlock(final Transaction... transactionsToAdd) {
    appendBlock(Difficulty.ONE, getHeaderForCurrentChainHead(), transactionsToAdd);
  }

  protected void protocolSupportsTxReplayProtection(
      final long chainId, final boolean isSupportedAtCurrentBlock) {
    when(protocolSpec.isReplayProtectionSupported()).thenReturn(isSupportedAtCurrentBlock);
    when(protocolSchedule.getChainId()).thenReturn(Optional.of(BigInteger.valueOf(chainId)));
  }

  protected void protocolDoesNotSupportTxReplayProtection() {
    when(protocolSchedule.getChainId()).thenReturn(Optional.empty());
  }

  protected Transaction createTransactionWithoutChainId(final int transactionNumber) {
    return createTransaction(transactionNumber, Optional.empty());
  }

  protected void whenBlockBaseFeeIs(final Wei baseFee) {
    final BlockHeader header =
        BlockHeaderBuilder.fromHeader(blockchain.getChainHeadHeader())
            .baseFee(baseFee)
            .blockHeaderFunctions(new MainnetBlockHeaderFunctions())
            .parentHash(blockchain.getChainHeadHash())
            .buildBlockHeader();
    blockchain.appendBlock(new Block(header, BlockBody.empty()), emptyList());
  }

  protected Transaction createFrontierTransaction(final int transactionNumber, final Wei gasPrice) {
    return new TransactionTestFixture()
        .nonce(transactionNumber)
        .gasPrice(gasPrice)
        .gasLimit(blockGasLimit)
        .type(TransactionType.FRONTIER)
        .createTransaction(KEY_PAIR1);
  }

  protected Transaction createBlobTransaction(final int nonce) {
    return new TransactionTestFixture()
        .nonce(nonce)
        .gasLimit(blockGasLimit)
        .gasPrice(null)
        .maxFeePerGas(Optional.of(Wei.of(5000L)))
        .maxPriorityFeePerGas(Optional.of(Wei.of(1000L)))
        .type(TransactionType.BLOB)
        .blobsWithCommitments(Optional.of(new BlobTestFixture().createBlobsWithCommitments(1)))
        .createTransaction(KEY_PAIR1);
  }

  protected int addTxAndGetPendingTxsCount(
      final Wei genesisBaseFee,
      final Wei minGasPrice,
      final Wei lastBlockBaseFee,
      final Wei txMaxFeePerGas,
      final boolean isLocal,
      final boolean hasPriority) {
    when(protocolSpec.getFeeMarket()).thenReturn(FeeMarket.london(0, Optional.of(genesisBaseFee)));
    whenBlockBaseFeeIs(lastBlockBaseFee);

    final Transaction transaction = createTransaction(0, txMaxFeePerGas);
    if (hasPriority) {
      transactionPool =
          createTransactionPool(
              b -> b.minGasPrice(minGasPrice).prioritySenders(Set.of(transaction.getSender())));
    } else {
      transactionPool =
          createTransactionPool(b -> b.minGasPrice(minGasPrice).noLocalPriority(true));
    }

    givenTransactionIsValid(transaction);

    if (isLocal) {
      transactionPool.addTransactionViaApi(transaction);
    } else {
      transactionPool.addRemoteTransactions(List.of(transaction));
    }

    return transactions.size();
  }

  protected Block appendBlockGasPriceMarket(
      final Difficulty difficulty,
      final BlockHeader parentBlock,
      final Transaction[] transactionsToAdd) {
    final List<Transaction> transactionList = asList(transactionsToAdd);
    final Block block =
        new Block(
            new BlockHeaderTestFixture()
                .difficulty(difficulty)
                .gasLimit(parentBlock.getGasLimit())
                .parentHash(parentBlock.getHash())
                .number(parentBlock.getNumber() + 1)
                .buildHeader(),
            new BlockBody(transactionList, emptyList()));
    final List<TransactionReceipt> transactionReceipts =
        transactionList.stream()
            .map(transaction -> new TransactionReceipt(1, 1, emptyList(), Optional.empty()))
            .collect(toList());
    blockchain.appendBlock(block, transactionReceipts);
    return block;
  }

  protected Block appendBlockBaseFeeMarket(
      final Difficulty difficulty,
      final BlockHeader parentBlock,
      final Transaction[] transactionsToAdd) {
    final List<Transaction> transactionList = asList(transactionsToAdd);
    final Block block =
        new Block(
            new BlockHeaderTestFixture()
                .baseFeePerGas(Wei.of(10L))
                .gasLimit(parentBlock.getGasLimit())
                .difficulty(difficulty)
                .parentHash(parentBlock.getHash())
                .number(parentBlock.getNumber() + 1)
                .buildHeader(),
            new BlockBody(transactionList, emptyList()));
    final List<TransactionReceipt> transactionReceipts =
        transactionList.stream()
            .map(transaction -> new TransactionReceipt(1, 1, emptyList(), Optional.empty()))
            .collect(toList());
    blockchain.appendBlock(block, transactionReceipts);
    return block;
  }
}<|MERGE_RESOLUTION|>--- conflicted
+++ resolved
@@ -978,170 +978,12 @@
 
     givenTransactionIsValid(transaction);
 
-<<<<<<< HEAD
     if (isLocal) {
       addAndAssertTransactionViaApiValid(transaction, true);
     } else {
       addAndAssertRemoteTransactionsValid(false, transaction);
     }
   }
-=======
-  @ParameterizedTest
-  @ValueSource(booleans = {true, false})
-  public void samePriceTxReplacementWhenPriceBumpIsZeroFrontier(final boolean noLocalPriority) {
-    transactionPool =
-        createTransactionPool(b -> b.priceBump(Percentage.ZERO).noLocalPriority(noLocalPriority));
-    when(miningParameters.getMinTransactionGasPrice()).thenReturn(Wei.ZERO);
-
-    final Transaction transaction1a =
-        createBaseTransactionGasPriceMarket(0)
-            .gasPrice(Wei.ZERO)
-            .to(Optional.of(Address.ALTBN128_ADD))
-            .createTransaction(KEY_PAIR1);
-
-    givenTransactionIsValid(transaction1a);
-
-    transactionPool.addRemoteTransactions(List.of(transaction1a));
-
-    assertThat(transactionPool.getPendingTransactions())
-        .map(PendingTransaction::getTransaction)
-        .containsOnly(transaction1a);
-
-    final Transaction transaction1b =
-        createBaseTransactionGasPriceMarket(0)
-            .gasPrice(Wei.ZERO)
-            .to(Optional.of(Address.KZG_POINT_EVAL))
-            .createTransaction(KEY_PAIR1);
-
-    givenTransactionIsValid(transaction1b);
-
-    transactionPool.addRemoteTransactions(List.of(transaction1b));
-
-    assertThat(transactionPool.getPendingTransactions())
-        .map(PendingTransaction::getTransaction)
-        .containsOnly(transaction1b);
-  }
-
-  @ParameterizedTest
-  @ValueSource(booleans = {true, false})
-  @EnabledIf("isBaseFeeMarket")
-  public void replaceSamePriceTxWhenPriceBumpIsZeroLondon(final boolean noLocalPriority) {
-    transactionPool =
-        createTransactionPool(b -> b.priceBump(Percentage.ZERO).noLocalPriority(noLocalPriority));
-    when(miningParameters.getMinTransactionGasPrice()).thenReturn(Wei.ZERO);
-
-    final Transaction transaction1a =
-        createBaseTransactionBaseFeeMarket(0)
-            .maxFeePerGas(Optional.of(Wei.ZERO))
-            .maxPriorityFeePerGas(Optional.of(Wei.ZERO))
-            .to(Optional.of(Address.ALTBN128_ADD))
-            .createTransaction(KEY_PAIR1);
-
-    givenTransactionIsValid(transaction1a);
-
-    transactionPool.addRemoteTransactions(List.of(transaction1a));
-
-    assertThat(transactionPool.getPendingTransactions())
-        .map(PendingTransaction::getTransaction)
-        .containsOnly(transaction1a);
-
-    final Transaction transaction1b =
-        createBaseTransactionBaseFeeMarket(0)
-            .maxFeePerGas(Optional.of(Wei.ZERO))
-            .maxPriorityFeePerGas(Optional.of(Wei.ZERO))
-            .to(Optional.of(Address.KZG_POINT_EVAL))
-            .createTransaction(KEY_PAIR1);
-
-    givenTransactionIsValid(transaction1b);
-
-    transactionPool.addRemoteTransactions(List.of(transaction1b));
-
-    assertThat(transactionPool.getPendingTransactions())
-        .map(PendingTransaction::getTransaction)
-        .containsOnly(transaction1b);
-  }
-
-  @ParameterizedTest
-  @ValueSource(booleans = {true, false})
-  @EnabledIf("isBaseFeeMarket")
-  public void replaceSamePriceTxWhenPriceBumpIsZeroLondonToFrontier(final boolean noLocalPriority) {
-    transactionPool =
-        createTransactionPool(b -> b.priceBump(Percentage.ZERO).noLocalPriority(noLocalPriority));
-    when(miningParameters.getMinTransactionGasPrice()).thenReturn(Wei.ZERO);
-
-    final Transaction transaction1a =
-        createBaseTransactionBaseFeeMarket(0)
-            .maxFeePerGas(Optional.of(Wei.ZERO))
-            .maxPriorityFeePerGas(Optional.of(Wei.ZERO))
-            .to(Optional.of(Address.ALTBN128_ADD))
-            .createTransaction(KEY_PAIR1);
-
-    givenTransactionIsValid(transaction1a);
-
-    transactionPool.addRemoteTransactions(List.of(transaction1a));
-
-    assertThat(transactionPool.getPendingTransactions())
-        .map(PendingTransaction::getTransaction)
-        .containsOnly(transaction1a);
-
-    final Transaction transaction1b =
-        createBaseTransactionGasPriceMarket(0)
-            .gasPrice(Wei.ZERO)
-            .to(Optional.of(Address.KZG_POINT_EVAL))
-            .createTransaction(KEY_PAIR1);
-
-    givenTransactionIsValid(transaction1b);
-
-    transactionPool.addRemoteTransactions(List.of(transaction1b));
-
-    assertThat(transactionPool.getPendingTransactions())
-        .map(PendingTransaction::getTransaction)
-        .containsOnly(transaction1b);
-  }
-
-  @ParameterizedTest
-  @ValueSource(booleans = {true, false})
-  @EnabledIf("isBaseFeeMarket")
-  public void replaceSamePriceTxWhenPriceBumpIsZeroFrontierToLondon(final boolean noLocalPriority) {
-    transactionPool =
-        createTransactionPool(b -> b.priceBump(Percentage.ZERO).noLocalPriority(noLocalPriority));
-    when(miningParameters.getMinTransactionGasPrice()).thenReturn(Wei.ZERO);
-
-    final Transaction transaction1a =
-        createBaseTransactionGasPriceMarket(0)
-            .gasPrice(Wei.ZERO)
-            .to(Optional.of(Address.KZG_POINT_EVAL))
-            .createTransaction(KEY_PAIR1);
-
-    givenTransactionIsValid(transaction1a);
-
-    transactionPool.addRemoteTransactions(List.of(transaction1a));
-
-    assertThat(transactionPool.getPendingTransactions())
-        .map(PendingTransaction::getTransaction)
-        .containsOnly(transaction1a);
-
-    final Transaction transaction1b =
-        createBaseTransactionBaseFeeMarket(0)
-            .maxFeePerGas(Optional.of(Wei.ZERO))
-            .maxPriorityFeePerGas(Optional.of(Wei.ZERO))
-            .to(Optional.of(Address.ALTBN128_ADD))
-            .createTransaction(KEY_PAIR1);
-
-    givenTransactionIsValid(transaction1b);
-
-    transactionPool.addRemoteTransactions(List.of(transaction1b));
-
-    assertThat(transactionPool.getPendingTransactions())
-        .map(PendingTransaction::getTransaction)
-        .containsOnly(transaction1b);
-  }
-
-  @Test
-  public void shouldAcceptBaseFeeFloorGasPriceFrontierLocalPriorityTransactionsWhenMining() {
-    transactionPool = createTransactionPool(b -> b.noLocalPriority(false));
-    final Transaction frontierTransaction = createFrontierTransaction(0, BASE_FEE_FLOOR);
->>>>>>> 636ad8a6
 
   @ParameterizedTest
   @MethodSource("provideHasPriorityAndIsLocal")
@@ -1183,6 +1025,169 @@
     } else {
       addAndAssertRemoteTransactionsValid(hasPriority, transaction);
     }
+  }
+
+  @ParameterizedTest
+  @ValueSource(booleans = {true, false})
+  public void samePriceTxReplacementWhenPriceBumpIsZeroFrontier(final boolean noLocalPriority) {
+    transactionPool =
+        createTransactionPool(
+            b ->
+                b.priceBump(Percentage.ZERO)
+                    .noLocalPriority(noLocalPriority)
+                    .minGasPrice(Wei.ZERO));
+
+    final Transaction transaction1a =
+        createBaseTransactionGasPriceMarket(0)
+            .gasPrice(Wei.ZERO)
+            .to(Optional.of(Address.ALTBN128_ADD))
+            .createTransaction(KEY_PAIR1);
+
+    givenTransactionIsValid(transaction1a);
+
+    transactionPool.addRemoteTransactions(List.of(transaction1a));
+
+    assertThat(transactionPool.getPendingTransactions())
+        .map(PendingTransaction::getTransaction)
+        .containsOnly(transaction1a);
+
+    final Transaction transaction1b =
+        createBaseTransactionGasPriceMarket(0)
+            .gasPrice(Wei.ZERO)
+            .to(Optional.of(Address.KZG_POINT_EVAL))
+            .createTransaction(KEY_PAIR1);
+
+    givenTransactionIsValid(transaction1b);
+
+    transactionPool.addRemoteTransactions(List.of(transaction1b));
+
+    assertThat(transactionPool.getPendingTransactions())
+        .map(PendingTransaction::getTransaction)
+        .containsOnly(transaction1b);
+  }
+
+  @ParameterizedTest
+  @ValueSource(booleans = {true, false})
+  @EnabledIf("isBaseFeeMarket")
+  public void replaceSamePriceTxWhenPriceBumpIsZeroLondon(final boolean noLocalPriority) {
+    transactionPool =
+        createTransactionPool(
+            b ->
+                b.priceBump(Percentage.ZERO)
+                    .noLocalPriority(noLocalPriority)
+                    .minGasPrice(Wei.ZERO));
+
+    final Transaction transaction1a =
+        createBaseTransactionBaseFeeMarket(0)
+            .maxFeePerGas(Optional.of(Wei.ZERO))
+            .maxPriorityFeePerGas(Optional.of(Wei.ZERO))
+            .to(Optional.of(Address.ALTBN128_ADD))
+            .createTransaction(KEY_PAIR1);
+
+    givenTransactionIsValid(transaction1a);
+
+    transactionPool.addRemoteTransactions(List.of(transaction1a));
+
+    assertThat(transactionPool.getPendingTransactions())
+        .map(PendingTransaction::getTransaction)
+        .containsOnly(transaction1a);
+
+    final Transaction transaction1b =
+        createBaseTransactionBaseFeeMarket(0)
+            .maxFeePerGas(Optional.of(Wei.ZERO))
+            .maxPriorityFeePerGas(Optional.of(Wei.ZERO))
+            .to(Optional.of(Address.KZG_POINT_EVAL))
+            .createTransaction(KEY_PAIR1);
+
+    givenTransactionIsValid(transaction1b);
+
+    transactionPool.addRemoteTransactions(List.of(transaction1b));
+
+    assertThat(transactionPool.getPendingTransactions())
+        .map(PendingTransaction::getTransaction)
+        .containsOnly(transaction1b);
+  }
+
+  @ParameterizedTest
+  @ValueSource(booleans = {true, false})
+  @EnabledIf("isBaseFeeMarket")
+  public void replaceSamePriceTxWhenPriceBumpIsZeroLondonToFrontier(final boolean noLocalPriority) {
+    transactionPool =
+        createTransactionPool(
+            b ->
+                b.priceBump(Percentage.ZERO)
+                    .noLocalPriority(noLocalPriority)
+                    .minGasPrice(Wei.ZERO));
+
+    final Transaction transaction1a =
+        createBaseTransactionBaseFeeMarket(0)
+            .maxFeePerGas(Optional.of(Wei.ZERO))
+            .maxPriorityFeePerGas(Optional.of(Wei.ZERO))
+            .to(Optional.of(Address.ALTBN128_ADD))
+            .createTransaction(KEY_PAIR1);
+
+    givenTransactionIsValid(transaction1a);
+
+    transactionPool.addRemoteTransactions(List.of(transaction1a));
+
+    assertThat(transactionPool.getPendingTransactions())
+        .map(PendingTransaction::getTransaction)
+        .containsOnly(transaction1a);
+
+    final Transaction transaction1b =
+        createBaseTransactionGasPriceMarket(0)
+            .gasPrice(Wei.ZERO)
+            .to(Optional.of(Address.KZG_POINT_EVAL))
+            .createTransaction(KEY_PAIR1);
+
+    givenTransactionIsValid(transaction1b);
+
+    transactionPool.addRemoteTransactions(List.of(transaction1b));
+
+    assertThat(transactionPool.getPendingTransactions())
+        .map(PendingTransaction::getTransaction)
+        .containsOnly(transaction1b);
+  }
+
+  @ParameterizedTest
+  @ValueSource(booleans = {true, false})
+  @EnabledIf("isBaseFeeMarket")
+  public void replaceSamePriceTxWhenPriceBumpIsZeroFrontierToLondon(final boolean noLocalPriority) {
+    transactionPool =
+        createTransactionPool(
+            b ->
+                b.priceBump(Percentage.ZERO)
+                    .noLocalPriority(noLocalPriority)
+                    .minGasPrice(Wei.ZERO));
+
+    final Transaction transaction1a =
+        createBaseTransactionGasPriceMarket(0)
+            .gasPrice(Wei.ZERO)
+            .to(Optional.of(Address.KZG_POINT_EVAL))
+            .createTransaction(KEY_PAIR1);
+
+    givenTransactionIsValid(transaction1a);
+
+    transactionPool.addRemoteTransactions(List.of(transaction1a));
+
+    assertThat(transactionPool.getPendingTransactions())
+        .map(PendingTransaction::getTransaction)
+        .containsOnly(transaction1a);
+
+    final Transaction transaction1b =
+        createBaseTransactionBaseFeeMarket(0)
+            .maxFeePerGas(Optional.of(Wei.ZERO))
+            .maxPriorityFeePerGas(Optional.of(Wei.ZERO))
+            .to(Optional.of(Address.ALTBN128_ADD))
+            .createTransaction(KEY_PAIR1);
+
+    givenTransactionIsValid(transaction1b);
+
+    transactionPool.addRemoteTransactions(List.of(transaction1b));
+
+    assertThat(transactionPool.getPendingTransactions())
+        .map(PendingTransaction::getTransaction)
+        .containsOnly(transaction1b);
   }
 
   private static Stream<Arguments> provideHasPriorityAndIsLocal() {
