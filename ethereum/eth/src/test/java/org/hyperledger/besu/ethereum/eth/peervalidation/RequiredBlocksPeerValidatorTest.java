--- conflicted
+++ resolved
@@ -49,14 +49,10 @@
 
   @Test
   public void validatePeer_responsivePeerWithRequiredBlock() {
-<<<<<<< HEAD
-    final EthProtocolManager ethProtocolManager = EthProtocolManagerTestUtil.create(null);
-=======
     final EthProtocolManager ethProtocolManager =
         EthProtocolManagerTestBuilder.builder()
             .setProtocolSchedule(ProtocolScheduleFixture.MAINNET)
             .build();
->>>>>>> 747a3780
     final BlockDataGenerator gen = new BlockDataGenerator(1);
     final long requiredBlockNumber = 500;
     final Block requiredBlock =
@@ -90,11 +86,7 @@
 
   @Test
   public void validatePeer_responsivePeerWithBadRequiredBlock() {
-<<<<<<< HEAD
-    final EthProtocolManager ethProtocolManager = EthProtocolManagerTestUtil.create(null);
-=======
     final EthProtocolManager ethProtocolManager = EthProtocolManagerTestBuilder.builder().build();
->>>>>>> 747a3780
     final BlockDataGenerator gen = new BlockDataGenerator(1);
     final long requiredBlockNumber = 500;
     final Block requiredBlock =
@@ -128,11 +120,7 @@
 
   @Test
   public void validatePeer_responsivePeerDoesNotHaveBlockWhenPastForkHeight() {
-<<<<<<< HEAD
-    final EthProtocolManager ethProtocolManager = EthProtocolManagerTestUtil.create(null);
-=======
     final EthProtocolManager ethProtocolManager = EthProtocolManagerTestBuilder.builder().build();
->>>>>>> 747a3780
 
     final PeerValidator validator =
         new RequiredBlocksPeerValidator(
