--- conflicted
+++ resolved
@@ -240,15 +240,9 @@
       mergePeerFilter.mergeStateChanged(
           true, Optional.empty(), Optional.of(blockchain.getChainHead().getTotalDifficulty()));
       mergePeerFilter.onNewUnverifiedForkchoice(
-<<<<<<< HEAD
-          new ForkchoiceEvent(Hash.EMPTY, Hash.EMPTY, Optional.of(Hash.hash(Bytes.of(1)))));
-      mergePeerFilter.onNewUnverifiedForkchoice(
-          new ForkchoiceEvent(Hash.EMPTY, Hash.EMPTY, Optional.of(Hash.hash(Bytes.of(2)))));
-=======
           new ForkchoiceEvent(Hash.EMPTY, Hash.EMPTY, Hash.hash(Bytes.of(1))));
       mergePeerFilter.onNewUnverifiedForkchoice(
           new ForkchoiceEvent(Hash.EMPTY, Hash.EMPTY, Hash.hash(Bytes.of(2))));
->>>>>>> 58f5c189
 
       ethManager.processMessage(EthProtocol.ETH63, new DefaultMessage(workPeer, workPeerStatus));
       assertThat(workPeer.isDisconnected()).isTrue();
