--- conflicted
+++ resolved
@@ -224,16 +224,6 @@
   public void disconnectNewPoWPeers() {
     final MergePeerFilter mergePeerFilter = new MergePeerFilter();
     try (final EthProtocolManager ethManager =
-<<<<<<< HEAD
-        EthProtocolManagerTestUtil.create(
-            protocolSchedule,
-            blockchain,
-            protocolContext.getWorldStateArchive(),
-            transactionPool,
-            EthProtocolConfiguration.defaultConfig(),
-            Optional.of(mergePeerFilter),
-            null)) {
-=======
         EthProtocolManagerTestBuilder.builder()
             .setProtocolSchedule(protocolSchedule)
             .setBlockchain(blockchain)
@@ -242,7 +232,6 @@
             .setEthereumWireProtocolConfiguration(EthProtocolConfiguration.defaultConfig())
             .setMergePeerFilter(Optional.of(mergePeerFilter))
             .build()) {
->>>>>>> 747a3780
 
       final MockPeerConnection workPeer = setupPeer(ethManager, (cap, msg, conn) -> {});
       final MockPeerConnection stakePeer = setupPeer(ethManager, (cap, msg, conn) -> {});
@@ -1141,16 +1130,6 @@
     final TransactionsMessage transactionMessage = TransactionsMessage.readFrom(raw);
 
     try (final EthProtocolManager ethManager =
-<<<<<<< HEAD
-        EthProtocolManagerTestUtil.create(
-            protocolSchedule,
-            blockchain,
-            ethScheduler,
-            protocolContext.getWorldStateArchive(),
-            transactionPool,
-            EthProtocolConfiguration.defaultConfig(),
-            null)) {
-=======
         EthProtocolManagerTestBuilder.builder()
             .setProtocolSchedule(protocolSchedule)
             .setBlockchain(blockchain)
@@ -1159,7 +1138,6 @@
             .setTransactionPool(transactionPool)
             .setEthereumWireProtocolConfiguration(EthProtocolConfiguration.defaultConfig())
             .build()) {
->>>>>>> 747a3780
       // Create a transaction pool.  This has a side effect of registering a listener for the
       // transactions message.
       TransactionPoolFactory.createTransactionPool(
@@ -1189,17 +1167,6 @@
   public void forkIdForChainHeadLegacyNoForksNotEmpty() {
     final EthScheduler ethScheduler = mock(EthScheduler.class);
     try (final EthProtocolManager ethManager =
-<<<<<<< HEAD
-        EthProtocolManagerTestUtil.create(
-            protocolSchedule,
-            blockchain,
-            ethScheduler,
-            protocolContext.getWorldStateArchive(),
-            transactionPool,
-            EthProtocolConfiguration.defaultConfig(),
-            new ForkIdManager(blockchain, Collections.emptyList(), Collections.emptyList(), true),
-            null)) {
-=======
         EthProtocolManagerTestBuilder.builder()
             .setProtocolSchedule(protocolSchedule)
             .setBlockchain(blockchain)
@@ -1211,7 +1178,6 @@
                 new ForkIdManager(
                     blockchain, Collections.emptyList(), Collections.emptyList(), true))
             .build()) {
->>>>>>> 747a3780
 
       assertThat(ethManager.getForkIdAsBytesList()).isNotEmpty();
       final CRC32 genesisHashCRC = new CRC32();
