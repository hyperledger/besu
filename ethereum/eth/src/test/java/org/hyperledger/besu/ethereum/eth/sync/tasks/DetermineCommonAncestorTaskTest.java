--- conflicted
+++ resolved
@@ -88,11 +88,7 @@
             EthProtocolConfiguration.defaultConfig());
     ethContext = ethProtocolManager.ethContext();
     protocolContext =
-<<<<<<< HEAD
-        new ProtocolContext(localBlockchain, worldStateArchive, null, null, new BadBlockManager());
-=======
         new ProtocolContext(localBlockchain, worldStateArchive, null, new BadBlockManager());
->>>>>>> 2c1733c8
   }
 
   @Test
