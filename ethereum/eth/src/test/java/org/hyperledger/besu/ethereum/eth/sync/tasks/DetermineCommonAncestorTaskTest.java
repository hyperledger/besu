/*
 * Copyright ConsenSys AG.
 *
 * Licensed under the Apache License, Version 2.0 (the "License"); you may not use this file except in compliance with
 * the License. You may obtain a copy of the License at
 *
 * http://www.apache.org/licenses/LICENSE-2.0
 *
 * Unless required by applicable law or agreed to in writing, software distributed under the License is distributed on
 * an "AS IS" BASIS, WITHOUT WARRANTIES OR CONDITIONS OF ANY KIND, either express or implied. See the License for the
 * specific language governing permissions and limitations under the License.
 *
 * SPDX-License-Identifier: Apache-2.0
 */
package org.hyperledger.besu.ethereum.eth.sync.tasks;

import static com.google.common.base.Preconditions.checkArgument;
import static org.assertj.core.api.Assertions.assertThat;
import static org.hyperledger.besu.ethereum.core.InMemoryKeyValueStorageProvider.createInMemoryBlockchain;
import static org.hyperledger.besu.ethereum.core.InMemoryKeyValueStorageProvider.createInMemoryWorldStateArchive;
import static org.mockito.ArgumentMatchers.any;
import static org.mockito.ArgumentMatchers.anyBoolean;
import static org.mockito.ArgumentMatchers.anyInt;
import static org.mockito.ArgumentMatchers.anyLong;
import static org.mockito.Mockito.mock;
import static org.mockito.Mockito.spy;
import static org.mockito.Mockito.times;
import static org.mockito.Mockito.verify;

import org.hyperledger.besu.ethereum.ProtocolContext;
import org.hyperledger.besu.ethereum.chain.BadBlockManager;
import org.hyperledger.besu.ethereum.chain.Blockchain;
import org.hyperledger.besu.ethereum.chain.MutableBlockchain;
import org.hyperledger.besu.ethereum.core.Block;
import org.hyperledger.besu.ethereum.core.BlockDataGenerator;
import org.hyperledger.besu.ethereum.core.BlockHeader;
import org.hyperledger.besu.ethereum.core.ProtocolScheduleFixture;
import org.hyperledger.besu.ethereum.core.TransactionReceipt;
import org.hyperledger.besu.ethereum.eth.EthProtocolConfiguration;
import org.hyperledger.besu.ethereum.eth.manager.EthContext;
import org.hyperledger.besu.ethereum.eth.manager.EthPeer;
import org.hyperledger.besu.ethereum.eth.manager.EthProtocolManager;
import org.hyperledger.besu.ethereum.eth.manager.EthProtocolManagerTestUtil;
import org.hyperledger.besu.ethereum.eth.manager.RespondingEthPeer;
import org.hyperledger.besu.ethereum.eth.manager.exceptions.EthTaskException;
import org.hyperledger.besu.ethereum.eth.manager.exceptions.EthTaskException.FailureReason;
import org.hyperledger.besu.ethereum.eth.manager.task.EthTask;
import org.hyperledger.besu.ethereum.eth.transactions.TransactionPool;
import org.hyperledger.besu.ethereum.mainnet.MainnetBlockHeaderFunctions;
import org.hyperledger.besu.ethereum.mainnet.ProtocolSchedule;
import org.hyperledger.besu.ethereum.p2p.rlpx.wire.messages.DisconnectMessage.DisconnectReason;
import org.hyperledger.besu.ethereum.worldstate.WorldStateArchive;
import org.hyperledger.besu.metrics.noop.NoOpMetricsSystem;
import org.hyperledger.besu.plugin.services.MetricsSystem;
import org.hyperledger.besu.util.ExceptionUtils;

import java.util.List;
import java.util.concurrent.CompletableFuture;
import java.util.concurrent.atomic.AtomicReference;

import org.assertj.core.api.Assertions;
import org.junit.jupiter.api.BeforeEach;
import org.junit.jupiter.api.Test;

public class DetermineCommonAncestorTaskTest {

  private final ProtocolSchedule protocolSchedule = ProtocolScheduleFixture.MAINNET;
  private final BlockDataGenerator blockDataGenerator = new BlockDataGenerator();
  private final MetricsSystem metricsSystem = new NoOpMetricsSystem();
  private final int defaultHeaderRequestSize = 10;
  private MutableBlockchain localBlockchain;
  private Block localGenesisBlock;
  private EthProtocolManager ethProtocolManager;
  private EthContext ethContext;
  private ProtocolContext protocolContext;

  @BeforeEach
  public void setup() {
    localGenesisBlock = blockDataGenerator.genesisBlock();
    localBlockchain = createInMemoryBlockchain(localGenesisBlock);
    final WorldStateArchive worldStateArchive = createInMemoryWorldStateArchive();
    ethProtocolManager =
        EthProtocolManagerTestUtil.create(
            protocolSchedule,
            localBlockchain,
            worldStateArchive,
            mock(TransactionPool.class),
            EthProtocolConfiguration.defaultConfig());
    ethContext = ethProtocolManager.ethContext();
<<<<<<< HEAD
    protocolContext = new ProtocolContext(localBlockchain, worldStateArchive, null, null);
=======
    protocolContext =
        new ProtocolContext(
            localBlockchain, worldStateArchive, null, Optional.empty(), new BadBlockManager());
>>>>>>> 1b335ad7
  }

  @Test
  public void shouldFailIfPeerDisconnects() {
    final Block block = blockDataGenerator.nextBlock(localBlockchain.getChainHeadBlock());
    localBlockchain.appendBlock(block, blockDataGenerator.receipts(block));

    final RespondingEthPeer respondingEthPeer =
        EthProtocolManagerTestUtil.createPeer(ethProtocolManager);

    final EthTask<BlockHeader> task =
        DetermineCommonAncestorTask.create(
            protocolSchedule,
            protocolContext,
            ethContext,
            respondingEthPeer.getEthPeer(),
            defaultHeaderRequestSize,
            metricsSystem);

    final AtomicReference<Throwable> failure = new AtomicReference<>();
    final CompletableFuture<BlockHeader> future = task.run();
    future.whenComplete(
        (response, error) -> {
          failure.set(error);
        });

    // Disconnect the target peer
    respondingEthPeer.disconnect(DisconnectReason.CLIENT_QUITTING);

    assertThat(failure.get()).isNotNull();
    final Throwable error = ExceptionUtils.rootCause(failure.get());
    assertThat(error).isInstanceOf(EthTaskException.class);
    assertThat(((EthTaskException) error).reason()).isEqualTo(FailureReason.NO_AVAILABLE_PEERS);
  }

  @Test
  public void shouldHandleEmptyResponses() {
    final Blockchain remoteBlockchain = setupLocalAndRemoteChains(11, 11, 5);

    final RespondingEthPeer.Responder emptyResponder = RespondingEthPeer.emptyResponder();
    final RespondingEthPeer.Responder fullResponder =
        RespondingEthPeer.blockchainResponder(remoteBlockchain);
    final RespondingEthPeer respondingEthPeer =
        EthProtocolManagerTestUtil.createPeer(ethProtocolManager);

    final EthTask<BlockHeader> task =
        DetermineCommonAncestorTask.create(
            protocolSchedule,
            protocolContext,
            ethContext,
            respondingEthPeer.getEthPeer(),
            defaultHeaderRequestSize,
            metricsSystem);

    // Empty response should be handled without any error
    final CompletableFuture<BlockHeader> future = task.run();
    respondingEthPeer.respond(emptyResponder);
    assertThat(future).isNotDone();

    // Task should continue on and complete when valid responses are received
    // Execute task and wait for response
    respondingEthPeer.respondWhile(fullResponder, () -> !future.isDone());

    assertThat(future).isDone();
    assertThat(future).isNotCompletedExceptionally();
    final BlockHeader expectedResult = remoteBlockchain.getBlockHeader(4).get();
    assertThat(future).isCompletedWithValue(expectedResult);
  }

  @Test
  public void calculateSkipInterval() {
    final long maximumPossibleCommonAncestorNumber = 100;
    final long minimumPossibleCommonAncestorNumber = 0;
    final int headerRequestSize = 10;

    final long range = maximumPossibleCommonAncestorNumber - minimumPossibleCommonAncestorNumber;
    final int skipInterval =
        DetermineCommonAncestorTask.calculateSkipInterval(range, headerRequestSize);
    final int count = DetermineCommonAncestorTask.calculateCount((double) range, skipInterval);

    assertThat(count).isEqualTo(11);
    assertThat(skipInterval).isEqualTo(9);
  }

  @Test
  public void shouldIssueConsistentNumberOfRequestsToPeer() {
    final Blockchain remoteBlockchain = setupLocalAndRemoteChains(101, 101, 1);

    final RespondingEthPeer.Responder responder =
        RespondingEthPeer.blockchainResponder(remoteBlockchain);
    final RespondingEthPeer respondingEthPeer =
        EthProtocolManagerTestUtil.createPeer(ethProtocolManager);

    final DetermineCommonAncestorTask task =
        DetermineCommonAncestorTask.create(
            protocolSchedule,
            protocolContext,
            ethContext,
            respondingEthPeer.getEthPeer(),
            defaultHeaderRequestSize,
            metricsSystem);
    final DetermineCommonAncestorTask spy = spy(task);

    // Execute task
    final CompletableFuture<BlockHeader> future = spy.run();
    respondingEthPeer.respondWhile(responder, () -> !future.isDone());

    final AtomicReference<BlockHeader> result = new AtomicReference<>();
    future.whenComplete(
        (response, error) -> {
          result.set(response);
        });

    Assertions.assertThat(result.get().getHash())
        .isEqualTo(MainnetBlockHeaderFunctions.createHash(localGenesisBlock.getHeader()));

    verify(spy, times(3)).requestHeaders();
  }

  @Test
  public void shouldShortCircuitOnHeaderInInitialRequest() {
    final Blockchain remoteBlockchain = setupLocalAndRemoteChains(100, 100, 96);
    final BlockHeader commonHeader = localBlockchain.getBlockHeader(95).get();

    final RespondingEthPeer.Responder responder =
        RespondingEthPeer.blockchainResponder(remoteBlockchain);
    final RespondingEthPeer respondingEthPeer =
        EthProtocolManagerTestUtil.createPeer(ethProtocolManager);

    final DetermineCommonAncestorTask task =
        DetermineCommonAncestorTask.create(
            protocolSchedule,
            protocolContext,
            ethContext,
            respondingEthPeer.getEthPeer(),
            10,
            metricsSystem);
    final DetermineCommonAncestorTask spy = spy(task);

    // Execute task
    final CompletableFuture<BlockHeader> future = spy.run();
    respondingEthPeer.respondWhile(responder, () -> !future.isDone());

    final AtomicReference<BlockHeader> result = new AtomicReference<>();
    future.whenComplete(
        (response, error) -> {
          result.set(response);
        });

    Assertions.assertThat(result.get().getHash())
        .isEqualTo(MainnetBlockHeaderFunctions.createHash(commonHeader));

    verify(spy, times(1)).requestHeaders();
  }

  @Test
  public void returnsImmediatelyWhenThereIsNoWorkToDo() throws Exception {
    final RespondingEthPeer respondingEthPeer =
        spy(EthProtocolManagerTestUtil.createPeer(ethProtocolManager));
    final EthPeer peer = spy(respondingEthPeer.getEthPeer());

    final EthTask<BlockHeader> task =
        DetermineCommonAncestorTask.create(
            protocolSchedule,
            protocolContext,
            ethContext,
            peer,
            defaultHeaderRequestSize,
            metricsSystem);

    final CompletableFuture<BlockHeader> result = task.run();
    assertThat(result).isCompletedWithValue(localGenesisBlock.getHeader());

    // Make sure we didn't ask for any headers
    verify(peer, times(0)).getHeadersByHash(any(), anyInt(), anyInt(), anyBoolean());
    verify(peer, times(0)).getHeadersByNumber(anyLong(), anyInt(), anyInt(), anyBoolean());
    verify(peer, times(0)).send(any());
  }

  /**
   * @param localBlockCount The number of local blocks to create. Highest block will be: {@code
   *     localBlockHeight} - 1.
   * @param remoteBlockCount The number of remote blocks to create. Highest block will be: {@code
   *     remoteBlockCount} - 1.
   * @param blocksInCommon The number of blocks shared between local and remote. If a common
   *     ancestor exists, its block number will be: {@code blocksInCommon} - 1
   * @return the test blockchain
   */
  private Blockchain setupLocalAndRemoteChains(
      final int localBlockCount, final int remoteBlockCount, final int blocksInCommon) {
    checkArgument(localBlockCount >= 1);
    checkArgument(remoteBlockCount >= 1);
    checkArgument(blocksInCommon >= 0);
    checkArgument(blocksInCommon <= Math.min(localBlockCount, remoteBlockCount));

    final Block remoteGenesis =
        (blocksInCommon > 0) ? localGenesisBlock : blockDataGenerator.genesisBlock();
    MutableBlockchain remoteChain = createInMemoryBlockchain(remoteGenesis);

    // Build common chain
    if (blocksInCommon > 1) {
      List<Block> commonBlocks =
          blockDataGenerator.blockSequence(remoteGenesis, blocksInCommon - 1);
      for (Block commonBlock : commonBlocks) {
        List<TransactionReceipt> receipts = blockDataGenerator.receipts(commonBlock);
        localBlockchain.appendBlock(commonBlock, receipts);
        remoteChain.appendBlock(commonBlock, receipts);
      }
    }

    // Build divergent local blocks
    if (localBlockCount > blocksInCommon) {
      Block localChainHead = localBlockchain.getChainHeadBlock();
      final int currentHeight =
          Math.toIntExact(
              localBlockchain.getChainHeadBlockNumber() - BlockHeader.GENESIS_BLOCK_NUMBER + 1);
      List<Block> localBlocks =
          blockDataGenerator.blockSequence(localChainHead, localBlockCount - currentHeight);
      for (Block localBlock : localBlocks) {
        List<TransactionReceipt> receipts = blockDataGenerator.receipts(localBlock);
        localBlockchain.appendBlock(localBlock, receipts);
      }
    }

    // Build divergent remote blocks
    if (remoteBlockCount > blocksInCommon) {
      Block remoteChainHead = remoteChain.getChainHeadBlock();
      final int currentHeight =
          Math.toIntExact(
              remoteChain.getChainHeadBlockNumber() - BlockHeader.GENESIS_BLOCK_NUMBER + 1);
      List<Block> remoteBlocks =
          blockDataGenerator.blockSequence(remoteChainHead, remoteBlockCount - currentHeight);
      for (Block remoteBlock : remoteBlocks) {
        List<TransactionReceipt> receipts = blockDataGenerator.receipts(remoteBlock);
        remoteChain.appendBlock(remoteBlock, receipts);
      }
    }

    return remoteChain;
  }
}<|MERGE_RESOLUTION|>--- conflicted
+++ resolved
@@ -87,13 +87,8 @@
             mock(TransactionPool.class),
             EthProtocolConfiguration.defaultConfig());
     ethContext = ethProtocolManager.ethContext();
-<<<<<<< HEAD
-    protocolContext = new ProtocolContext(localBlockchain, worldStateArchive, null, null);
-=======
     protocolContext =
-        new ProtocolContext(
-            localBlockchain, worldStateArchive, null, Optional.empty(), new BadBlockManager());
->>>>>>> 1b335ad7
+        new ProtocolContext(localBlockchain, worldStateArchive, null, null, new BadBlockManager());
   }
 
   @Test
