/*
 * Copyright ConsenSys AG.
 *
 * Licensed under the Apache License, Version 2.0 (the "License"); you may not use this file except in compliance with
 * the License. You may obtain a copy of the License at
 *
 * http://www.apache.org/licenses/LICENSE-2.0
 *
 * Unless required by applicable law or agreed to in writing, software distributed under the License is distributed on
 * an "AS IS" BASIS, WITHOUT WARRANTIES OR CONDITIONS OF ANY KIND, either express or implied. See the License for the
 * specific language governing permissions and limitations under the License.
 *
 * SPDX-License-Identifier: Apache-2.0
 */
package org.hyperledger.besu.ethereum.eth.sync.tasks;

import static com.google.common.base.Preconditions.checkArgument;
import static org.assertj.core.api.Assertions.assertThat;
import static org.hyperledger.besu.ethereum.core.InMemoryKeyValueStorageProvider.createInMemoryBlockchain;
import static org.hyperledger.besu.ethereum.core.InMemoryKeyValueStorageProvider.createInMemoryWorldStateArchive;
import static org.mockito.ArgumentMatchers.any;
import static org.mockito.ArgumentMatchers.anyBoolean;
import static org.mockito.ArgumentMatchers.anyInt;
import static org.mockito.ArgumentMatchers.anyLong;
import static org.mockito.Mockito.mock;
import static org.mockito.Mockito.spy;
import static org.mockito.Mockito.times;
import static org.mockito.Mockito.verify;

import org.hyperledger.besu.ethereum.ConsensusContext;
import org.hyperledger.besu.ethereum.ProtocolContext;
import org.hyperledger.besu.ethereum.chain.BadBlockManager;
import org.hyperledger.besu.ethereum.chain.Blockchain;
import org.hyperledger.besu.ethereum.chain.MutableBlockchain;
import org.hyperledger.besu.ethereum.core.Block;
import org.hyperledger.besu.ethereum.core.BlockDataGenerator;
import org.hyperledger.besu.ethereum.core.BlockHeader;
import org.hyperledger.besu.ethereum.core.ProtocolScheduleFixture;
import org.hyperledger.besu.ethereum.core.TransactionReceipt;
import org.hyperledger.besu.ethereum.eth.EthProtocolConfiguration;
import org.hyperledger.besu.ethereum.eth.manager.EthContext;
import org.hyperledger.besu.ethereum.eth.manager.EthPeer;
import org.hyperledger.besu.ethereum.eth.manager.EthProtocolManager;
import org.hyperledger.besu.ethereum.eth.manager.EthProtocolManagerTestUtil;
import org.hyperledger.besu.ethereum.eth.manager.RespondingEthPeer;
import org.hyperledger.besu.ethereum.eth.manager.exceptions.EthTaskException;
import org.hyperledger.besu.ethereum.eth.manager.exceptions.EthTaskException.FailureReason;
import org.hyperledger.besu.ethereum.eth.manager.task.EthTask;
import org.hyperledger.besu.ethereum.eth.transactions.TransactionPool;
import org.hyperledger.besu.ethereum.mainnet.MainnetBlockHeaderFunctions;
import org.hyperledger.besu.ethereum.mainnet.ProtocolSchedule;
import org.hyperledger.besu.ethereum.p2p.rlpx.wire.messages.DisconnectMessage.DisconnectReason;
import org.hyperledger.besu.ethereum.worldstate.WorldStateArchive;
import org.hyperledger.besu.metrics.noop.NoOpMetricsSystem;
import org.hyperledger.besu.plugin.services.MetricsSystem;
import org.hyperledger.besu.util.ExceptionUtils;

import java.util.List;
import java.util.concurrent.CompletableFuture;
import java.util.concurrent.atomic.AtomicReference;

import org.assertj.core.api.Assertions;
import org.junit.jupiter.api.BeforeEach;
import org.junit.jupiter.api.Test;

public class DetermineCommonAncestorTaskTest {

  private final ProtocolSchedule protocolSchedule = ProtocolScheduleFixture.MAINNET;
  private final BlockDataGenerator blockDataGenerator = new BlockDataGenerator();
  private final MetricsSystem metricsSystem = new NoOpMetricsSystem();
  private final int defaultHeaderRequestSize = 10;
  private MutableBlockchain localBlockchain;
  private Block localGenesisBlock;
  private EthProtocolManager ethProtocolManager;
  private EthContext ethContext;
  private ProtocolContext protocolContext;

  @BeforeEach
  public void setup() {
    localGenesisBlock = blockDataGenerator.genesisBlock();
    localBlockchain = createInMemoryBlockchain(localGenesisBlock);
    final WorldStateArchive worldStateArchive = createInMemoryWorldStateArchive();
    ethProtocolManager =
        EthProtocolManagerTestUtil.create(
            protocolSchedule,
            localBlockchain,
            worldStateArchive,
            mock(TransactionPool.class),
            EthProtocolConfiguration.defaultConfig());
    ethContext = ethProtocolManager.ethContext();
    protocolContext =
<<<<<<< HEAD
        ProtocolContext.create(
=======
        new ProtocolContext(
>>>>>>> 58acfcea
            localBlockchain,
            worldStateArchive,
            mock(ConsensusContext.class),
            new BadBlockManager());
  }

  @Test
  public void shouldFailIfPeerDisconnects() {
    final Block block = blockDataGenerator.nextBlock(localBlockchain.getChainHeadBlock());
    localBlockchain.appendBlock(block, blockDataGenerator.receipts(block));

    final RespondingEthPeer respondingEthPeer =
        EthProtocolManagerTestUtil.createPeer(ethProtocolManager);

    final EthTask<BlockHeader> task =
        DetermineCommonAncestorTask.create(
            protocolSchedule,
            protocolContext,
            ethContext,
            respondingEthPeer.getEthPeer(),
            defaultHeaderRequestSize,
            metricsSystem);

    final AtomicReference<Throwable> failure = new AtomicReference<>();
    final CompletableFuture<BlockHeader> future = task.run();
    future.whenComplete(
        (response, error) -> {
          failure.set(error);
        });

    // Disconnect the target peer
    respondingEthPeer.disconnect(DisconnectReason.CLIENT_QUITTING);

    assertThat(failure.get()).isNotNull();
    final Throwable error = ExceptionUtils.rootCause(failure.get());
    assertThat(error).isInstanceOf(EthTaskException.class);
    assertThat(((EthTaskException) error).reason()).isEqualTo(FailureReason.NO_AVAILABLE_PEERS);
  }

  @Test
  public void shouldHandleEmptyResponses() {
    final Blockchain remoteBlockchain = setupLocalAndRemoteChains(11, 11, 5);

    final RespondingEthPeer.Responder emptyResponder = RespondingEthPeer.emptyResponder();
    final RespondingEthPeer.Responder fullResponder =
        RespondingEthPeer.blockchainResponder(remoteBlockchain);
    final RespondingEthPeer respondingEthPeer =
        EthProtocolManagerTestUtil.createPeer(ethProtocolManager);

    final EthTask<BlockHeader> task =
        DetermineCommonAncestorTask.create(
            protocolSchedule,
            protocolContext,
            ethContext,
            respondingEthPeer.getEthPeer(),
            defaultHeaderRequestSize,
            metricsSystem);

    // Empty response should be handled without any error
    final CompletableFuture<BlockHeader> future = task.run();
    respondingEthPeer.respond(emptyResponder);
    assertThat(future).isNotDone();

    // Task should continue on and complete when valid responses are received
    // Execute task and wait for response
    respondingEthPeer.respondWhile(fullResponder, () -> !future.isDone());

    assertThat(future).isDone();
    assertThat(future).isNotCompletedExceptionally();
    final BlockHeader expectedResult = remoteBlockchain.getBlockHeader(4).get();
    assertThat(future).isCompletedWithValue(expectedResult);
  }

  @Test
  public void calculateSkipInterval() {
    final long maximumPossibleCommonAncestorNumber = 100;
    final long minimumPossibleCommonAncestorNumber = 0;
    final int headerRequestSize = 10;

    final long range = maximumPossibleCommonAncestorNumber - minimumPossibleCommonAncestorNumber;
    final int skipInterval =
        DetermineCommonAncestorTask.calculateSkipInterval(range, headerRequestSize);
    final int count = DetermineCommonAncestorTask.calculateCount((double) range, skipInterval);

    assertThat(count).isEqualTo(11);
    assertThat(skipInterval).isEqualTo(9);
  }

  @Test
  public void shouldIssueConsistentNumberOfRequestsToPeer() {
    final Blockchain remoteBlockchain = setupLocalAndRemoteChains(101, 101, 1);

    final RespondingEthPeer.Responder responder =
        RespondingEthPeer.blockchainResponder(remoteBlockchain);
    final RespondingEthPeer respondingEthPeer =
        EthProtocolManagerTestUtil.createPeer(ethProtocolManager);

    final DetermineCommonAncestorTask task =
        DetermineCommonAncestorTask.create(
            protocolSchedule,
            protocolContext,
            ethContext,
            respondingEthPeer.getEthPeer(),
            defaultHeaderRequestSize,
            metricsSystem);
    final DetermineCommonAncestorTask spy = spy(task);

    // Execute task
    final CompletableFuture<BlockHeader> future = spy.run();
    respondingEthPeer.respondWhile(responder, () -> !future.isDone());

    final AtomicReference<BlockHeader> result = new AtomicReference<>();
    future.whenComplete(
        (response, error) -> {
          result.set(response);
        });

    Assertions.assertThat(result.get().getHash())
        .isEqualTo(MainnetBlockHeaderFunctions.createHash(localGenesisBlock.getHeader()));

    verify(spy, times(3)).requestHeaders();
  }

  @Test
  public void shouldShortCircuitOnHeaderInInitialRequest() {
    final Blockchain remoteBlockchain = setupLocalAndRemoteChains(100, 100, 96);
    final BlockHeader commonHeader = localBlockchain.getBlockHeader(95).get();

    final RespondingEthPeer.Responder responder =
        RespondingEthPeer.blockchainResponder(remoteBlockchain);
    final RespondingEthPeer respondingEthPeer =
        EthProtocolManagerTestUtil.createPeer(ethProtocolManager);

    final DetermineCommonAncestorTask task =
        DetermineCommonAncestorTask.create(
            protocolSchedule,
            protocolContext,
            ethContext,
            respondingEthPeer.getEthPeer(),
            10,
            metricsSystem);
    final DetermineCommonAncestorTask spy = spy(task);

    // Execute task
    final CompletableFuture<BlockHeader> future = spy.run();
    respondingEthPeer.respondWhile(responder, () -> !future.isDone());

    final AtomicReference<BlockHeader> result = new AtomicReference<>();
    future.whenComplete(
        (response, error) -> {
          result.set(response);
        });

    Assertions.assertThat(result.get().getHash())
        .isEqualTo(MainnetBlockHeaderFunctions.createHash(commonHeader));

    verify(spy, times(1)).requestHeaders();
  }

  @Test
  public void returnsImmediatelyWhenThereIsNoWorkToDo() throws Exception {
    final RespondingEthPeer respondingEthPeer =
        spy(EthProtocolManagerTestUtil.createPeer(ethProtocolManager));
    final EthPeer peer = spy(respondingEthPeer.getEthPeer());

    final EthTask<BlockHeader> task =
        DetermineCommonAncestorTask.create(
            protocolSchedule,
            protocolContext,
            ethContext,
            peer,
            defaultHeaderRequestSize,
            metricsSystem);

    final CompletableFuture<BlockHeader> result = task.run();
    assertThat(result).isCompletedWithValue(localGenesisBlock.getHeader());

    // Make sure we didn't ask for any headers
    verify(peer, times(0)).getHeadersByHash(any(), anyInt(), anyInt(), anyBoolean());
    verify(peer, times(0)).getHeadersByNumber(anyLong(), anyInt(), anyInt(), anyBoolean());
    verify(peer, times(0)).send(any());
  }

  /**
   * @param localBlockCount The number of local blocks to create. Highest block will be: {@code
   *     localBlockHeight} - 1.
   * @param remoteBlockCount The number of remote blocks to create. Highest block will be: {@code
   *     remoteBlockCount} - 1.
   * @param blocksInCommon The number of blocks shared between local and remote. If a common
   *     ancestor exists, its block number will be: {@code blocksInCommon} - 1
   * @return the test blockchain
   */
  private Blockchain setupLocalAndRemoteChains(
      final int localBlockCount, final int remoteBlockCount, final int blocksInCommon) {
    checkArgument(localBlockCount >= 1);
    checkArgument(remoteBlockCount >= 1);
    checkArgument(blocksInCommon >= 0);
    checkArgument(blocksInCommon <= Math.min(localBlockCount, remoteBlockCount));

    final Block remoteGenesis =
        (blocksInCommon > 0) ? localGenesisBlock : blockDataGenerator.genesisBlock();
    MutableBlockchain remoteChain = createInMemoryBlockchain(remoteGenesis);

    // Build common chain
    if (blocksInCommon > 1) {
      List<Block> commonBlocks =
          blockDataGenerator.blockSequence(remoteGenesis, blocksInCommon - 1);
      for (Block commonBlock : commonBlocks) {
        List<TransactionReceipt> receipts = blockDataGenerator.receipts(commonBlock);
        localBlockchain.appendBlock(commonBlock, receipts);
        remoteChain.appendBlock(commonBlock, receipts);
      }
    }

    // Build divergent local blocks
    if (localBlockCount > blocksInCommon) {
      Block localChainHead = localBlockchain.getChainHeadBlock();
      final int currentHeight =
          Math.toIntExact(
              localBlockchain.getChainHeadBlockNumber() - BlockHeader.GENESIS_BLOCK_NUMBER + 1);
      List<Block> localBlocks =
          blockDataGenerator.blockSequence(localChainHead, localBlockCount - currentHeight);
      for (Block localBlock : localBlocks) {
        List<TransactionReceipt> receipts = blockDataGenerator.receipts(localBlock);
        localBlockchain.appendBlock(localBlock, receipts);
      }
    }

    // Build divergent remote blocks
    if (remoteBlockCount > blocksInCommon) {
      Block remoteChainHead = remoteChain.getChainHeadBlock();
      final int currentHeight =
          Math.toIntExact(
              remoteChain.getChainHeadBlockNumber() - BlockHeader.GENESIS_BLOCK_NUMBER + 1);
      List<Block> remoteBlocks =
          blockDataGenerator.blockSequence(remoteChainHead, remoteBlockCount - currentHeight);
      for (Block remoteBlock : remoteBlocks) {
        List<TransactionReceipt> receipts = blockDataGenerator.receipts(remoteBlock);
        remoteChain.appendBlock(remoteBlock, receipts);
      }
    }

    return remoteChain;
  }
}<|MERGE_RESOLUTION|>--- conflicted
+++ resolved
@@ -89,11 +89,7 @@
             EthProtocolConfiguration.defaultConfig());
     ethContext = ethProtocolManager.ethContext();
     protocolContext =
-<<<<<<< HEAD
-        ProtocolContext.create(
-=======
         new ProtocolContext(
->>>>>>> 58acfcea
             localBlockchain,
             worldStateArchive,
             mock(ConsensusContext.class),
