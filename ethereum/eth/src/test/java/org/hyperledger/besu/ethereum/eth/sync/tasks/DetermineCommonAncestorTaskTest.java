--- conflicted
+++ resolved
@@ -62,11 +62,7 @@
 
 public class DetermineCommonAncestorTaskTest {
 
-<<<<<<< HEAD
-  private final ProtocolSchedule protocolSchedule = MainnetProtocolSchedule.DEFAULT;
-=======
   private final ProtocolSchedule protocolSchedule = ProtocolScheduleFixture.MAINNET;
->>>>>>> a7458907
   private final BlockDataGenerator blockDataGenerator = new BlockDataGenerator();
   private final MetricsSystem metricsSystem = new NoOpMetricsSystem();
   private final int defaultHeaderRequestSize = 10;
