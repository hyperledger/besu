/*
 * Copyright Hyperledger Besu Contributors.
 *
 * Licensed under the Apache License, Version 2.0 (the "License"); you may not use this file except in compliance with
 * the License. You may obtain a copy of the License at
 *
 * http://www.apache.org/licenses/LICENSE-2.0
 *
 * Unless required by applicable law or agreed to in writing, software distributed under the License is distributed on
 * an "AS IS" BASIS, WITHOUT WARRANTIES OR CONDITIONS OF ANY KIND, either express or implied. See the License for the
 * specific language governing permissions and limitations under the License.
 *
 * SPDX-License-Identifier: Apache-2.0
 */
package org.hyperledger.besu.ethereum.eth.sync.snapsync.request.heal;

import static org.apache.tuweni.rlp.RLP.decodeValue;

import org.hyperledger.besu.datatypes.Address;
import org.hyperledger.besu.datatypes.Hash;
import org.hyperledger.besu.ethereum.core.InMemoryKeyValueStorageProvider;
import org.hyperledger.besu.ethereum.core.TrieGenerator;
import org.hyperledger.besu.ethereum.eth.sync.snapsync.SnapSyncConfiguration;
import org.hyperledger.besu.ethereum.eth.sync.snapsync.SnapSyncProcessState;
import org.hyperledger.besu.ethereum.eth.sync.snapsync.SnapWorldDownloadState;
import org.hyperledger.besu.ethereum.eth.sync.snapsync.request.SnapDataRequest;
import org.hyperledger.besu.ethereum.proof.WorldStateProofProvider;
import org.hyperledger.besu.ethereum.rlp.RLP;
import org.hyperledger.besu.ethereum.storage.StorageProvider;
import org.hyperledger.besu.ethereum.trie.MerkleTrie;
import org.hyperledger.besu.ethereum.trie.RangeManager;
import org.hyperledger.besu.ethereum.trie.RangeStorageEntriesCollector;
import org.hyperledger.besu.ethereum.trie.TrieIterator;
import org.hyperledger.besu.ethereum.trie.diffbased.bonsai.storage.BonsaiWorldStateKeyValueStorage;
import org.hyperledger.besu.ethereum.trie.patricia.StoredMerklePatriciaTrie;
import org.hyperledger.besu.ethereum.worldstate.DataStorageConfiguration;
import org.hyperledger.besu.ethereum.worldstate.StateTrieAccountValue;
import org.hyperledger.besu.ethereum.worldstate.WorldStateKeyValueStorage;
import org.hyperledger.besu.ethereum.worldstate.WorldStateStorageCoordinator;
import org.hyperledger.besu.metrics.noop.NoOpMetricsSystem;

import java.util.Iterator;
import java.util.List;
import java.util.Map;
import java.util.TreeMap;
import java.util.stream.Collectors;
import java.util.stream.Stream;

import kotlin.collections.ArrayDeque;
import org.apache.tuweni.bytes.Bytes;
import org.apache.tuweni.bytes.Bytes32;
import org.assertj.core.api.Assertions;
import org.junit.jupiter.api.BeforeEach;
import org.junit.jupiter.api.Test;
import org.junit.jupiter.api.extension.ExtendWith;
import org.mockito.Mock;
import org.mockito.Mockito;
import org.mockito.junit.jupiter.MockitoExtension;

@ExtendWith(MockitoExtension.class)
class StorageFlatDatabaseHealingRangeRequestTest {

  @Mock private SnapWorldDownloadState downloadState;
  @Mock private SnapSyncProcessState snapSyncState;

  final List<Address> accounts =
      List.of(
          Address.fromHexString("0xdeadbeef"),
          Address.fromHexString("0xdeadbeee"),
          Address.fromHexString("0xdeadbeea"),
          Address.fromHexString("0xdeadbeeb"));

  private MerkleTrie<Bytes, Bytes> trie;

  private WorldStateStorageCoordinator worldStateStorageCoordinator;
  private BonsaiWorldStateKeyValueStorage worldStateKeyValueStorage;
  private WorldStateProofProvider proofProvider;
  private Hash account0Hash;
  private Hash account0StorageRoot;

  @BeforeEach
  public void setup() {
    final StorageProvider storageProvider = new InMemoryKeyValueStorageProvider();

    worldStateKeyValueStorage =
        new BonsaiWorldStateKeyValueStorage(
<<<<<<< HEAD
            storageProvider, new NoOpMetricsSystem(), DataStorageConfiguration.DEFAULT_CONFIG);
=======
            storageProvider,
            new NoOpMetricsSystem(),
            DataStorageConfiguration.DEFAULT_BONSAI_CONFIG);
>>>>>>> f26f3f52
    worldStateStorageCoordinator = new WorldStateStorageCoordinator(worldStateKeyValueStorage);
    proofProvider = new WorldStateProofProvider(worldStateStorageCoordinator);
    trie =
        TrieGenerator.generateTrie(
            worldStateStorageCoordinator,
            accounts.stream().map(Address::addressHash).collect(Collectors.toList()));
    account0Hash = accounts.get(0).addressHash();
    account0StorageRoot =
        trie.get(account0Hash)
            .map(RLP::input)
            .map(StateTrieAccountValue::readFrom)
            .map(StateTrieAccountValue::getStorageRoot)
            .orElseThrow();
  }

  @Test
  void shouldReturnChildRequests() {

    final StoredMerklePatriciaTrie<Bytes, Bytes> storageTrie =
        new StoredMerklePatriciaTrie<>(
            (location, hash) ->
                worldStateKeyValueStorage.getAccountStorageTrieNode(account0Hash, location, hash),
            account0StorageRoot,
            b -> b,
            b -> b);

    // Create a collector to gather slot entries within a specific range
    final RangeStorageEntriesCollector collector =
        RangeStorageEntriesCollector.createCollector(
            Hash.ZERO, RangeManager.MAX_RANGE, 1, Integer.MAX_VALUE);

    // Create a visitor for the range collector
    final TrieIterator<Bytes> visitor = RangeStorageEntriesCollector.createVisitor(collector);

    // Collect the slot entries within the specified range using the trie and range collector
    final TreeMap<Bytes32, Bytes> slots =
        (TreeMap<Bytes32, Bytes>)
            storageTrie.entriesFrom(
                root ->
                    RangeStorageEntriesCollector.collectEntries(
                        collector, visitor, root, Hash.ZERO));

    // Retrieve the proof related nodes for the account trie
    final List<Bytes> proofs =
        proofProvider.getStorageProofRelatedNodes(
            Hash.wrap(storageTrie.getRootHash()), account0Hash, slots.firstKey());
    proofs.addAll(
        proofProvider.getStorageProofRelatedNodes(
            Hash.wrap(storageTrie.getRootHash()), account0Hash, slots.lastKey()));

    // Create a request for healing the flat database with a range from MIN_RANGE to MAX_RANGE
    final StorageFlatDatabaseHealingRangeRequest request =
        new StorageFlatDatabaseHealingRangeRequest(
            Hash.EMPTY,
            account0Hash,
            account0StorageRoot,
            RangeManager.MIN_RANGE,
            RangeManager.MAX_RANGE);
    // Add local data to the request, including the proof provider, accounts TreeMap, and proofs as
    // an ArrayDeque
    request.addLocalData(proofProvider, slots, new ArrayDeque<>(proofs));

    // Verify that the start key hash of the snapDataRequest is greater than the last key in the
    // slots TreeMap
    List<SnapDataRequest> childRequests =
        request
            .getChildRequests(downloadState, worldStateStorageCoordinator, snapSyncState)
            .toList();
    Assertions.assertThat(childRequests).hasSizeGreaterThan(1);
    StorageFlatDatabaseHealingRangeRequest snapDataRequest =
        (StorageFlatDatabaseHealingRangeRequest) childRequests.get(0);
    Assertions.assertThat(snapDataRequest.getStartKeyHash()).isGreaterThan(slots.lastKey());
  }

  @Test
  void shouldNotReturnChildRequestsWhenNoMoreSlots() {

    final StoredMerklePatriciaTrie<Bytes, Bytes> storageTrie =
        new StoredMerklePatriciaTrie<>(
            (location, hash) ->
                worldStateKeyValueStorage.getAccountStorageTrieNode(account0Hash, location, hash),
            account0StorageRoot,
            b -> b,
            b -> b);

    // Create a collector to gather slot entries within a specific range
    final RangeStorageEntriesCollector collector =
        RangeStorageEntriesCollector.createCollector(
            Hash.ZERO, RangeManager.MAX_RANGE, Integer.MAX_VALUE, Integer.MAX_VALUE);

    // Create a visitor for the range collector
    final TrieIterator<Bytes> visitor = RangeStorageEntriesCollector.createVisitor(collector);

    // Collect the slots entries within the specified range using the trie and range collector
    final TreeMap<Bytes32, Bytes> slots =
        (TreeMap<Bytes32, Bytes>)
            storageTrie.entriesFrom(
                root ->
                    RangeStorageEntriesCollector.collectEntries(
                        collector, visitor, root, Hash.ZERO));

    // Create a request for healing the flat database with no more slots
    final StorageFlatDatabaseHealingRangeRequest request =
        new StorageFlatDatabaseHealingRangeRequest(
            Hash.EMPTY, account0Hash, account0StorageRoot, slots.lastKey(), RangeManager.MAX_RANGE);

    // Add local data to the request
    request.addLocalData(proofProvider, new TreeMap<>(), new ArrayDeque<>());

    // Verify that no child requests are returned from the request
    final Stream<SnapDataRequest> childRequests =
        request.getChildRequests(downloadState, worldStateStorageCoordinator, snapSyncState);
    Assertions.assertThat(childRequests).isEmpty();
  }

  @Test
  void doNotPersistWhenProofIsValid() {

    final StoredMerklePatriciaTrie<Bytes, Bytes> storageTrie =
        new StoredMerklePatriciaTrie<>(
            (location, hash) ->
                worldStateKeyValueStorage.getAccountStorageTrieNode(account0Hash, location, hash),
            account0StorageRoot,
            b -> b,
            b -> b);

    // Create a collector to gather slots entries within a specific range
    final RangeStorageEntriesCollector collector =
        RangeStorageEntriesCollector.createCollector(
            Hash.ZERO, RangeManager.MAX_RANGE, Integer.MAX_VALUE, Integer.MAX_VALUE);

    // Create a visitor for the range collector
    final TrieIterator<Bytes> visitor = RangeStorageEntriesCollector.createVisitor(collector);

    // Collect the slot entries within the specified range using the trie and range collector
    final TreeMap<Bytes32, Bytes> slots =
        (TreeMap<Bytes32, Bytes>)
            storageTrie.entriesFrom(
                root ->
                    RangeStorageEntriesCollector.collectEntries(
                        collector, visitor, root, Hash.ZERO));

    // Retrieve the proof related nodes for the account trie
    final List<Bytes> proofs =
        proofProvider.getStorageProofRelatedNodes(
            Hash.wrap(storageTrie.getRootHash()), account0Hash, slots.firstKey());
    proofs.addAll(
        proofProvider.getStorageProofRelatedNodes(
            Hash.wrap(storageTrie.getRootHash()), account0Hash, slots.lastKey()));

    // Create a request for healing the flat database with a range from MIN_RANGE to MAX_RANGE
    final StorageFlatDatabaseHealingRangeRequest request =
        new StorageFlatDatabaseHealingRangeRequest(
            Hash.wrap(trie.getRootHash()),
            account0Hash,
            Hash.wrap(storageTrie.getRootHash()),
            RangeManager.MIN_RANGE,
            RangeManager.MAX_RANGE);

    // Add local data to the request
    request.addLocalData(proofProvider, slots, new ArrayDeque<>(proofs));

    WorldStateKeyValueStorage.Updater updater = Mockito.spy(worldStateKeyValueStorage.updater());
    request.doPersist(
        worldStateStorageCoordinator,
        updater,
        downloadState,
        snapSyncState,
        SnapSyncConfiguration.getDefault());
    Mockito.verifyNoInteractions(updater);
  }

  @Test
  void doHealAndPersistWhenProofIsInvalid() {

    final StoredMerklePatriciaTrie<Bytes, Bytes> storageTrie =
        new StoredMerklePatriciaTrie<>(
            (location, hash) ->
                worldStateKeyValueStorage.getAccountStorageTrieNode(account0Hash, location, hash),
            account0StorageRoot,
            b -> b,
            b -> b);

    // Create a collector to gather slots entries within a specific range
    final RangeStorageEntriesCollector collector =
        RangeStorageEntriesCollector.createCollector(
            Hash.ZERO, RangeManager.MAX_RANGE, Integer.MAX_VALUE, Integer.MAX_VALUE);

    // Create a visitor for the range collector
    final TrieIterator<Bytes> visitor = RangeStorageEntriesCollector.createVisitor(collector);

    // Collect the slot entries within the specified range using the trie and range collector
    final TreeMap<Bytes32, Bytes> slots =
        (TreeMap<Bytes32, Bytes>)
            storageTrie.entriesFrom(
                root ->
                    RangeStorageEntriesCollector.collectEntries(
                        collector, visitor, root, Hash.ZERO));

    // Retrieve the proof related nodes for the account trie
    final List<Bytes> proofs =
        proofProvider.getStorageProofRelatedNodes(
            Hash.wrap(storageTrie.getRootHash()), account0Hash, slots.firstKey());
    proofs.addAll(
        proofProvider.getStorageProofRelatedNodes(
            Hash.wrap(storageTrie.getRootHash()), account0Hash, slots.lastKey()));

    // Remove a slot in the middle of the range
    final Iterator<Map.Entry<Bytes32, Bytes>> iterator = slots.entrySet().iterator();
    Map.Entry<Bytes32, Bytes> removedSlot = null;
    int i = 0;
    while (iterator.hasNext()) {
      if (i == 1) {
        removedSlot = Map.Entry.copyOf(iterator.next());
        iterator.remove();
      } else {
        iterator.next();
      }
      i++;
    }

    // Create a request for healing the flat database with a range from MIN_RANGE to MAX_RANGE
    final StorageFlatDatabaseHealingRangeRequest request =
        new StorageFlatDatabaseHealingRangeRequest(
            Hash.wrap(trie.getRootHash()),
            account0Hash,
            Hash.wrap(storageTrie.getRootHash()),
            RangeManager.MIN_RANGE,
            RangeManager.MAX_RANGE);
    // Add local data to the request
    request.addLocalData(proofProvider, slots, new ArrayDeque<>(proofs));

    BonsaiWorldStateKeyValueStorage.Updater updater =
        Mockito.spy(worldStateKeyValueStorage.updater());
    request.doPersist(
        worldStateStorageCoordinator,
        updater,
        downloadState,
        snapSyncState,
        SnapSyncConfiguration.getDefault());
    // check add the missing slot to the updater
    Mockito.verify(updater)
        .putStorageValueBySlotHash(
            account0Hash,
            Hash.wrap(removedSlot.getKey()),
            Bytes32.leftPad(decodeValue(removedSlot.getValue())));
  }
}<|MERGE_RESOLUTION|>--- conflicted
+++ resolved
@@ -84,13 +84,9 @@
 
     worldStateKeyValueStorage =
         new BonsaiWorldStateKeyValueStorage(
-<<<<<<< HEAD
-            storageProvider, new NoOpMetricsSystem(), DataStorageConfiguration.DEFAULT_CONFIG);
-=======
             storageProvider,
             new NoOpMetricsSystem(),
             DataStorageConfiguration.DEFAULT_BONSAI_CONFIG);
->>>>>>> f26f3f52
     worldStateStorageCoordinator = new WorldStateStorageCoordinator(worldStateKeyValueStorage);
     proofProvider = new WorldStateProofProvider(worldStateStorageCoordinator);
     trie =
