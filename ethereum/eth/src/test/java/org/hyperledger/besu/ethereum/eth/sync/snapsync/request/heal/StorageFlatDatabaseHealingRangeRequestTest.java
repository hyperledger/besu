/*
 * Copyright Hyperledger Besu Contributors.
 *
 * Licensed under the Apache License, Version 2.0 (the "License"); you may not use this file except in compliance with
 * the License. You may obtain a copy of the License at
 *
 * http://www.apache.org/licenses/LICENSE-2.0
 *
 * Unless required by applicable law or agreed to in writing, software distributed under the License is distributed on
 * an "AS IS" BASIS, WITHOUT WARRANTIES OR CONDITIONS OF ANY KIND, either express or implied. See the License for the
 * specific language governing permissions and limitations under the License.
 *
 * SPDX-License-Identifier: Apache-2.0
 */
package org.hyperledger.besu.ethereum.eth.sync.snapsync.request.heal;

import static org.apache.tuweni.rlp.RLP.decodeValue;

import org.hyperledger.besu.datatypes.Address;
import org.hyperledger.besu.datatypes.Hash;
import org.hyperledger.besu.ethereum.core.InMemoryKeyValueStorageProvider;
import org.hyperledger.besu.ethereum.core.TrieGenerator;
import org.hyperledger.besu.ethereum.eth.sync.snapsync.RangeManager;
import org.hyperledger.besu.ethereum.eth.sync.snapsync.SnapSyncConfiguration;
import org.hyperledger.besu.ethereum.eth.sync.snapsync.SnapSyncProcessState;
import org.hyperledger.besu.ethereum.eth.sync.snapsync.SnapWorldDownloadState;
import org.hyperledger.besu.ethereum.eth.sync.snapsync.request.SnapDataRequest;
import org.hyperledger.besu.ethereum.proof.WorldStateProofProvider;
import org.hyperledger.besu.ethereum.rlp.RLP;
import org.hyperledger.besu.ethereum.storage.StorageProvider;
import org.hyperledger.besu.ethereum.trie.MerkleTrie;
import org.hyperledger.besu.ethereum.trie.RangeStorageEntriesCollector;
import org.hyperledger.besu.ethereum.trie.TrieIterator;
import org.hyperledger.besu.ethereum.trie.diffbased.bonsai.storage.BonsaiWorldStateKeyValueStorage;
import org.hyperledger.besu.ethereum.trie.patricia.StoredMerklePatriciaTrie;
import org.hyperledger.besu.ethereum.worldstate.DataStorageConfiguration;
import org.hyperledger.besu.ethereum.worldstate.StateTrieAccountValue;
import org.hyperledger.besu.ethereum.worldstate.WorldStateKeyValueStorage;
import org.hyperledger.besu.ethereum.worldstate.WorldStateStorageCoordinator;
import org.hyperledger.besu.metrics.noop.NoOpMetricsSystem;

import java.util.Iterator;
import java.util.List;
import java.util.Map;
import java.util.TreeMap;
import java.util.stream.Collectors;
import java.util.stream.Stream;

import kotlin.collections.ArrayDeque;
import org.apache.tuweni.bytes.Bytes;
import org.apache.tuweni.bytes.Bytes32;
import org.assertj.core.api.Assertions;
import org.junit.jupiter.api.BeforeEach;
import org.junit.jupiter.api.Test;
import org.junit.jupiter.api.extension.ExtendWith;
import org.mockito.Mock;
import org.mockito.Mockito;
import org.mockito.junit.jupiter.MockitoExtension;

@ExtendWith(MockitoExtension.class)
class StorageFlatDatabaseHealingRangeRequestTest {

  @Mock private SnapWorldDownloadState downloadState;
  @Mock private SnapSyncProcessState snapSyncState;

  final List<Address> accounts =
      List.of(
          Address.fromHexString("0xdeadbeef"),
          Address.fromHexString("0xdeadbeee"),
          Address.fromHexString("0xdeadbeea"),
          Address.fromHexString("0xdeadbeeb"));

  private MerkleTrie<Bytes, Bytes> trie;

  private WorldStateStorageCoordinator worldStateStorageCoordinator;
  private BonsaiWorldStateKeyValueStorage worldStateKeyValueStorage;
  private WorldStateProofProvider proofProvider;
  private Hash account0Hash;
  private Hash account0StorageRoot;

  @BeforeEach
  public void setup() {
    final StorageProvider storageProvider = new InMemoryKeyValueStorageProvider();

    worldStateKeyValueStorage =
        new BonsaiWorldStateKeyValueStorage(
<<<<<<< HEAD
            storageProvider,
            new NoOpMetricsSystem(),
            DataStorageConfiguration.DEFAULT_BONSAI_CONFIG);
    worldStateStorageCoordinator = new WorldStateStorageCoordinator(worldStateKeyValueStorage);
    proofProvider = new WorldStateProofProvider(worldStateStorageCoordinator);

=======
            storageProvider, new NoOpMetricsSystem(), DataStorageConfiguration.DEFAULT_CONFIG);
    worldStateStorageCoordinator = new WorldStateStorageCoordinator(worldStateKeyValueStorage);
    proofProvider = new WorldStateProofProvider(worldStateStorageCoordinator);
>>>>>>> aa546c4f
    trie =
        TrieGenerator.generateTrie(
            worldStateStorageCoordinator,
            accounts.stream().map(Address::addressHash).collect(Collectors.toList()));
    account0Hash = accounts.get(0).addressHash();
    account0StorageRoot =
        trie.get(account0Hash)
            .map(RLP::input)
            .map(StateTrieAccountValue::readFrom)
            .map(StateTrieAccountValue::getStorageRoot)
            .orElseThrow();
  }

  @Test
  void shouldReturnChildRequests() {

    final StoredMerklePatriciaTrie<Bytes, Bytes> storageTrie =
        new StoredMerklePatriciaTrie<>(
            (location, hash) ->
                worldStateKeyValueStorage.getAccountStorageTrieNode(account0Hash, location, hash),
            account0StorageRoot,
            b -> b,
            b -> b);

    // Create a collector to gather slot entries within a specific range
    final RangeStorageEntriesCollector collector =
        RangeStorageEntriesCollector.createCollector(
            Hash.ZERO, RangeManager.MAX_RANGE, 1, Integer.MAX_VALUE);

    // Create a visitor for the range collector
    final TrieIterator<Bytes> visitor = RangeStorageEntriesCollector.createVisitor(collector);

    // Collect the slot entries within the specified range using the trie and range collector
    final TreeMap<Bytes32, Bytes> slots =
        (TreeMap<Bytes32, Bytes>)
            storageTrie.entriesFrom(
                root ->
                    RangeStorageEntriesCollector.collectEntries(
                        collector, visitor, root, Hash.ZERO));

    // Retrieve the proof related nodes for the account trie
    final List<Bytes> proofs =
        proofProvider.getStorageProofRelatedNodes(
            Hash.wrap(storageTrie.getRootHash()), account0Hash, slots.firstKey());
    proofs.addAll(
        proofProvider.getStorageProofRelatedNodes(
            Hash.wrap(storageTrie.getRootHash()), account0Hash, slots.lastKey()));

    // Create a request for healing the flat database with a range from MIN_RANGE to MAX_RANGE
    final StorageFlatDatabaseHealingRangeRequest request =
        new StorageFlatDatabaseHealingRangeRequest(
            Hash.EMPTY,
            account0Hash,
            account0StorageRoot,
            RangeManager.MIN_RANGE,
            RangeManager.MAX_RANGE);
    // Add local data to the request, including the proof provider, accounts TreeMap, and proofs as
    // an ArrayDeque
    request.addLocalData(proofProvider, slots, new ArrayDeque<>(proofs));

    // Verify that the start key hash of the snapDataRequest is greater than the last key in the
    // slots TreeMap
    List<SnapDataRequest> childRequests =
        request
            .getChildRequests(downloadState, worldStateStorageCoordinator, snapSyncState)
            .toList();
    Assertions.assertThat(childRequests).hasSizeGreaterThan(1);
    StorageFlatDatabaseHealingRangeRequest snapDataRequest =
        (StorageFlatDatabaseHealingRangeRequest) childRequests.get(0);
    Assertions.assertThat(snapDataRequest.getStartKeyHash()).isGreaterThan(slots.lastKey());
  }

  @Test
  void shouldNotReturnChildRequestsWhenNoMoreSlots() {

    final StoredMerklePatriciaTrie<Bytes, Bytes> storageTrie =
        new StoredMerklePatriciaTrie<>(
            (location, hash) ->
                worldStateKeyValueStorage.getAccountStorageTrieNode(account0Hash, location, hash),
            account0StorageRoot,
            b -> b,
            b -> b);

    // Create a collector to gather slot entries within a specific range
    final RangeStorageEntriesCollector collector =
        RangeStorageEntriesCollector.createCollector(
            Hash.ZERO, RangeManager.MAX_RANGE, Integer.MAX_VALUE, Integer.MAX_VALUE);

    // Create a visitor for the range collector
    final TrieIterator<Bytes> visitor = RangeStorageEntriesCollector.createVisitor(collector);

    // Collect the slots entries within the specified range using the trie and range collector
    final TreeMap<Bytes32, Bytes> slots =
        (TreeMap<Bytes32, Bytes>)
            storageTrie.entriesFrom(
                root ->
                    RangeStorageEntriesCollector.collectEntries(
                        collector, visitor, root, Hash.ZERO));

    // Create a request for healing the flat database with no more slots
    final StorageFlatDatabaseHealingRangeRequest request =
        new StorageFlatDatabaseHealingRangeRequest(
            Hash.EMPTY, account0Hash, account0StorageRoot, slots.lastKey(), RangeManager.MAX_RANGE);

    // Add local data to the request
    request.addLocalData(proofProvider, new TreeMap<>(), new ArrayDeque<>());

    // Verify that no child requests are returned from the request
    final Stream<SnapDataRequest> childRequests =
        request.getChildRequests(downloadState, worldStateStorageCoordinator, snapSyncState);
    Assertions.assertThat(childRequests).isEmpty();
  }

  @Test
  void doNotPersistWhenProofIsValid() {

    final StoredMerklePatriciaTrie<Bytes, Bytes> storageTrie =
        new StoredMerklePatriciaTrie<>(
            (location, hash) ->
                worldStateKeyValueStorage.getAccountStorageTrieNode(account0Hash, location, hash),
            account0StorageRoot,
            b -> b,
            b -> b);

    // Create a collector to gather slots entries within a specific range
    final RangeStorageEntriesCollector collector =
        RangeStorageEntriesCollector.createCollector(
            Hash.ZERO, RangeManager.MAX_RANGE, Integer.MAX_VALUE, Integer.MAX_VALUE);

    // Create a visitor for the range collector
    final TrieIterator<Bytes> visitor = RangeStorageEntriesCollector.createVisitor(collector);

    // Collect the slot entries within the specified range using the trie and range collector
    final TreeMap<Bytes32, Bytes> slots =
        (TreeMap<Bytes32, Bytes>)
            storageTrie.entriesFrom(
                root ->
                    RangeStorageEntriesCollector.collectEntries(
                        collector, visitor, root, Hash.ZERO));

    // Retrieve the proof related nodes for the account trie
    final List<Bytes> proofs =
        proofProvider.getStorageProofRelatedNodes(
            Hash.wrap(storageTrie.getRootHash()), account0Hash, slots.firstKey());
    proofs.addAll(
        proofProvider.getStorageProofRelatedNodes(
            Hash.wrap(storageTrie.getRootHash()), account0Hash, slots.lastKey()));

    // Create a request for healing the flat database with a range from MIN_RANGE to MAX_RANGE
    final StorageFlatDatabaseHealingRangeRequest request =
        new StorageFlatDatabaseHealingRangeRequest(
            Hash.wrap(trie.getRootHash()),
            account0Hash,
            Hash.wrap(storageTrie.getRootHash()),
            RangeManager.MIN_RANGE,
            RangeManager.MAX_RANGE);

    // Add local data to the request
    request.addLocalData(proofProvider, slots, new ArrayDeque<>(proofs));

    WorldStateKeyValueStorage.Updater updater = Mockito.spy(worldStateKeyValueStorage.updater());
    request.doPersist(
        worldStateStorageCoordinator,
        updater,
        downloadState,
        snapSyncState,
        SnapSyncConfiguration.getDefault());
    Mockito.verifyNoInteractions(updater);
  }

  @Test
  void doHealAndPersistWhenProofIsInvalid() {

    final StoredMerklePatriciaTrie<Bytes, Bytes> storageTrie =
        new StoredMerklePatriciaTrie<>(
            (location, hash) ->
                worldStateKeyValueStorage.getAccountStorageTrieNode(account0Hash, location, hash),
            account0StorageRoot,
            b -> b,
            b -> b);

    // Create a collector to gather slots entries within a specific range
    final RangeStorageEntriesCollector collector =
        RangeStorageEntriesCollector.createCollector(
            Hash.ZERO, RangeManager.MAX_RANGE, Integer.MAX_VALUE, Integer.MAX_VALUE);

    // Create a visitor for the range collector
    final TrieIterator<Bytes> visitor = RangeStorageEntriesCollector.createVisitor(collector);

    // Collect the slot entries within the specified range using the trie and range collector
    final TreeMap<Bytes32, Bytes> slots =
        (TreeMap<Bytes32, Bytes>)
            storageTrie.entriesFrom(
                root ->
                    RangeStorageEntriesCollector.collectEntries(
                        collector, visitor, root, Hash.ZERO));

    // Retrieve the proof related nodes for the account trie
    final List<Bytes> proofs =
        proofProvider.getStorageProofRelatedNodes(
            Hash.wrap(storageTrie.getRootHash()), account0Hash, slots.firstKey());
    proofs.addAll(
        proofProvider.getStorageProofRelatedNodes(
            Hash.wrap(storageTrie.getRootHash()), account0Hash, slots.lastKey()));

    // Remove a slot in the middle of the range
    final Iterator<Map.Entry<Bytes32, Bytes>> iterator = slots.entrySet().iterator();
    Map.Entry<Bytes32, Bytes> removedSlot = null;
    int i = 0;
    while (iterator.hasNext()) {
      if (i == 1) {
        removedSlot = Map.Entry.copyOf(iterator.next());
        iterator.remove();
      } else {
        iterator.next();
      }
      i++;
    }

    // Create a request for healing the flat database with a range from MIN_RANGE to MAX_RANGE
    final StorageFlatDatabaseHealingRangeRequest request =
        new StorageFlatDatabaseHealingRangeRequest(
            Hash.wrap(trie.getRootHash()),
            account0Hash,
            Hash.wrap(storageTrie.getRootHash()),
            RangeManager.MIN_RANGE,
            RangeManager.MAX_RANGE);
    // Add local data to the request
    request.addLocalData(proofProvider, slots, new ArrayDeque<>(proofs));

    BonsaiWorldStateKeyValueStorage.Updater updater =
        Mockito.spy(worldStateKeyValueStorage.updater());
    request.doPersist(
        worldStateStorageCoordinator,
        updater,
        downloadState,
        snapSyncState,
        SnapSyncConfiguration.getDefault());
    // check add the missing slot to the updater
    Mockito.verify(updater)
        .putStorageValueBySlotHash(
            account0Hash,
            Hash.wrap(removedSlot.getKey()),
            Bytes32.leftPad(decodeValue(removedSlot.getValue())));
  }
}<|MERGE_RESOLUTION|>--- conflicted
+++ resolved
@@ -84,18 +84,11 @@
 
     worldStateKeyValueStorage =
         new BonsaiWorldStateKeyValueStorage(
-<<<<<<< HEAD
             storageProvider,
             new NoOpMetricsSystem(),
             DataStorageConfiguration.DEFAULT_BONSAI_CONFIG);
     worldStateStorageCoordinator = new WorldStateStorageCoordinator(worldStateKeyValueStorage);
     proofProvider = new WorldStateProofProvider(worldStateStorageCoordinator);
-
-=======
-            storageProvider, new NoOpMetricsSystem(), DataStorageConfiguration.DEFAULT_CONFIG);
-    worldStateStorageCoordinator = new WorldStateStorageCoordinator(worldStateKeyValueStorage);
-    proofProvider = new WorldStateProofProvider(worldStateStorageCoordinator);
->>>>>>> aa546c4f
     trie =
         TrieGenerator.generateTrie(
             worldStateStorageCoordinator,
