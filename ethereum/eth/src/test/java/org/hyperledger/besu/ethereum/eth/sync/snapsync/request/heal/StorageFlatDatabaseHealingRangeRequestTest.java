/*
 * Copyright Hyperledger Besu Contributors.
 *
 * Licensed under the Apache License, Version 2.0 (the "License"); you may not use this file except in compliance with
 * the License. You may obtain a copy of the License at
 *
 * http://www.apache.org/licenses/LICENSE-2.0
 *
 * Unless required by applicable law or agreed to in writing, software distributed under the License is distributed on
 * an "AS IS" BASIS, WITHOUT WARRANTIES OR CONDITIONS OF ANY KIND, either express or implied. See the License for the
 * specific language governing permissions and limitations under the License.
 *
 * SPDX-License-Identifier: Apache-2.0
 */
package org.hyperledger.besu.ethereum.eth.sync.snapsync.request.heal;

import static org.apache.tuweni.rlp.RLP.decodeValue;

import org.hyperledger.besu.datatypes.Address;
import org.hyperledger.besu.datatypes.Hash;
import org.hyperledger.besu.ethereum.core.InMemoryKeyValueStorageProvider;
import org.hyperledger.besu.ethereum.core.TrieGenerator;
import org.hyperledger.besu.ethereum.eth.sync.snapsync.RangeManager;
import org.hyperledger.besu.ethereum.eth.sync.snapsync.SnapSyncConfiguration;
import org.hyperledger.besu.ethereum.eth.sync.snapsync.SnapSyncProcessState;
import org.hyperledger.besu.ethereum.eth.sync.snapsync.SnapWorldDownloadState;
import org.hyperledger.besu.ethereum.eth.sync.snapsync.request.SnapDataRequest;
import org.hyperledger.besu.ethereum.proof.WorldStateProofProvider;
import org.hyperledger.besu.ethereum.rlp.RLP;
import org.hyperledger.besu.ethereum.storage.StorageProvider;
import org.hyperledger.besu.ethereum.trie.MerkleTrie;
import org.hyperledger.besu.ethereum.trie.RangeStorageEntriesCollector;
import org.hyperledger.besu.ethereum.trie.TrieIterator;
import org.hyperledger.besu.ethereum.trie.bonsai.storage.BonsaiWorldStateKeyValueStorage;
import org.hyperledger.besu.ethereum.trie.patricia.StoredMerklePatriciaTrie;
import org.hyperledger.besu.ethereum.worldstate.DataStorageConfiguration;
import org.hyperledger.besu.ethereum.worldstate.StateTrieAccountValue;
import org.hyperledger.besu.ethereum.worldstate.WorldStateKeyValueStorage;
import org.hyperledger.besu.ethereum.worldstate.WorldStateStorageCoordinator;
import org.hyperledger.besu.metrics.noop.NoOpMetricsSystem;

import java.util.Iterator;
import java.util.List;
import java.util.Map;
import java.util.TreeMap;
import java.util.stream.Collectors;
import java.util.stream.Stream;

import kotlin.collections.ArrayDeque;
import org.apache.tuweni.bytes.Bytes;
import org.apache.tuweni.bytes.Bytes32;
import org.assertj.core.api.Assertions;
import org.junit.jupiter.api.BeforeEach;
import org.junit.jupiter.api.Test;
import org.junit.jupiter.api.extension.ExtendWith;
import org.mockito.Mock;
import org.mockito.Mockito;
import org.mockito.junit.jupiter.MockitoExtension;

@ExtendWith(MockitoExtension.class)
class StorageFlatDatabaseHealingRangeRequestTest {

  @Mock private SnapWorldDownloadState downloadState;
  @Mock private SnapSyncProcessState snapSyncState;

  final List<Address> accounts =
      List.of(
          Address.fromHexString("0xdeadbeef"),
          Address.fromHexString("0xdeadbeee"),
          Address.fromHexString("0xdeadbeea"),
          Address.fromHexString("0xdeadbeeb"));

  private MerkleTrie<Bytes, Bytes> trie;

  private WorldStateStorageCoordinator worldStateStorageCoordinator;
  private BonsaiWorldStateKeyValueStorage worldStateKeyValueStorage;
  private WorldStateProofProvider proofProvider;
  private Hash account0Hash;
  private Hash account0StorageRoot;

  @BeforeEach
  public void setup() {
    final StorageProvider storageProvider = new InMemoryKeyValueStorageProvider();
<<<<<<< HEAD
    worldStateKeyValueStorage =
        new BonsaiWorldStateKeyValueStorage(storageProvider, new NoOpMetricsSystem());
    worldStateStorageCoordinator = new WorldStateStorageCoordinator(worldStateKeyValueStorage);
    proofProvider = new WorldStateProofProvider(worldStateStorageCoordinator);
=======
    worldStateStorage =
        new BonsaiWorldStateKeyValueStorage(
            storageProvider, new NoOpMetricsSystem(), DataStorageConfiguration.DEFAULT_CONFIG);
    proofProvider = new WorldStateProofProvider(worldStateStorage);
>>>>>>> 958a0723
    trie =
        TrieGenerator.generateTrie(
            worldStateStorageCoordinator,
            accounts.stream().map(Address::addressHash).collect(Collectors.toList()));
    account0Hash = accounts.get(0).addressHash();
    account0StorageRoot =
        trie.get(account0Hash)
            .map(RLP::input)
            .map(StateTrieAccountValue::readFrom)
            .map(StateTrieAccountValue::getStorageRoot)
            .orElseThrow();
  }

  @Test
  void shouldReturnChildRequests() {

    final StoredMerklePatriciaTrie<Bytes, Bytes> storageTrie =
        new StoredMerklePatriciaTrie<>(
            (location, hash) ->
                worldStateKeyValueStorage.getAccountStorageTrieNode(account0Hash, location, hash),
            account0StorageRoot,
            b -> b,
            b -> b);

    // Create a collector to gather slot entries within a specific range
    final RangeStorageEntriesCollector collector =
        RangeStorageEntriesCollector.createCollector(
            Hash.ZERO, RangeManager.MAX_RANGE, 1, Integer.MAX_VALUE);

    // Create a visitor for the range collector
    final TrieIterator<Bytes> visitor = RangeStorageEntriesCollector.createVisitor(collector);

    // Collect the slot entries within the specified range using the trie and range collector
    final TreeMap<Bytes32, Bytes> slots =
        (TreeMap<Bytes32, Bytes>)
            storageTrie.entriesFrom(
                root ->
                    RangeStorageEntriesCollector.collectEntries(
                        collector, visitor, root, Hash.ZERO));

    // Retrieve the proof related nodes for the account trie
    final List<Bytes> proofs =
        proofProvider.getStorageProofRelatedNodes(
            Hash.wrap(storageTrie.getRootHash()), account0Hash, slots.firstKey());
    proofs.addAll(
        proofProvider.getStorageProofRelatedNodes(
            Hash.wrap(storageTrie.getRootHash()), account0Hash, slots.lastKey()));

    // Create a request for healing the flat database with a range from MIN_RANGE to MAX_RANGE
    final StorageFlatDatabaseHealingRangeRequest request =
        new StorageFlatDatabaseHealingRangeRequest(
            Hash.EMPTY,
            account0Hash,
            account0StorageRoot,
            RangeManager.MIN_RANGE,
            RangeManager.MAX_RANGE);
    // Add local data to the request, including the proof provider, accounts TreeMap, and proofs as
    // an ArrayDeque
    request.addLocalData(proofProvider, slots, new ArrayDeque<>(proofs));

    // Verify that the start key hash of the snapDataRequest is greater than the last key in the
    // slots TreeMap
    List<SnapDataRequest> childRequests =
        request
            .getChildRequests(downloadState, worldStateStorageCoordinator, snapSyncState)
            .toList();
    Assertions.assertThat(childRequests).hasSizeGreaterThan(1);
    StorageFlatDatabaseHealingRangeRequest snapDataRequest =
        (StorageFlatDatabaseHealingRangeRequest) childRequests.get(0);
    Assertions.assertThat(snapDataRequest.getStartKeyHash()).isGreaterThan(slots.lastKey());
  }

  @Test
  void shouldNotReturnChildRequestsWhenNoMoreSlots() {

    final StoredMerklePatriciaTrie<Bytes, Bytes> storageTrie =
        new StoredMerklePatriciaTrie<>(
            (location, hash) ->
                worldStateKeyValueStorage.getAccountStorageTrieNode(account0Hash, location, hash),
            account0StorageRoot,
            b -> b,
            b -> b);

    // Create a collector to gather slot entries within a specific range
    final RangeStorageEntriesCollector collector =
        RangeStorageEntriesCollector.createCollector(
            Hash.ZERO, RangeManager.MAX_RANGE, Integer.MAX_VALUE, Integer.MAX_VALUE);

    // Create a visitor for the range collector
    final TrieIterator<Bytes> visitor = RangeStorageEntriesCollector.createVisitor(collector);

    // Collect the slots entries within the specified range using the trie and range collector
    final TreeMap<Bytes32, Bytes> slots =
        (TreeMap<Bytes32, Bytes>)
            storageTrie.entriesFrom(
                root ->
                    RangeStorageEntriesCollector.collectEntries(
                        collector, visitor, root, Hash.ZERO));

    // Create a request for healing the flat database with no more slots
    final StorageFlatDatabaseHealingRangeRequest request =
        new StorageFlatDatabaseHealingRangeRequest(
            Hash.EMPTY, account0Hash, account0StorageRoot, slots.lastKey(), RangeManager.MAX_RANGE);

    // Add local data to the request
    request.addLocalData(proofProvider, new TreeMap<>(), new ArrayDeque<>());

    // Verify that no child requests are returned from the request
    final Stream<SnapDataRequest> childRequests =
        request.getChildRequests(downloadState, worldStateStorageCoordinator, snapSyncState);
    Assertions.assertThat(childRequests).isEmpty();
  }

  @Test
  void doNotPersistWhenProofIsValid() {

    final StoredMerklePatriciaTrie<Bytes, Bytes> storageTrie =
        new StoredMerklePatriciaTrie<>(
            (location, hash) ->
                worldStateKeyValueStorage.getAccountStorageTrieNode(account0Hash, location, hash),
            account0StorageRoot,
            b -> b,
            b -> b);

    // Create a collector to gather slots entries within a specific range
    final RangeStorageEntriesCollector collector =
        RangeStorageEntriesCollector.createCollector(
            Hash.ZERO, RangeManager.MAX_RANGE, Integer.MAX_VALUE, Integer.MAX_VALUE);

    // Create a visitor for the range collector
    final TrieIterator<Bytes> visitor = RangeStorageEntriesCollector.createVisitor(collector);

    // Collect the slot entries within the specified range using the trie and range collector
    final TreeMap<Bytes32, Bytes> slots =
        (TreeMap<Bytes32, Bytes>)
            storageTrie.entriesFrom(
                root ->
                    RangeStorageEntriesCollector.collectEntries(
                        collector, visitor, root, Hash.ZERO));

    // Retrieve the proof related nodes for the account trie
    final List<Bytes> proofs =
        proofProvider.getStorageProofRelatedNodes(
            Hash.wrap(storageTrie.getRootHash()), account0Hash, slots.firstKey());
    proofs.addAll(
        proofProvider.getStorageProofRelatedNodes(
            Hash.wrap(storageTrie.getRootHash()), account0Hash, slots.lastKey()));

    // Create a request for healing the flat database with a range from MIN_RANGE to MAX_RANGE
    final StorageFlatDatabaseHealingRangeRequest request =
        new StorageFlatDatabaseHealingRangeRequest(
            Hash.wrap(trie.getRootHash()),
            account0Hash,
            Hash.wrap(storageTrie.getRootHash()),
            RangeManager.MIN_RANGE,
            RangeManager.MAX_RANGE);

    // Add local data to the request
    request.addLocalData(proofProvider, slots, new ArrayDeque<>(proofs));

    WorldStateKeyValueStorage.Updater updater = Mockito.spy(worldStateKeyValueStorage.updater());
    request.doPersist(
        worldStateStorageCoordinator,
        updater,
        downloadState,
        snapSyncState,
        SnapSyncConfiguration.getDefault());
    Mockito.verifyNoInteractions(updater);
  }

  @Test
  void doHealAndPersistWhenProofIsInvalid() {

    final StoredMerklePatriciaTrie<Bytes, Bytes> storageTrie =
        new StoredMerklePatriciaTrie<>(
            (location, hash) ->
                worldStateKeyValueStorage.getAccountStorageTrieNode(account0Hash, location, hash),
            account0StorageRoot,
            b -> b,
            b -> b);

    // Create a collector to gather slots entries within a specific range
    final RangeStorageEntriesCollector collector =
        RangeStorageEntriesCollector.createCollector(
            Hash.ZERO, RangeManager.MAX_RANGE, Integer.MAX_VALUE, Integer.MAX_VALUE);

    // Create a visitor for the range collector
    final TrieIterator<Bytes> visitor = RangeStorageEntriesCollector.createVisitor(collector);

    // Collect the slot entries within the specified range using the trie and range collector
    final TreeMap<Bytes32, Bytes> slots =
        (TreeMap<Bytes32, Bytes>)
            storageTrie.entriesFrom(
                root ->
                    RangeStorageEntriesCollector.collectEntries(
                        collector, visitor, root, Hash.ZERO));

    // Retrieve the proof related nodes for the account trie
    final List<Bytes> proofs =
        proofProvider.getStorageProofRelatedNodes(
            Hash.wrap(storageTrie.getRootHash()), account0Hash, slots.firstKey());
    proofs.addAll(
        proofProvider.getStorageProofRelatedNodes(
            Hash.wrap(storageTrie.getRootHash()), account0Hash, slots.lastKey()));

    // Remove a slot in the middle of the range
    final Iterator<Map.Entry<Bytes32, Bytes>> iterator = slots.entrySet().iterator();
    Map.Entry<Bytes32, Bytes> removedSlot = null;
    int i = 0;
    while (iterator.hasNext()) {
      if (i == 1) {
        removedSlot = Map.Entry.copyOf(iterator.next());
        iterator.remove();
      } else {
        iterator.next();
      }
      i++;
    }

    // Create a request for healing the flat database with a range from MIN_RANGE to MAX_RANGE
    final StorageFlatDatabaseHealingRangeRequest request =
        new StorageFlatDatabaseHealingRangeRequest(
            Hash.wrap(trie.getRootHash()),
            account0Hash,
            Hash.wrap(storageTrie.getRootHash()),
            RangeManager.MIN_RANGE,
            RangeManager.MAX_RANGE);
    // Add local data to the request
    request.addLocalData(proofProvider, slots, new ArrayDeque<>(proofs));

    BonsaiWorldStateKeyValueStorage.Updater updater =
        Mockito.spy(worldStateKeyValueStorage.updater());
    request.doPersist(
        worldStateStorageCoordinator,
        updater,
        downloadState,
        snapSyncState,
        SnapSyncConfiguration.getDefault());
    // check add the missing slot to the updater
    Mockito.verify(updater)
        .putStorageValueBySlotHash(
            account0Hash,
            Hash.wrap(removedSlot.getKey()),
            Bytes32.leftPad(decodeValue(removedSlot.getValue())));
  }
}<|MERGE_RESOLUTION|>--- conflicted
+++ resolved
@@ -81,17 +81,12 @@
   @BeforeEach
   public void setup() {
     final StorageProvider storageProvider = new InMemoryKeyValueStorageProvider();
-<<<<<<< HEAD
+
     worldStateKeyValueStorage =
-        new BonsaiWorldStateKeyValueStorage(storageProvider, new NoOpMetricsSystem());
+        new BonsaiWorldStateKeyValueStorage(
+            storageProvider, new NoOpMetricsSystem(), DataStorageConfiguration.DEFAULT_CONFIG);
     worldStateStorageCoordinator = new WorldStateStorageCoordinator(worldStateKeyValueStorage);
     proofProvider = new WorldStateProofProvider(worldStateStorageCoordinator);
-=======
-    worldStateStorage =
-        new BonsaiWorldStateKeyValueStorage(
-            storageProvider, new NoOpMetricsSystem(), DataStorageConfiguration.DEFAULT_CONFIG);
-    proofProvider = new WorldStateProofProvider(worldStateStorage);
->>>>>>> 958a0723
     trie =
         TrieGenerator.generateTrie(
             worldStateStorageCoordinator,
