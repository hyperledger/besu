/*
 * Copyright ConsenSys AG.
 *
 * Licensed under the Apache License, Version 2.0 (the "License"); you may not use this file except in compliance with
 * the License. You may obtain a copy of the License at
 *
 * http://www.apache.org/licenses/LICENSE-2.0
 *
 * Unless required by applicable law or agreed to in writing, software distributed under the License is distributed on
 * an "AS IS" BASIS, WITHOUT WARRANTIES OR CONDITIONS OF ANY KIND, either express or implied. See the License for the
 * specific language governing permissions and limitations under the License.
 *
 * SPDX-License-Identifier: Apache-2.0
 */
package org.hyperledger.besu.ethereum.eth.peervalidation;

import static org.assertj.core.api.Assertions.assertThat;

import org.hyperledger.besu.ethereum.core.Block;
import org.hyperledger.besu.ethereum.core.BlockDataGenerator;
import org.hyperledger.besu.ethereum.core.BlockDataGenerator.BlockOptions;
import org.hyperledger.besu.ethereum.core.ProtocolScheduleFixture;
import org.hyperledger.besu.ethereum.eth.manager.EthProtocolManager;
import org.hyperledger.besu.ethereum.eth.manager.EthProtocolManagerTestUtil;
import org.hyperledger.besu.ethereum.eth.manager.RespondingEthPeer;
import org.hyperledger.besu.ethereum.mainnet.MainnetBlockHeaderValidator;
import org.hyperledger.besu.metrics.noop.NoOpMetricsSystem;

import java.util.concurrent.CompletableFuture;
import java.util.concurrent.atomic.AtomicBoolean;

import org.apache.tuweni.bytes.Bytes;
import org.junit.Test;

public class DaoForkPeerValidatorTest extends AbstractPeerBlockValidatorTest {

  @Override
  AbstractPeerBlockValidator createValidator(final long blockNumber, final long buffer) {
    return new DaoForkPeerValidator(
<<<<<<< HEAD
        MainnetProtocolSchedule.DEFAULT, new NoOpMetricsSystem(), blockNumber, buffer);
=======
        ProtocolScheduleFixture.MAINNET, new NoOpMetricsSystem(), blockNumber, buffer);
>>>>>>> a7458907
  }

  @Test
  public void validatePeer_responsivePeerOnRightSideOfFork() {
    final EthProtocolManager ethProtocolManager = EthProtocolManagerTestUtil.create();
    final BlockDataGenerator gen = new BlockDataGenerator(1);
    final long daoBlockNumber = 500;
    final Block daoBlock =
        gen.block(
            BlockOptions.create()
                .setBlockNumber(daoBlockNumber)
                .setExtraData(MainnetBlockHeaderValidator.DAO_EXTRA_DATA));

    final PeerValidator validator =
        new DaoForkPeerValidator(
<<<<<<< HEAD
            MainnetProtocolSchedule.DEFAULT, new NoOpMetricsSystem(), daoBlockNumber, 0);
=======
            ProtocolScheduleFixture.MAINNET, new NoOpMetricsSystem(), daoBlockNumber, 0);
>>>>>>> a7458907

    final RespondingEthPeer peer =
        EthProtocolManagerTestUtil.createPeer(ethProtocolManager, daoBlockNumber);

    final CompletableFuture<Boolean> result =
        validator.validatePeer(ethProtocolManager.ethContext(), peer.getEthPeer());

    assertThat(result).isNotDone();

    // Send response for dao block
    final AtomicBoolean daoBlockRequested = respondToBlockRequest(peer, daoBlock);

    assertThat(daoBlockRequested).isTrue();
    assertThat(result).isDone();
    assertThat(result).isCompletedWithValue(true);
  }

  @Test
  public void validatePeer_responsivePeerOnWrongSideOfFork() {
    final EthProtocolManager ethProtocolManager = EthProtocolManagerTestUtil.create();
    final BlockDataGenerator gen = new BlockDataGenerator(1);
    final long daoBlockNumber = 500;
    final Block daoBlock =
        gen.block(BlockOptions.create().setBlockNumber(daoBlockNumber).setExtraData(Bytes.EMPTY));

    final PeerValidator validator =
        new DaoForkPeerValidator(
<<<<<<< HEAD
            MainnetProtocolSchedule.DEFAULT, new NoOpMetricsSystem(), daoBlockNumber, 0);
=======
            ProtocolScheduleFixture.MAINNET, new NoOpMetricsSystem(), daoBlockNumber, 0);
>>>>>>> a7458907

    final RespondingEthPeer peer =
        EthProtocolManagerTestUtil.createPeer(ethProtocolManager, daoBlockNumber);

    final CompletableFuture<Boolean> result =
        validator.validatePeer(ethProtocolManager.ethContext(), peer.getEthPeer());

    assertThat(result).isNotDone();

    // Send response for dao block
    final AtomicBoolean daoBlockRequested = respondToBlockRequest(peer, daoBlock);

    assertThat(daoBlockRequested).isTrue();
    assertThat(result).isDone();
    assertThat(result).isCompletedWithValue(false);
  }
}<|MERGE_RESOLUTION|>--- conflicted
+++ resolved
@@ -37,11 +37,7 @@
   @Override
   AbstractPeerBlockValidator createValidator(final long blockNumber, final long buffer) {
     return new DaoForkPeerValidator(
-<<<<<<< HEAD
-        MainnetProtocolSchedule.DEFAULT, new NoOpMetricsSystem(), blockNumber, buffer);
-=======
         ProtocolScheduleFixture.MAINNET, new NoOpMetricsSystem(), blockNumber, buffer);
->>>>>>> a7458907
   }
 
   @Test
@@ -57,11 +53,7 @@
 
     final PeerValidator validator =
         new DaoForkPeerValidator(
-<<<<<<< HEAD
-            MainnetProtocolSchedule.DEFAULT, new NoOpMetricsSystem(), daoBlockNumber, 0);
-=======
             ProtocolScheduleFixture.MAINNET, new NoOpMetricsSystem(), daoBlockNumber, 0);
->>>>>>> a7458907
 
     final RespondingEthPeer peer =
         EthProtocolManagerTestUtil.createPeer(ethProtocolManager, daoBlockNumber);
@@ -89,11 +81,7 @@
 
     final PeerValidator validator =
         new DaoForkPeerValidator(
-<<<<<<< HEAD
-            MainnetProtocolSchedule.DEFAULT, new NoOpMetricsSystem(), daoBlockNumber, 0);
-=======
             ProtocolScheduleFixture.MAINNET, new NoOpMetricsSystem(), daoBlockNumber, 0);
->>>>>>> a7458907
 
     final RespondingEthPeer peer =
         EthProtocolManagerTestUtil.createPeer(ethProtocolManager, daoBlockNumber);
