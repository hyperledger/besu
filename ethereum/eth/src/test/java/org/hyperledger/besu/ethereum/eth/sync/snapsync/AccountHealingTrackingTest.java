/*
 * Copyright Hyperledger Besu Contributors.
 *
 * Licensed under the Apache License, Version 2.0 (the "License"); you may not use this file except in compliance with
 * the License. You may obtain a copy of the License at
 *
 * http://www.apache.org/licenses/LICENSE-2.0
 *
 * Unless required by applicable law or agreed to in writing, software distributed under the License is distributed on
 * an "AS IS" BASIS, WITHOUT WARRANTIES OR CONDITIONS OF ANY KIND, either express or implied. See the License for the
 * specific language governing permissions and limitations under the License.
 *
 * SPDX-License-Identifier: Apache-2.0
 */
package org.hyperledger.besu.ethereum.eth.sync.snapsync;

import static org.hyperledger.besu.ethereum.eth.sync.snapsync.RangeManager.MAX_RANGE;
import static org.mockito.ArgumentMatchers.any;
import static org.mockito.Mockito.never;
import static org.mockito.Mockito.verify;

import org.hyperledger.besu.datatypes.Address;
import org.hyperledger.besu.datatypes.Hash;
import org.hyperledger.besu.ethereum.core.InMemoryKeyValueStorageProvider;
import org.hyperledger.besu.ethereum.core.TrieGenerator;
import org.hyperledger.besu.ethereum.eth.sync.snapsync.request.SnapDataRequest;
import org.hyperledger.besu.ethereum.eth.sync.snapsync.request.StorageRangeDataRequest;
import org.hyperledger.besu.ethereum.eth.sync.snapsync.request.heal.StorageTrieNodeHealingRequest;
import org.hyperledger.besu.ethereum.proof.WorldStateProofProvider;
import org.hyperledger.besu.ethereum.rlp.RLP;
import org.hyperledger.besu.ethereum.trie.MerkleTrie;
import org.hyperledger.besu.ethereum.trie.RangeStorageEntriesCollector;
import org.hyperledger.besu.ethereum.trie.TrieIterator;
import org.hyperledger.besu.ethereum.trie.bonsai.storage.BonsaiWorldStateKeyValueStorage;
import org.hyperledger.besu.ethereum.trie.patricia.StoredMerklePatriciaTrie;
import org.hyperledger.besu.ethereum.trie.patricia.StoredNodeFactory;
import org.hyperledger.besu.ethereum.worldstate.DataStorageConfiguration;
import org.hyperledger.besu.ethereum.worldstate.StateTrieAccountValue;
import org.hyperledger.besu.ethereum.worldstate.WorldStateStorage;
import org.hyperledger.besu.metrics.noop.NoOpMetricsSystem;

import java.util.List;
import java.util.TreeMap;
import java.util.function.Function;
import java.util.stream.Collectors;

import kotlin.collections.ArrayDeque;
import org.apache.tuweni.bytes.Bytes;
import org.apache.tuweni.bytes.Bytes32;
import org.junit.jupiter.api.BeforeEach;
import org.junit.jupiter.api.Test;
import org.junit.jupiter.api.extension.ExtendWith;
import org.mockito.Mock;
import org.mockito.junit.jupiter.MockitoExtension;

@ExtendWith(MockitoExtension.class)
public class AccountHealingTrackingTest {

  private final List<Address> accounts = List.of(Address.fromHexString("0xdeadbeef"));
  private final WorldStateStorage worldStateStorage =
      new BonsaiWorldStateKeyValueStorage(
<<<<<<< HEAD
          new InMemoryKeyValueStorageProvider(), new NoOpMetricsSystem(), false);
=======
          new InMemoryKeyValueStorageProvider(),
          new NoOpMetricsSystem(),
          DataStorageConfiguration.DEFAULT_CONFIG);
>>>>>>> 94d86afb

  private WorldStateProofProvider worldStateProofProvider;

  private MerkleTrie<Bytes, Bytes> accountStateTrie;

  @Mock SnapWorldDownloadState snapWorldDownloadState;

  @BeforeEach
  public void setup() {
    accountStateTrie =
        TrieGenerator.generateTrie(
            worldStateStorage,
            accounts.stream().map(Address::addressHash).collect(Collectors.toList()));
    worldStateProofProvider = new WorldStateProofProvider(worldStateStorage);
  }

  @Test
  void avoidMarkingAccountWhenStorageProofValid() {

    // generate valid proof
    final Hash accountHash = Hash.hash(accounts.get(0));
    final StateTrieAccountValue stateTrieAccountValue =
        StateTrieAccountValue.readFrom(RLP.input(accountStateTrie.get(accountHash).orElseThrow()));

    final StoredMerklePatriciaTrie<Bytes, Bytes> storageTrie =
        new StoredMerklePatriciaTrie<>(
            new StoredNodeFactory<>(
                (location, hash) ->
                    worldStateStorage.getAccountStorageTrieNode(accountHash, location, hash),
                Function.identity(),
                Function.identity()),
            stateTrieAccountValue.getStorageRoot());

    final RangeStorageEntriesCollector collector =
        RangeStorageEntriesCollector.createCollector(Hash.ZERO, MAX_RANGE, 10, Integer.MAX_VALUE);
    final TrieIterator<Bytes> visitor = RangeStorageEntriesCollector.createVisitor(collector);
    final TreeMap<Bytes32, Bytes> slots =
        (TreeMap<Bytes32, Bytes>)
            storageTrie.entriesFrom(
                root ->
                    RangeStorageEntriesCollector.collectEntries(
                        collector, visitor, root, Hash.ZERO));
    // generate the proof
    final List<Bytes> proofs =
        worldStateProofProvider.getStorageProofRelatedNodes(
            Hash.wrap(storageTrie.getRootHash()), accountHash, Hash.ZERO);
    proofs.addAll(
        worldStateProofProvider.getStorageProofRelatedNodes(
            Hash.wrap(storageTrie.getRootHash()), accountHash, slots.lastKey()));

    final StorageRangeDataRequest storageRangeDataRequest =
        SnapDataRequest.createStorageRangeDataRequest(
            Hash.wrap(accountStateTrie.getRootHash()),
            accountHash,
            storageTrie.getRootHash(),
            Hash.ZERO,
            MAX_RANGE);
    storageRangeDataRequest.addResponse(
        snapWorldDownloadState, worldStateProofProvider, slots, new ArrayDeque<>(proofs));
    storageRangeDataRequest.getChildRequests(snapWorldDownloadState, worldStateStorage, null);
    verify(snapWorldDownloadState, never()).addAccountToHealingList(any(Bytes.class));
  }

  @Test
  void markAccountOnInvalidStorageProof() {
    final Hash accountHash = Hash.hash(accounts.get(0));
    final StateTrieAccountValue stateTrieAccountValue =
        StateTrieAccountValue.readFrom(RLP.input(accountStateTrie.get(accountHash).orElseThrow()));

    final List<Bytes> proofs =
        List.of(
            worldStateStorage
                .getAccountStorageTrieNode(
                    accountHash, Bytes.EMPTY, stateTrieAccountValue.getStorageRoot())
                .get());

    final StorageRangeDataRequest storageRangeDataRequest =
        SnapDataRequest.createStorageRangeDataRequest(
            Hash.wrap(accountStateTrie.getRootHash()),
            accountHash,
            stateTrieAccountValue.getStorageRoot(),
            Hash.ZERO,
            MAX_RANGE);
    storageRangeDataRequest.addResponse(
        snapWorldDownloadState, worldStateProofProvider, new TreeMap<>(), new ArrayDeque<>(proofs));

    verify(snapWorldDownloadState).addAccountToHealingList(any(Bytes.class));
  }

  @Test
  void markAccountOnPartialStorageRange() {
    // generate valid proof
    final Hash accountHash = Hash.hash(accounts.get(0));
    final StateTrieAccountValue stateTrieAccountValue =
        StateTrieAccountValue.readFrom(RLP.input(accountStateTrie.get(accountHash).orElseThrow()));

    final StoredMerklePatriciaTrie<Bytes, Bytes> storageTrie =
        new StoredMerklePatriciaTrie<>(
            new StoredNodeFactory<>(
                (location, hash) ->
                    worldStateStorage.getAccountStorageTrieNode(accountHash, location, hash),
                Function.identity(),
                Function.identity()),
            stateTrieAccountValue.getStorageRoot());

    final RangeStorageEntriesCollector collector =
        RangeStorageEntriesCollector.createCollector(
            Hash.ZERO,
            MAX_RANGE,
            1,
            Integer.MAX_VALUE); // limit to 1 in order to have a partial range
    final TrieIterator<Bytes> visitor = RangeStorageEntriesCollector.createVisitor(collector);
    final TreeMap<Bytes32, Bytes> slots =
        (TreeMap<Bytes32, Bytes>)
            storageTrie.entriesFrom(
                root ->
                    RangeStorageEntriesCollector.collectEntries(
                        collector, visitor, root, Hash.ZERO));
    // generate the proof
    final List<Bytes> proofs =
        worldStateProofProvider.getStorageProofRelatedNodes(
            Hash.wrap(storageTrie.getRootHash()), accountHash, Hash.ZERO);
    proofs.addAll(
        worldStateProofProvider.getStorageProofRelatedNodes(
            Hash.wrap(storageTrie.getRootHash()), accountHash, slots.lastKey()));

    final StorageRangeDataRequest storageRangeDataRequest =
        SnapDataRequest.createStorageRangeDataRequest(
            Hash.wrap(accountStateTrie.getRootHash()),
            accountHash,
            storageTrie.getRootHash(),
            Hash.ZERO,
            MAX_RANGE);
    storageRangeDataRequest.addResponse(
        snapWorldDownloadState, worldStateProofProvider, slots, new ArrayDeque<>(proofs));
    verify(snapWorldDownloadState, never()).addAccountToHealingList(any(Bytes.class));

    // should mark during the getchild request
    storageRangeDataRequest.getChildRequests(snapWorldDownloadState, worldStateStorage, null);
    verify(snapWorldDownloadState).addAccountToHealingList(any(Bytes.class));
  }

  @Test
  void avoidMarkingAccountOnValidStorageTrieNodeDetection() {
    final Hash accountHash = Hash.hash(accounts.get(0));
    final StateTrieAccountValue stateTrieAccountValue =
        StateTrieAccountValue.readFrom(RLP.input(accountStateTrie.get(accountHash).orElseThrow()));
    final StorageTrieNodeHealingRequest storageTrieNodeHealingRequest =
        SnapDataRequest.createStorageTrieNodeDataRequest(
            stateTrieAccountValue.getStorageRoot(),
            accountHash,
            Hash.wrap(accountStateTrie.getRootHash()),
            Bytes.EMPTY);
    storageTrieNodeHealingRequest.getExistingData(snapWorldDownloadState, worldStateStorage);
    verify(snapWorldDownloadState, never()).addAccountToHealingList(any(Bytes.class));
  }
}<|MERGE_RESOLUTION|>--- conflicted
+++ resolved
@@ -59,13 +59,9 @@
   private final List<Address> accounts = List.of(Address.fromHexString("0xdeadbeef"));
   private final WorldStateStorage worldStateStorage =
       new BonsaiWorldStateKeyValueStorage(
-<<<<<<< HEAD
-          new InMemoryKeyValueStorageProvider(), new NoOpMetricsSystem(), false);
-=======
           new InMemoryKeyValueStorageProvider(),
           new NoOpMetricsSystem(),
           DataStorageConfiguration.DEFAULT_CONFIG);
->>>>>>> 94d86afb
 
   private WorldStateProofProvider worldStateProofProvider;
 
