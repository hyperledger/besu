--- conflicted
+++ resolved
@@ -44,11 +44,7 @@
 
   @Test
   public void testGetSubProtocol() {
-<<<<<<< HEAD
-    GetReceiptsFromPeerTask task = new GetReceiptsFromPeerTask(Collections.emptyList(), () -> null);
-=======
-    GetReceiptsFromPeerTask task = new GetReceiptsFromPeerTask(Collections.emptyList(), null);
->>>>>>> 24d8f999
+    GetReceiptsFromPeerTask task = new GetReceiptsFromPeerTask(Collections.emptyList(), null);
     Assertions.assertEquals(EthProtocol.get(), task.getSubProtocol());
   }
 
@@ -95,11 +91,7 @@
 
   @Test
   public void testParseResponseWithNullResponseMessage() {
-<<<<<<< HEAD
-    GetReceiptsFromPeerTask task = new GetReceiptsFromPeerTask(Collections.emptyList(), () -> null);
-=======
-    GetReceiptsFromPeerTask task = new GetReceiptsFromPeerTask(Collections.emptyList(), null);
->>>>>>> 24d8f999
+    GetReceiptsFromPeerTask task = new GetReceiptsFromPeerTask(Collections.emptyList(), null);
     Assertions.assertThrows(
         InvalidPeerTaskResponseException.class, () -> task.processResponse(null));
   }
@@ -163,11 +155,7 @@
 
     GetReceiptsFromPeerTask task =
         new GetReceiptsFromPeerTask(
-<<<<<<< HEAD
-            List.of(blockHeader1, blockHeader2, blockHeader3, blockHeader4), () -> null);
-=======
             List.of(blockHeader1, blockHeader2, blockHeader3, blockHeader4), null);
->>>>>>> 24d8f999
 
     ReceiptsMessage receiptsMessage =
         ReceiptsMessage.create(
@@ -237,22 +225,14 @@
 
   @Test
   public void testIsSuccessForPartialSuccess() {
-<<<<<<< HEAD
-    GetReceiptsFromPeerTask task = new GetReceiptsFromPeerTask(Collections.emptyList(), () -> null);
-=======
-    GetReceiptsFromPeerTask task = new GetReceiptsFromPeerTask(Collections.emptyList(), null);
->>>>>>> 24d8f999
+    GetReceiptsFromPeerTask task = new GetReceiptsFromPeerTask(Collections.emptyList(), null);
 
     Assertions.assertFalse(task.isSuccess(Collections.emptyMap()));
   }
 
   @Test
   public void testIsSuccessForFullSuccess() {
-<<<<<<< HEAD
-    GetReceiptsFromPeerTask task = new GetReceiptsFromPeerTask(Collections.emptyList(), () -> null);
-=======
-    GetReceiptsFromPeerTask task = new GetReceiptsFromPeerTask(Collections.emptyList(), null);
->>>>>>> 24d8f999
+    GetReceiptsFromPeerTask task = new GetReceiptsFromPeerTask(Collections.emptyList(), null);
 
     Map<BlockHeader, List<TransactionReceipt>> map = new HashMap<>();
     map.put(mockBlockHeader(1), null);
