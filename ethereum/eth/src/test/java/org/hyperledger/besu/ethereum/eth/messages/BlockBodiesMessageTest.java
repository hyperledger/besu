/*
 * Copyright ConsenSys AG.
 *
 * Licensed under the Apache License, Version 2.0 (the "License"); you may not use this file except in compliance with
 * the License. You may obtain a copy of the License at
 *
 * http://www.apache.org/licenses/LICENSE-2.0
 *
 * Unless required by applicable law or agreed to in writing, software distributed under the License is distributed on
 * an "AS IS" BASIS, WITHOUT WARRANTIES OR CONDITIONS OF ANY KIND, either express or implied. See the License for the
 * specific language governing permissions and limitations under the License.
 *
 * SPDX-License-Identifier: Apache-2.0
 */
package org.hyperledger.besu.ethereum.eth.messages;

import static org.junit.jupiter.api.Assertions.assertThrows;

import org.hyperledger.besu.config.GenesisConfig;
import org.hyperledger.besu.datatypes.Address;
import org.hyperledger.besu.datatypes.GWei;
import org.hyperledger.besu.ethereum.chain.BadBlockManager;
import org.hyperledger.besu.ethereum.core.Block;
import org.hyperledger.besu.ethereum.core.BlockBody;
import org.hyperledger.besu.ethereum.core.BlockDataGenerator;
import org.hyperledger.besu.ethereum.core.BlockHeader;
import org.hyperledger.besu.ethereum.core.BlockHeaderFunctions;
import org.hyperledger.besu.ethereum.core.MiningConfiguration;
import org.hyperledger.besu.ethereum.core.SyncBlockBody;
import org.hyperledger.besu.ethereum.core.Transaction;
import org.hyperledger.besu.ethereum.core.Withdrawal;
import org.hyperledger.besu.ethereum.difficulty.fixed.FixedDifficultyProtocolSchedule;
import org.hyperledger.besu.ethereum.mainnet.BalConfiguration;
import org.hyperledger.besu.ethereum.mainnet.MainnetBlockHeaderFunctions;
import org.hyperledger.besu.ethereum.mainnet.ProtocolSchedule;
import org.hyperledger.besu.ethereum.mainnet.ScheduleBasedBlockHeaderFunctions;
import org.hyperledger.besu.ethereum.p2p.rlpx.wire.MessageData;
import org.hyperledger.besu.ethereum.p2p.rlpx.wire.RawMessage;
import org.hyperledger.besu.ethereum.rlp.BytesValueRLPInput;
import org.hyperledger.besu.ethereum.rlp.RLP;
import org.hyperledger.besu.ethereum.rlp.RLPException;
import org.hyperledger.besu.ethereum.rlp.RLPInput;
import org.hyperledger.besu.evm.internal.EvmConfiguration;
import org.hyperledger.besu.metrics.noop.NoOpMetricsSystem;

import java.io.IOException;
import java.nio.ByteBuffer;
import java.util.ArrayList;
import java.util.Iterator;
import java.util.List;
import java.util.Optional;

import com.google.common.io.Resources;
import org.apache.tuweni.bytes.Bytes;
import org.apache.tuweni.units.bigints.UInt64;
import org.assertj.core.api.Assertions;
import org.junit.jupiter.api.BeforeEach;
import org.junit.jupiter.api.Test;

/** Tests for {@link BlockBodiesMessage}. */
public final class BlockBodiesMessageTest {

  private ProtocolSchedule protocolSchedule;

  @BeforeEach
  public void setup() {
    protocolSchedule =
        FixedDifficultyProtocolSchedule.create(
            GenesisConfig.fromResource("/dev.json").getConfigOptions(),
            false,
            EvmConfiguration.DEFAULT,
            MiningConfiguration.MINING_DISABLED,
            new BadBlockManager(),
            false,
            BalConfiguration.DEFAULT,
            new NoOpMetricsSystem());
  }

  @Test
  public void blockBodiesRoundTrip() throws IOException {
    final List<BlockBody> bodies = new ArrayList<>();
    final ByteBuffer buffer =
        ByteBuffer.wrap(Resources.toByteArray(this.getClass().getResource("/50.blocks")));
    for (int i = 0; i < 50; ++i) {
      final int blockSize = RLP.calculateSize(Bytes.wrapByteBuffer(buffer));
      final byte[] block = new byte[blockSize];
      buffer.get(block);
      buffer.compact().position(0);
      final RLPInput oneBlock = new BytesValueRLPInput(Bytes.wrap(block), false);
      oneBlock.enterList();
      // We don't care about the header, just the body
      oneBlock.skipNext();
      bodies.add(
          // We know the test data to only contain Frontier blocks
          new BlockBody(
              oneBlock.readList(Transaction::readFrom),
              oneBlock.readList(
                  rlp -> BlockHeader.readFrom(rlp, new MainnetBlockHeaderFunctions()))));
    }
    final MessageData initialMessage = BlockBodiesMessage.create(bodies);
    final MessageData raw =
        new RawMessage(EthProtocolMessages.BLOCK_BODIES, initialMessage.getData());
    final BlockBodiesMessage message = BlockBodiesMessage.readFrom(raw);
    final Iterator<BlockBody> readBodies = message.bodies(protocolSchedule).iterator();
    for (int i = 0; i < 50; ++i) {
      Assertions.assertThat(readBodies.next()).isEqualTo(bodies.get(i));
    }
  }

  @Test
  public void syncBlockBodiesRoots() throws IOException {
    final List<BlockBody> bodies = new ArrayList<>();
    final ByteBuffer buffer =
        ByteBuffer.wrap(Resources.toByteArray(this.getClass().getResource("/50.blocks")));
    final BlockHeader[] blockHeaders = new BlockHeader[50];
    for (int i = 0; i < 50; ++i) {
      final int blockSize = RLP.calculateSize(Bytes.wrapByteBuffer(buffer));
      final byte[] block = new byte[blockSize];
      buffer.get(block);
      buffer.compact().position(0);
      final RLPInput oneBlock = new BytesValueRLPInput(Bytes.wrap(block), false);
      oneBlock.enterList();
      // We don't care about the header, just the body
      blockHeaders[i] = BlockHeader.readFrom(oneBlock, new MainnetBlockHeaderFunctions());
      bodies.add(
          // We know the test data to only contain Frontier blocks
          new BlockBody(
              oneBlock.readList(Transaction::readFrom),
              oneBlock.readList(
                  rlp -> BlockHeader.readFrom(rlp, new MainnetBlockHeaderFunctions()))));
    }
    final MessageData initialMessage = BlockBodiesMessage.create(bodies);
<<<<<<< HEAD
    final MessageData raw = new RawMessage(EthPV62.BLOCK_BODIES, initialMessage.getData());
=======
    final MessageData raw =
        new RawMessage(EthProtocolMessages.BLOCK_BODIES, initialMessage.getData());
>>>>>>> 7443cc1a
    final BlockBodiesMessage message = BlockBodiesMessage.readFrom(raw);
    final Iterator<SyncBlockBody> readBodies = message.syncBodies(protocolSchedule).iterator();
    for (int i = 0; i < 50; ++i) {
      final SyncBlockBody next = readBodies.next();
      Assertions.assertThat(next.getTransactionsRoot())
          .isEqualTo(blockHeaders[i].getTransactionsRoot());
      Assertions.assertThat(next.getOmmersHash()).isEqualTo(blockHeaders[i].getOmmersHash());
      Assertions.assertThat(next.getWithdrawalsRoot())
          .isEqualTo(blockHeaders[i].getWithdrawalsRoot().orElse(null));
    }
  }

  @Test
  public void testWithWithdrawl() {
    BlockDataGenerator generator = new BlockDataGenerator();
    BlockDataGenerator.BlockOptions options = new BlockDataGenerator.BlockOptions();
    final Withdrawal withdrawal =
        new Withdrawal(UInt64.ONE, UInt64.ONE, Address.fromHexString("0x1"), GWei.ONE);
    options.setWithdrawals(Optional.of(List.of(withdrawal)));
    final Block block = generator.block(options);
    final MessageData initialMessage = BlockBodiesMessage.create(List.of(block.getBody()));
<<<<<<< HEAD
    final MessageData raw = new RawMessage(EthPV62.BLOCK_BODIES, initialMessage.getData());
=======
    final MessageData raw =
        new RawMessage(EthProtocolMessages.BLOCK_BODIES, initialMessage.getData());
>>>>>>> 7443cc1a
    final BlockBodiesMessage message = BlockBodiesMessage.readFrom(raw);
    final List<SyncBlockBody> bodies = message.syncBodies(protocolSchedule);
    Assertions.assertThat(bodies.size()).isEqualTo(1);
    Assertions.assertThat(bodies.getFirst().getWithdrawalsRoot())
        .isEqualTo(block.getHeader().getWithdrawalsRoot().get());
  }

  @Test
  public void shouldEncodeEmptyBlocksInBlockBodiesMessage() {
    final Bytes bytes = Bytes.fromHexString("0xc2c0c0");
    final MessageData raw = new RawMessage(EthProtocolMessages.BLOCK_BODIES, bytes);
    final BlockBodiesMessage message = BlockBodiesMessage.readFrom(raw);
    final List<BlockBody> bodies = message.bodies(protocolSchedule);
    bodies.forEach(blockBody -> Assertions.assertThat(blockBody.isEmpty()).isTrue());
  }

  @Test
  public void shouldNotThrowRLPExceptionIfAllowedEmptyBody() {
    final Bytes bytes = Bytes.fromHexString("0xc0");
    final BlockBody empty = BlockBody.readWrappedBodyFrom(RLP.input(bytes), null, true);
    Assertions.assertThat(empty.isEmpty()).isTrue();
  }

  @Test
  public void shouldThrowRLPExceptionIfNotAllowedEmptyBody() {
    final Bytes bytes = Bytes.fromHexString("0xc0");
    final BlockHeaderFunctions blockHeaderFunctions =
        ScheduleBasedBlockHeaderFunctions.create(protocolSchedule);
    assertThrows(
        RLPException.class,
        () -> {
          BlockBody.readWrappedBodyFrom(RLP.input(bytes), blockHeaderFunctions, false);
        });
  }
}<|MERGE_RESOLUTION|>--- conflicted
+++ resolved
@@ -130,12 +130,8 @@
                   rlp -> BlockHeader.readFrom(rlp, new MainnetBlockHeaderFunctions()))));
     }
     final MessageData initialMessage = BlockBodiesMessage.create(bodies);
-<<<<<<< HEAD
-    final MessageData raw = new RawMessage(EthPV62.BLOCK_BODIES, initialMessage.getData());
-=======
     final MessageData raw =
         new RawMessage(EthProtocolMessages.BLOCK_BODIES, initialMessage.getData());
->>>>>>> 7443cc1a
     final BlockBodiesMessage message = BlockBodiesMessage.readFrom(raw);
     final Iterator<SyncBlockBody> readBodies = message.syncBodies(protocolSchedule).iterator();
     for (int i = 0; i < 50; ++i) {
@@ -157,12 +153,8 @@
     options.setWithdrawals(Optional.of(List.of(withdrawal)));
     final Block block = generator.block(options);
     final MessageData initialMessage = BlockBodiesMessage.create(List.of(block.getBody()));
-<<<<<<< HEAD
-    final MessageData raw = new RawMessage(EthPV62.BLOCK_BODIES, initialMessage.getData());
-=======
     final MessageData raw =
         new RawMessage(EthProtocolMessages.BLOCK_BODIES, initialMessage.getData());
->>>>>>> 7443cc1a
     final BlockBodiesMessage message = BlockBodiesMessage.readFrom(raw);
     final List<SyncBlockBody> bodies = message.syncBodies(protocolSchedule);
     Assertions.assertThat(bodies.size()).isEqualTo(1);
