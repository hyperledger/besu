--- conflicted
+++ resolved
@@ -73,20 +73,12 @@
               new ForestWorldStateKeyValueStorage(new InMemoryKeyValueStorage()));
     } else {
       final StorageProvider storageProvider = new InMemoryKeyValueStorageProvider();
-<<<<<<< HEAD
-=======
-
->>>>>>> aa546c4f
       worldStateStorageCoordinator =
           new WorldStateStorageCoordinator(
               new BonsaiWorldStateKeyValueStorage(
                   storageProvider,
                   new NoOpMetricsSystem(),
-<<<<<<< HEAD
                   DataStorageConfiguration.DEFAULT_BONSAI_CONFIG));
-=======
-                  DataStorageConfiguration.DEFAULT_CONFIG));
->>>>>>> aa546c4f
     }
     final MerkleTrie<Bytes, Bytes> trie =
         TrieGenerator.generateTrie(
