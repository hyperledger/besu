/*
 * Copyright Hyperledger Besu Contributors.
 *
 * Licensed under the Apache License, Version 2.0 (the "License"); you may not use this file except in compliance with
 * the License. You may obtain a copy of the License at
 *
 * http://www.apache.org/licenses/LICENSE-2.0
 *
 * Unless required by applicable law or agreed to in writing, software distributed under the License is distributed on
 * an "AS IS" BASIS, WITHOUT WARRANTIES OR CONDITIONS OF ANY KIND, either express or implied. See the License for the
 * specific language governing permissions and limitations under the License.
 *
 * SPDX-License-Identifier: Apache-2.0
 */
package org.hyperledger.besu.ethereum.eth.sync.snapsync.request.heal;

import org.hyperledger.besu.datatypes.Address;
import org.hyperledger.besu.datatypes.Hash;
import org.hyperledger.besu.ethereum.core.InMemoryKeyValueStorageProvider;
import org.hyperledger.besu.ethereum.core.TrieGenerator;
import org.hyperledger.besu.ethereum.eth.sync.snapsync.SnapWorldDownloadState;
import org.hyperledger.besu.ethereum.forest.storage.ForestWorldStateKeyValueStorage;
import org.hyperledger.besu.ethereum.rlp.RLP;
import org.hyperledger.besu.ethereum.storage.StorageProvider;
import org.hyperledger.besu.ethereum.trie.MerkleTrie;
import org.hyperledger.besu.ethereum.trie.bonsai.storage.BonsaiWorldStateKeyValueStorage;
import org.hyperledger.besu.ethereum.trie.forest.storage.ForestWorldStateKeyValueStorage;
import org.hyperledger.besu.ethereum.worldstate.DataStorageFormat;
import org.hyperledger.besu.ethereum.worldstate.StateTrieAccountValue;
import org.hyperledger.besu.ethereum.worldstate.WorldStateStorageCoordinator;
import org.hyperledger.besu.metrics.noop.NoOpMetricsSystem;
import org.hyperledger.besu.services.kvstore.InMemoryKeyValueStorage;

import java.util.List;
import java.util.stream.Collectors;
import java.util.stream.Stream;

import org.apache.tuweni.bytes.Bytes;
import org.assertj.core.api.Assertions;
import org.junit.jupiter.api.extension.ExtendWith;
import org.junit.jupiter.api.extension.ExtensionContext;
import org.junit.jupiter.params.ParameterizedTest;
import org.junit.jupiter.params.provider.Arguments;
import org.junit.jupiter.params.provider.ArgumentsProvider;
import org.junit.jupiter.params.provider.ArgumentsSource;
import org.mockito.Mock;
import org.mockito.junit.jupiter.MockitoExtension;

@ExtendWith(MockitoExtension.class)
class StorageTrieNodeHealingRequestTest {

  @Mock private SnapWorldDownloadState downloadState;
  final List<Address> accounts =
      List.of(
          Address.fromHexString("0xdeadbeef"),
          Address.fromHexString("0xdeadbeee"),
          Address.fromHexString("0xdeadbeea"),
          Address.fromHexString("0xdeadbeeb"));

  private WorldStateStorageCoordinator worldStateStorageCoordinator;
  private Hash account0Hash;
  private Hash account0StorageRoot;

  static class StorageFormatArguments implements ArgumentsProvider {
    @Override
    public Stream<? extends Arguments> provideArguments(final ExtensionContext context) {
      return Stream.of(
          Arguments.of(DataStorageFormat.BONSAI), Arguments.of(DataStorageFormat.FOREST));
    }
  }

  public void setup(final DataStorageFormat storageFormat) {
    if (storageFormat.equals(DataStorageFormat.FOREST)) {
<<<<<<< HEAD
      worldStateStorageCoordinator =
          new WorldStateStorageCoordinator(
              new ForestWorldStateKeyValueStorage(new InMemoryKeyValueStorage()));
=======
      worldStateStorage = new ForestWorldStateKeyValueStorage(new InMemoryKeyValueStorage());
>>>>>>> 80c8a8f1
    } else {
      final StorageProvider storageProvider = new InMemoryKeyValueStorageProvider();
      worldStateStorageCoordinator =
          new WorldStateStorageCoordinator(
              new BonsaiWorldStateKeyValueStorage(storageProvider, new NoOpMetricsSystem()));
    }
    final MerkleTrie<Bytes, Bytes> trie =
        TrieGenerator.generateTrie(
            worldStateStorageCoordinator,
            accounts.stream().map(Address::addressHash).collect(Collectors.toList()));

    account0Hash = accounts.get(0).addressHash();
    account0StorageRoot =
        trie.get(account0Hash)
            .map(RLP::input)
            .map(StateTrieAccountValue::readFrom)
            .map(StateTrieAccountValue::getStorageRoot)
            .orElseThrow();
  }

  @ParameterizedTest
  @ArgumentsSource(StorageFormatArguments.class)
  void shouldDetectExistingData(final DataStorageFormat storageFormat) {
    setup(storageFormat);

    final StorageTrieNodeHealingRequest request =
        new StorageTrieNodeHealingRequest(
            account0StorageRoot, account0Hash, Hash.EMPTY, Bytes.EMPTY);

    Assertions.assertThat(request.getExistingData(downloadState, worldStateStorageCoordinator))
        .isPresent();
  }

  @ParameterizedTest
  @ArgumentsSource(StorageFormatArguments.class)
  void shouldDetectMissingData(final DataStorageFormat storageFormat) {
    setup(storageFormat);
    final StorageTrieNodeHealingRequest request =
        new StorageTrieNodeHealingRequest(Hash.EMPTY, account0Hash, Hash.EMPTY, Bytes.EMPTY);

    Assertions.assertThat(request.getExistingData(downloadState, worldStateStorageCoordinator))
        .isEmpty();
  }
}<|MERGE_RESOLUTION|>--- conflicted
+++ resolved
@@ -19,7 +19,6 @@
 import org.hyperledger.besu.ethereum.core.InMemoryKeyValueStorageProvider;
 import org.hyperledger.besu.ethereum.core.TrieGenerator;
 import org.hyperledger.besu.ethereum.eth.sync.snapsync.SnapWorldDownloadState;
-import org.hyperledger.besu.ethereum.forest.storage.ForestWorldStateKeyValueStorage;
 import org.hyperledger.besu.ethereum.rlp.RLP;
 import org.hyperledger.besu.ethereum.storage.StorageProvider;
 import org.hyperledger.besu.ethereum.trie.MerkleTrie;
@@ -71,13 +70,9 @@
 
   public void setup(final DataStorageFormat storageFormat) {
     if (storageFormat.equals(DataStorageFormat.FOREST)) {
-<<<<<<< HEAD
       worldStateStorageCoordinator =
           new WorldStateStorageCoordinator(
               new ForestWorldStateKeyValueStorage(new InMemoryKeyValueStorage()));
-=======
-      worldStateStorage = new ForestWorldStateKeyValueStorage(new InMemoryKeyValueStorage());
->>>>>>> 80c8a8f1
     } else {
       final StorageProvider storageProvider = new InMemoryKeyValueStorageProvider();
       worldStateStorageCoordinator =
