/*
 * Copyright Hyperledger Besu Contributors.
 *
 * Licensed under the Apache License, Version 2.0 (the "License"); you may not use this file except in compliance with
 * the License. You may obtain a copy of the License at
 *
 * http://www.apache.org/licenses/LICENSE-2.0
 *
 * Unless required by applicable law or agreed to in writing, software distributed under the License is distributed on
 * an "AS IS" BASIS, WITHOUT WARRANTIES OR CONDITIONS OF ANY KIND, either express or implied. See the License for the
 * specific language governing permissions and limitations under the License.
 *
 * SPDX-License-Identifier: Apache-2.0
 */
package org.hyperledger.besu.ethereum.eth.sync.snapsync.request.heal;

import org.hyperledger.besu.datatypes.Address;
import org.hyperledger.besu.datatypes.Hash;
import org.hyperledger.besu.ethereum.core.InMemoryKeyValueStorageProvider;
import org.hyperledger.besu.ethereum.core.TrieGenerator;
import org.hyperledger.besu.ethereum.rlp.RLP;
import org.hyperledger.besu.ethereum.storage.StorageProvider;
import org.hyperledger.besu.ethereum.trie.MerkleTrie;
import org.hyperledger.besu.ethereum.trie.bonsai.storage.BonsaiWorldStateKeyValueStorage;
import org.hyperledger.besu.ethereum.trie.forest.storage.ForestWorldStateKeyValueStorage;
import org.hyperledger.besu.ethereum.worldstate.DataStorageConfiguration;
import org.hyperledger.besu.ethereum.worldstate.DataStorageFormat;
import org.hyperledger.besu.ethereum.worldstate.StateTrieAccountValue;
import org.hyperledger.besu.ethereum.worldstate.WorldStateStorageCoordinator;
import org.hyperledger.besu.metrics.noop.NoOpMetricsSystem;
import org.hyperledger.besu.services.kvstore.InMemoryKeyValueStorage;

import java.util.List;
import java.util.stream.Collectors;
import java.util.stream.Stream;

import org.apache.tuweni.bytes.Bytes;
import org.assertj.core.api.Assertions;
import org.junit.jupiter.api.extension.ExtendWith;
import org.junit.jupiter.api.extension.ExtensionContext;
import org.junit.jupiter.params.ParameterizedTest;
import org.junit.jupiter.params.provider.Arguments;
import org.junit.jupiter.params.provider.ArgumentsProvider;
import org.junit.jupiter.params.provider.ArgumentsSource;
import org.mockito.junit.jupiter.MockitoExtension;

@ExtendWith(MockitoExtension.class)
class StorageTrieNodeHealingRequestTest {

  final List<Address> accounts =
      List.of(
          Address.fromHexString("0xdeadbeef"),
          Address.fromHexString("0xdeadbeee"),
          Address.fromHexString("0xdeadbeea"),
          Address.fromHexString("0xdeadbeeb"));

  private WorldStateStorageCoordinator worldStateStorageCoordinator;
  private Hash account0Hash;
  private Hash account0StorageRoot;

  static class StorageFormatArguments implements ArgumentsProvider {
    @Override
    public Stream<? extends Arguments> provideArguments(final ExtensionContext context) {
      return Stream.of(
          Arguments.of(DataStorageFormat.BONSAI), Arguments.of(DataStorageFormat.FOREST));
    }
  }

  public void setup(final DataStorageFormat storageFormat) {
    if (storageFormat.equals(DataStorageFormat.FOREST)) {
      worldStateStorageCoordinator =
          new WorldStateStorageCoordinator(
              new ForestWorldStateKeyValueStorage(new InMemoryKeyValueStorage()));
    } else {
      final StorageProvider storageProvider = new InMemoryKeyValueStorageProvider();
<<<<<<< HEAD
      worldStateStorageCoordinator =
          new WorldStateStorageCoordinator(
              new BonsaiWorldStateKeyValueStorage(storageProvider, new NoOpMetricsSystem()));
=======
      worldStateStorage =
          new BonsaiWorldStateKeyValueStorage(
              storageProvider, new NoOpMetricsSystem(), DataStorageConfiguration.DEFAULT_CONFIG);
>>>>>>> 958a0723
    }
    final MerkleTrie<Bytes, Bytes> trie =
        TrieGenerator.generateTrie(
            worldStateStorageCoordinator,
            accounts.stream().map(Address::addressHash).collect(Collectors.toList()));

    account0Hash = accounts.get(0).addressHash();
    account0StorageRoot =
        trie.get(account0Hash)
            .map(RLP::input)
            .map(StateTrieAccountValue::readFrom)
            .map(StateTrieAccountValue::getStorageRoot)
            .orElseThrow();
  }

  @ParameterizedTest
  @ArgumentsSource(StorageFormatArguments.class)
  void shouldDetectExistingData(final DataStorageFormat storageFormat) {
    setup(storageFormat);

    final StorageTrieNodeHealingRequest request =
        new StorageTrieNodeHealingRequest(
            account0StorageRoot, account0Hash, Hash.EMPTY, Bytes.EMPTY);

    Assertions.assertThat(request.getExistingData(worldStateStorageCoordinator)).isPresent();
  }

  @ParameterizedTest
  @ArgumentsSource(StorageFormatArguments.class)
  void shouldDetectMissingData(final DataStorageFormat storageFormat) {
    setup(storageFormat);
    final StorageTrieNodeHealingRequest request =
        new StorageTrieNodeHealingRequest(Hash.EMPTY, account0Hash, Hash.EMPTY, Bytes.EMPTY);

    Assertions.assertThat(request.getExistingData(worldStateStorageCoordinator)).isEmpty();
  }
}<|MERGE_RESOLUTION|>--- conflicted
+++ resolved
@@ -73,15 +73,13 @@
               new ForestWorldStateKeyValueStorage(new InMemoryKeyValueStorage()));
     } else {
       final StorageProvider storageProvider = new InMemoryKeyValueStorageProvider();
-<<<<<<< HEAD
+
       worldStateStorageCoordinator =
           new WorldStateStorageCoordinator(
-              new BonsaiWorldStateKeyValueStorage(storageProvider, new NoOpMetricsSystem()));
-=======
-      worldStateStorage =
-          new BonsaiWorldStateKeyValueStorage(
-              storageProvider, new NoOpMetricsSystem(), DataStorageConfiguration.DEFAULT_CONFIG);
->>>>>>> 958a0723
+              new BonsaiWorldStateKeyValueStorage(
+                  storageProvider,
+                  new NoOpMetricsSystem(),
+                  DataStorageConfiguration.DEFAULT_CONFIG));
     }
     final MerkleTrie<Bytes, Bytes> trie =
         TrieGenerator.generateTrie(
