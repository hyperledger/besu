/*
 * Copyright ConsenSys AG.
 *
 * Licensed under the Apache License, Version 2.0 (the "License"); you may not use this file except in compliance with
 * the License. You may obtain a copy of the License at
 *
 * http://www.apache.org/licenses/LICENSE-2.0
 *
 * Unless required by applicable law or agreed to in writing, software distributed under the License is distributed on
 * an "AS IS" BASIS, WITHOUT WARRANTIES OR CONDITIONS OF ANY KIND, either express or implied. See the License for the
 * specific language governing permissions and limitations under the License.
 *
 * SPDX-License-Identifier: Apache-2.0
 */
package org.hyperledger.besu.ethereum.eth.sync;

import static org.assertj.core.api.Assertions.assertThat;

import org.hyperledger.besu.config.GenesisConfigFile;
import org.hyperledger.besu.datatypes.Hash;
import org.hyperledger.besu.ethereum.chain.BadBlockManager;
import org.hyperledger.besu.ethereum.chain.MutableBlockchain;
import org.hyperledger.besu.ethereum.core.BlockchainSetupUtil;
import org.hyperledger.besu.ethereum.core.Difficulty;
import org.hyperledger.besu.ethereum.core.MiningConfiguration;
import org.hyperledger.besu.ethereum.difficulty.fixed.FixedDifficultyProtocolSchedule;
import org.hyperledger.besu.ethereum.eth.manager.ChainState;
import org.hyperledger.besu.ethereum.eth.manager.EthPeer;
import org.hyperledger.besu.ethereum.eth.manager.EthProtocolManager;
import org.hyperledger.besu.ethereum.eth.manager.EthProtocolManagerTestBuilder;
import org.hyperledger.besu.ethereum.eth.manager.RespondingEthPeer;
import org.hyperledger.besu.ethereum.eth.manager.RespondingEthPeer.Responder;
import org.hyperledger.besu.ethereum.eth.manager.peertask.PeerTaskExecutor;
import org.hyperledger.besu.ethereum.eth.manager.peertask.task.GetHeadersFromPeerTask;
import org.hyperledger.besu.ethereum.eth.manager.peertask.task.GetHeadersFromPeerTaskExecutorAnswer;
import org.hyperledger.besu.ethereum.mainnet.ProtocolSchedule;
import org.hyperledger.besu.evm.internal.EvmConfiguration;
import org.hyperledger.besu.metrics.noop.NoOpMetricsSystem;
import org.hyperledger.besu.plugin.services.storage.DataStorageFormat;

import java.util.stream.Stream;

import org.assertj.core.api.Assertions;
import org.junit.jupiter.api.Test;
import org.junit.jupiter.api.extension.ExtensionContext;
import org.junit.jupiter.params.ParameterizedTest;
import org.junit.jupiter.params.provider.Arguments;
import org.junit.jupiter.params.provider.ArgumentsProvider;
import org.junit.jupiter.params.provider.ArgumentsSource;
import org.mockito.Mockito;

public class ChainHeadTrackerTest {

  private BlockchainSetupUtil blockchainSetupUtil;
  private MutableBlockchain blockchain;
  private EthProtocolManager ethProtocolManager;
  private RespondingEthPeer respondingPeer;

  private PeerTaskExecutor peerTaskExecutor;
  private SynchronizerConfiguration synchronizerConfiguration;

  private ChainHeadTracker chainHeadTracker;

  private final ProtocolSchedule protocolSchedule =
      FixedDifficultyProtocolSchedule.create(
          GenesisConfigFile.fromResource("/dev.json").getConfigOptions(),
          false,
          EvmConfiguration.DEFAULT,
          MiningConfiguration.MINING_DISABLED,
          new BadBlockManager(),
          false,
          new NoOpMetricsSystem());

  static class ChainHeadTrackerTestArguments implements ArgumentsProvider {
    @Override
    public Stream<? extends Arguments> provideArguments(final ExtensionContext context) {
      return Stream.of(
          Arguments.of(DataStorageFormat.BONSAI), Arguments.of(DataStorageFormat.FOREST));
    }
  }

  public void setup(final DataStorageFormat storageFormat, final boolean isPeerTaskSystemEnabled) {
    blockchainSetupUtil = BlockchainSetupUtil.forTesting(storageFormat);
    blockchain = blockchainSetupUtil.getBlockchain();
<<<<<<< HEAD
    peerTaskExecutor = Mockito.mock(PeerTaskExecutor.class);
    ethProtocolManager = EthProtocolManagerTestUtil.create(blockchain, peerTaskExecutor);
=======
    ethProtocolManager = EthProtocolManagerTestBuilder.builder().setBlockchain(blockchain).build();
>>>>>>> 747a3780
    respondingPeer =
        RespondingEthPeer.builder()
            .ethProtocolManager(ethProtocolManager)
            .chainHeadHash(blockchain.getChainHeadHash())
            .totalDifficulty(blockchain.getChainHead().getTotalDifficulty())
            .estimatedHeight(0)
            .build();
    GetHeadersFromPeerTaskExecutorAnswer getHeadersAnswer =
        new GetHeadersFromPeerTaskExecutorAnswer(
            blockchain, ethProtocolManager.ethContext().getEthPeers());
    Mockito.when(peerTaskExecutor.execute(Mockito.any(GetHeadersFromPeerTask.class)))
        .thenAnswer(getHeadersAnswer);
    Mockito.when(
            peerTaskExecutor.executeAgainstPeer(
                Mockito.any(GetHeadersFromPeerTask.class), Mockito.any(EthPeer.class)))
        .thenAnswer(getHeadersAnswer);
    synchronizerConfiguration =
        SynchronizerConfiguration.builder()
            .isPeerTaskSystemEnabled(isPeerTaskSystemEnabled)
            .build();
    chainHeadTracker =
        new ChainHeadTracker(
            ethProtocolManager.ethContext(),
            protocolSchedule,
            synchronizerConfiguration,
            new NoOpMetricsSystem());
  }

  @ParameterizedTest
  @ArgumentsSource(ChainHeadTrackerTestArguments.class)
  public void shouldRequestHeaderChainHeadWhenNewPeerConnects(
      final DataStorageFormat storageFormat) {
    setup(storageFormat, false);
    final Responder responder =
        RespondingEthPeer.blockchainResponder(
            blockchainSetupUtil.getBlockchain(),
            blockchainSetupUtil.getWorldArchive(),
            blockchainSetupUtil.getTransactionPool());
    chainHeadTracker.getBestHeaderFromPeer(respondingPeer.getEthPeer());

    Assertions.assertThat(chainHeadState().getEstimatedHeight()).isZero();

    respondingPeer.respond(responder);

    Assertions.assertThat(chainHeadState().getEstimatedHeight())
        .isEqualTo(blockchain.getChainHeadBlockNumber());
  }

  @ParameterizedTest
  @ArgumentsSource(ChainHeadTrackerTestArguments.class)
  public void shouldRequestHeaderChainHeadWhenNewPeerConnectsUsingPeerTaskSystem(
      final DataStorageFormat storageFormat) {
    setup(storageFormat, true);
    chainHeadTracker.getBestHeaderFromPeer(respondingPeer.getEthPeer());

    Assertions.assertThat(chainHeadState().getEstimatedHeight()).isZero();
    Assertions.assertThat(chainHeadState().getEstimatedHeight())
        .isEqualTo(blockchain.getChainHeadBlockNumber());
  }

  @ParameterizedTest
  @ArgumentsSource(ChainHeadTrackerTestArguments.class)
  public void shouldIgnoreHeadersIfChainHeadHasAlreadyBeenUpdatedWhileWaiting(
      final DataStorageFormat storageFormat) {
    setup(storageFormat, false);
    final Responder responder =
        RespondingEthPeer.blockchainResponder(
            blockchainSetupUtil.getBlockchain(),
            blockchainSetupUtil.getWorldArchive(),
            blockchainSetupUtil.getTransactionPool());
    chainHeadTracker.getBestHeaderFromPeer(respondingPeer.getEthPeer());

    // Change the hash of the current known head
    respondingPeer.getEthPeer().chainState().statusReceived(Hash.EMPTY_TRIE_HASH, Difficulty.ONE);

    respondingPeer.respond(responder);

    Assertions.assertThat(chainHeadState().getEstimatedHeight()).isZero();
  }

  @ParameterizedTest
  @ArgumentsSource(ChainHeadTrackerTestArguments.class)
  public void shouldIgnoreHeadersIfChainHeadHasAlreadyBeenUpdatedWhileWaitingUsingPeerTaskSystem(
      final DataStorageFormat storageFormat) {
    setup(storageFormat, true);
    chainHeadTracker.getBestHeaderFromPeer(respondingPeer.getEthPeer());

    // Change the hash of the current known head
    respondingPeer.getEthPeer().chainState().statusReceived(Hash.EMPTY_TRIE_HASH, Difficulty.ONE);

    Assertions.assertThat(chainHeadState().getEstimatedHeight()).isZero();
  }

  @ParameterizedTest
  @ArgumentsSource(ChainHeadTrackerTestArguments.class)
  public void shouldCheckTrialingPeerLimits(final DataStorageFormat storageFormat) {
    setup(storageFormat, false);
    final Responder responder =
        RespondingEthPeer.blockchainResponder(
            blockchainSetupUtil.getBlockchain(),
            blockchainSetupUtil.getWorldArchive(),
            blockchainSetupUtil.getTransactionPool());
    chainHeadTracker.getBestHeaderFromPeer(respondingPeer.getEthPeer());

    Assertions.assertThat(chainHeadState().getEstimatedHeight()).isZero();

    respondingPeer.respond(responder);

    Assertions.assertThat(chainHeadState().getEstimatedHeight())
        .isEqualTo(blockchain.getChainHeadBlockNumber());
  }

  @ParameterizedTest
  @ArgumentsSource(ChainHeadTrackerTestArguments.class)
  public void shouldCheckTrialingPeerLimitsUsingPeerTaskSystem(
      final DataStorageFormat storageFormat) {
    setup(storageFormat, true);
    chainHeadTracker.getBestHeaderFromPeer(respondingPeer.getEthPeer());

    Assertions.assertThat(chainHeadState().getEstimatedHeight()).isZero();
    Assertions.assertThat(chainHeadState().getEstimatedHeight())
        .isEqualTo(blockchain.getChainHeadBlockNumber());
  }

  private ChainState chainHeadState() {
    return respondingPeer.getEthPeer().chainState();
  }

  @Test
  void dryRunDetector() {
    assertThat(true)
        .withFailMessage("This test is here so gradle --dry-run executes this class")
        .isTrue();
  }
}<|MERGE_RESOLUTION|>--- conflicted
+++ resolved
@@ -82,12 +82,11 @@
   public void setup(final DataStorageFormat storageFormat, final boolean isPeerTaskSystemEnabled) {
     blockchainSetupUtil = BlockchainSetupUtil.forTesting(storageFormat);
     blockchain = blockchainSetupUtil.getBlockchain();
-<<<<<<< HEAD
-    peerTaskExecutor = Mockito.mock(PeerTaskExecutor.class);
-    ethProtocolManager = EthProtocolManagerTestUtil.create(blockchain, peerTaskExecutor);
-=======
-    ethProtocolManager = EthProtocolManagerTestBuilder.builder().setBlockchain(blockchain).build();
->>>>>>> 747a3780
+      peerTaskExecutor = Mockito.mock(PeerTaskExecutor.class);
+    ethProtocolManager = EthProtocolManagerTestBuilder.builder()
+            .setBlockchain(blockchain)
+            .setPeerTaskExecutor(peerTaskExecutor)
+            .build();
     respondingPeer =
         RespondingEthPeer.builder()
             .ethProtocolManager(ethProtocolManager)
