--- conflicted
+++ resolved
@@ -234,28 +234,7 @@
   @ArgumentsSource(FastSyncActionsTest.FastSyncActionsTestArguments.class)
   public void selectPivotBlockShouldRetryIfPivotBlockSelectorReturnsEmptyOptional(
       final DataStorageFormat storageFormat) {
-<<<<<<< HEAD
     setUp(storageFormat);
-=======
-    int minPeers = 3;
-    setUp(storageFormat, false, Optional.of(minPeers));
-    fastSyncActions =
-        createFastSyncActions(
-            syncConfig,
-            new PivotSelectorFromPeers(ethContext, syncConfig, syncState, metricsSystem));
-    final long minPivotHeight = syncConfig.getSyncPivotDistance() + 1L;
-    EthProtocolManagerTestUtil.disableEthSchedulerAutoRun(ethProtocolManager);
-
-    // Create peers without chain height estimates
-    List<RespondingEthPeer> peers = new ArrayList<>();
-    for (int i = 0; i < minPeers; i++) {
-      final Difficulty td = Difficulty.of(i);
-      final OptionalLong height = OptionalLong.empty();
-      final RespondingEthPeer peer =
-          EthProtocolManagerTestUtil.createPeer(ethProtocolManager, td, height);
-      peers.add(peer);
-    }
->>>>>>> c8ad1d12
 
     SynchronizerConfiguration syncConfig =
         SynchronizerConfiguration.builder().syncMinimumPeerCount(3).build();
@@ -269,46 +248,7 @@
         .thenReturn(Optional.of(expectedResult));
     when(pivotBlockSelector.prepareRetry()).thenReturn(CompletableFuture.runAsync(() -> {}));
 
-<<<<<<< HEAD
     CompletableFuture<FastSyncState> resultFuture =
-=======
-    // Set final height
-    final long bestPeerHeight = minPivotHeight + 1;
-    peers.get(minPeers - 1).getEthPeer().chainState().updateHeightEstimate(bestPeerHeight);
-    final FastSyncState expected =
-        new FastSyncState(bestPeerHeight - syncConfig.getSyncPivotDistance());
-    EthProtocolManagerTestUtil.runPendingFutures(ethProtocolManager);
-    assertThat(result).isCompletedWithValue(expected);
-  }
-
-  @ParameterizedTest
-  @ArgumentsSource(FastSyncActionsTest.FastSyncActionsTestArguments.class)
-  public void selectPivotBlockShouldWaitAndRetryIfSufficientValidatedPeersUnavailable(
-      final DataStorageFormat storageFormat) {
-    final int minPeers = 3;
-    setUp(storageFormat, false, Optional.of(minPeers));
-    final PeerValidator validator = mock(PeerValidator.class);
-    fastSyncActions =
-        createFastSyncActions(
-            syncConfig,
-            new PivotSelectorFromPeers(ethContext, syncConfig, syncState, metricsSystem));
-    final long minPivotHeight = syncConfig.getSyncPivotDistance() + 1L;
-    EthProtocolManagerTestUtil.disableEthSchedulerAutoRun(ethProtocolManager);
-
-    // Create peers that are not validated
-    final OptionalLong height = OptionalLong.of(minPivotHeight + 10);
-    List<RespondingEthPeer> peers = new ArrayList<>();
-    for (int i = 0; i < minPeers; i++) {
-      final Difficulty td = Difficulty.of(i);
-
-      final RespondingEthPeer peer =
-          EthProtocolManagerTestUtil.createPeer(ethProtocolManager, td, height, validator);
-      peers.add(peer);
-    }
-
-    // No pivot should be selected while peers are not fully validated
-    final CompletableFuture<FastSyncState> result =
->>>>>>> c8ad1d12
         fastSyncActions.selectPivotBlock(FastSyncState.EMPTY_SYNC_STATE);
 
     verify(pivotBlockSelector, times(2)).selectNewPivotBlock();
