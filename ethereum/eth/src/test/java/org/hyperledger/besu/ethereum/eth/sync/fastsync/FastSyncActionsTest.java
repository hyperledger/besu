/*
 * Copyright ConsenSys AG.
 *
 * Licensed under the Apache License, Version 2.0 (the "License"); you may not use this file except in compliance with
 * the License. You may obtain a copy of the License at
 *
 * http://www.apache.org/licenses/LICENSE-2.0
 *
 * Unless required by applicable law or agreed to in writing, software distributed under the License is distributed on
 * an "AS IS" BASIS, WITHOUT WARRANTIES OR CONDITIONS OF ANY KIND, either express or implied. See the License for the
 * specific language governing permissions and limitations under the License.
 *
 * SPDX-License-Identifier: Apache-2.0
 */
package org.hyperledger.besu.ethereum.eth.sync.fastsync;

import static org.assertj.core.api.Assertions.assertThat;
import static org.mockito.Mockito.mock;
import static org.mockito.Mockito.when;

import org.hyperledger.besu.config.GenesisConfigOptions;
import org.hyperledger.besu.consensus.merge.ForkchoiceEvent;
import org.hyperledger.besu.ethereum.ProtocolContext;
import org.hyperledger.besu.ethereum.chain.MutableBlockchain;
import org.hyperledger.besu.ethereum.core.BlockHeader;
import org.hyperledger.besu.ethereum.core.BlockHeaderTestFixture;
import org.hyperledger.besu.ethereum.core.BlockchainSetupUtil;
import org.hyperledger.besu.ethereum.core.Difficulty;
import org.hyperledger.besu.ethereum.core.ProtocolScheduleFixture;
import org.hyperledger.besu.ethereum.eth.EthProtocolConfiguration;
import org.hyperledger.besu.ethereum.eth.manager.EthContext;
import org.hyperledger.besu.ethereum.eth.manager.EthPeer;
import org.hyperledger.besu.ethereum.eth.manager.EthPeers;
import org.hyperledger.besu.ethereum.eth.manager.EthProtocolManager;
import org.hyperledger.besu.ethereum.eth.manager.EthProtocolManagerTestUtil;
import org.hyperledger.besu.ethereum.eth.manager.RespondingEthPeer;
import org.hyperledger.besu.ethereum.eth.manager.peertask.PeerTaskExecutor;
import org.hyperledger.besu.ethereum.eth.peervalidation.PeerValidator;
import org.hyperledger.besu.ethereum.eth.sync.PivotBlockSelector;
import org.hyperledger.besu.ethereum.eth.sync.SyncMode;
import org.hyperledger.besu.ethereum.eth.sync.SynchronizerConfiguration;
import org.hyperledger.besu.ethereum.eth.sync.state.SyncState;
import org.hyperledger.besu.ethereum.mainnet.ProtocolSchedule;
import org.hyperledger.besu.ethereum.worldstate.WorldStateStorageCoordinator;
import org.hyperledger.besu.metrics.noop.NoOpMetricsSystem;
import org.hyperledger.besu.plugin.services.MetricsSystem;
import org.hyperledger.besu.plugin.services.storage.DataStorageFormat;

import java.util.ArrayList;
import java.util.List;
import java.util.Optional;
import java.util.OptionalLong;
import java.util.concurrent.CompletableFuture;
import java.util.concurrent.atomic.AtomicInteger;
import java.util.stream.Stream;

import org.junit.jupiter.api.Test;
import org.junit.jupiter.api.extension.ExtensionContext;
import org.junit.jupiter.params.ParameterizedTest;
import org.junit.jupiter.params.provider.Arguments;
import org.junit.jupiter.params.provider.ArgumentsProvider;
import org.junit.jupiter.params.provider.ArgumentsSource;
import org.mockito.Mockito;

public class FastSyncActionsTest {
  private final WorldStateStorageCoordinator worldStateStorageCoordinator =
      mock(WorldStateStorageCoordinator.class);
  private final AtomicInteger timeoutCount = new AtomicInteger(0);
  private SynchronizerConfiguration syncConfig;
  private FastSyncActions fastSyncActions;
  private EthProtocolManager ethProtocolManager;
  private EthContext ethContext;
  private EthPeers ethPeers;
  private MutableBlockchain blockchain;
  private BlockchainSetupUtil blockchainSetupUtil;
  private SyncState syncState;
  private PeerTaskExecutor peerTaskExecutor;
  private MetricsSystem metricsSystem;

  static class FastSyncActionsTestArguments implements ArgumentsProvider {
    @Override
    public Stream<? extends Arguments> provideArguments(final ExtensionContext context) {
      return Stream.of(
          Arguments.of(DataStorageFormat.BONSAI), Arguments.of(DataStorageFormat.FOREST));
    }
  }

  public void setUp(final DataStorageFormat storageFormat, final boolean isPeerTaskSystemEnabled) {
    setUp(storageFormat, isPeerTaskSystemEnabled, Optional.empty());
  }

  public void setUp(
      final DataStorageFormat storageFormat,
      final boolean isPeerTaskSystemEnabled,
      final Optional<Integer> syncMinimumPeers) {
    SynchronizerConfiguration.Builder syncConfigBuilder =
        new SynchronizerConfiguration.Builder()
            .syncMode(SyncMode.FAST)
            .syncPivotDistance(1000)
            .isPeerTaskSystemEnabled(isPeerTaskSystemEnabled);
    syncMinimumPeers.ifPresent(syncConfigBuilder::syncMinimumPeerCount);
    syncConfig = syncConfigBuilder.build();
    when(worldStateStorageCoordinator.getDataStorageFormat()).thenReturn(storageFormat);
    blockchainSetupUtil = BlockchainSetupUtil.forTesting(storageFormat);
    blockchainSetupUtil.importAllBlocks();
    blockchain = blockchainSetupUtil.getBlockchain();
    ethProtocolManager =
        EthProtocolManagerTestUtil.create(
            ProtocolScheduleFixture.MAINNET,
            blockchain,
            () -> timeoutCount.getAndDecrement() > 0,
            blockchainSetupUtil.getWorldArchive(),
            blockchainSetupUtil.getTransactionPool(),
            EthProtocolConfiguration.defaultConfig());
    ethContext = ethProtocolManager.ethContext();
    ethPeers = ethContext.getEthPeers();
    syncState = new SyncState(blockchain, ethPeers);
    metricsSystem = new NoOpMetricsSystem();
    fastSyncActions =
        createFastSyncActions(
            syncConfig,
            new PivotSelectorFromPeers(ethContext, syncConfig, syncState, metricsSystem));
  }

  @ParameterizedTest
  @ArgumentsSource(FastSyncActionsTest.FastSyncActionsTestArguments.class)
  public void waitForPeersShouldSucceedIfEnoughPeersAreFound(
      final DataStorageFormat storageFormat) {
    setUp(storageFormat, false);
    for (int i = 0; i < syncConfig.getSyncMinimumPeerCount(); i++) {
      EthProtocolManagerTestUtil.createPeer(
          ethProtocolManager, syncConfig.getSyncPivotDistance() + i + 1);
    }
    final CompletableFuture<FastSyncState> result =
        fastSyncActions.selectPivotBlock(FastSyncState.EMPTY_SYNC_STATE);
    assertThat(result).isCompletedWithValue(new FastSyncState(5));
  }

  @ParameterizedTest
  @ArgumentsSource(FastSyncActionsTest.FastSyncActionsTestArguments.class)
  public void returnTheSamePivotBlockIfAlreadySelected(final DataStorageFormat storageFormat) {
    setUp(storageFormat, false);
    final BlockHeader pivotHeader = new BlockHeaderTestFixture().number(1024).buildHeader();
    final FastSyncState fastSyncState = new FastSyncState(pivotHeader);
    final CompletableFuture<FastSyncState> result = fastSyncActions.selectPivotBlock(fastSyncState);
    assertThat(result).isDone();
    assertThat(result).isCompletedWithValue(fastSyncState);
  }

  @ParameterizedTest
  @ArgumentsSource(FastSyncActionsTest.FastSyncActionsTestArguments.class)
  public void selectPivotBlockShouldUseExistingPivotBlockIfAvailable(
      final DataStorageFormat storageFormat) {
    setUp(storageFormat, false);
    final BlockHeader pivotHeader = new BlockHeaderTestFixture().number(1024).buildHeader();
    EthProtocolManagerTestUtil.createPeer(ethProtocolManager, 5000);

    final CompletableFuture<FastSyncState> result =
        fastSyncActions.selectPivotBlock(new FastSyncState(pivotHeader));
    final FastSyncState expected = new FastSyncState(pivotHeader);
    assertThat(result).isCompletedWithValue(expected);
  }

  @ParameterizedTest
  @ArgumentsSource(FastSyncActionsTest.FastSyncActionsTestArguments.class)
  public void selectPivotBlockShouldSelectBlockPivotDistanceFromBestPeer(
      final DataStorageFormat storageFormat) {
    setUp(storageFormat, false, Optional.of(1));

    fastSyncActions =
        createFastSyncActions(
            syncConfig,
            new PivotSelectorFromPeers(ethContext, syncConfig, syncState, metricsSystem));

    EthProtocolManagerTestUtil.createPeer(ethProtocolManager, 5000);

    final CompletableFuture<FastSyncState> result =
        fastSyncActions.selectPivotBlock(FastSyncState.EMPTY_SYNC_STATE);
    final FastSyncState expected = new FastSyncState(4000);
    assertThat(result).isCompletedWithValue(expected);
  }

  @ParameterizedTest
  @ArgumentsSource(FastSyncActionsTest.FastSyncActionsTestArguments.class)
  public void selectPivotBlockShouldConsiderTotalDifficultyWhenSelectingBestPeer(
      final DataStorageFormat storageFormat) {
    setUp(storageFormat, false, Optional.of(1));
    fastSyncActions =
        createFastSyncActions(
            syncConfig,
            new PivotSelectorFromPeers(ethContext, syncConfig, syncState, metricsSystem));

    EthProtocolManagerTestUtil.createPeer(ethProtocolManager, Difficulty.of(1000), 5500);
    EthProtocolManagerTestUtil.createPeer(ethProtocolManager, Difficulty.of(2000), 4000);

    final CompletableFuture<FastSyncState> result =
        fastSyncActions.selectPivotBlock(FastSyncState.EMPTY_SYNC_STATE);
    final FastSyncState expected = new FastSyncState(3000);
    assertThat(result).isCompletedWithValue(expected);
  }

  @ParameterizedTest
  @ArgumentsSource(FastSyncActionsTest.FastSyncActionsTestArguments.class)
  public void selectPivotBlockShouldWaitAndRetryUntilMinHeightEstimatesAreAvailable(
      final DataStorageFormat storageFormat) {
    setUp(storageFormat, false, Optional.of(2));
    EthProtocolManagerTestUtil.disableEthSchedulerAutoRun(ethProtocolManager);
    fastSyncActions =
        createFastSyncActions(
            syncConfig,
            new PivotSelectorFromPeers(ethContext, syncConfig, syncState, metricsSystem));

    final CompletableFuture<FastSyncState> result =
        fastSyncActions.selectPivotBlock(FastSyncState.EMPTY_SYNC_STATE);
    EthProtocolManagerTestUtil.runPendingFutures(ethProtocolManager);
    assertThat(result).isNotDone();

    // First peer is under the threshold, we should keep retrying
    EthProtocolManagerTestUtil.createPeer(ethProtocolManager, 5000);
    EthProtocolManagerTestUtil.runPendingFutures(ethProtocolManager);
    assertThat(result).isNotDone();

    // Second peers meets min peer threshold, we should select the pivot
    EthProtocolManagerTestUtil.createPeer(ethProtocolManager, 5000);
    EthProtocolManagerTestUtil.runPendingFutures(ethProtocolManager);
    assertThat(result).isDone();
    final FastSyncState expected = new FastSyncState(4000);
    assertThat(result).isCompletedWithValue(expected);
  }

  @ParameterizedTest
  @ArgumentsSource(FastSyncActionsTest.FastSyncActionsTestArguments.class)
  public void selectPivotBlockShouldWaitAndRetryIfSufficientChainHeightEstimatesAreUnavailable(
      final DataStorageFormat storageFormat) {
    int minPeers = 3;
    setUp(storageFormat, false, Optional.of(minPeers));
    fastSyncActions =
        createFastSyncActions(
            syncConfig,
            new PivotSelectorFromPeers(ethContext, syncConfig, syncState, metricsSystem));
    final long minPivotHeight = syncConfig.getSyncPivotDistance() + 1L;
    EthProtocolManagerTestUtil.disableEthSchedulerAutoRun(ethProtocolManager);

    // Create peers without chain height estimates
    List<RespondingEthPeer> peers = new ArrayList<>();
    for (int i = 0; i < minPeers; i++) {
      final Difficulty td = Difficulty.of(i);
      final OptionalLong height = OptionalLong.empty();
      final RespondingEthPeer peer =
          EthProtocolManagerTestUtil.createPeer(ethProtocolManager, td, height);
      peers.add(peer);
    }

    // No pivot should be selected while peers do not have height estimates
    final CompletableFuture<FastSyncState> result =
        fastSyncActions.selectPivotBlock(FastSyncState.EMPTY_SYNC_STATE);
    assertThat(result).isNotDone();
    EthProtocolManagerTestUtil.runPendingFutures(ethProtocolManager);
    assertThat(result).isNotDone();

    // Set subset of heights
    peers
        .subList(0, minPeers - 1)
        .forEach(p -> p.getEthPeer().chainState().updateHeightEstimate(minPivotHeight + 10));

    // No pivot should be selected while only a subset of peers have height estimates
    EthProtocolManagerTestUtil.runPendingFutures(ethProtocolManager);
    assertThat(result).isNotDone();

    // Set final height
    final long bestPeerHeight = minPivotHeight + 1;
    peers.get(minPeers - 1).getEthPeer().chainState().updateHeightEstimate(bestPeerHeight);
    final FastSyncState expected =
        new FastSyncState(bestPeerHeight - syncConfig.getSyncPivotDistance());
    EthProtocolManagerTestUtil.runPendingFutures(ethProtocolManager);
    assertThat(result).isCompletedWithValue(expected);
  }

  @ParameterizedTest
  @ArgumentsSource(FastSyncActionsTest.FastSyncActionsTestArguments.class)
  public void selectPivotBlockShouldWaitAndRetryIfSufficientValidatedPeersUnavailable(
      final DataStorageFormat storageFormat) {
    final int minPeers = 3;
    setUp(storageFormat, false, Optional.of(minPeers));
    final PeerValidator validator = mock(PeerValidator.class);
    fastSyncActions =
        createFastSyncActions(
            syncConfig,
            new PivotSelectorFromPeers(ethContext, syncConfig, syncState, metricsSystem));
    final long minPivotHeight = syncConfig.getSyncPivotDistance() + 1L;
    EthProtocolManagerTestUtil.disableEthSchedulerAutoRun(ethProtocolManager);

    // Create peers that are not validated
    final OptionalLong height = OptionalLong.of(minPivotHeight + 10);
    List<RespondingEthPeer> peers = new ArrayList<>();
    for (int i = 0; i < minPeers; i++) {
      final Difficulty td = Difficulty.of(i);

      final RespondingEthPeer peer =
          EthProtocolManagerTestUtil.createPeer(ethProtocolManager, td, height, validator);
      peers.add(peer);
    }

    // No pivot should be selected while peers are not fully validated
    final CompletableFuture<FastSyncState> result =
        fastSyncActions.selectPivotBlock(FastSyncState.EMPTY_SYNC_STATE);
    assertThat(result).isNotDone();
    EthProtocolManagerTestUtil.runPendingFutures(ethProtocolManager);
    assertThat(result).isNotDone();

    // Validate a subset of peers
    peers.subList(0, minPeers - 1).forEach(p -> p.getEthPeer().markValidated(validator));

    // No pivot should be selected while only a subset of peers has height estimates
    EthProtocolManagerTestUtil.runPendingFutures(ethProtocolManager);
    assertThat(result).isNotDone();

    // Set best height and mark best peer validated
    final long bestPeerHeight = minPivotHeight + 11;
    final EthPeer bestPeer = peers.get(minPeers - 1).getEthPeer();
    bestPeer.chainState().updateHeightEstimate(bestPeerHeight);
    bestPeer.markValidated(validator);
    final FastSyncState expected =
        new FastSyncState(bestPeerHeight - syncConfig.getSyncPivotDistance());
    EthProtocolManagerTestUtil.runPendingFutures(ethProtocolManager);
    assertThat(result).isCompletedWithValue(expected);
  }

  @ParameterizedTest
  @ArgumentsSource(FastSyncActionsTest.FastSyncActionsTestArguments.class)
  public void selectPivotBlockUsesBestPeerWithHeightEstimate(
      final DataStorageFormat storageFormat) {
    setUp(storageFormat, false, Optional.of(3));
    selectPivotBlockUsesBestPeerMatchingRequiredCriteria(true, false);
  }

  @ParameterizedTest
  @ArgumentsSource(FastSyncActionsTest.FastSyncActionsTestArguments.class)
  public void selectPivotBlockUsesBestPeerThatIsValidated(final DataStorageFormat storageFormat) {
    setUp(storageFormat, false, Optional.of(3));
    selectPivotBlockUsesBestPeerMatchingRequiredCriteria(false, true);
  }

  @ParameterizedTest
  @ArgumentsSource(FastSyncActionsTest.FastSyncActionsTestArguments.class)
  public void selectPivotBlockUsesBestPeerThatIsValidatedAndHasHeightEstimate(
      final DataStorageFormat storageFormat) {
    setUp(storageFormat, false, Optional.of(3));
    selectPivotBlockUsesBestPeerMatchingRequiredCriteria(true, true);
  }

  private void selectPivotBlockUsesBestPeerMatchingRequiredCriteria(
      final boolean bestMissingHeight, final boolean bestNotValidated) {
    final int peerCount = 4;
    fastSyncActions =
        createFastSyncActions(
            syncConfig,
            new PivotSelectorFromPeers(ethContext, syncConfig, syncState, metricsSystem));
    final long minPivotHeight = syncConfig.getSyncPivotDistance() + 1L;
    EthProtocolManagerTestUtil.disableEthSchedulerAutoRun(ethProtocolManager);

    // Create peers without chain height estimates
    final PeerValidator validator = mock(PeerValidator.class);
    List<RespondingEthPeer> peers = new ArrayList<>();
    for (int i = 0; i < peerCount; i++) {
      // Best peer by td is the first peer, td decreases as i increases
      final boolean isBest = i == 0;
      final Difficulty td = Difficulty.of(peerCount - i);

      final OptionalLong height;
      if (isBest && bestMissingHeight) {
        // Don't set a height estimate for the best peer
        height = OptionalLong.empty();
      } else {
        // Height increases with i
        height = OptionalLong.of(minPivotHeight + i);
      }

      final RespondingEthPeer peer =
          EthProtocolManagerTestUtil.createPeer(ethProtocolManager, td, height, validator);
      if (!isBest || !bestNotValidated) {
        peer.getEthPeer().markValidated(validator);
      }
      peers.add(peer);
    }

    final CompletableFuture<FastSyncState> result =
        fastSyncActions.selectPivotBlock(FastSyncState.EMPTY_SYNC_STATE);
    EthProtocolManagerTestUtil.runPendingFutures(ethProtocolManager);

    final long expectedBestChainHeight =
        peers.get(1).getEthPeer().chainState().getEstimatedHeight();
    final FastSyncState expected =
        new FastSyncState(expectedBestChainHeight - syncConfig.getSyncPivotDistance());
    EthProtocolManagerTestUtil.runPendingFutures(ethProtocolManager);
    assertThat(result).isCompletedWithValue(expected);
  }

  @ParameterizedTest
  @ArgumentsSource(FastSyncActionsTest.FastSyncActionsTestArguments.class)
  public void selectPivotBlockShouldWaitAndRetryIfBestPeerChainIsShorterThanPivotDistance(
      final DataStorageFormat storageFormat) {
    setUp(storageFormat, false, Optional.of(1));
    fastSyncActions =
        createFastSyncActions(
            syncConfig,
            new PivotSelectorFromPeers(ethContext, syncConfig, syncState, metricsSystem));
    final long pivotDistance = syncConfig.getSyncPivotDistance();

    EthProtocolManagerTestUtil.disableEthSchedulerAutoRun(ethProtocolManager);
    EthProtocolManagerTestUtil.createPeer(ethProtocolManager, pivotDistance - 1);

    final CompletableFuture<FastSyncState> result =
        fastSyncActions.selectPivotBlock(FastSyncState.EMPTY_SYNC_STATE);
    assertThat(result).isNotDone();
    EthProtocolManagerTestUtil.runPendingFutures(ethProtocolManager);
    assertThat(result).isNotDone();

    final long validHeight = pivotDistance + 1;
    EthProtocolManagerTestUtil.createPeer(ethProtocolManager, validHeight);
    final FastSyncState expected = new FastSyncState(1);
    EthProtocolManagerTestUtil.runPendingFutures(ethProtocolManager);
    assertThat(result).isCompletedWithValue(expected);
  }

  @ParameterizedTest
  @ArgumentsSource(FastSyncActionsTest.FastSyncActionsTestArguments.class)
  public void selectPivotBlockShouldRetryIfBestPeerChainIsEqualToPivotDistance(
      final DataStorageFormat storageFormat) {
    setUp(storageFormat, false);
    final long pivotDistance = syncConfig.getSyncPivotDistance();
    EthProtocolManagerTestUtil.disableEthSchedulerAutoRun(ethProtocolManager);
    // Create peers with chains that are too short
    for (int i = 0; i < syncConfig.getSyncMinimumPeerCount(); i++) {
      EthProtocolManagerTestUtil.createPeer(ethProtocolManager, pivotDistance);
    }

    final CompletableFuture<FastSyncState> result =
        fastSyncActions.selectPivotBlock(FastSyncState.EMPTY_SYNC_STATE);
    assertThat(result).isNotDone();
    EthProtocolManagerTestUtil.runPendingFutures(ethProtocolManager);
    assertThat(result).isNotDone();

    final long validHeight = pivotDistance + 1;
    EthProtocolManagerTestUtil.createPeer(ethProtocolManager, validHeight);
    final FastSyncState expected = new FastSyncState(1);
    EthProtocolManagerTestUtil.runPendingFutures(ethProtocolManager);
    assertThat(result).isCompletedWithValue(expected);
  }

  @ParameterizedTest
  @ArgumentsSource(FastSyncActionsTest.FastSyncActionsTestArguments.class)
  public void downloadPivotBlockHeaderShouldUseExistingPivotBlockHeaderIfPresent(
      final DataStorageFormat storageFormat) {
    setUp(storageFormat, false);
    final BlockHeader pivotHeader = new BlockHeaderTestFixture().number(1024).buildHeader();
    final FastSyncState expected = new FastSyncState(pivotHeader);
    assertThat(fastSyncActions.downloadPivotBlockHeader(expected)).isCompletedWithValue(expected);
  }

  @ParameterizedTest
  @ArgumentsSource(FastSyncActionsTest.FastSyncActionsTestArguments.class)
  public void downloadPivotBlockHeaderShouldRetrievePivotBlockHeader(
      final DataStorageFormat storageFormat) {
    setUp(storageFormat, false, Optional.of(1));
    fastSyncActions =
        createFastSyncActions(
            syncConfig,
            new PivotSelectorFromPeers(ethContext, syncConfig, syncState, metricsSystem));

    final RespondingEthPeer peer = EthProtocolManagerTestUtil.createPeer(ethProtocolManager, 1001);
    final CompletableFuture<FastSyncState> result =
        fastSyncActions.downloadPivotBlockHeader(new FastSyncState(1));
    assertThat(result).isNotCompleted();

    final RespondingEthPeer.Responder responder = RespondingEthPeer.blockchainResponder(blockchain);
    peer.respond(responder);

    assertThat(result).isCompletedWithValue(new FastSyncState(blockchain.getBlockHeader(1).get()));
  }

  @ParameterizedTest
  @ArgumentsSource(FastSyncActionsTest.FastSyncActionsTestArguments.class)
  public void downloadPivotBlockHeaderShouldRetrievePivotBlockHash(
      final DataStorageFormat storageFormat) {
    setUp(storageFormat, false, Optional.of(1));
    GenesisConfigOptions genesisConfig = mock(GenesisConfigOptions.class);
    when(genesisConfig.getTerminalBlockNumber()).thenReturn(OptionalLong.of(10L));

    final Optional<ForkchoiceEvent> finalizedEvent =
        Optional.of(
            new ForkchoiceEvent(
                null,
                blockchain.getBlockHashByNumber(3L).get(),
                blockchain.getBlockHashByNumber(2L).get()));

    fastSyncActions =
        createFastSyncActions(
            syncConfig,
            new PivotSelectorFromSafeBlock(
                blockchainSetupUtil.getProtocolContext(),
                blockchainSetupUtil.getProtocolSchedule(),
                ethContext,
                metricsSystem,
                genesisConfig,
                () -> finalizedEvent,
                () -> {}));

    final RespondingEthPeer peer = EthProtocolManagerTestUtil.createPeer(ethProtocolManager, 1001);
    final CompletableFuture<FastSyncState> result =
        fastSyncActions.downloadPivotBlockHeader(
            new FastSyncState(finalizedEvent.get().getSafeBlockHash()));
    assertThat(result).isNotCompleted();

    final RespondingEthPeer.Responder responder = RespondingEthPeer.blockchainResponder(blockchain);
    peer.respond(responder);

    assertThat(result).isCompletedWithValue(new FastSyncState(blockchain.getBlockHeader(3).get()));
  }

  private FastSyncActions createFastSyncActions(
      final SynchronizerConfiguration syncConfig, final PivotBlockSelector pivotBlockSelector) {
    final ProtocolSchedule protocolSchedule = blockchainSetupUtil.getProtocolSchedule();
    final ProtocolContext protocolContext = blockchainSetupUtil.getProtocolContext();
    final EthContext ethContext = ethProtocolManager.ethContext();
    peerTaskExecutor = Mockito.mock(PeerTaskExecutor.class);
    return new FastSyncActions(
        syncConfig,
        worldStateStorageCoordinator,
        protocolSchedule,
<<<<<<< HEAD
        () -> protocolSchedule.getByBlockHeader(blockchain.getChainHeadHeader()),
=======
>>>>>>> 24d8f999
        protocolContext,
        ethContext,
        peerTaskExecutor,
        new SyncState(blockchain, ethContext.getEthPeers(), true, Optional.empty()),
        pivotBlockSelector,
        new NoOpMetricsSystem());
  }

  @Test
  void dryRunDetector() {
    assertThat(true)
        .withFailMessage("This test is here so gradle --dry-run executes this class")
        .isTrue();
  }
}<|MERGE_RESOLUTION|>--- conflicted
+++ resolved
@@ -528,10 +528,6 @@
         syncConfig,
         worldStateStorageCoordinator,
         protocolSchedule,
-<<<<<<< HEAD
-        () -> protocolSchedule.getByBlockHeader(blockchain.getChainHeadHeader()),
-=======
->>>>>>> 24d8f999
         protocolContext,
         ethContext,
         peerTaskExecutor,
