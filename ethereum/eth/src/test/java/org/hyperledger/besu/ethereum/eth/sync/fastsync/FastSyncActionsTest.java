--- conflicted
+++ resolved
@@ -454,16 +454,11 @@
     when(genesisConfig.getTerminalBlockNumber()).thenReturn(OptionalLong.of(10L));
 
     final Optional<ForkchoiceEvent> finalizedEvent =
-<<<<<<< HEAD
-        Optional.of(new ForkchoiceEvent(null, null, blockchain.getBlockHashByNumber(2L)));
-=======
         Optional.of(new ForkchoiceEvent(null, null, blockchain.getBlockHashByNumber(2L).get()));
->>>>>>> 58f5c189
-
-    fastSyncActions =
-        createFastSyncActions(
-            syncConfig,
-<<<<<<< HEAD
+
+    fastSyncActions =
+        createFastSyncActions(
+            syncConfig,
             new PivotSelectorFromFinalizedBlock(
                 blockchainSetupUtil.getProtocolContext(),
                 blockchainSetupUtil.getProtocolSchedule(),
@@ -472,18 +467,11 @@
                 genesisConfig,
                 () -> finalizedEvent,
                 () -> {}));
-=======
-            new PivotSelectorFromFinalizedBlock(genesisConfig, () -> finalizedEvent, () -> {}));
->>>>>>> 58f5c189
 
     final RespondingEthPeer peer = EthProtocolManagerTestUtil.createPeer(ethProtocolManager, 1001);
     final CompletableFuture<FastSyncState> result =
         fastSyncActions.downloadPivotBlockHeader(
-<<<<<<< HEAD
-            new FastSyncState(finalizedEvent.get().getFinalizedBlockHash().get()));
-=======
             new FastSyncState(finalizedEvent.get().getFinalizedBlockHash()));
->>>>>>> 58f5c189
     assertThat(result).isNotCompleted();
 
     final RespondingEthPeer.Responder responder = RespondingEthPeer.blockchainResponder(blockchain);
