/*
 * Copyright contributors to Hyperledger Besu.
 *
 * Licensed under the Apache License, Version 2.0 (the "License"); you may not use this file except in compliance with
 * the License. You may obtain a copy of the License at
 *
 * http://www.apache.org/licenses/LICENSE-2.0
 *
 * Unless required by applicable law or agreed to in writing, software distributed under the License is distributed on
 * an "AS IS" BASIS, WITHOUT WARRANTIES OR CONDITIONS OF ANY KIND, either express or implied. See the License for the
 * specific language governing permissions and limitations under the License.
 *
 * SPDX-License-Identifier: Apache-2.0
 */
package org.hyperledger.besu.ethereum.eth.sync.backwardsync;

import org.hyperledger.besu.datatypes.Address;
import org.hyperledger.besu.datatypes.Hash;
import org.hyperledger.besu.datatypes.Wei;
import org.hyperledger.besu.ethereum.core.Block;
import org.hyperledger.besu.ethereum.core.BlockBody;
import org.hyperledger.besu.ethereum.core.BlockHeader;
import org.hyperledger.besu.ethereum.core.Difficulty;
import org.hyperledger.besu.ethereum.mainnet.MainnetBlockHeaderFunctions;
import org.hyperledger.besu.evm.log.Log;
import org.hyperledger.besu.evm.log.LogsBloomFilter;

import java.util.ArrayList;
import java.util.List;
import java.util.Optional;
import javax.annotation.Nonnull;

import org.apache.tuweni.bytes.Bytes;

public class ChainForTestCreator {

  public static BlockHeader prepareHeader(final long number, final Optional<String> message) {
    final Address testAddress =
        Address.fromHexString(message.orElse(String.format("%02X", number)));
    final Bytes testMessage = Bytes.fromHexString(String.format("%02X", number));
    final Log testLog = new Log(testAddress, testMessage, List.of());
    return new BlockHeader(
        Hash.EMPTY,
        Hash.EMPTY,
        Address.ZERO,
        Hash.EMPTY,
        Hash.EMPTY,
        Hash.EMPTY,
        LogsBloomFilter.builder().insertLog(testLog).build(),
        Difficulty.ZERO,
        number,
        0,
        0,
        0,
        Bytes.EMPTY,
        null,
        Hash.EMPTY,
        0,
        null,
        null,
        null,
        null,
        null,
<<<<<<< HEAD
        null,
        null,
=======
>>>>>>> c1c37158
        new MainnetBlockHeaderFunctions());
  }

  public static BlockHeader prepareWrongParentHash(final BlockHeader blockHeader) {
    BlockHeader fakeHeader =
        prepareHeader(blockHeader.getNumber(), Optional.of("111111111111111111111111"));
    return new BlockHeader(
        fakeHeader.getHash(),
        blockHeader.getOmmersHash(),
        blockHeader.getCoinbase(),
        blockHeader.getStateRoot(),
        blockHeader.getTransactionsRoot(),
        blockHeader.getReceiptsRoot(),
        blockHeader.getLogsBloom(),
        blockHeader.getDifficulty(),
        blockHeader.getNumber(),
        blockHeader.getGasLimit(),
        blockHeader.getGasUsed(),
        blockHeader.getTimestamp(),
        blockHeader.getExtraData(),
        blockHeader.getBaseFee().orElse(null),
        blockHeader.getMixHash(),
        blockHeader.getNonce(),
        blockHeader.getWithdrawalsRoot().orElse(null),
        blockHeader.getBlobGasUsed().orElse(null),
        blockHeader.getExcessBlobGas().orElse(null),
        blockHeader.getParentBeaconBlockRoot().orElse(null),
        blockHeader.getRequestsHash().orElse(null),
<<<<<<< HEAD
        blockHeader.getTargetBlobsPerBlock().orElse(null),
        blockHeader.getExecutionWitness().orElse(null),
=======
>>>>>>> c1c37158
        new MainnetBlockHeaderFunctions());
  }

  public static List<Block> prepareChain(final int elements, final long height) {
    List<Block> blockList = new ArrayList<>(elements);

    blockList.add(createEmptyBlock(height));

    for (int i = 1; i < elements; i++) {
      blockList.add(createEmptyBlock(blockList.get(i - 1)));
    }
    return blockList;
  }

  public static Block createEmptyBlock(final Long height) {
    return new Block(prepareEmptyHeader(height), new BlockBody(List.of(), List.of()));
  }

  private static Block createEmptyBlock(final Block parent) {
    return new Block(prepareEmptyHeader(parent.getHeader()), new BlockBody(List.of(), List.of()));
  }

  private static BlockHeader prepareEmptyHeader(final Long number) {
    return prepareHeader(number, Optional.empty());
  }

  @Nonnull
  private static BlockHeader prepareEmptyHeader(final BlockHeader parent) {
    return new BlockHeader(
        parent.getHash(),
        Hash.EMPTY_TRIE_HASH,
        Address.ZERO,
        Hash.EMPTY_TRIE_HASH,
        Hash.EMPTY_TRIE_HASH,
        Hash.EMPTY_TRIE_HASH,
        LogsBloomFilter.builder().build(),
        Difficulty.ONE,
        parent.getNumber() + 1,
        0,
        0,
        0,
        Bytes.EMPTY,
        Wei.ZERO,
        Hash.EMPTY,
        0,
        null,
        null,
        null,
        null,
        null,
<<<<<<< HEAD
        null,
        null,
=======
>>>>>>> c1c37158
        new MainnetBlockHeaderFunctions());
  }
}<|MERGE_RESOLUTION|>--- conflicted
+++ resolved
@@ -61,12 +61,8 @@
         null,
         null,
         null,
-<<<<<<< HEAD
-        null,
-        null,
-=======
->>>>>>> c1c37158
-        new MainnetBlockHeaderFunctions());
+        new MainnetBlockHeaderFunctions(),
+        null);
   }
 
   public static BlockHeader prepareWrongParentHash(final BlockHeader blockHeader) {
@@ -94,12 +90,8 @@
         blockHeader.getExcessBlobGas().orElse(null),
         blockHeader.getParentBeaconBlockRoot().orElse(null),
         blockHeader.getRequestsHash().orElse(null),
-<<<<<<< HEAD
-        blockHeader.getTargetBlobsPerBlock().orElse(null),
-        blockHeader.getExecutionWitness().orElse(null),
-=======
->>>>>>> c1c37158
-        new MainnetBlockHeaderFunctions());
+        new MainnetBlockHeaderFunctions(),
+        blockHeader.getExecutionWitness().orElse(null));
   }
 
   public static List<Block> prepareChain(final int elements, final long height) {
@@ -149,11 +141,7 @@
         null,
         null,
         null,
-<<<<<<< HEAD
-        null,
-        null,
-=======
->>>>>>> c1c37158
-        new MainnetBlockHeaderFunctions());
+        new MainnetBlockHeaderFunctions(),
+        null);
   }
 }