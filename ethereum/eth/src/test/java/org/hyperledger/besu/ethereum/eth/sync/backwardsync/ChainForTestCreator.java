--- conflicted
+++ resolved
@@ -57,11 +57,8 @@
         null,
         Hash.EMPTY,
         0,
-<<<<<<< HEAD
+        null,
         UInt256.ZERO,
-=======
-        null,
->>>>>>> 5fed2cad
         new MainnetBlockHeaderFunctions());
   }
 
@@ -85,11 +82,8 @@
         blockHeader.getBaseFee().orElse(null),
         blockHeader.getMixHash(),
         blockHeader.getNonce(),
-<<<<<<< HEAD
+        blockHeader.getWithdrawalsRoot().orElse(null),
         blockHeader.getExcessDataGas().orElse(null),
-=======
-        blockHeader.getWithdrawalsRoot().orElse(null),
->>>>>>> 5fed2cad
         new MainnetBlockHeaderFunctions());
   }
 
@@ -135,11 +129,8 @@
         Wei.ZERO,
         Hash.EMPTY,
         0,
-<<<<<<< HEAD
+        null,
         UInt256.ZERO,
-=======
-        null,
->>>>>>> 5fed2cad
         new MainnetBlockHeaderFunctions());
   }
 }