/*
 * Copyright Hyperledger Besu Contributors.
 *
 * Licensed under the Apache License, Version 2.0 (the "License"); you may not use this file except in compliance with
 * the License. You may obtain a copy of the License at
 *
 * http://www.apache.org/licenses/LICENSE-2.0
 *
 * Unless required by applicable law or agreed to in writing, software distributed under the License is distributed on
 * an "AS IS" BASIS, WITHOUT WARRANTIES OR CONDITIONS OF ANY KIND, either express or implied. See the License for the
 * specific language governing permissions and limitations under the License.
 *
 * SPDX-License-Identifier: Apache-2.0
 */
package org.hyperledger.besu.ethereum.eth.sync.snapsync;

import org.hyperledger.besu.datatypes.Hash;
import org.hyperledger.besu.ethereum.core.TrieGenerator;
import org.hyperledger.besu.ethereum.eth.sync.snapsync.request.AccountRangeDataRequest;
import org.hyperledger.besu.ethereum.eth.sync.snapsync.request.BytecodeRequest;
import org.hyperledger.besu.ethereum.eth.sync.snapsync.request.SnapDataRequest;
import org.hyperledger.besu.ethereum.eth.sync.snapsync.request.StorageRangeDataRequest;
import org.hyperledger.besu.ethereum.proof.WorldStateProofProvider;
import org.hyperledger.besu.ethereum.rlp.RLP;
import org.hyperledger.besu.ethereum.trie.MerkleTrie;
import org.hyperledger.besu.ethereum.trie.RangeManager;
import org.hyperledger.besu.ethereum.trie.RangeStorageEntriesCollector;
import org.hyperledger.besu.ethereum.trie.TrieIterator;
<<<<<<< HEAD
import org.hyperledger.besu.ethereum.trie.forest.storage.ForestWorldStateKeyValueStorage;
=======
import org.hyperledger.besu.ethereum.trie.diffbased.bonsai.storage.BonsaiWorldStateKeyValueStorage;
>>>>>>> f26f3f52
import org.hyperledger.besu.ethereum.trie.patricia.StoredMerklePatriciaTrie;
import org.hyperledger.besu.ethereum.worldstate.StateTrieAccountValue;
import org.hyperledger.besu.ethereum.worldstate.WorldStateStorageCoordinator;
<<<<<<< HEAD
import org.hyperledger.besu.services.kvstore.InMemoryKeyValueStorage;
=======
import org.hyperledger.besu.metrics.noop.NoOpMetricsSystem;
>>>>>>> f26f3f52
import org.hyperledger.besu.services.tasks.Task;

import java.util.List;
import java.util.TreeMap;

import kotlin.collections.ArrayDeque;
import org.apache.tuweni.bytes.Bytes;
import org.apache.tuweni.bytes.Bytes32;

public class TaskGenerator {

  public static List<Task<SnapDataRequest>> createAccountRequest(final boolean withData) {

<<<<<<< HEAD
    final ForestWorldStateKeyValueStorage worldStateKeyValueStorage =
        new ForestWorldStateKeyValueStorage(new InMemoryKeyValueStorage());
=======
    final BonsaiWorldStateKeyValueStorage worldStateKeyValueStorage =
        new BonsaiWorldStateKeyValueStorage(
            new InMemoryKeyValueStorageProvider(),
            new NoOpMetricsSystem(),
            DataStorageConfiguration.DEFAULT_BONSAI_CONFIG);

>>>>>>> f26f3f52
    final WorldStateStorageCoordinator worldStateStorageCoordinator =
        new WorldStateStorageCoordinator(worldStateKeyValueStorage);

    final WorldStateProofProvider worldStateProofProvider =
        new WorldStateProofProvider(worldStateStorageCoordinator);

    final MerkleTrie<Bytes, Bytes> trie =
        TrieGenerator.generateTrie(worldStateStorageCoordinator, 1);
    final RangeStorageEntriesCollector collector =
        RangeStorageEntriesCollector.createCollector(
            Bytes32.ZERO, RangeManager.MAX_RANGE, 1, Integer.MAX_VALUE);
    final TrieIterator<Bytes> visitor = RangeStorageEntriesCollector.createVisitor(collector);
    final TreeMap<Bytes32, Bytes> accounts =
        (TreeMap<Bytes32, Bytes>)
            trie.entriesFrom(
                root ->
                    RangeStorageEntriesCollector.collectEntries(
                        collector, visitor, root, Bytes32.ZERO));

    final Hash rootHash = Hash.wrap(trie.getRootHash());

    final AccountRangeDataRequest accountRangeDataRequest =
        SnapDataRequest.createAccountRangeDataRequest(
            rootHash, RangeManager.MIN_RANGE, RangeManager.MAX_RANGE);
    if (withData) {
      accountRangeDataRequest.addResponse(worldStateProofProvider, accounts, new ArrayDeque<>());
    }

    final StateTrieAccountValue stateTrieAccountValue =
        StateTrieAccountValue.readFrom(RLP.input(accounts.firstEntry().getValue()));
    final Hash accountHash = Hash.wrap(accounts.firstKey());

    final StorageRangeDataRequest storageRangeDataRequest =
        createStorageRangeDataRequest(
            worldStateProofProvider,
            worldStateStorageCoordinator,
            rootHash,
            accountHash,
            stateTrieAccountValue.getStorageRoot(),
            withData);
    final BytecodeRequest bytecodeRequest =
        createBytecodeDataRequest(
            worldStateKeyValueStorage,
            rootHash,
            accountHash,
            stateTrieAccountValue.getCodeHash(),
            withData);

    return List.of(
        new StubTask(accountRangeDataRequest),
        new StubTask(storageRangeDataRequest),
        new StubTask(bytecodeRequest));
  }

  private static StorageRangeDataRequest createStorageRangeDataRequest(
      final WorldStateProofProvider worldStateProofProvider,
      final WorldStateStorageCoordinator worldStateKeyValueStorage,
      final Hash rootHash,
      final Hash accountHash,
      final Bytes32 storageRoot,
      final boolean withData) {

    final RangeStorageEntriesCollector collector =
        RangeStorageEntriesCollector.createCollector(
            Bytes32.ZERO, RangeManager.MAX_RANGE, 100, Integer.MAX_VALUE);
    final StoredMerklePatriciaTrie<Bytes, Bytes> storageTrie =
        new StoredMerklePatriciaTrie<>(
            (location, hash) ->
                worldStateKeyValueStorage.getAccountStorageTrieNode(accountHash, location, hash),
            storageRoot,
            b -> b,
            b -> b);

    final TrieIterator<Bytes> visitor = RangeStorageEntriesCollector.createVisitor(collector);
    final TreeMap<Bytes32, Bytes> slots =
        (TreeMap<Bytes32, Bytes>)
            storageTrie.entriesFrom(
                root ->
                    RangeStorageEntriesCollector.collectEntries(
                        collector, visitor, root, Bytes32.ZERO));

    final StorageRangeDataRequest request =
        SnapDataRequest.createStorageRangeDataRequest(
            rootHash, accountHash, storageRoot, RangeManager.MIN_RANGE, RangeManager.MAX_RANGE);
    if (withData) {
      request.setProofValid(true);
      request.addResponse(null, worldStateProofProvider, slots, new ArrayDeque<>());
    }
    return request;
  }

  private static BytecodeRequest createBytecodeDataRequest(
<<<<<<< HEAD
      final ForestWorldStateKeyValueStorage worldStateKeyValueStorage,
=======
      final BonsaiWorldStateKeyValueStorage worldStateKeyValueStorage,
>>>>>>> f26f3f52
      final Hash rootHash,
      final Hash accountHash,
      final Hash codeHash,
      final boolean withData) {
    final BytecodeRequest request =
        SnapDataRequest.createBytecodeRequest(accountHash, rootHash, codeHash);
    if (withData) {
<<<<<<< HEAD
      request.setCode(worldStateKeyValueStorage.getCode(codeHash).get());
=======
      request.setCode(worldStateKeyValueStorage.getCode(codeHash, accountHash).get());
>>>>>>> f26f3f52
    }
    return request;
  }
}<|MERGE_RESOLUTION|>--- conflicted
+++ resolved
@@ -15,6 +15,7 @@
 package org.hyperledger.besu.ethereum.eth.sync.snapsync;
 
 import org.hyperledger.besu.datatypes.Hash;
+import org.hyperledger.besu.ethereum.core.InMemoryKeyValueStorageProvider;
 import org.hyperledger.besu.ethereum.core.TrieGenerator;
 import org.hyperledger.besu.ethereum.eth.sync.snapsync.request.AccountRangeDataRequest;
 import org.hyperledger.besu.ethereum.eth.sync.snapsync.request.BytecodeRequest;
@@ -26,19 +27,12 @@
 import org.hyperledger.besu.ethereum.trie.RangeManager;
 import org.hyperledger.besu.ethereum.trie.RangeStorageEntriesCollector;
 import org.hyperledger.besu.ethereum.trie.TrieIterator;
-<<<<<<< HEAD
-import org.hyperledger.besu.ethereum.trie.forest.storage.ForestWorldStateKeyValueStorage;
-=======
 import org.hyperledger.besu.ethereum.trie.diffbased.bonsai.storage.BonsaiWorldStateKeyValueStorage;
->>>>>>> f26f3f52
 import org.hyperledger.besu.ethereum.trie.patricia.StoredMerklePatriciaTrie;
+import org.hyperledger.besu.ethereum.worldstate.DataStorageConfiguration;
 import org.hyperledger.besu.ethereum.worldstate.StateTrieAccountValue;
 import org.hyperledger.besu.ethereum.worldstate.WorldStateStorageCoordinator;
-<<<<<<< HEAD
-import org.hyperledger.besu.services.kvstore.InMemoryKeyValueStorage;
-=======
 import org.hyperledger.besu.metrics.noop.NoOpMetricsSystem;
->>>>>>> f26f3f52
 import org.hyperledger.besu.services.tasks.Task;
 
 import java.util.List;
@@ -52,17 +46,12 @@
 
   public static List<Task<SnapDataRequest>> createAccountRequest(final boolean withData) {
 
-<<<<<<< HEAD
-    final ForestWorldStateKeyValueStorage worldStateKeyValueStorage =
-        new ForestWorldStateKeyValueStorage(new InMemoryKeyValueStorage());
-=======
     final BonsaiWorldStateKeyValueStorage worldStateKeyValueStorage =
         new BonsaiWorldStateKeyValueStorage(
             new InMemoryKeyValueStorageProvider(),
             new NoOpMetricsSystem(),
             DataStorageConfiguration.DEFAULT_BONSAI_CONFIG);
 
->>>>>>> f26f3f52
     final WorldStateStorageCoordinator worldStateStorageCoordinator =
         new WorldStateStorageCoordinator(worldStateKeyValueStorage);
 
@@ -155,11 +144,7 @@
   }
 
   private static BytecodeRequest createBytecodeDataRequest(
-<<<<<<< HEAD
-      final ForestWorldStateKeyValueStorage worldStateKeyValueStorage,
-=======
       final BonsaiWorldStateKeyValueStorage worldStateKeyValueStorage,
->>>>>>> f26f3f52
       final Hash rootHash,
       final Hash accountHash,
       final Hash codeHash,
@@ -167,11 +152,7 @@
     final BytecodeRequest request =
         SnapDataRequest.createBytecodeRequest(accountHash, rootHash, codeHash);
     if (withData) {
-<<<<<<< HEAD
-      request.setCode(worldStateKeyValueStorage.getCode(codeHash).get());
-=======
       request.setCode(worldStateKeyValueStorage.getCode(codeHash, accountHash).get());
->>>>>>> f26f3f52
     }
     return request;
   }
