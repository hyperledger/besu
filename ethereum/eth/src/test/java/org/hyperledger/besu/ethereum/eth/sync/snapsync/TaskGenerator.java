/*
 * Copyright Hyperledger Besu Contributors.
 *
 * Licensed under the Apache License, Version 2.0 (the "License"); you may not use this file except in compliance with
 * the License. You may obtain a copy of the License at
 *
 * http://www.apache.org/licenses/LICENSE-2.0
 *
 * Unless required by applicable law or agreed to in writing, software distributed under the License is distributed on
 * an "AS IS" BASIS, WITHOUT WARRANTIES OR CONDITIONS OF ANY KIND, either express or implied. See the License for the
 * specific language governing permissions and limitations under the License.
 *
 * SPDX-License-Identifier: Apache-2.0
 */
package org.hyperledger.besu.ethereum.eth.sync.snapsync;

import org.hyperledger.besu.datatypes.Hash;
import org.hyperledger.besu.ethereum.core.TrieGenerator;
import org.hyperledger.besu.ethereum.eth.sync.snapsync.request.AccountRangeDataRequest;
import org.hyperledger.besu.ethereum.eth.sync.snapsync.request.BytecodeRequest;
import org.hyperledger.besu.ethereum.eth.sync.snapsync.request.SnapDataRequest;
import org.hyperledger.besu.ethereum.eth.sync.snapsync.request.StorageRangeDataRequest;
import org.hyperledger.besu.ethereum.proof.WorldStateProofProvider;
import org.hyperledger.besu.ethereum.rlp.RLP;
import org.hyperledger.besu.ethereum.trie.MerkleTrie;
import org.hyperledger.besu.ethereum.trie.RangeStorageEntriesCollector;
import org.hyperledger.besu.ethereum.trie.TrieIterator;
<<<<<<< HEAD
import org.hyperledger.besu.ethereum.trie.bonsai.storage.BonsaiWorldStateKeyValueStorage;
=======
import org.hyperledger.besu.ethereum.trie.forest.storage.ForestWorldStateKeyValueStorage;
>>>>>>> aa546c4f
import org.hyperledger.besu.ethereum.trie.patricia.StoredMerklePatriciaTrie;
import org.hyperledger.besu.ethereum.worldstate.StateTrieAccountValue;
import org.hyperledger.besu.ethereum.worldstate.WorldStateStorageCoordinator;
<<<<<<< HEAD
import org.hyperledger.besu.metrics.noop.NoOpMetricsSystem;
=======
import org.hyperledger.besu.services.kvstore.InMemoryKeyValueStorage;
>>>>>>> aa546c4f
import org.hyperledger.besu.services.tasks.Task;

import java.util.List;
import java.util.TreeMap;

import kotlin.collections.ArrayDeque;
import org.apache.tuweni.bytes.Bytes;
import org.apache.tuweni.bytes.Bytes32;

public class TaskGenerator {

  public static List<Task<SnapDataRequest>> createAccountRequest(final boolean withData) {

<<<<<<< HEAD
    final BonsaiWorldStateKeyValueStorage worldStateKeyValueStorage =
        new BonsaiWorldStateKeyValueStorage(
            new InMemoryKeyValueStorageProvider(),
            new NoOpMetricsSystem(),
            DataStorageConfiguration.DEFAULT_BONSAI_CONFIG);
=======
    final ForestWorldStateKeyValueStorage worldStateKeyValueStorage =
        new ForestWorldStateKeyValueStorage(new InMemoryKeyValueStorage());
>>>>>>> aa546c4f
    final WorldStateStorageCoordinator worldStateStorageCoordinator =
        new WorldStateStorageCoordinator(worldStateKeyValueStorage);

    final WorldStateProofProvider worldStateProofProvider =
        new WorldStateProofProvider(worldStateStorageCoordinator);

    final MerkleTrie<Bytes, Bytes> trie =
        TrieGenerator.generateTrie(worldStateStorageCoordinator, 1);
    final RangeStorageEntriesCollector collector =
        RangeStorageEntriesCollector.createCollector(
            Bytes32.ZERO, RangeManager.MAX_RANGE, 1, Integer.MAX_VALUE);
    final TrieIterator<Bytes> visitor = RangeStorageEntriesCollector.createVisitor(collector);
    final TreeMap<Bytes32, Bytes> accounts =
        (TreeMap<Bytes32, Bytes>)
            trie.entriesFrom(
                root ->
                    RangeStorageEntriesCollector.collectEntries(
                        collector, visitor, root, Bytes32.ZERO));

    final Hash rootHash = Hash.wrap(trie.getRootHash());

    final AccountRangeDataRequest accountRangeDataRequest =
        SnapDataRequest.createAccountRangeDataRequest(
            rootHash, RangeManager.MIN_RANGE, RangeManager.MAX_RANGE);
    if (withData) {
      accountRangeDataRequest.addResponse(worldStateProofProvider, accounts, new ArrayDeque<>());
    }

    final StateTrieAccountValue stateTrieAccountValue =
        StateTrieAccountValue.readFrom(RLP.input(accounts.firstEntry().getValue()));
    final Hash accountHash = Hash.wrap(accounts.firstKey());

    final StorageRangeDataRequest storageRangeDataRequest =
        createStorageRangeDataRequest(
            worldStateProofProvider,
            worldStateStorageCoordinator,
            rootHash,
            accountHash,
            stateTrieAccountValue.getStorageRoot(),
            withData);
    final BytecodeRequest bytecodeRequest =
        createBytecodeDataRequest(
            worldStateKeyValueStorage,
            rootHash,
            accountHash,
            stateTrieAccountValue.getCodeHash(),
            withData);

    return List.of(
        new StubTask(accountRangeDataRequest),
        new StubTask(storageRangeDataRequest),
        new StubTask(bytecodeRequest));
  }

  private static StorageRangeDataRequest createStorageRangeDataRequest(
      final WorldStateProofProvider worldStateProofProvider,
      final WorldStateStorageCoordinator worldStateKeyValueStorage,
      final Hash rootHash,
      final Hash accountHash,
      final Bytes32 storageRoot,
      final boolean withData) {

    final RangeStorageEntriesCollector collector =
        RangeStorageEntriesCollector.createCollector(
            Bytes32.ZERO, RangeManager.MAX_RANGE, 100, Integer.MAX_VALUE);
    final StoredMerklePatriciaTrie<Bytes, Bytes> storageTrie =
        new StoredMerklePatriciaTrie<>(
            (location, hash) ->
                worldStateKeyValueStorage.getAccountStorageTrieNode(accountHash, location, hash),
            storageRoot,
            b -> b,
            b -> b);

    final TrieIterator<Bytes> visitor = RangeStorageEntriesCollector.createVisitor(collector);
    final TreeMap<Bytes32, Bytes> slots =
        (TreeMap<Bytes32, Bytes>)
            storageTrie.entriesFrom(
                root ->
                    RangeStorageEntriesCollector.collectEntries(
                        collector, visitor, root, Bytes32.ZERO));

    final StorageRangeDataRequest request =
        SnapDataRequest.createStorageRangeDataRequest(
            rootHash, accountHash, storageRoot, RangeManager.MIN_RANGE, RangeManager.MAX_RANGE);
    if (withData) {
      request.setProofValid(true);
      request.addResponse(null, worldStateProofProvider, slots, new ArrayDeque<>());
    }
    return request;
  }

  private static BytecodeRequest createBytecodeDataRequest(
<<<<<<< HEAD
      final BonsaiWorldStateKeyValueStorage worldStateKeyValueStorage,
=======
      final ForestWorldStateKeyValueStorage worldStateKeyValueStorage,
>>>>>>> aa546c4f
      final Hash rootHash,
      final Hash accountHash,
      final Hash codeHash,
      final boolean withData) {
    final BytecodeRequest request =
        SnapDataRequest.createBytecodeRequest(accountHash, rootHash, codeHash);
    if (withData) {
<<<<<<< HEAD
      request.setCode(worldStateKeyValueStorage.getCode(codeHash, accountHash).get());
=======
      request.setCode(worldStateKeyValueStorage.getCode(codeHash).get());
>>>>>>> aa546c4f
    }
    return request;
  }
}<|MERGE_RESOLUTION|>--- conflicted
+++ resolved
@@ -15,6 +15,7 @@
 package org.hyperledger.besu.ethereum.eth.sync.snapsync;
 
 import org.hyperledger.besu.datatypes.Hash;
+import org.hyperledger.besu.ethereum.core.InMemoryKeyValueStorageProvider;
 import org.hyperledger.besu.ethereum.core.TrieGenerator;
 import org.hyperledger.besu.ethereum.eth.sync.snapsync.request.AccountRangeDataRequest;
 import org.hyperledger.besu.ethereum.eth.sync.snapsync.request.BytecodeRequest;
@@ -25,19 +26,12 @@
 import org.hyperledger.besu.ethereum.trie.MerkleTrie;
 import org.hyperledger.besu.ethereum.trie.RangeStorageEntriesCollector;
 import org.hyperledger.besu.ethereum.trie.TrieIterator;
-<<<<<<< HEAD
-import org.hyperledger.besu.ethereum.trie.bonsai.storage.BonsaiWorldStateKeyValueStorage;
-=======
-import org.hyperledger.besu.ethereum.trie.forest.storage.ForestWorldStateKeyValueStorage;
->>>>>>> aa546c4f
+import org.hyperledger.besu.ethereum.trie.diffbased.bonsai.storage.BonsaiWorldStateKeyValueStorage;
 import org.hyperledger.besu.ethereum.trie.patricia.StoredMerklePatriciaTrie;
+import org.hyperledger.besu.ethereum.worldstate.DataStorageConfiguration;
 import org.hyperledger.besu.ethereum.worldstate.StateTrieAccountValue;
 import org.hyperledger.besu.ethereum.worldstate.WorldStateStorageCoordinator;
-<<<<<<< HEAD
 import org.hyperledger.besu.metrics.noop.NoOpMetricsSystem;
-=======
-import org.hyperledger.besu.services.kvstore.InMemoryKeyValueStorage;
->>>>>>> aa546c4f
 import org.hyperledger.besu.services.tasks.Task;
 
 import java.util.List;
@@ -51,16 +45,12 @@
 
   public static List<Task<SnapDataRequest>> createAccountRequest(final boolean withData) {
 
-<<<<<<< HEAD
     final BonsaiWorldStateKeyValueStorage worldStateKeyValueStorage =
         new BonsaiWorldStateKeyValueStorage(
             new InMemoryKeyValueStorageProvider(),
             new NoOpMetricsSystem(),
             DataStorageConfiguration.DEFAULT_BONSAI_CONFIG);
-=======
-    final ForestWorldStateKeyValueStorage worldStateKeyValueStorage =
-        new ForestWorldStateKeyValueStorage(new InMemoryKeyValueStorage());
->>>>>>> aa546c4f
+
     final WorldStateStorageCoordinator worldStateStorageCoordinator =
         new WorldStateStorageCoordinator(worldStateKeyValueStorage);
 
@@ -153,11 +143,7 @@
   }
 
   private static BytecodeRequest createBytecodeDataRequest(
-<<<<<<< HEAD
       final BonsaiWorldStateKeyValueStorage worldStateKeyValueStorage,
-=======
-      final ForestWorldStateKeyValueStorage worldStateKeyValueStorage,
->>>>>>> aa546c4f
       final Hash rootHash,
       final Hash accountHash,
       final Hash codeHash,
@@ -165,11 +151,7 @@
     final BytecodeRequest request =
         SnapDataRequest.createBytecodeRequest(accountHash, rootHash, codeHash);
     if (withData) {
-<<<<<<< HEAD
       request.setCode(worldStateKeyValueStorage.getCode(codeHash, accountHash).get());
-=======
-      request.setCode(worldStateKeyValueStorage.getCode(codeHash).get());
->>>>>>> aa546c4f
     }
     return request;
   }
