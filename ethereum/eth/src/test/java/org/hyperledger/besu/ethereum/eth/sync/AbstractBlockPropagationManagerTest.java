/*
 * Copyright ConsenSys AG.
 *
 * Licensed under the Apache License, Version 2.0 (the "License"); you may not use this file except in compliance with
 * the License. You may obtain a copy of the License at
 *
 * http://www.apache.org/licenses/LICENSE-2.0
 *
 * Unless required by applicable law or agreed to in writing, software distributed under the License is distributed on
 * an "AS IS" BASIS, WITHOUT WARRANTIES OR CONDITIONS OF ANY KIND, either express or implied. See the License for the
 * specific language governing permissions and limitations under the License.
 *
 * SPDX-License-Identifier: Apache-2.0
 */
package org.hyperledger.besu.ethereum.eth.sync;

import static org.assertj.core.api.Assertions.assertThat;
import static org.mockito.ArgumentMatchers.any;
import static org.mockito.ArgumentMatchers.anyLong;
import static org.mockito.ArgumentMatchers.eq;
import static org.mockito.Mockito.doReturn;
import static org.mockito.Mockito.mock;
import static org.mockito.Mockito.spy;
import static org.mockito.Mockito.times;
import static org.mockito.Mockito.verify;
import static org.mockito.Mockito.verifyNoInteractions;
import static org.mockito.Mockito.when;

import org.hyperledger.besu.consensus.merge.ForkchoiceEvent;
import org.hyperledger.besu.datatypes.Hash;
import org.hyperledger.besu.ethereum.ConsensusContext;
import org.hyperledger.besu.ethereum.ProtocolContext;
import org.hyperledger.besu.ethereum.chain.BadBlockManager;
import org.hyperledger.besu.ethereum.chain.Blockchain;
import org.hyperledger.besu.ethereum.chain.MutableBlockchain;
import org.hyperledger.besu.ethereum.core.Block;
import org.hyperledger.besu.ethereum.core.BlockDataGenerator;
import org.hyperledger.besu.ethereum.core.BlockDataGenerator.BlockOptions;
import org.hyperledger.besu.ethereum.core.BlockImporter;
import org.hyperledger.besu.ethereum.core.BlockchainSetupUtil;
import org.hyperledger.besu.ethereum.core.Difficulty;
import org.hyperledger.besu.ethereum.eth.EthProtocolConfiguration;
import org.hyperledger.besu.ethereum.eth.manager.EthContext;
import org.hyperledger.besu.ethereum.eth.manager.EthMessages;
import org.hyperledger.besu.ethereum.eth.manager.EthPeers;
import org.hyperledger.besu.ethereum.eth.manager.EthProtocolManager;
import org.hyperledger.besu.ethereum.eth.manager.EthProtocolManagerTestUtil;
import org.hyperledger.besu.ethereum.eth.manager.EthScheduler;
import org.hyperledger.besu.ethereum.eth.manager.RespondingEthPeer;
import org.hyperledger.besu.ethereum.eth.manager.RespondingEthPeer.Responder;
import org.hyperledger.besu.ethereum.eth.messages.EthPV62;
import org.hyperledger.besu.ethereum.eth.messages.NewBlockHashesMessage;
import org.hyperledger.besu.ethereum.eth.messages.NewBlockMessage;
import org.hyperledger.besu.ethereum.eth.sync.BlockPropagationManager.ProcessingBlocksManager;
import org.hyperledger.besu.ethereum.eth.sync.state.PendingBlocksManager;
import org.hyperledger.besu.ethereum.eth.sync.state.SyncState;
import org.hyperledger.besu.ethereum.mainnet.MainnetBlockHeaderFunctions;
import org.hyperledger.besu.ethereum.mainnet.ProtocolSchedule;
import org.hyperledger.besu.ethereum.mainnet.ProtocolSpec;
import org.hyperledger.besu.ethereum.worldstate.DataStorageFormat;
import org.hyperledger.besu.metrics.noop.NoOpMetricsSystem;
import org.hyperledger.besu.plugin.services.MetricsSystem;
import org.hyperledger.besu.testutil.TestClock;

import java.util.Collections;
import java.util.List;
import java.util.concurrent.CompletableFuture;
import java.util.function.Supplier;

import org.apache.tuweni.bytes.Bytes;
import org.junit.Test;
import org.mockito.invocation.InvocationOnMock;
import org.mockito.stubbing.Answer;

public abstract class AbstractBlockPropagationManagerTest {

  private static final Bytes NODE_ID_1 = Bytes.fromHexString("0x00");

  protected BlockchainSetupUtil blockchainUtil;
  protected ProtocolSchedule protocolSchedule;
  protected ProtocolContext protocolContext;
  protected MutableBlockchain blockchain;
  protected BlockBroadcaster blockBroadcaster;
  protected EthProtocolManager ethProtocolManager;
  protected BlockPropagationManager blockPropagationManager;
  protected SynchronizerConfiguration syncConfig;
  protected final PendingBlocksManager pendingBlocksManager =
      spy(
          new PendingBlocksManager(
              SynchronizerConfiguration.builder().blockPropagationRange(-10, 30).build()));
  protected final ProcessingBlocksManager processingBlocksManager =
      spy(new ProcessingBlocksManager());
  protected SyncState syncState;
  protected final MetricsSystem metricsSystem = new NoOpMetricsSystem();
  private final Hash finalizedHash = Hash.fromHexStringLenient("0x1337");

  protected void setup(final DataStorageFormat dataStorageFormat) {
    blockchainUtil = BlockchainSetupUtil.forTesting(dataStorageFormat);
    blockchain = blockchainUtil.getBlockchain();
    protocolSchedule = blockchainUtil.getProtocolSchedule();
    final ProtocolContext tempProtocolContext = blockchainUtil.getProtocolContext();
    protocolContext =
        new ProtocolContext(
            blockchain,
            tempProtocolContext.getWorldStateArchive(),
            tempProtocolContext.getConsensusContext(ConsensusContext.class));
    ethProtocolManager =
        EthProtocolManagerTestUtil.create(
            blockchain,
            blockchainUtil.getWorldArchive(),
            blockchainUtil.getTransactionPool(),
            EthProtocolConfiguration.defaultConfig());
    syncConfig = SynchronizerConfiguration.builder().blockPropagationRange(-3, 5).build();
    syncState = new SyncState(blockchain, ethProtocolManager.ethContext().getEthPeers());
    blockBroadcaster = mock(BlockBroadcaster.class);
    blockPropagationManager =
        new BlockPropagationManager(
            syncConfig,
            protocolSchedule,
            protocolContext,
            ethProtocolManager.ethContext(),
            syncState,
            pendingBlocksManager,
            metricsSystem,
            blockBroadcaster,
            processingBlocksManager);
  }

  @Test
  public void importsAnnouncedBlocks_aheadOfChainInOrder() {
    blockchainUtil.importFirstBlocks(2);
    final Block nextBlock = blockchainUtil.getBlock(2);
    final Block nextNextBlock = blockchainUtil.getBlock(3);

    // Sanity check
    assertThat(blockchain.contains(nextBlock.getHash())).isFalse();
    assertThat(blockchain.contains(nextNextBlock.getHash())).isFalse();

    blockPropagationManager.start();

    // Setup additional peer for best peers list
    EthProtocolManagerTestUtil.createPeer(ethProtocolManager, 0);
    // Setup peer and messages
    final RespondingEthPeer peer = EthProtocolManagerTestUtil.createPeer(ethProtocolManager, 0);
    final NewBlockHashesMessage nextAnnouncement =
        NewBlockHashesMessage.create(
            Collections.singletonList(
                new NewBlockHashesMessage.NewBlockHash(
                    nextBlock.getHash(), nextBlock.getHeader().getNumber())));
    final NewBlockHashesMessage nextNextAnnouncement =
        NewBlockHashesMessage.create(
            Collections.singletonList(
                new NewBlockHashesMessage.NewBlockHash(
                    nextNextBlock.getHash(), nextNextBlock.getHeader().getNumber())));
    final Responder responder = RespondingEthPeer.blockchainResponder(getFullBlockchain());

    // Broadcast first message
    EthProtocolManagerTestUtil.broadcastMessage(ethProtocolManager, peer, nextAnnouncement);
    peer.respondWhile(responder, peer::hasOutstandingRequests);
    // Broadcast second message
    EthProtocolManagerTestUtil.broadcastMessage(ethProtocolManager, peer, nextNextAnnouncement);
    peer.respondWhile(responder, peer::hasOutstandingRequests);

    assertThat(blockchain.contains(nextBlock.getHash())).isTrue();
    assertThat(blockchain.contains(nextNextBlock.getHash())).isTrue();
  }

  @Test
  public void importsAnnouncedBlocks_aheadOfChainOutOfOrder() {
    blockchainUtil.importFirstBlocks(2);
    final Block nextBlock = blockchainUtil.getBlock(2);
    final Block nextNextBlock = blockchainUtil.getBlock(3);

    // Sanity check
    assertThat(blockchain.contains(nextBlock.getHash())).isFalse();
    assertThat(blockchain.contains(nextNextBlock.getHash())).isFalse();

    blockPropagationManager.start();

    // Setup peer and messages
    final RespondingEthPeer peer = EthProtocolManagerTestUtil.createPeer(ethProtocolManager, 0);
    final NewBlockHashesMessage nextAnnouncement =
        NewBlockHashesMessage.create(
            Collections.singletonList(
                new NewBlockHashesMessage.NewBlockHash(
                    nextBlock.getHash(), nextBlock.getHeader().getNumber())));
    final NewBlockHashesMessage nextNextAnnouncement =
        NewBlockHashesMessage.create(
            Collections.singletonList(
                new NewBlockHashesMessage.NewBlockHash(
                    nextNextBlock.getHash(), nextNextBlock.getHeader().getNumber())));
    final Responder responder = RespondingEthPeer.blockchainResponder(getFullBlockchain());

    // Broadcast second message first
    EthProtocolManagerTestUtil.broadcastMessage(ethProtocolManager, peer, nextNextAnnouncement);
    peer.respondWhile(responder, peer::hasOutstandingRequests);
    // Broadcast first message
    EthProtocolManagerTestUtil.broadcastMessage(ethProtocolManager, peer, nextAnnouncement);
    peer.respondWhile(responder, peer::hasOutstandingRequests);

    assertThat(blockchain.contains(nextBlock.getHash())).isTrue();
    assertThat(blockchain.contains(nextNextBlock.getHash())).isTrue();
  }

  @Test
  public void importsAnnouncedNewBlocks_aheadOfChainInOrder() {
    blockchainUtil.importFirstBlocks(2);
    final Block nextBlock = blockchainUtil.getBlock(2);
    final Block nextNextBlock = blockchainUtil.getBlock(3);

    // Sanity check
    assertThat(blockchain.contains(nextBlock.getHash())).isFalse();
    assertThat(blockchain.contains(nextNextBlock.getHash())).isFalse();

    blockPropagationManager.start();

    // Setup peer and messages
    final RespondingEthPeer peer = EthProtocolManagerTestUtil.createPeer(ethProtocolManager, 0);
    final NewBlockMessage nextAnnouncement =
        NewBlockMessage.create(
            nextBlock, getFullBlockchain().getTotalDifficultyByHash(nextBlock.getHash()).get());
    final NewBlockMessage nextNextAnnouncement =
        NewBlockMessage.create(
            nextNextBlock,
            getFullBlockchain().getTotalDifficultyByHash(nextNextBlock.getHash()).get());
    final Responder responder = RespondingEthPeer.blockchainResponder(getFullBlockchain());

    // Broadcast first message
    EthProtocolManagerTestUtil.broadcastMessage(ethProtocolManager, peer, nextAnnouncement);
    peer.respondWhile(responder, peer::hasOutstandingRequests);
    // Broadcast second message
    EthProtocolManagerTestUtil.broadcastMessage(ethProtocolManager, peer, nextNextAnnouncement);
    peer.respondWhile(responder, peer::hasOutstandingRequests);

    assertThat(blockchain.contains(nextBlock.getHash())).isTrue();
    assertThat(blockchain.contains(nextNextBlock.getHash())).isTrue();
  }

  @Test
  public void importsAnnouncedNewBlocks_aheadOfChainOutOfOrder() {
    blockchainUtil.importFirstBlocks(2);
    final Block nextBlock = blockchainUtil.getBlock(2);
    final Block nextNextBlock = blockchainUtil.getBlock(3);

    // Sanity check
    assertThat(blockchain.contains(nextBlock.getHash())).isFalse();
    assertThat(blockchain.contains(nextNextBlock.getHash())).isFalse();

    blockPropagationManager.start();

    // Setup peer and messages
    final RespondingEthPeer peer = EthProtocolManagerTestUtil.createPeer(ethProtocolManager, 0);
    final NewBlockMessage nextAnnouncement =
        NewBlockMessage.create(
            nextBlock, getFullBlockchain().getTotalDifficultyByHash(nextBlock.getHash()).get());
    final NewBlockMessage nextNextAnnouncement =
        NewBlockMessage.create(
            nextNextBlock,
            getFullBlockchain().getTotalDifficultyByHash(nextNextBlock.getHash()).get());
    final Responder responder = RespondingEthPeer.blockchainResponder(getFullBlockchain());

    // Broadcast second message first
    EthProtocolManagerTestUtil.broadcastMessage(ethProtocolManager, peer, nextNextAnnouncement);
    peer.respondWhile(responder, peer::hasOutstandingRequests);
    // Broadcast first message
    EthProtocolManagerTestUtil.broadcastMessage(ethProtocolManager, peer, nextAnnouncement);
    peer.respondWhile(responder, peer::hasOutstandingRequests);

    assertThat(blockchain.contains(nextBlock.getHash())).isTrue();
    assertThat(blockchain.contains(nextNextBlock.getHash())).isTrue();
  }

  @Test
  public void importsMixedOutOfOrderMessages() {
    blockchainUtil.importFirstBlocks(2);
    final Block block1 = blockchainUtil.getBlock(2);
    final Block block2 = blockchainUtil.getBlock(3);
    final Block block3 = blockchainUtil.getBlock(4);
    final Block block4 = blockchainUtil.getBlock(5);

    // Sanity check
    assertThat(blockchain.contains(block1.getHash())).isFalse();
    assertThat(blockchain.contains(block2.getHash())).isFalse();
    assertThat(blockchain.contains(block3.getHash())).isFalse();
    assertThat(blockchain.contains(block4.getHash())).isFalse();

    blockPropagationManager.start();

    // Setup peer and messages
    final RespondingEthPeer peer = EthProtocolManagerTestUtil.createPeer(ethProtocolManager, 0);
    final NewBlockHashesMessage block1Msg =
        NewBlockHashesMessage.create(
            Collections.singletonList(
                new NewBlockHashesMessage.NewBlockHash(
                    block1.getHash(), block1.getHeader().getNumber())));
    final NewBlockMessage block2Msg =
        NewBlockMessage.create(
            block2, getFullBlockchain().getTotalDifficultyByHash(block2.getHash()).get());
    final NewBlockHashesMessage block3Msg =
        NewBlockHashesMessage.create(
            Collections.singletonList(
                new NewBlockHashesMessage.NewBlockHash(
                    block3.getHash(), block3.getHeader().getNumber())));
    final NewBlockMessage block4Msg =
        NewBlockMessage.create(
            block4, getFullBlockchain().getTotalDifficultyByHash(block4.getHash()).get());
    final Responder responder = RespondingEthPeer.blockchainResponder(getFullBlockchain());

    // Broadcast older blocks
    EthProtocolManagerTestUtil.broadcastMessage(ethProtocolManager, peer, block3Msg);
    EthProtocolManagerTestUtil.broadcastMessage(ethProtocolManager, peer, block4Msg);
    peer.respondWhile(responder, peer::hasOutstandingRequests);
    EthProtocolManagerTestUtil.broadcastMessage(ethProtocolManager, peer, block2Msg);
    peer.respondWhile(responder, peer::hasOutstandingRequests);
    // Broadcast first block
    EthProtocolManagerTestUtil.broadcastMessage(ethProtocolManager, peer, block1Msg);
    peer.respondWhile(responder, peer::hasOutstandingRequests);

    assertThat(blockchain.contains(block1.getHash())).isTrue();
    assertThat(blockchain.contains(block2.getHash())).isTrue();
    assertThat(blockchain.contains(block3.getHash())).isTrue();
    assertThat(blockchain.contains(block4.getHash())).isTrue();
  }

  @Test
  public void handlesDuplicateAnnouncements() {
    final ProtocolSchedule stubProtocolSchedule = spy(protocolSchedule);
    final ProtocolSpec stubProtocolSpec = spy(protocolSchedule.getByBlockNumber(2));
    final BlockImporter stubBlockImporter = spy(stubProtocolSpec.getBlockImporter());
    doReturn(stubProtocolSpec).when(stubProtocolSchedule).getByBlockNumber(anyLong());
    doReturn(stubBlockImporter).when(stubProtocolSpec).getBlockImporter();
    final BlockPropagationManager blockPropagationManager =
        new BlockPropagationManager(
            syncConfig,
            stubProtocolSchedule,
            protocolContext,
            ethProtocolManager.ethContext(),
            syncState,
            pendingBlocksManager,
            metricsSystem,
            blockBroadcaster);

    blockchainUtil.importFirstBlocks(2);
    final Block nextBlock = blockchainUtil.getBlock(2);

    // Sanity check
    assertThat(blockchain.contains(nextBlock.getHash())).isFalse();

    blockPropagationManager.start();

    // Setup peer and messages
    final RespondingEthPeer peer = EthProtocolManagerTestUtil.createPeer(ethProtocolManager, 0);
    final NewBlockHashesMessage newBlockHash =
        NewBlockHashesMessage.create(
            Collections.singletonList(
                new NewBlockHashesMessage.NewBlockHash(
                    nextBlock.getHash(), nextBlock.getHeader().getNumber())));
    final NewBlockMessage newBlock =
        NewBlockMessage.create(
            nextBlock, getFullBlockchain().getTotalDifficultyByHash(nextBlock.getHash()).get());
    final Responder responder = RespondingEthPeer.blockchainResponder(getFullBlockchain());

    // Broadcast first message
    EthProtocolManagerTestUtil.broadcastMessage(ethProtocolManager, peer, newBlock);
    peer.respondWhile(responder, peer::hasOutstandingRequests);
    // Broadcast duplicate
    EthProtocolManagerTestUtil.broadcastMessage(ethProtocolManager, peer, newBlockHash);
    peer.respondWhile(responder, peer::hasOutstandingRequests);
    // Broadcast duplicate
    EthProtocolManagerTestUtil.broadcastMessage(ethProtocolManager, peer, newBlock);
    peer.respondWhile(responder, peer::hasOutstandingRequests);

    assertThat(blockchain.contains(nextBlock.getHash())).isTrue();
    verify(stubBlockImporter, times(1)).importBlock(eq(protocolContext), eq(nextBlock), any());
  }

  @Test
  public void handlesPendingDuplicateAnnouncements() {
    final ProtocolSchedule stubProtocolSchedule = spy(protocolSchedule);
    final ProtocolSpec stubProtocolSpec = spy(protocolSchedule.getByBlockNumber(2));
    final BlockImporter stubBlockImporter = spy(stubProtocolSpec.getBlockImporter());
    doReturn(stubProtocolSpec).when(stubProtocolSchedule).getByBlockNumber(anyLong());
    doReturn(stubBlockImporter).when(stubProtocolSpec).getBlockImporter();
    final BlockPropagationManager blockPropagationManager =
        new BlockPropagationManager(
            syncConfig,
            stubProtocolSchedule,
            protocolContext,
            ethProtocolManager.ethContext(),
            syncState,
            pendingBlocksManager,
            metricsSystem,
            blockBroadcaster);
    blockchainUtil.importFirstBlocks(2);
    final Block nextBlock = blockchainUtil.getBlock(2);

    // Sanity check
    assertThat(blockchain.contains(nextBlock.getHash())).isFalse();

    blockPropagationManager.start();

    // Setup peer and messages
    final RespondingEthPeer peer = EthProtocolManagerTestUtil.createPeer(ethProtocolManager, 0);
    final NewBlockHashesMessage newBlockHash =
        NewBlockHashesMessage.create(
            Collections.singletonList(
                new NewBlockHashesMessage.NewBlockHash(
                    nextBlock.getHash(), nextBlock.getHeader().getNumber())));
    final NewBlockMessage newBlock =
        NewBlockMessage.create(
            nextBlock, getFullBlockchain().getTotalDifficultyByHash(nextBlock.getHash()).get());

    // Broadcast messages
    EthProtocolManagerTestUtil.broadcastMessage(ethProtocolManager, peer, newBlock);
    EthProtocolManagerTestUtil.broadcastMessage(ethProtocolManager, peer, newBlockHash);
    EthProtocolManagerTestUtil.broadcastMessage(ethProtocolManager, peer, newBlock);
    // Respond
    final Responder responder = RespondingEthPeer.blockchainResponder(getFullBlockchain());
    peer.respondWhile(responder, peer::hasOutstandingRequests);

    assertThat(blockchain.contains(nextBlock.getHash())).isTrue();
    verify(stubBlockImporter, times(1)).importBlock(eq(protocolContext), eq(nextBlock), any());
  }

  @Test
  public void ignoresFutureNewBlockHashAnnouncement() {
    blockchainUtil.importFirstBlocks(2);
    final Block futureBlock = blockchainUtil.getBlock(11);

    // Sanity check
    assertThat(blockchain.contains(futureBlock.getHash())).isFalse();

    blockPropagationManager.start();

    // Setup peer and messages
    final RespondingEthPeer peer = EthProtocolManagerTestUtil.createPeer(ethProtocolManager, 0);
    final NewBlockHashesMessage futureAnnouncement =
        NewBlockHashesMessage.create(
            Collections.singletonList(
                new NewBlockHashesMessage.NewBlockHash(
                    futureBlock.getHash(), futureBlock.getHeader().getNumber())));

    // Broadcast
    EthProtocolManagerTestUtil.broadcastMessage(ethProtocolManager, peer, futureAnnouncement);
    final Responder responder = RespondingEthPeer.blockchainResponder(getFullBlockchain());
    peer.respondWhile(responder, peer::hasOutstandingRequests);

    assertThat(blockchain.contains(futureBlock.getHash())).isFalse();
  }

  @Test
  public void ignoresFutureNewBlockAnnouncement() {
    blockchainUtil.importFirstBlocks(2);
    final Block futureBlock = blockchainUtil.getBlock(11);

    // Sanity check
    assertThat(blockchain.contains(futureBlock.getHash())).isFalse();

    blockPropagationManager.start();

    // Setup peer and messages
    final RespondingEthPeer peer = EthProtocolManagerTestUtil.createPeer(ethProtocolManager, 0);
    final NewBlockMessage futureAnnouncement =
        NewBlockMessage.create(
            futureBlock, getFullBlockchain().getTotalDifficultyByHash(futureBlock.getHash()).get());

    // Broadcast
    EthProtocolManagerTestUtil.broadcastMessage(ethProtocolManager, peer, futureAnnouncement);
    final Responder responder = RespondingEthPeer.blockchainResponder(getFullBlockchain());
    peer.respondWhile(responder, peer::hasOutstandingRequests);

    assertThat(blockchain.contains(futureBlock.getHash())).isFalse();
  }

  @Test
  public void ignoresOldNewBlockHashAnnouncement() {
    final BlockDataGenerator gen = new BlockDataGenerator();
    blockchainUtil.importFirstBlocks(10);
    final Block blockOne = blockchainUtil.getBlock(1);
    final Block oldBlock = gen.nextBlock(blockOne);

    // Sanity check
    assertThat(blockchain.contains(oldBlock.getHash())).isFalse();

    final BlockPropagationManager propManager = spy(blockPropagationManager);
    propManager.start();

    // Setup peer and messages
    final RespondingEthPeer peer = EthProtocolManagerTestUtil.createPeer(ethProtocolManager, 0);
    final NewBlockHashesMessage oldAnnouncement =
        NewBlockHashesMessage.create(
            Collections.singletonList(
                new NewBlockHashesMessage.NewBlockHash(
                    oldBlock.getHash(), oldBlock.getHeader().getNumber())));

    // Broadcast
    EthProtocolManagerTestUtil.broadcastMessage(ethProtocolManager, peer, oldAnnouncement);
    final Responder responder = RespondingEthPeer.blockchainResponder(getFullBlockchain());
    peer.respondWhile(responder, peer::hasOutstandingRequests);

    verify(propManager, times(0)).importOrSavePendingBlock(any(), any(Bytes.class));
    assertThat(blockchain.contains(oldBlock.getHash())).isFalse();
  }

  @Test
  public void ignoresOldNewBlockAnnouncement() {
    final BlockDataGenerator gen = new BlockDataGenerator();
    blockchainUtil.importFirstBlocks(10);
    final Block blockOne = blockchainUtil.getBlock(1);
    final Block oldBlock = gen.nextBlock(blockOne);

    // Sanity check
    assertThat(blockchain.contains(oldBlock.getHash())).isFalse();

    final BlockPropagationManager propManager = spy(blockPropagationManager);
    propManager.start();

    // Setup peer and messages
    final RespondingEthPeer peer = EthProtocolManagerTestUtil.createPeer(ethProtocolManager, 0);
    final NewBlockMessage oldAnnouncement = NewBlockMessage.create(oldBlock, Difficulty.ZERO);

    // Broadcast
    EthProtocolManagerTestUtil.broadcastMessage(ethProtocolManager, peer, oldAnnouncement);
    final Responder responder = RespondingEthPeer.blockchainResponder(getFullBlockchain());
    peer.respondWhile(responder, peer::hasOutstandingRequests);

    verify(propManager, times(0)).importOrSavePendingBlock(any(), any(Bytes.class));
    assertThat(blockchain.contains(oldBlock.getHash())).isFalse();
  }

  @Test
  public void purgesOldBlocks() {
    final int oldBlocksToImport = 3;
    syncConfig =
        SynchronizerConfiguration.builder().blockPropagationRange(-oldBlocksToImport, 5).build();
    final BlockPropagationManager blockPropagationManager =
        new BlockPropagationManager(
            syncConfig,
            protocolSchedule,
            protocolContext,
            ethProtocolManager.ethContext(),
            syncState,
            pendingBlocksManager,
            metricsSystem,
            blockBroadcaster);

    final BlockDataGenerator gen = new BlockDataGenerator();
    // Import some blocks
    blockchainUtil.importFirstBlocks(5);
    // Set up test block next to head, that should eventually be purged
    final Block blockToPurge =
        gen.block(BlockOptions.create().setBlockNumber(blockchain.getChainHeadBlockNumber()));

    blockPropagationManager.start();
    final RespondingEthPeer peer = EthProtocolManagerTestUtil.createPeer(ethProtocolManager, 0);
    final NewBlockMessage blockAnnouncementMsg =
        NewBlockMessage.create(blockToPurge, Difficulty.ZERO);

    // Broadcast
    EthProtocolManagerTestUtil.broadcastMessage(ethProtocolManager, peer, blockAnnouncementMsg);
    final Responder responder = RespondingEthPeer.blockchainResponder(getFullBlockchain());
    peer.respondWhile(responder, peer::hasOutstandingRequests);

    // Check that we pushed our block into the pending collection
    assertThat(blockchain.contains(blockToPurge.getHash())).isFalse();
    assertThat(pendingBlocksManager.contains(blockToPurge.getHash())).isTrue();

    // Import blocks until we bury the target block far enough to be cleaned up
    for (int i = 0; i < oldBlocksToImport; i++) {
      blockchainUtil.importBlockAtIndex((int) blockchain.getChainHeadBlockNumber() + 1);

      assertThat(blockchain.contains(blockToPurge.getHash())).isFalse();
      assertThat(pendingBlocksManager.contains(blockToPurge.getHash())).isTrue();
    }

    // Import again to trigger cleanup
    blockchainUtil.importBlockAtIndex((int) blockchain.getChainHeadBlockNumber() + 1);
    assertThat(blockchain.contains(blockToPurge.getHash())).isFalse();
    assertThat(pendingBlocksManager.contains(blockToPurge.getHash())).isFalse();
  }

  @Test
  public void updatesChainHeadWhenNewBlockMessageReceived() {
    blockchainUtil.importFirstBlocks(2);
    final Block nextBlock = blockchainUtil.getBlock(2);

    blockPropagationManager.start();

    // Setup peer and messages
    final RespondingEthPeer peer = EthProtocolManagerTestUtil.createPeer(ethProtocolManager, 0);
    final Difficulty parentTotalDifficulty =
        getFullBlockchain().getTotalDifficultyByHash(nextBlock.getHeader().getParentHash()).get();
    final Difficulty totalDifficulty =
        getFullBlockchain().getTotalDifficultyByHash(nextBlock.getHash()).get();
    final NewBlockMessage nextAnnouncement = NewBlockMessage.create(nextBlock, totalDifficulty);

    // Broadcast message
    EthProtocolManagerTestUtil.broadcastMessage(ethProtocolManager, peer, nextAnnouncement);
    final Responder responder = RespondingEthPeer.blockchainResponder(getFullBlockchain());
    peer.respondWhile(responder, peer::hasOutstandingRequests);

    assertThat(peer.getEthPeer().chainState().getBestBlock().getHash())
        .isEqualTo(nextBlock.getHeader().getParentHash());
    assertThat(peer.getEthPeer().chainState().getEstimatedHeight())
        .isEqualTo(nextBlock.getHeader().getNumber() - 1);
    assertThat(peer.getEthPeer().chainState().getBestBlock().getTotalDifficulty())
        .isEqualTo(parentTotalDifficulty);
  }

  @SuppressWarnings("unchecked")
  @Test
  public void shouldNotImportBlocksThatAreAlreadyBeingImported() {
    final EthScheduler ethScheduler = mock(EthScheduler.class);
    when(ethScheduler.scheduleSyncWorkerTask(any(Supplier.class)))
        .thenReturn(new CompletableFuture<>());
    final EthContext ethContext =
        new EthContext(
            new EthPeers(
                "eth",
                TestClock.fixed(),
                metricsSystem,
                25,
                EthProtocolConfiguration.DEFAULT_MAX_MESSAGE_SIZE),
            new EthMessages(),
            ethScheduler);
    final BlockPropagationManager blockPropagationManager =
        new BlockPropagationManager(
            syncConfig,
            protocolSchedule,
            protocolContext,
            ethContext,
            syncState,
            pendingBlocksManager,
            metricsSystem,
            blockBroadcaster);

    blockchainUtil.importFirstBlocks(2);
    final Block nextBlock = blockchainUtil.getBlock(2);

    blockPropagationManager.importOrSavePendingBlock(nextBlock, NODE_ID_1);
    blockPropagationManager.importOrSavePendingBlock(nextBlock, NODE_ID_1);

    verify(ethScheduler, times(1)).scheduleSyncWorkerTask(any(Supplier.class));
  }

  @Test
  public void shouldRequestLowestAnnouncedPendingBlockParent() {
    // test if block propagation manager can recover if one block is missed

    blockchainUtil.importFirstBlocks(2);
    final List<Block> blocks = blockchainUtil.getBlocks().subList(2, 4);

    blockPropagationManager.start();

    // Create peer and responder
    final RespondingEthPeer peer = EthProtocolManagerTestUtil.createPeer(ethProtocolManager, 0);
    final Responder responder = RespondingEthPeer.blockchainResponder(getFullBlockchain());

    // skip first block then create messages from blocklist
    blocks.stream()
        .skip(1)
        .map(this::createNewBlockHashMessage)
        .forEach(
            message -> { // Broadcast new block hash message
              EthProtocolManagerTestUtil.broadcastMessage(ethProtocolManager, peer, message);
            });

    peer.respondWhile(responder, peer::hasOutstandingRequests);

    // assert all blocks were imported
    blocks.forEach(
        block -> {
          assertThat(blockchain.contains(block.getHash())).isTrue();
        });
  }

  @Test
  public void shouldRequestLowestAnnouncedPendingBlockParent_twoMissingBlocks() {
    // test if block propagation manager can recover if one block is missed
    blockchainUtil.importFirstBlocks(2);
    final List<Block> blocks = blockchainUtil.getBlocks().subList(2, 6);

    blockPropagationManager.start();

    // Create peer and responder
    final RespondingEthPeer peer = EthProtocolManagerTestUtil.createPeer(ethProtocolManager, 0);
    final Responder responder = RespondingEthPeer.blockchainResponder(getFullBlockchain());

    // skip two block then create messages from blocklist
    blocks.stream()
        .skip(2)
        .map(this::createNewBlockHashMessage)
        .forEach(
            message -> { // Broadcast new block hash message
              EthProtocolManagerTestUtil.broadcastMessage(ethProtocolManager, peer, message);
            });

    peer.respondWhile(responder, peer::hasOutstandingRequests);

    // assert all blocks were imported
    blocks.forEach(
        block -> {
          assertThat(blockchain.contains(block.getHash())).isTrue();
        });
  }

  private NewBlockHashesMessage createNewBlockHashMessage(final Block block) {
    return NewBlockHashesMessage.create(
        Collections.singletonList(
            new NewBlockHashesMessage.NewBlockHash(
                block.getHash(), block.getHeader().getNumber())));
  }

  @Test
  public void verifyBroadcastBlockInvocation() {
    blockchainUtil.importFirstBlocks(2);
    final Block block = blockchainUtil.getBlock(2);
    blockPropagationManager.start();

    // Setup peer and messages
    final RespondingEthPeer peer = EthProtocolManagerTestUtil.createPeer(ethProtocolManager, 0);

    final Difficulty totalDifficulty =
        getFullBlockchain().getTotalDifficultyByHash(block.getHash()).get();
    final NewBlockMessage newBlockMessage = NewBlockMessage.create(block, totalDifficulty);

    // Broadcast message
    EthProtocolManagerTestUtil.broadcastMessage(ethProtocolManager, peer, newBlockMessage);

    final Responder responder = RespondingEthPeer.blockchainResponder(getFullBlockchain());
    peer.respondWhile(responder, peer::hasOutstandingRequests);

    verify(blockBroadcaster, times(1)).propagate(block, totalDifficulty);
  }

  @SuppressWarnings("unchecked")
  @Test
  public void shouldDetectAndCacheInvalidBlocks() {
    final EthScheduler ethScheduler = mock(EthScheduler.class);
    when(ethScheduler.scheduleSyncWorkerTask(any(Supplier.class)))
        .thenAnswer(
            new Answer<Object>() {
              @Override
              public Object answer(final InvocationOnMock invocation) throws Throwable {
                return invocation.getArgument(0, Supplier.class).get();
              }
            });
    final EthContext ethContext =
        new EthContext(
            new EthPeers(
                "eth",
                TestClock.fixed(),
                metricsSystem,
                25,
                EthProtocolConfiguration.DEFAULT_MAX_MESSAGE_SIZE),
            new EthMessages(),
            ethScheduler);
    final BlockPropagationManager blockPropagationManager =
        new BlockPropagationManager(
            syncConfig,
            protocolSchedule,
            protocolContext,
            ethContext,
            syncState,
            pendingBlocksManager,
            metricsSystem,
            blockBroadcaster);

    blockchainUtil.importFirstBlocks(2);
    final Block firstBlock = blockchainUtil.getBlock(1);
    final BadBlockManager badBlocksManager =
        protocolSchedule.getByBlockNumber(1).getBadBlocksManager();
    final Block badBlock =
        new BlockDataGenerator()
            .block(
                BlockDataGenerator.BlockOptions.create()
                    .setBlockNumber(1)
                    .setParentHash(firstBlock.getHash())
                    .setBlockHeaderFunctions(new MainnetBlockHeaderFunctions()));

    assertThat(badBlocksManager.getBadBlocks()).isEmpty();
    blockPropagationManager.importOrSavePendingBlock(badBlock, NODE_ID_1);
    assertThat(badBlocksManager.getBadBlocks().size()).isEqualTo(1);

    verify(ethScheduler, times(1)).scheduleSyncWorkerTask(any(Supplier.class));
  }

  @Test
  public void shouldTryWithAnotherPeerWhenFailedDownloadingBlock() {
    blockchainUtil.importFirstBlocks(2);
    final Block nextBlock = blockchainUtil.getBlock(2);

    // Sanity check
    assertThat(blockchain.contains(nextBlock.getHash())).isFalse();

    blockPropagationManager.start();

    // Setup peer and messages
    final RespondingEthPeer peer = EthProtocolManagerTestUtil.createPeer(ethProtocolManager, 0);
    final RespondingEthPeer secondPeer =
        EthProtocolManagerTestUtil.createPeer(ethProtocolManager, 2);

    // Pretend the second peer is busier, so the first is selected a first
    when(spy(secondPeer.getEthPeer()).outstandingRequests()).thenReturn(1);

    final NewBlockHashesMessage nextAnnouncement =
        NewBlockHashesMessage.create(
            Collections.singletonList(
                new NewBlockHashesMessage.NewBlockHash(
                    nextBlock.getHash(), nextBlock.getHeader().getNumber())));

    // Broadcast first message
    EthProtocolManagerTestUtil.broadcastMessage(ethProtocolManager, peer, nextAnnouncement);
    peer.respondWhile(RespondingEthPeer.emptyResponder(), peer::hasOutstandingRequests);
    secondPeer.respondWhile(
        RespondingEthPeer.blockchainResponder(getFullBlockchain()),
        secondPeer::hasOutstandingRequests);

    assertThat(blockchain.contains(nextBlock.getHash())).isTrue();
  }

  @Test
  public void shouldThrowErrorWhenNoValidPeerAvailable() {
    blockchainUtil.importFirstBlocks(2);
    final Block nextBlock = blockchainUtil.getBlock(2);

    // Sanity check
    assertThat(blockchain.contains(nextBlock.getHash())).isFalse();

    blockPropagationManager.start();

    // Setup peer and messages
    final RespondingEthPeer peer = EthProtocolManagerTestUtil.createPeer(ethProtocolManager, 0);
    final RespondingEthPeer secondPeer =
        EthProtocolManagerTestUtil.createPeer(ethProtocolManager, 0);

    final NewBlockHashesMessage nextAnnouncement =
        NewBlockHashesMessage.create(
            Collections.singletonList(
                new NewBlockHashesMessage.NewBlockHash(
                    nextBlock.getHash(), nextBlock.getHeader().getNumber())));

    // Broadcast first message
    EthProtocolManagerTestUtil.broadcastMessage(ethProtocolManager, peer, nextAnnouncement);
    peer.respondWhile(RespondingEthPeer.emptyResponder(), peer::hasOutstandingRequests);
    secondPeer.respondWhile(RespondingEthPeer.emptyResponder(), secondPeer::hasOutstandingRequests);

    assertThat(blockchain.contains(nextBlock.getHash())).isFalse();
  }

  @Test
  public void shouldStopWhenFinalized() {
    blockPropagationManager.start();
    // syncState.setReachedTerminalDifficulty(true);
    blockPropagationManager.onNewUnverifiedForkchoice(
<<<<<<< HEAD
        new ForkchoiceEvent(null, null, Optional.of(this.finalizedHash)));
=======
        new ForkchoiceEvent(null, null, this.finalizedHash));
>>>>>>> 58f5c189
    assertThat(blockPropagationManager.isRunning()).isFalse();
    assertThat(ethProtocolManager.ethContext().getEthMessages().messageCodesHandled())
        .doesNotContain(EthPV62.NEW_BLOCK_HASHES, EthPV62.NEW_BLOCK);
  }

  @Test
  public void shouldRestartWhenTTDReachedReturnsFalseAfterFinalizing() {
    blockPropagationManager.start();
    syncState.setReachedTerminalDifficulty(true);
    blockPropagationManager.onNewUnverifiedForkchoice(
<<<<<<< HEAD
        new ForkchoiceEvent(null, null, Optional.of(this.finalizedHash)));
=======
        new ForkchoiceEvent(null, null, this.finalizedHash));
>>>>>>> 58f5c189
    assertThat(blockPropagationManager.isRunning()).isFalse();
    syncState.setReachedTerminalDifficulty(false);
    assertThat(blockPropagationManager.isRunning()).isTrue();
  }

  @Test
  public void shouldNotListenToNewBlockHashesAnnouncementsWhenTTDReachedAndFinal() {
    blockchainUtil.importFirstBlocks(2);
    final Block nextBlock = blockchainUtil.getBlock(2);

    // Sanity check
    assertThat(blockchain.contains(nextBlock.getHash())).isFalse();

    blockPropagationManager.start();

    final RespondingEthPeer peer = EthProtocolManagerTestUtil.createPeer(ethProtocolManager, 0);
    final NewBlockHashesMessage nextAnnouncement =
        NewBlockHashesMessage.create(
            Collections.singletonList(
                new NewBlockHashesMessage.NewBlockHash(
                    nextBlock.getHash(), nextBlock.getHeader().getNumber())));
    final Responder responder = RespondingEthPeer.blockchainResponder(getFullBlockchain());

    syncState.setReachedTerminalDifficulty(true);
    blockPropagationManager.onNewUnverifiedForkchoice(
<<<<<<< HEAD
        new ForkchoiceEvent(null, null, Optional.of(this.finalizedHash)));
=======
        new ForkchoiceEvent(null, null, this.finalizedHash));
>>>>>>> 58f5c189
    // Broadcast message
    EthProtocolManagerTestUtil.broadcastMessage(ethProtocolManager, peer, nextAnnouncement);
    peer.respondWhile(responder, peer::hasOutstandingRequests);

    assertThat(blockPropagationManager.isRunning()).isFalse();
    assertThat(blockchain.contains(nextBlock.getHash())).isFalse();
  }

  @Test
  public void shouldNotListenToNewBlockAnnouncementsWhenTTDReachedAndFinal() {
    blockchainUtil.importFirstBlocks(2);
    final Block nextBlock = blockchainUtil.getBlock(2);

    // Sanity check
    assertThat(blockchain.contains(nextBlock.getHash())).isFalse();

    blockPropagationManager.start();

    final RespondingEthPeer peer = EthProtocolManagerTestUtil.createPeer(ethProtocolManager, 0);
    final NewBlockMessage nextAnnouncement =
        NewBlockMessage.create(
            nextBlock, getFullBlockchain().getTotalDifficultyByHash(nextBlock.getHash()).get());
    final Responder responder = RespondingEthPeer.blockchainResponder(getFullBlockchain());

    syncState.setReachedTerminalDifficulty(true);
    blockPropagationManager.onNewUnverifiedForkchoice(
<<<<<<< HEAD
        new ForkchoiceEvent(null, null, Optional.of(this.finalizedHash)));
=======
        new ForkchoiceEvent(null, null, this.finalizedHash));
>>>>>>> 58f5c189
    // Broadcast message
    EthProtocolManagerTestUtil.broadcastMessage(ethProtocolManager, peer, nextAnnouncement);
    peer.respondWhile(responder, peer::hasOutstandingRequests);

    assertThat(blockPropagationManager.isRunning()).isFalse();
    assertThat(blockchain.contains(nextBlock.getHash())).isFalse();
  }

  @Test
  public void shouldNotListenToBlockAddedEventsWhenTTDReachedAndFinal() {
    blockchainUtil.importFirstBlocks(2);

    blockPropagationManager.start();

    syncState.setReachedTerminalDifficulty(true);
    blockPropagationManager.onNewUnverifiedForkchoice(
<<<<<<< HEAD
        new ForkchoiceEvent(null, null, Optional.of(this.finalizedHash)));
=======
        new ForkchoiceEvent(null, null, this.finalizedHash));
>>>>>>> 58f5c189
    blockchainUtil.importBlockAtIndex(2);

    assertThat(blockPropagationManager.isRunning()).isFalse();
    verifyNoInteractions(pendingBlocksManager);
  }

  @Test
  public void shouldRequestBlockFromOtherPeersIfFirstPeerFails() {
    blockchainUtil.importFirstBlocks(2);
    final Block nextBlock = blockchainUtil.getBlock(2);

    // Sanity check
    assertThat(blockchain.contains(nextBlock.getHash())).isFalse();

    blockPropagationManager.start();

    final RespondingEthPeer firstPeer =
        EthProtocolManagerTestUtil.createPeer(ethProtocolManager, 0);
    final NewBlockHashesMessage nextAnnouncement =
        NewBlockHashesMessage.create(
            Collections.singletonList(
                new NewBlockHashesMessage.NewBlockHash(
                    nextBlock.getHash(), nextBlock.getHeader().getNumber())));

    // Broadcast message and peer fail to respond
    EthProtocolManagerTestUtil.broadcastMessage(ethProtocolManager, firstPeer, nextAnnouncement);
    firstPeer.respondWhile(RespondingEthPeer.emptyResponder(), firstPeer::hasOutstandingRequests);

    assertThat(blockchain.contains(nextBlock.getHash())).isFalse();

    // second peer responds
    final RespondingEthPeer secondPeer =
        EthProtocolManagerTestUtil.createPeer(ethProtocolManager, 0);
    final Responder goodResponder = RespondingEthPeer.blockchainResponder(getFullBlockchain());

    secondPeer.respondWhile(goodResponder, secondPeer::hasOutstandingRequests);

    assertThat(blockchain.contains(nextBlock.getHash())).isTrue();
    verify(processingBlocksManager).addRequestedBlock(nextBlock.getHash());
    verify(processingBlocksManager).addImportingBlock(nextBlock.getHash());
    verify(processingBlocksManager).registerReceivedBlock(nextBlock);
    verify(processingBlocksManager).registerBlockImportDone(nextBlock.getHash());
  }

  public abstract Blockchain getFullBlockchain();
}<|MERGE_RESOLUTION|>--- conflicted
+++ resolved
@@ -853,11 +853,7 @@
     blockPropagationManager.start();
     // syncState.setReachedTerminalDifficulty(true);
     blockPropagationManager.onNewUnverifiedForkchoice(
-<<<<<<< HEAD
-        new ForkchoiceEvent(null, null, Optional.of(this.finalizedHash)));
-=======
         new ForkchoiceEvent(null, null, this.finalizedHash));
->>>>>>> 58f5c189
     assertThat(blockPropagationManager.isRunning()).isFalse();
     assertThat(ethProtocolManager.ethContext().getEthMessages().messageCodesHandled())
         .doesNotContain(EthPV62.NEW_BLOCK_HASHES, EthPV62.NEW_BLOCK);
@@ -868,11 +864,7 @@
     blockPropagationManager.start();
     syncState.setReachedTerminalDifficulty(true);
     blockPropagationManager.onNewUnverifiedForkchoice(
-<<<<<<< HEAD
-        new ForkchoiceEvent(null, null, Optional.of(this.finalizedHash)));
-=======
         new ForkchoiceEvent(null, null, this.finalizedHash));
->>>>>>> 58f5c189
     assertThat(blockPropagationManager.isRunning()).isFalse();
     syncState.setReachedTerminalDifficulty(false);
     assertThat(blockPropagationManager.isRunning()).isTrue();
@@ -898,11 +890,7 @@
 
     syncState.setReachedTerminalDifficulty(true);
     blockPropagationManager.onNewUnverifiedForkchoice(
-<<<<<<< HEAD
-        new ForkchoiceEvent(null, null, Optional.of(this.finalizedHash)));
-=======
         new ForkchoiceEvent(null, null, this.finalizedHash));
->>>>>>> 58f5c189
     // Broadcast message
     EthProtocolManagerTestUtil.broadcastMessage(ethProtocolManager, peer, nextAnnouncement);
     peer.respondWhile(responder, peer::hasOutstandingRequests);
@@ -929,11 +917,7 @@
 
     syncState.setReachedTerminalDifficulty(true);
     blockPropagationManager.onNewUnverifiedForkchoice(
-<<<<<<< HEAD
-        new ForkchoiceEvent(null, null, Optional.of(this.finalizedHash)));
-=======
         new ForkchoiceEvent(null, null, this.finalizedHash));
->>>>>>> 58f5c189
     // Broadcast message
     EthProtocolManagerTestUtil.broadcastMessage(ethProtocolManager, peer, nextAnnouncement);
     peer.respondWhile(responder, peer::hasOutstandingRequests);
@@ -950,11 +934,7 @@
 
     syncState.setReachedTerminalDifficulty(true);
     blockPropagationManager.onNewUnverifiedForkchoice(
-<<<<<<< HEAD
-        new ForkchoiceEvent(null, null, Optional.of(this.finalizedHash)));
-=======
         new ForkchoiceEvent(null, null, this.finalizedHash));
->>>>>>> 58f5c189
     blockchainUtil.importBlockAtIndex(2);
 
     assertThat(blockPropagationManager.isRunning()).isFalse();
