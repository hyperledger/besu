--- conflicted
+++ resolved
@@ -104,13 +104,8 @@
         new ProtocolContext(
             blockchain,
             tempProtocolContext.getWorldStateArchive(),
-<<<<<<< HEAD
-            tempProtocolContext.getConsensusContext(ConsensusContext.class));
-=======
             tempProtocolContext.getConsensusContext(ConsensusContext.class),
-            Optional.empty(),
             new BadBlockManager());
->>>>>>> 16d47906
     ethProtocolManager =
         EthProtocolManagerTestUtil.create(
             protocolSchedule,
