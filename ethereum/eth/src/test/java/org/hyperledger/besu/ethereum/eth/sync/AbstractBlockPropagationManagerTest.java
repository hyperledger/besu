/*
 * Copyright ConsenSys AG.
 *
 * Licensed under the Apache License, Version 2.0 (the "License"); you may not use this file except in compliance with
 * the License. You may obtain a copy of the License at
 *
 * http://www.apache.org/licenses/LICENSE-2.0
 *
 * Unless required by applicable law or agreed to in writing, software distributed under the License is distributed on
 * an "AS IS" BASIS, WITHOUT WARRANTIES OR CONDITIONS OF ANY KIND, either express or implied. See the License for the
 * specific language governing permissions and limitations under the License.
 *
 * SPDX-License-Identifier: Apache-2.0
 */
package org.hyperledger.besu.ethereum.eth.sync;

import static org.assertj.core.api.Assertions.assertThat;
import static org.mockito.ArgumentMatchers.any;
import static org.mockito.ArgumentMatchers.eq;
import static org.mockito.Mockito.doReturn;
import static org.mockito.Mockito.mock;
import static org.mockito.Mockito.spy;
import static org.mockito.Mockito.times;
import static org.mockito.Mockito.verify;
import static org.mockito.Mockito.verifyNoInteractions;
import static org.mockito.Mockito.when;

import org.hyperledger.besu.consensus.merge.ForkchoiceEvent;
import org.hyperledger.besu.datatypes.Hash;
import org.hyperledger.besu.ethereum.ConsensusContext;
import org.hyperledger.besu.ethereum.ProtocolContext;
import org.hyperledger.besu.ethereum.chain.BadBlockManager;
import org.hyperledger.besu.ethereum.chain.Blockchain;
import org.hyperledger.besu.ethereum.chain.MutableBlockchain;
import org.hyperledger.besu.ethereum.core.Block;
import org.hyperledger.besu.ethereum.core.BlockDataGenerator;
import org.hyperledger.besu.ethereum.core.BlockDataGenerator.BlockOptions;
import org.hyperledger.besu.ethereum.core.BlockHeader;
import org.hyperledger.besu.ethereum.core.BlockHeaderTestFixture;
import org.hyperledger.besu.ethereum.core.BlockImporter;
import org.hyperledger.besu.ethereum.core.BlockchainSetupUtil;
import org.hyperledger.besu.ethereum.core.Difficulty;
import org.hyperledger.besu.ethereum.eth.EthProtocolConfiguration;
import org.hyperledger.besu.ethereum.eth.manager.EthContext;
import org.hyperledger.besu.ethereum.eth.manager.EthMessages;
import org.hyperledger.besu.ethereum.eth.manager.EthPeer;
import org.hyperledger.besu.ethereum.eth.manager.EthPeers;
import org.hyperledger.besu.ethereum.eth.manager.EthProtocolManager;
import org.hyperledger.besu.ethereum.eth.manager.EthProtocolManagerTestBuilder;
import org.hyperledger.besu.ethereum.eth.manager.EthProtocolManagerTestUtil;
import org.hyperledger.besu.ethereum.eth.manager.EthScheduler;
import org.hyperledger.besu.ethereum.eth.manager.RespondingEthPeer;
import org.hyperledger.besu.ethereum.eth.manager.RespondingEthPeer.Responder;
import org.hyperledger.besu.ethereum.eth.manager.peertask.PeerTaskExecutor;
import org.hyperledger.besu.ethereum.eth.manager.peertask.PeerTaskExecutorResponseCode;
import org.hyperledger.besu.ethereum.eth.manager.peertask.PeerTaskExecutorResult;
import org.hyperledger.besu.ethereum.eth.manager.peertask.task.GetBodiesFromPeerTask;
import org.hyperledger.besu.ethereum.eth.manager.peertask.task.GetBodiesFromPeerTaskExecutorAnswer;
import org.hyperledger.besu.ethereum.eth.manager.peertask.task.GetHeadersFromPeerTask;
import org.hyperledger.besu.ethereum.eth.manager.peertask.task.GetHeadersFromPeerTaskExecutorAnswer;
import org.hyperledger.besu.ethereum.eth.messages.EthProtocolMessages;
import org.hyperledger.besu.ethereum.eth.messages.NewBlockHashesMessage;
import org.hyperledger.besu.ethereum.eth.messages.NewBlockMessage;
import org.hyperledger.besu.ethereum.eth.sync.BlockPropagationManager.ProcessingBlocksManager;
import org.hyperledger.besu.ethereum.eth.sync.state.PendingBlocksManager;
import org.hyperledger.besu.ethereum.eth.sync.state.SyncState;
import org.hyperledger.besu.ethereum.forkid.ForkIdManager;
import org.hyperledger.besu.ethereum.mainnet.MainnetBlockHeaderFunctions;
import org.hyperledger.besu.ethereum.mainnet.ProtocolSchedule;
import org.hyperledger.besu.ethereum.mainnet.ProtocolSpec;
import org.hyperledger.besu.metrics.noop.NoOpMetricsSystem;
import org.hyperledger.besu.plugin.services.MetricsSystem;
import org.hyperledger.besu.plugin.services.storage.DataStorageFormat;
import org.hyperledger.besu.testutil.TestClock;
import org.hyperledger.besu.util.number.ByteUnits;

import java.util.Collections;
import java.util.List;
import java.util.Optional;
import java.util.concurrent.CompletableFuture;
import java.util.function.Supplier;

import org.apache.tuweni.bytes.Bytes;
import org.junit.jupiter.api.Test;
import org.mockito.Mockito;
import org.mockito.invocation.InvocationOnMock;
import org.mockito.stubbing.Answer;

public abstract class AbstractBlockPropagationManagerTest {

  private static final Bytes NODE_ID_1 = Bytes.fromHexString("0x00");

  protected BlockchainSetupUtil blockchainUtil;
  protected ProtocolSchedule protocolSchedule;
  protected ProtocolContext protocolContext;
  protected MutableBlockchain blockchain;
  protected BlockBroadcaster blockBroadcaster;
  protected EthProtocolManager ethProtocolManager;
  protected BlockPropagationManager blockPropagationManager;
  protected SynchronizerConfiguration syncConfig;
  private PeerTaskExecutor peerTaskExecutor;
  protected final PendingBlocksManager pendingBlocksManager =
      spy(
          new PendingBlocksManager(
              SynchronizerConfiguration.builder().blockPropagationRange(-10, 30).build()));
  protected final ProcessingBlocksManager processingBlocksManager =
      spy(new ProcessingBlocksManager());
  protected SyncState syncState;
  protected final MetricsSystem metricsSystem = new NoOpMetricsSystem();
  private final Hash finalizedHash = Hash.fromHexStringLenient("0x1337");
  private final int maxMessageSize = 10 * ByteUnits.MEGABYTE;

  protected void setup(final DataStorageFormat dataStorageFormat) {
    peerTaskExecutor = Mockito.mock(PeerTaskExecutor.class);
    blockchainUtil = BlockchainSetupUtil.forTesting(dataStorageFormat);
    blockchain = blockchainUtil.getBlockchain();
    protocolSchedule = blockchainUtil.getProtocolSchedule();
    final ProtocolContext tempProtocolContext = blockchainUtil.getProtocolContext();
    protocolContext =
        new ProtocolContext.Builder()
            .withBlockchain(blockchain)
            .withWorldStateArchive(tempProtocolContext.getWorldStateArchive())
            .withConsensusContext(tempProtocolContext.getConsensusContext(ConsensusContext.class))
            .build();
    ethProtocolManager =
        EthProtocolManagerTestBuilder.builder()
            .setProtocolSchedule(protocolSchedule)
            .setBlockchain(blockchain)
            .setWorldStateArchive(blockchainUtil.getWorldArchive())
            .setTransactionPool(blockchainUtil.getTransactionPool())
            .setEthereumWireProtocolConfiguration(EthProtocolConfiguration.defaultConfig())
            .setPeerTaskExecutor(peerTaskExecutor)
            .build();
    syncConfig = SynchronizerConfiguration.builder().blockPropagationRange(-3, 5).build();
    syncState = new SyncState(blockchain, ethProtocolManager.ethContext().getEthPeers());
    blockBroadcaster = mock(BlockBroadcaster.class);
    blockPropagationManager =
        new BlockPropagationManager(
            syncConfig,
            protocolSchedule,
            protocolContext,
            ethProtocolManager.ethContext(),
            syncState,
            pendingBlocksManager,
            metricsSystem,
            blockBroadcaster,
            processingBlocksManager);

    Mockito.when(
            peerTaskExecutor.executeAgainstPeer(
                Mockito.any(GetHeadersFromPeerTask.class), Mockito.any(EthPeer.class)))
        .thenAnswer(
            new GetHeadersFromPeerTaskExecutorAnswer(
                getFullBlockchain(), ethProtocolManager.ethContext().getEthPeers()));
    Mockito.when(peerTaskExecutor.execute(Mockito.any(GetHeadersFromPeerTask.class)))
        .thenAnswer(
            new GetHeadersFromPeerTaskExecutorAnswer(
                getFullBlockchain(), ethProtocolManager.ethContext().getEthPeers()));
<<<<<<< HEAD
=======
    Mockito.when(
            peerTaskExecutor.executeAgainstPeer(
                Mockito.any(GetBodiesFromPeerTask.class), Mockito.any(EthPeer.class)))
        .thenAnswer(
            new GetBodiesFromPeerTaskExecutorAnswer(
                getFullBlockchain(), ethProtocolManager.ethContext().getEthPeers()));
>>>>>>> abe3d713
    Mockito.when(peerTaskExecutor.execute(Mockito.any(GetBodiesFromPeerTask.class)))
        .thenAnswer(
            new GetBodiesFromPeerTaskExecutorAnswer(
                getFullBlockchain(), ethProtocolManager.ethContext().getEthPeers()));
  }

  @Test
  public void importsAnnouncedBlocks_aheadOfChainInOrder() {
    blockchainUtil.importFirstBlocks(2);
    final Block nextBlock = blockchainUtil.getBlock(2);
    final Block nextNextBlock = blockchainUtil.getBlock(3);

    // Sanity check
    assertThat(blockchain.contains(nextBlock.getHash())).isFalse();
    assertThat(blockchain.contains(nextNextBlock.getHash())).isFalse();

    blockPropagationManager.start();

    // Setup additional peer for best peers list
    EthProtocolManagerTestUtil.createPeer(ethProtocolManager, 0);
    // Setup peer and messages
    final RespondingEthPeer peer = EthProtocolManagerTestUtil.createPeer(ethProtocolManager, 0);
    final NewBlockHashesMessage nextAnnouncement =
        NewBlockHashesMessage.create(
            Collections.singletonList(
                new NewBlockHashesMessage.NewBlockHash(
                    nextBlock.getHash(), nextBlock.getHeader().getNumber())));
    final NewBlockHashesMessage nextNextAnnouncement =
        NewBlockHashesMessage.create(
            Collections.singletonList(
                new NewBlockHashesMessage.NewBlockHash(
                    nextNextBlock.getHash(), nextNextBlock.getHeader().getNumber())));
    final Responder responder = RespondingEthPeer.blockchainResponder(getFullBlockchain());

    // Broadcast first message
    EthProtocolManagerTestUtil.broadcastMessage(ethProtocolManager, peer, nextAnnouncement);
    peer.respondWhile(responder, peer::hasOutstandingRequests);
    // Broadcast second message
    EthProtocolManagerTestUtil.broadcastMessage(ethProtocolManager, peer, nextNextAnnouncement);
    peer.respondWhile(responder, peer::hasOutstandingRequests);

    assertThat(blockchain.contains(nextBlock.getHash())).isTrue();
    assertThat(blockchain.contains(nextNextBlock.getHash())).isTrue();
  }

  @Test
  public void importsAnnouncedBlocks_aheadOfChainOutOfOrder() {
    blockchainUtil.importFirstBlocks(2);
    final Block nextBlock = blockchainUtil.getBlock(2);
    final Block nextNextBlock = blockchainUtil.getBlock(3);

    // Sanity check
    assertThat(blockchain.contains(nextBlock.getHash())).isFalse();
    assertThat(blockchain.contains(nextNextBlock.getHash())).isFalse();

    blockPropagationManager.start();

    // Setup peer and messages
    final RespondingEthPeer peer = EthProtocolManagerTestUtil.createPeer(ethProtocolManager, 0);
    final NewBlockHashesMessage nextAnnouncement =
        NewBlockHashesMessage.create(
            Collections.singletonList(
                new NewBlockHashesMessage.NewBlockHash(
                    nextBlock.getHash(), nextBlock.getHeader().getNumber())));
    final NewBlockHashesMessage nextNextAnnouncement =
        NewBlockHashesMessage.create(
            Collections.singletonList(
                new NewBlockHashesMessage.NewBlockHash(
                    nextNextBlock.getHash(), nextNextBlock.getHeader().getNumber())));
    final Responder responder = RespondingEthPeer.blockchainResponder(getFullBlockchain());

    // Broadcast second message first
    EthProtocolManagerTestUtil.broadcastMessage(ethProtocolManager, peer, nextNextAnnouncement);
    peer.respondWhile(responder, peer::hasOutstandingRequests);
    // Broadcast first message
    EthProtocolManagerTestUtil.broadcastMessage(ethProtocolManager, peer, nextAnnouncement);
    peer.respondWhile(responder, peer::hasOutstandingRequests);

    assertThat(blockchain.contains(nextBlock.getHash())).isTrue();
    assertThat(blockchain.contains(nextNextBlock.getHash())).isTrue();
  }

  @Test
  public void importsAnnouncedNewBlocks_aheadOfChainInOrder() {
    blockchainUtil.importFirstBlocks(2);
    final Block nextBlock = blockchainUtil.getBlock(2);
    final Block nextNextBlock = blockchainUtil.getBlock(3);

    // Sanity check
    assertThat(blockchain.contains(nextBlock.getHash())).isFalse();
    assertThat(blockchain.contains(nextNextBlock.getHash())).isFalse();

    blockPropagationManager.start();

    // Setup peer and messages
    final RespondingEthPeer peer = EthProtocolManagerTestUtil.createPeer(ethProtocolManager, 0);
    final NewBlockMessage nextAnnouncement =
        NewBlockMessage.create(
            nextBlock,
            getFullBlockchain().getTotalDifficultyByHash(nextBlock.getHash()).get(),
            maxMessageSize);
    final NewBlockMessage nextNextAnnouncement =
        NewBlockMessage.create(
            nextNextBlock,
            getFullBlockchain().getTotalDifficultyByHash(nextNextBlock.getHash()).get(),
            maxMessageSize);
    final Responder responder = RespondingEthPeer.blockchainResponder(getFullBlockchain());

    // Broadcast first message
    EthProtocolManagerTestUtil.broadcastMessage(ethProtocolManager, peer, nextAnnouncement);
    peer.respondWhile(responder, peer::hasOutstandingRequests);
    // Broadcast second message
    EthProtocolManagerTestUtil.broadcastMessage(ethProtocolManager, peer, nextNextAnnouncement);
    peer.respondWhile(responder, peer::hasOutstandingRequests);

    assertThat(blockchain.contains(nextBlock.getHash())).isTrue();
    assertThat(blockchain.contains(nextNextBlock.getHash())).isTrue();
  }

  @Test
  public void importsAnnouncedNewBlocks_aheadOfChainOutOfOrder() {
    blockchainUtil.importFirstBlocks(2);
    final Block nextBlock = blockchainUtil.getBlock(2);
    final Block nextNextBlock = blockchainUtil.getBlock(3);

    // Sanity check
    assertThat(blockchain.contains(nextBlock.getHash())).isFalse();
    assertThat(blockchain.contains(nextNextBlock.getHash())).isFalse();

    blockPropagationManager.start();

    // Setup peer and messages
    final RespondingEthPeer peer = EthProtocolManagerTestUtil.createPeer(ethProtocolManager, 0);
    final NewBlockMessage nextAnnouncement =
        NewBlockMessage.create(
            nextBlock,
            getFullBlockchain().getTotalDifficultyByHash(nextBlock.getHash()).get(),
            maxMessageSize);
    final NewBlockMessage nextNextAnnouncement =
        NewBlockMessage.create(
            nextNextBlock,
            getFullBlockchain().getTotalDifficultyByHash(nextNextBlock.getHash()).get(),
            maxMessageSize);
    final Responder responder = RespondingEthPeer.blockchainResponder(getFullBlockchain());

    // Broadcast second message first
    EthProtocolManagerTestUtil.broadcastMessage(ethProtocolManager, peer, nextNextAnnouncement);
    peer.respondWhile(responder, peer::hasOutstandingRequests);
    // Broadcast first message
    EthProtocolManagerTestUtil.broadcastMessage(ethProtocolManager, peer, nextAnnouncement);
    peer.respondWhile(responder, peer::hasOutstandingRequests);

    assertThat(blockchain.contains(nextBlock.getHash())).isTrue();
    assertThat(blockchain.contains(nextNextBlock.getHash())).isTrue();
  }

  @Test
  public void importsMixedOutOfOrderMessages() {
    blockchainUtil.importFirstBlocks(2);
    final Block block1 = blockchainUtil.getBlock(2);
    final Block block2 = blockchainUtil.getBlock(3);
    final Block block3 = blockchainUtil.getBlock(4);
    final Block block4 = blockchainUtil.getBlock(5);

    // Sanity check
    assertThat(blockchain.contains(block1.getHash())).isFalse();
    assertThat(blockchain.contains(block2.getHash())).isFalse();
    assertThat(blockchain.contains(block3.getHash())).isFalse();
    assertThat(blockchain.contains(block4.getHash())).isFalse();

    blockPropagationManager.start();

    // Setup peer and messages
    final RespondingEthPeer peer = EthProtocolManagerTestUtil.createPeer(ethProtocolManager, 0);
    final NewBlockHashesMessage block1Msg =
        NewBlockHashesMessage.create(
            Collections.singletonList(
                new NewBlockHashesMessage.NewBlockHash(
                    block1.getHash(), block1.getHeader().getNumber())));
    final NewBlockMessage block2Msg =
        NewBlockMessage.create(
            block2,
            getFullBlockchain().getTotalDifficultyByHash(block2.getHash()).get(),
            maxMessageSize);
    final NewBlockHashesMessage block3Msg =
        NewBlockHashesMessage.create(
            Collections.singletonList(
                new NewBlockHashesMessage.NewBlockHash(
                    block3.getHash(), block3.getHeader().getNumber())));
    final NewBlockMessage block4Msg =
        NewBlockMessage.create(
            block4,
            getFullBlockchain().getTotalDifficultyByHash(block4.getHash()).get(),
            maxMessageSize);
    final Responder responder = RespondingEthPeer.blockchainResponder(getFullBlockchain());

    // Broadcast older blocks
    EthProtocolManagerTestUtil.broadcastMessage(ethProtocolManager, peer, block3Msg);
    EthProtocolManagerTestUtil.broadcastMessage(ethProtocolManager, peer, block4Msg);
    peer.respondWhile(responder, peer::hasOutstandingRequests);
    EthProtocolManagerTestUtil.broadcastMessage(ethProtocolManager, peer, block2Msg);
    peer.respondWhile(responder, peer::hasOutstandingRequests);
    // Broadcast first block
    EthProtocolManagerTestUtil.broadcastMessage(ethProtocolManager, peer, block1Msg);
    peer.respondWhile(responder, peer::hasOutstandingRequests);

    assertThat(blockchain.contains(block1.getHash())).isTrue();
    assertThat(blockchain.contains(block2.getHash())).isTrue();
    assertThat(blockchain.contains(block3.getHash())).isTrue();
    assertThat(blockchain.contains(block4.getHash())).isTrue();
  }

  @Test
  public void handlesDuplicateAnnouncements() {

    final ProtocolSchedule stubProtocolSchedule = spy(protocolSchedule);
    final ProtocolSpec stubProtocolSpec = spy(protocolSchedule.getByBlockHeader(blockHeader(2)));
    final BlockImporter stubBlockImporter = spy(stubProtocolSpec.getBlockImporter());
    doReturn(stubProtocolSpec).when(stubProtocolSchedule).getByBlockHeader(any());
    doReturn(stubBlockImporter).when(stubProtocolSpec).getBlockImporter();
    final BlockPropagationManager blockPropagationManager =
        new BlockPropagationManager(
            syncConfig,
            stubProtocolSchedule,
            protocolContext,
            ethProtocolManager.ethContext(),
            syncState,
            pendingBlocksManager,
            metricsSystem,
            blockBroadcaster);

    blockchainUtil.importFirstBlocks(2);
    final Block nextBlock = blockchainUtil.getBlock(2);

    // Sanity check
    assertThat(blockchain.contains(nextBlock.getHash())).isFalse();

    blockPropagationManager.start();

    // Setup peer and messages
    final RespondingEthPeer peer = EthProtocolManagerTestUtil.createPeer(ethProtocolManager, 0);
    final NewBlockHashesMessage newBlockHash =
        NewBlockHashesMessage.create(
            Collections.singletonList(
                new NewBlockHashesMessage.NewBlockHash(
                    nextBlock.getHash(), nextBlock.getHeader().getNumber())));
    final NewBlockMessage newBlock =
        NewBlockMessage.create(
            nextBlock,
            getFullBlockchain().getTotalDifficultyByHash(nextBlock.getHash()).get(),
            maxMessageSize);
    final Responder responder = RespondingEthPeer.blockchainResponder(getFullBlockchain());

    // Broadcast first message
    EthProtocolManagerTestUtil.broadcastMessage(ethProtocolManager, peer, newBlock);
    peer.respondWhile(responder, peer::hasOutstandingRequests);
    // Broadcast duplicate
    EthProtocolManagerTestUtil.broadcastMessage(ethProtocolManager, peer, newBlockHash);
    peer.respondWhile(responder, peer::hasOutstandingRequests);
    // Broadcast duplicate
    EthProtocolManagerTestUtil.broadcastMessage(ethProtocolManager, peer, newBlock);
    peer.respondWhile(responder, peer::hasOutstandingRequests);

    assertThat(blockchain.contains(nextBlock.getHash())).isTrue();
    verify(stubBlockImporter, times(1)).importBlock(eq(protocolContext), eq(nextBlock), any());
  }

  @Test
  public void handlesPendingDuplicateAnnouncements() {
    final ProtocolSchedule stubProtocolSchedule = spy(protocolSchedule);
    final ProtocolSpec stubProtocolSpec = spy(protocolSchedule.getByBlockHeader(blockHeader(2)));
    final BlockImporter stubBlockImporter = spy(stubProtocolSpec.getBlockImporter());
    doReturn(stubProtocolSpec).when(stubProtocolSchedule).getByBlockHeader(any());
    doReturn(stubBlockImporter).when(stubProtocolSpec).getBlockImporter();
    final BlockPropagationManager blockPropagationManager =
        new BlockPropagationManager(
            syncConfig,
            stubProtocolSchedule,
            protocolContext,
            ethProtocolManager.ethContext(),
            syncState,
            pendingBlocksManager,
            metricsSystem,
            blockBroadcaster);
    blockchainUtil.importFirstBlocks(2);
    final Block nextBlock = blockchainUtil.getBlock(2);

    // Sanity check
    assertThat(blockchain.contains(nextBlock.getHash())).isFalse();

    blockPropagationManager.start();

    // Setup peer and messages
    final RespondingEthPeer peer = EthProtocolManagerTestUtil.createPeer(ethProtocolManager, 0);
    final NewBlockHashesMessage newBlockHash =
        NewBlockHashesMessage.create(
            Collections.singletonList(
                new NewBlockHashesMessage.NewBlockHash(
                    nextBlock.getHash(), nextBlock.getHeader().getNumber())));
    final NewBlockMessage newBlock =
        NewBlockMessage.create(
            nextBlock,
            getFullBlockchain().getTotalDifficultyByHash(nextBlock.getHash()).get(),
            maxMessageSize);

    // Broadcast messages
    EthProtocolManagerTestUtil.broadcastMessage(ethProtocolManager, peer, newBlock);
    EthProtocolManagerTestUtil.broadcastMessage(ethProtocolManager, peer, newBlockHash);
    EthProtocolManagerTestUtil.broadcastMessage(ethProtocolManager, peer, newBlock);
    // Respond
    final Responder responder = RespondingEthPeer.blockchainResponder(getFullBlockchain());
    peer.respondWhile(responder, peer::hasOutstandingRequests);

    assertThat(blockchain.contains(nextBlock.getHash())).isTrue();
    verify(stubBlockImporter, times(1)).importBlock(eq(protocolContext), eq(nextBlock), any());
  }

  @Test
  public void ignoresFutureNewBlockHashAnnouncement() {
    blockchainUtil.importFirstBlocks(2);
    final Block futureBlock = blockchainUtil.getBlock(11);

    // Sanity check
    assertThat(blockchain.contains(futureBlock.getHash())).isFalse();

    blockPropagationManager.start();

    // Setup peer and messages
    final RespondingEthPeer peer = EthProtocolManagerTestUtil.createPeer(ethProtocolManager, 0);
    final NewBlockHashesMessage futureAnnouncement =
        NewBlockHashesMessage.create(
            Collections.singletonList(
                new NewBlockHashesMessage.NewBlockHash(
                    futureBlock.getHash(), futureBlock.getHeader().getNumber())));

    // Broadcast
    EthProtocolManagerTestUtil.broadcastMessage(ethProtocolManager, peer, futureAnnouncement);
    final Responder responder = RespondingEthPeer.blockchainResponder(getFullBlockchain());
    peer.respondWhile(responder, peer::hasOutstandingRequests);

    assertThat(blockchain.contains(futureBlock.getHash())).isFalse();
  }

  @Test
  public void ignoresFutureNewBlockAnnouncement() {
    blockchainUtil.importFirstBlocks(2);
    final Block futureBlock = blockchainUtil.getBlock(11);

    // Sanity check
    assertThat(blockchain.contains(futureBlock.getHash())).isFalse();

    blockPropagationManager.start();

    // Setup peer and messages
    final RespondingEthPeer peer = EthProtocolManagerTestUtil.createPeer(ethProtocolManager, 0);
    final NewBlockMessage futureAnnouncement =
        NewBlockMessage.create(
            futureBlock,
            getFullBlockchain().getTotalDifficultyByHash(futureBlock.getHash()).get(),
            maxMessageSize);

    // Broadcast
    EthProtocolManagerTestUtil.broadcastMessage(ethProtocolManager, peer, futureAnnouncement);
    final Responder responder = RespondingEthPeer.blockchainResponder(getFullBlockchain());
    peer.respondWhile(responder, peer::hasOutstandingRequests);

    assertThat(blockchain.contains(futureBlock.getHash())).isFalse();
  }

  @Test
  public void ignoresOldNewBlockHashAnnouncement() {
    final BlockDataGenerator gen = new BlockDataGenerator();
    blockchainUtil.importFirstBlocks(10);
    final Block blockOne = blockchainUtil.getBlock(1);
    final Block oldBlock = gen.nextBlock(blockOne);

    // Sanity check
    assertThat(blockchain.contains(oldBlock.getHash())).isFalse();

    final BlockPropagationManager propManager = spy(blockPropagationManager);
    propManager.start();

    // Setup peer and messages
    final RespondingEthPeer peer = EthProtocolManagerTestUtil.createPeer(ethProtocolManager, 0);
    final NewBlockHashesMessage oldAnnouncement =
        NewBlockHashesMessage.create(
            Collections.singletonList(
                new NewBlockHashesMessage.NewBlockHash(
                    oldBlock.getHash(), oldBlock.getHeader().getNumber())));

    // Broadcast
    EthProtocolManagerTestUtil.broadcastMessage(ethProtocolManager, peer, oldAnnouncement);
    final Responder responder = RespondingEthPeer.blockchainResponder(getFullBlockchain());
    peer.respondWhile(responder, peer::hasOutstandingRequests);

    verify(propManager, times(0)).importOrSavePendingBlock(any(), any(Bytes.class));
    assertThat(blockchain.contains(oldBlock.getHash())).isFalse();
  }

  @Test
  public void ignoresOldNewBlockAnnouncement() {
    final BlockDataGenerator gen = new BlockDataGenerator();
    blockchainUtil.importFirstBlocks(10);
    final Block blockOne = blockchainUtil.getBlock(1);
    final Block oldBlock = gen.nextBlock(blockOne);

    // Sanity check
    assertThat(blockchain.contains(oldBlock.getHash())).isFalse();

    final BlockPropagationManager propManager = spy(blockPropagationManager);
    propManager.start();

    // Setup peer and messages
    final RespondingEthPeer peer = EthProtocolManagerTestUtil.createPeer(ethProtocolManager, 0);
    final NewBlockMessage oldAnnouncement =
        NewBlockMessage.create(oldBlock, Difficulty.ZERO, maxMessageSize);

    // Broadcast
    EthProtocolManagerTestUtil.broadcastMessage(ethProtocolManager, peer, oldAnnouncement);
    final Responder responder = RespondingEthPeer.blockchainResponder(getFullBlockchain());
    peer.respondWhile(responder, peer::hasOutstandingRequests);

    verify(propManager, times(0)).importOrSavePendingBlock(any(), any(Bytes.class));
    assertThat(blockchain.contains(oldBlock.getHash())).isFalse();
  }

  @Test
  public void purgesOldBlocks() {
    final int oldBlocksToImport = 3;
    syncConfig =
        SynchronizerConfiguration.builder().blockPropagationRange(-oldBlocksToImport, 5).build();
    final BlockPropagationManager blockPropagationManager =
        new BlockPropagationManager(
            syncConfig,
            protocolSchedule,
            protocolContext,
            ethProtocolManager.ethContext(),
            syncState,
            pendingBlocksManager,
            metricsSystem,
            blockBroadcaster);

    final BlockDataGenerator gen = new BlockDataGenerator();
    // Import some blocks
    blockchainUtil.importFirstBlocks(5);
    // Set up test block next to head, that should eventually be purged
    final Block blockToPurge =
        gen.block(BlockOptions.create().setBlockNumber(blockchain.getChainHeadBlockNumber()));

    blockPropagationManager.start();
    final RespondingEthPeer peer = EthProtocolManagerTestUtil.createPeer(ethProtocolManager, 0);
    final NewBlockMessage blockAnnouncementMsg =
        NewBlockMessage.create(blockToPurge, Difficulty.ZERO, maxMessageSize);

    // Broadcast
    EthProtocolManagerTestUtil.broadcastMessage(ethProtocolManager, peer, blockAnnouncementMsg);
    final Responder responder = RespondingEthPeer.blockchainResponder(getFullBlockchain());
    peer.respondWhile(responder, peer::hasOutstandingRequests);

    // Check that we pushed our block into the pending collection
    assertThat(blockchain.contains(blockToPurge.getHash())).isFalse();
    assertThat(pendingBlocksManager.contains(blockToPurge.getHash())).isTrue();

    // Import blocks until we bury the target block far enough to be cleaned up
    for (int i = 0; i < oldBlocksToImport; i++) {
      blockchainUtil.importBlockAtIndex((int) blockchain.getChainHeadBlockNumber() + 1);

      assertThat(blockchain.contains(blockToPurge.getHash())).isFalse();
      assertThat(pendingBlocksManager.contains(blockToPurge.getHash())).isTrue();
    }

    // Import again to trigger cleanup
    blockchainUtil.importBlockAtIndex((int) blockchain.getChainHeadBlockNumber() + 1);
    assertThat(blockchain.contains(blockToPurge.getHash())).isFalse();
    assertThat(pendingBlocksManager.contains(blockToPurge.getHash())).isFalse();
  }

  @Test
  public void updatesChainHeadWhenNewBlockMessageReceived() {
    blockchainUtil.importFirstBlocks(2);
    final Block nextBlock = blockchainUtil.getBlock(2);

    blockPropagationManager.start();

    // Setup peer and messages
    final RespondingEthPeer peer = EthProtocolManagerTestUtil.createPeer(ethProtocolManager, 0);
    final Difficulty parentTotalDifficulty =
        getFullBlockchain().getTotalDifficultyByHash(nextBlock.getHeader().getParentHash()).get();
    final Difficulty totalDifficulty =
        getFullBlockchain().getTotalDifficultyByHash(nextBlock.getHash()).get();
    final NewBlockMessage nextAnnouncement =
        NewBlockMessage.create(nextBlock, totalDifficulty, maxMessageSize);

    // Broadcast message
    EthProtocolManagerTestUtil.broadcastMessage(ethProtocolManager, peer, nextAnnouncement);
    final Responder responder = RespondingEthPeer.blockchainResponder(getFullBlockchain());
    peer.respondWhile(responder, peer::hasOutstandingRequests);

    assertThat(peer.getEthPeer().chainState().getBestBlock().getHash())
        .isEqualTo(nextBlock.getHeader().getParentHash());
    assertThat(peer.getEthPeer().chainState().getEstimatedHeight())
        .isEqualTo(nextBlock.getHeader().getNumber() - 1);
    assertThat(peer.getEthPeer().chainState().getBestBlock().getTotalDifficulty())
        .isEqualTo(parentTotalDifficulty);
  }

  @SuppressWarnings("unchecked")
  @Test
  public void shouldNotImportBlocksThatAreAlreadyBeingImported() {
    final EthScheduler ethScheduler = mock(EthScheduler.class);
    when(ethScheduler.scheduleSyncWorkerTask(any(Supplier.class)))
        .thenReturn(new CompletableFuture<>());
    final EthContext ethContext =
        new EthContext(
            new EthPeers(
                () -> protocolSchedule.getByBlockHeader(blockchain.getChainHeadHeader()),
                TestClock.fixed(),
                metricsSystem,
                EthProtocolConfiguration.DEFAULT_MAX_MESSAGE_SIZE,
                Collections.emptyList(),
                Bytes.random(64),
                25,
                25,
                false,
                SyncMode.SNAP,
                new ForkIdManager(blockchain, Collections.emptyList(), Collections.emptyList())),
            new EthMessages(),
            ethScheduler,
            null);
    final BlockPropagationManager blockPropagationManager =
        new BlockPropagationManager(
            syncConfig,
            protocolSchedule,
            protocolContext,
            ethContext,
            syncState,
            pendingBlocksManager,
            metricsSystem,
            blockBroadcaster);

    blockchainUtil.importFirstBlocks(2);
    final Block nextBlock = blockchainUtil.getBlock(2);

    blockPropagationManager.importOrSavePendingBlock(nextBlock, NODE_ID_1);
    blockPropagationManager.importOrSavePendingBlock(nextBlock, NODE_ID_1);

    verify(ethScheduler, times(1)).scheduleSyncWorkerTask(any(Supplier.class));
  }

  @Test
  public void shouldRequestLowestAnnouncedPendingBlockParent() {
    // test if block propagation manager can recover if one block is missed

    blockchainUtil.importFirstBlocks(2);
    final List<Block> blocks = blockchainUtil.getBlocks().subList(2, 4);

    blockPropagationManager.start();

    // Create peer and responder
    final RespondingEthPeer peer = EthProtocolManagerTestUtil.createPeer(ethProtocolManager, 0);
    final Responder responder = RespondingEthPeer.blockchainResponder(getFullBlockchain());

    // skip first block then create messages from blocklist
    blocks.stream()
        .skip(1)
        .map(this::createNewBlockHashMessage)
        .forEach(
            message -> { // Broadcast new block hash message
              EthProtocolManagerTestUtil.broadcastMessage(ethProtocolManager, peer, message);
            });

    peer.respondWhile(responder, peer::hasOutstandingRequests);

    // assert all blocks were imported
    blocks.forEach(
        block -> {
          assertThat(blockchain.contains(block.getHash())).isTrue();
        });
  }

  @Test
  public void shouldRequestLowestAnnouncedPendingBlockParent_twoMissingBlocks() {
    // test if block propagation manager can recover if one block is missed
    blockchainUtil.importFirstBlocks(2);
    final List<Block> blocks = blockchainUtil.getBlocks().subList(2, 6);

    blockPropagationManager.start();

    // Create peer and responder
    final RespondingEthPeer peer = EthProtocolManagerTestUtil.createPeer(ethProtocolManager, 0);
    final Responder responder = RespondingEthPeer.blockchainResponder(getFullBlockchain());

    // skip two block then create messages from blocklist
    blocks.stream()
        .skip(2)
        .map(this::createNewBlockHashMessage)
        .forEach(
            message -> { // Broadcast new block hash message
              EthProtocolManagerTestUtil.broadcastMessage(ethProtocolManager, peer, message);
            });

    peer.respondWhile(responder, peer::hasOutstandingRequests);

    // assert all blocks were imported
    blocks.forEach(
        block -> {
          assertThat(blockchain.contains(block.getHash())).isTrue();
        });
  }

  private NewBlockHashesMessage createNewBlockHashMessage(final Block block) {
    return NewBlockHashesMessage.create(
        Collections.singletonList(
            new NewBlockHashesMessage.NewBlockHash(
                block.getHash(), block.getHeader().getNumber())));
  }

  @Test
  public void verifyBroadcastBlockInvocation() {
    blockchainUtil.importFirstBlocks(2);
    final Block block = blockchainUtil.getBlock(2);
    blockPropagationManager.start();

    // Setup peer and messages
    final RespondingEthPeer peer = EthProtocolManagerTestUtil.createPeer(ethProtocolManager, 0);

    final Difficulty totalDifficulty =
        getFullBlockchain().getTotalDifficultyByHash(block.getHash()).get();
    final NewBlockMessage newBlockMessage =
        NewBlockMessage.create(block, totalDifficulty, maxMessageSize);

    // Broadcast message
    EthProtocolManagerTestUtil.broadcastMessage(ethProtocolManager, peer, newBlockMessage);

    final Responder responder = RespondingEthPeer.blockchainResponder(getFullBlockchain());
    peer.respondWhile(responder, peer::hasOutstandingRequests);

    verify(blockBroadcaster, times(1)).propagate(block, totalDifficulty);
  }

  @SuppressWarnings("unchecked")
  @Test
  public void shouldDetectAndCacheInvalidBlocks() {
    final EthScheduler ethScheduler = mock(EthScheduler.class);
    when(ethScheduler.scheduleSyncWorkerTask(any(Supplier.class)))
        .thenAnswer(
            new Answer<Object>() {
              @Override
              public Object answer(final InvocationOnMock invocation) throws Throwable {
                return invocation.getArgument(0, Supplier.class).get();
              }
            });

    final EthContext ethContext =
        new EthContext(
            new EthPeers(
                () -> protocolSchedule.getByBlockHeader(blockchain.getChainHeadHeader()),
                TestClock.fixed(),
                metricsSystem,
                EthProtocolConfiguration.DEFAULT_MAX_MESSAGE_SIZE,
                Collections.emptyList(),
                Bytes.random(64),
                25,
                25,
                false,
                SyncMode.SNAP,
                new ForkIdManager(blockchain, Collections.emptyList(), Collections.emptyList())),
            new EthMessages(),
            ethScheduler,
            null);
    final BlockPropagationManager blockPropagationManager =
        new BlockPropagationManager(
            syncConfig,
            protocolSchedule,
            protocolContext,
            ethContext,
            syncState,
            pendingBlocksManager,
            metricsSystem,
            blockBroadcaster);

    blockchainUtil.importFirstBlocks(2);
    final Block firstBlock = blockchainUtil.getBlock(1);
    final BadBlockManager badBlocksManager = protocolContext.getBadBlockManager();
    final Block badBlock =
        new BlockDataGenerator()
            .block(
                BlockDataGenerator.BlockOptions.create()
                    .setBlockNumber(1)
                    .setParentHash(firstBlock.getHash())
                    .setBlockHeaderFunctions(new MainnetBlockHeaderFunctions()));

    assertThat(badBlocksManager.getBadBlocks()).isEmpty();
    blockPropagationManager.importOrSavePendingBlock(badBlock, NODE_ID_1);
    assertThat(badBlocksManager.getBadBlocks().size()).isEqualTo(1);

    verify(ethScheduler, times(1)).scheduleSyncWorkerTask(any(Supplier.class));
  }

  @Test
  public void shouldTryWithAnotherPeerWhenFailedDownloadingBlock() {
    blockchainUtil.importFirstBlocks(2);
    final Block nextBlock = blockchainUtil.getBlock(2);

    // Sanity check
    assertThat(blockchain.contains(nextBlock.getHash())).isFalse();

    blockPropagationManager.start();

    // Setup peer and messages
    final RespondingEthPeer peer = EthProtocolManagerTestUtil.createPeer(ethProtocolManager, 0);
    final RespondingEthPeer secondPeer =
        EthProtocolManagerTestUtil.createPeer(ethProtocolManager, 2);

    // Pretend the second peer is busier, so the first is selected a first
    when(spy(secondPeer.getEthPeer()).outstandingRequests()).thenReturn(1);

    final NewBlockHashesMessage nextAnnouncement =
        NewBlockHashesMessage.create(
            Collections.singletonList(
                new NewBlockHashesMessage.NewBlockHash(
                    nextBlock.getHash(), nextBlock.getHeader().getNumber())));

    // Broadcast first message
    EthProtocolManagerTestUtil.broadcastMessage(ethProtocolManager, peer, nextAnnouncement);
    peer.respondWhile(RespondingEthPeer.emptyResponder(), peer::hasOutstandingRequests);
    secondPeer.respondWhile(
        RespondingEthPeer.blockchainResponder(getFullBlockchain()),
        secondPeer::hasOutstandingRequests);

    assertThat(blockchain.contains(nextBlock.getHash())).isTrue();
  }

  @Test
  public void shouldThrowErrorWhenNoValidPeerAvailable() {
    Mockito.reset(peerTaskExecutor);
    Mockito.when(peerTaskExecutor.executeAgainstPeer(Mockito.any(), Mockito.any()))
        .thenReturn(
            new PeerTaskExecutorResult<>(
                Optional.empty(),
                PeerTaskExecutorResponseCode.NO_PEER_AVAILABLE,
                Collections.emptyList()));
    Mockito.when(peerTaskExecutor.execute(Mockito.any()))
        .thenReturn(
            new PeerTaskExecutorResult<>(
                Optional.empty(),
                PeerTaskExecutorResponseCode.NO_PEER_AVAILABLE,
                Collections.emptyList()));
    blockchainUtil.importFirstBlocks(2);
    final Block nextBlock = blockchainUtil.getBlock(2);

    // Sanity check
    assertThat(blockchain.contains(nextBlock.getHash())).isFalse();

    blockPropagationManager.start();

    // Setup peer and messages
    final RespondingEthPeer peer = EthProtocolManagerTestUtil.createPeer(ethProtocolManager, 0);
    final RespondingEthPeer secondPeer =
        EthProtocolManagerTestUtil.createPeer(ethProtocolManager, 0);

    final NewBlockHashesMessage nextAnnouncement =
        NewBlockHashesMessage.create(
            Collections.singletonList(
                new NewBlockHashesMessage.NewBlockHash(
                    nextBlock.getHash(), nextBlock.getHeader().getNumber())));

    // Broadcast first message
    EthProtocolManagerTestUtil.broadcastMessage(ethProtocolManager, peer, nextAnnouncement);
    peer.respondWhile(RespondingEthPeer.emptyResponder(), peer::hasOutstandingRequests);
    secondPeer.respondWhile(RespondingEthPeer.emptyResponder(), secondPeer::hasOutstandingRequests);

    assertThat(blockchain.contains(nextBlock.getHash())).isFalse();
  }

  @Test
  public void shouldStopWhenFinalized() {
    blockPropagationManager.start();
    // syncState.setReachedTerminalDifficulty(true);
    blockPropagationManager.onNewUnverifiedForkchoice(
        new ForkchoiceEvent(null, null, this.finalizedHash));
    assertThat(blockPropagationManager.isRunning()).isFalse();
    assertThat(ethProtocolManager.ethContext().getEthMessages().messageCodesHandled())
        .doesNotContain(EthProtocolMessages.NEW_BLOCK_HASHES, EthProtocolMessages.NEW_BLOCK);
  }

  @Test
  public void shouldRestartWhenTTDReachedReturnsFalseAfterFinalizing() {
    blockPropagationManager.start();
    syncState.setReachedTerminalDifficulty(true);
    blockPropagationManager.onNewUnverifiedForkchoice(
        new ForkchoiceEvent(null, null, this.finalizedHash));
    assertThat(blockPropagationManager.isRunning()).isFalse();
    syncState.setReachedTerminalDifficulty(false);
    assertThat(blockPropagationManager.isRunning()).isTrue();
  }

  @Test
  public void shouldNotListenToNewBlockHashesAnnouncementsWhenTTDReachedAndFinal() {
    blockchainUtil.importFirstBlocks(2);
    final Block nextBlock = blockchainUtil.getBlock(2);

    // Sanity check
    assertThat(blockchain.contains(nextBlock.getHash())).isFalse();

    blockPropagationManager.start();

    final RespondingEthPeer peer = EthProtocolManagerTestUtil.createPeer(ethProtocolManager, 0);
    final NewBlockHashesMessage nextAnnouncement =
        NewBlockHashesMessage.create(
            Collections.singletonList(
                new NewBlockHashesMessage.NewBlockHash(
                    nextBlock.getHash(), nextBlock.getHeader().getNumber())));
    final Responder responder = RespondingEthPeer.blockchainResponder(getFullBlockchain());

    syncState.setReachedTerminalDifficulty(true);
    blockPropagationManager.onNewUnverifiedForkchoice(
        new ForkchoiceEvent(null, null, this.finalizedHash));
    // Broadcast message
    EthProtocolManagerTestUtil.broadcastMessage(ethProtocolManager, peer, nextAnnouncement);
    peer.respondWhile(responder, peer::hasOutstandingRequests);

    assertThat(blockPropagationManager.isRunning()).isFalse();
    assertThat(blockchain.contains(nextBlock.getHash())).isFalse();
  }

  @Test
  public void shouldNotListenToNewBlockAnnouncementsWhenTTDReachedAndFinal() {
    blockchainUtil.importFirstBlocks(2);
    final Block nextBlock = blockchainUtil.getBlock(2);

    // Sanity check
    assertThat(blockchain.contains(nextBlock.getHash())).isFalse();

    blockPropagationManager.start();

    final RespondingEthPeer peer = EthProtocolManagerTestUtil.createPeer(ethProtocolManager, 0);
    final NewBlockMessage nextAnnouncement =
        NewBlockMessage.create(
            nextBlock,
            getFullBlockchain().getTotalDifficultyByHash(nextBlock.getHash()).get(),
            maxMessageSize);
    final Responder responder = RespondingEthPeer.blockchainResponder(getFullBlockchain());

    syncState.setReachedTerminalDifficulty(true);
    blockPropagationManager.onNewUnverifiedForkchoice(
        new ForkchoiceEvent(null, null, this.finalizedHash));
    // Broadcast message
    EthProtocolManagerTestUtil.broadcastMessage(ethProtocolManager, peer, nextAnnouncement);
    peer.respondWhile(responder, peer::hasOutstandingRequests);

    assertThat(blockPropagationManager.isRunning()).isFalse();
    assertThat(blockchain.contains(nextBlock.getHash())).isFalse();
  }

  @Test
  public void shouldNotListenToBlockAddedEventsWhenTTDReachedAndFinal() {
    blockchainUtil.importFirstBlocks(2);

    blockPropagationManager.start();

    syncState.setReachedTerminalDifficulty(true);
    blockPropagationManager.onNewUnverifiedForkchoice(
        new ForkchoiceEvent(null, null, this.finalizedHash));
    blockchainUtil.importBlockAtIndex(2);

    assertThat(blockPropagationManager.isRunning()).isFalse();
    verifyNoInteractions(pendingBlocksManager);
  }

<<<<<<< HEAD
=======
  @Test
  public void shouldRequestBlockFromOtherPeersIfFirstPeerFails() {
    blockchainUtil.importFirstBlocks(2);
    final Block nextBlock = blockchainUtil.getBlock(2);

    // Sanity check
    assertThat(blockchain.contains(nextBlock.getHash())).isFalse();

    blockPropagationManager.start();

    final RespondingEthPeer firstPeer =
        EthProtocolManagerTestUtil.createPeer(ethProtocolManager, 0);
    EthProtocolManagerTestUtil.createPeer(ethProtocolManager, 0);
    final NewBlockHashesMessage nextAnnouncement =
        NewBlockHashesMessage.create(
            Collections.singletonList(
                new NewBlockHashesMessage.NewBlockHash(
                    nextBlock.getHash(), nextBlock.getHeader().getNumber())));

    Mockito.reset(peerTaskExecutor);
    when(peerTaskExecutor.executeAgainstPeer(
            Mockito.any(GetHeadersFromPeerTask.class), Mockito.eq(firstPeer.getEthPeer())))
        .thenReturn(
            new PeerTaskExecutorResult<>(
                Optional.empty(), PeerTaskExecutorResponseCode.TIMEOUT, Collections.emptyList()));
    Mockito.when(peerTaskExecutor.execute(Mockito.any(GetHeadersFromPeerTask.class)))
        .thenAnswer(
            new GetHeadersFromPeerTaskExecutorAnswer(
                getFullBlockchain(), ethProtocolManager.ethContext().getEthPeers()));
    Mockito.when(
            peerTaskExecutor.executeAgainstPeer(
                Mockito.any(GetBodiesFromPeerTask.class), Mockito.eq(firstPeer.getEthPeer())))
        .thenReturn(
            new PeerTaskExecutorResult<>(
                Optional.empty(), PeerTaskExecutorResponseCode.TIMEOUT, Collections.emptyList()));
    Mockito.when(peerTaskExecutor.execute(Mockito.any(GetBodiesFromPeerTask.class)))
        .thenAnswer(
            new GetBodiesFromPeerTaskExecutorAnswer(
                getFullBlockchain(), ethProtocolManager.ethContext().getEthPeers()));

    // Broadcast message
    EthProtocolManagerTestUtil.broadcastMessage(ethProtocolManager, firstPeer, nextAnnouncement);

    Mockito.verify(peerTaskExecutor)
        .executeAgainstPeer(
            Mockito.any(GetHeadersFromPeerTask.class), Mockito.eq(firstPeer.getEthPeer()));
    Mockito.verify(peerTaskExecutor).execute(Mockito.any(GetHeadersFromPeerTask.class));
    Mockito.verify(peerTaskExecutor)
        .executeAgainstPeer(
            Mockito.any(GetBodiesFromPeerTask.class), Mockito.eq(firstPeer.getEthPeer()));
    Mockito.verify(peerTaskExecutor).execute(Mockito.any(GetBodiesFromPeerTask.class));
    Mockito.verifyNoMoreInteractions(peerTaskExecutor);

    verify(processingBlocksManager).addRequestedBlock(nextBlock.getHash());
    verify(processingBlocksManager).addImportingBlock(nextBlock.getHash());
    verify(processingBlocksManager).registerReceivedBlock(nextBlock);
    verify(processingBlocksManager).registerBlockImportDone(nextBlock.getHash());

    assertThat(blockchain.contains(nextBlock.getHash())).isTrue();
  }

>>>>>>> abe3d713
  public abstract Blockchain getFullBlockchain();

  private BlockHeader blockHeader(final long number) {
    return new BlockHeaderTestFixture().number(number).buildHeader();
  }
}<|MERGE_RESOLUTION|>--- conflicted
+++ resolved
@@ -156,15 +156,12 @@
         .thenAnswer(
             new GetHeadersFromPeerTaskExecutorAnswer(
                 getFullBlockchain(), ethProtocolManager.ethContext().getEthPeers()));
-<<<<<<< HEAD
-=======
     Mockito.when(
             peerTaskExecutor.executeAgainstPeer(
                 Mockito.any(GetBodiesFromPeerTask.class), Mockito.any(EthPeer.class)))
         .thenAnswer(
             new GetBodiesFromPeerTaskExecutorAnswer(
                 getFullBlockchain(), ethProtocolManager.ethContext().getEthPeers()));
->>>>>>> abe3d713
     Mockito.when(peerTaskExecutor.execute(Mockito.any(GetBodiesFromPeerTask.class)))
         .thenAnswer(
             new GetBodiesFromPeerTaskExecutorAnswer(
@@ -1035,8 +1032,6 @@
     verifyNoInteractions(pendingBlocksManager);
   }
 
-<<<<<<< HEAD
-=======
   @Test
   public void shouldRequestBlockFromOtherPeersIfFirstPeerFails() {
     blockchainUtil.importFirstBlocks(2);
@@ -1098,7 +1093,6 @@
     assertThat(blockchain.contains(nextBlock.getHash())).isTrue();
   }
 
->>>>>>> abe3d713
   public abstract Blockchain getFullBlockchain();
 
   private BlockHeader blockHeader(final long number) {
