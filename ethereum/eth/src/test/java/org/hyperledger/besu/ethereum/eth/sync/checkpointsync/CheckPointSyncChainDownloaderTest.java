/*
 * Copyright contributors to Hyperledger Besu.
 *
 * Licensed under the Apache License, Version 2.0 (the "License"); you may not use this file except in compliance with
 * the License. You may obtain a copy of the License at
 *
 * http://www.apache.org/licenses/LICENSE-2.0
 *
 * Unless required by applicable law or agreed to in writing, software distributed under the License is distributed on
 * an "AS IS" BASIS, WITHOUT WARRANTIES OR CONDITIONS OF ANY KIND, either express or implied. See the License for the
 * specific language governing permissions and limitations under the License.
 *
 * SPDX-License-Identifier: Apache-2.0
 */
package org.hyperledger.besu.ethereum.eth.sync.checkpointsync;

import static org.assertj.core.api.Assertions.assertThat;
import static org.mockito.ArgumentMatchers.any;
import static org.mockito.Mockito.mock;
import static org.mockito.Mockito.when;

import org.hyperledger.besu.ethereum.ProtocolContext;
import org.hyperledger.besu.ethereum.chain.Blockchain;
import org.hyperledger.besu.ethereum.chain.MutableBlockchain;
import org.hyperledger.besu.ethereum.core.Block;
import org.hyperledger.besu.ethereum.core.BlockHeader;
import org.hyperledger.besu.ethereum.core.BlockchainSetupUtil;
import org.hyperledger.besu.ethereum.core.Difficulty;
import org.hyperledger.besu.ethereum.core.SyncBlock;
import org.hyperledger.besu.ethereum.core.SyncBlockBody;
import org.hyperledger.besu.ethereum.core.TransactionReceipt;
import org.hyperledger.besu.ethereum.eth.manager.EthContext;
import org.hyperledger.besu.ethereum.eth.manager.EthPeer;
import org.hyperledger.besu.ethereum.eth.manager.EthPeerImmutableAttributes;
import org.hyperledger.besu.ethereum.eth.manager.EthProtocolManager;
import org.hyperledger.besu.ethereum.eth.manager.EthProtocolManagerTestBuilder;
import org.hyperledger.besu.ethereum.eth.manager.EthProtocolManagerTestUtil;
import org.hyperledger.besu.ethereum.eth.manager.EthScheduler;
import org.hyperledger.besu.ethereum.eth.manager.RespondingEthPeer;
import org.hyperledger.besu.ethereum.eth.manager.peertask.PeerTaskExecutor;
import org.hyperledger.besu.ethereum.eth.manager.peertask.PeerTaskExecutorResponseCode;
import org.hyperledger.besu.ethereum.eth.manager.peertask.PeerTaskExecutorResult;
import org.hyperledger.besu.ethereum.eth.manager.peertask.task.GetBodiesFromPeerTask;
import org.hyperledger.besu.ethereum.eth.manager.peertask.task.GetBodiesFromPeerTaskExecutorAnswer;
import org.hyperledger.besu.ethereum.eth.manager.peertask.task.GetHeadersFromPeerTask;
import org.hyperledger.besu.ethereum.eth.manager.peertask.task.GetHeadersFromPeerTaskExecutorAnswer;
import org.hyperledger.besu.ethereum.eth.manager.peertask.task.GetReceiptsFromPeerTask;
import org.hyperledger.besu.ethereum.eth.manager.peertask.task.GetSyncBlockBodiesFromPeerTask;
import org.hyperledger.besu.ethereum.eth.sync.ChainDownloader;
import org.hyperledger.besu.ethereum.eth.sync.SynchronizerConfiguration;
import org.hyperledger.besu.ethereum.eth.sync.fastsync.FastSyncState;
import org.hyperledger.besu.ethereum.eth.sync.fastsync.checkpoint.Checkpoint;
import org.hyperledger.besu.ethereum.eth.sync.fastsync.checkpoint.ImmutableCheckpoint;
import org.hyperledger.besu.ethereum.eth.sync.state.SyncState;
import org.hyperledger.besu.ethereum.mainnet.ProtocolSchedule;
import org.hyperledger.besu.ethereum.rlp.BytesValueRLPInput;
import org.hyperledger.besu.ethereum.rlp.BytesValueRLPOutput;
import org.hyperledger.besu.ethereum.trie.forest.storage.ForestWorldStateKeyValueStorage;
import org.hyperledger.besu.ethereum.trie.pathbased.bonsai.storage.BonsaiWorldStateKeyValueStorage;
import org.hyperledger.besu.ethereum.worldstate.WorldStateKeyValueStorage;
import org.hyperledger.besu.ethereum.worldstate.WorldStateStorageCoordinator;
import org.hyperledger.besu.metrics.SyncDurationMetrics;
import org.hyperledger.besu.metrics.noop.NoOpMetricsSystem;
import org.hyperledger.besu.plugin.services.storage.DataStorageFormat;

import java.util.ArrayList;
import java.util.Collections;
import java.util.HashMap;
import java.util.List;
import java.util.Map;
import java.util.Optional;
import java.util.concurrent.CompletableFuture;
import java.util.stream.Stream;

import org.junit.jupiter.api.AfterEach;
import org.junit.jupiter.api.Test;
import org.junit.jupiter.api.extension.ExtensionContext;
import org.junit.jupiter.params.ParameterizedTest;
import org.junit.jupiter.params.provider.Arguments;
import org.junit.jupiter.params.provider.ArgumentsProvider;
import org.junit.jupiter.params.provider.ArgumentsSource;
import org.mockito.stubbing.Answer;

public class CheckPointSyncChainDownloaderTest {

  protected ProtocolSchedule protocolSchedule;
  protected EthProtocolManager ethProtocolManager;
  protected EthContext ethContext;
  private PeerTaskExecutor peerTaskExecutor;
  protected ProtocolContext protocolContext;
  private SyncState syncState;

  protected MutableBlockchain localBlockchain;
  private BlockchainSetupUtil otherBlockchainSetup;
  protected Blockchain otherBlockchain;
  private Checkpoint checkpoint;

  private WorldStateStorageCoordinator worldStateStorageCoordinator;

  static class CheckPointSyncChainDownloaderTestArguments implements ArgumentsProvider {
    @Override
    public Stream<? extends Arguments> provideArguments(final ExtensionContext context) {
      return Stream.of(
          Arguments.of(DataStorageFormat.BONSAI), Arguments.of(DataStorageFormat.FOREST));
    }
  }

  public void setup(final DataStorageFormat dataStorageFormat) {
    final WorldStateKeyValueStorage worldStateKeyValueStorage;
    if (dataStorageFormat.equals(DataStorageFormat.BONSAI)) {
      worldStateKeyValueStorage = mock(BonsaiWorldStateKeyValueStorage.class);
      when(((BonsaiWorldStateKeyValueStorage) worldStateKeyValueStorage)
              .isWorldStateAvailable(any(), any()))
          .thenReturn(true);
    } else {
      worldStateKeyValueStorage = mock(ForestWorldStateKeyValueStorage.class);
      when(((ForestWorldStateKeyValueStorage) worldStateKeyValueStorage)
              .isWorldStateAvailable(any()))
          .thenReturn(true);
    }
    when(worldStateKeyValueStorage.getDataStorageFormat()).thenReturn(dataStorageFormat);
    worldStateStorageCoordinator = new WorldStateStorageCoordinator(worldStateKeyValueStorage);

    final BlockchainSetupUtil localBlockchainSetup =
        BlockchainSetupUtil.forTesting(dataStorageFormat);
    localBlockchain = localBlockchainSetup.getBlockchain();
    otherBlockchainSetup = BlockchainSetupUtil.forTesting(dataStorageFormat);
    otherBlockchain = otherBlockchainSetup.getBlockchain();
    otherBlockchainSetup.importFirstBlocks(30);
    protocolSchedule = localBlockchainSetup.getProtocolSchedule();
    protocolContext = localBlockchainSetup.getProtocolContext();
    peerTaskExecutor = mock(PeerTaskExecutor.class);
    ethProtocolManager =
        EthProtocolManagerTestBuilder.builder()
            .setProtocolSchedule(protocolSchedule)
            .setBlockchain(localBlockchain)
            .setEthScheduler(new EthScheduler(1, 1, 1, 1, new NoOpMetricsSystem()))
            .setPeerTaskExecutor(peerTaskExecutor)
            .build();
    ethContext = ethProtocolManager.ethContext();

    final int blockNumber = 10;
    checkpoint =
        ImmutableCheckpoint.builder()
            .blockNumber(blockNumber)
            .blockHash(localBlockchainSetup.getBlocks().get(blockNumber).getHash())
            .totalDifficulty(Difficulty.ONE)
            .build();

    syncState =
        new SyncState(
            protocolContext.getBlockchain(),
            ethContext.getEthPeers(),
            true,
            Optional.of(checkpoint));

    when(peerTaskExecutor.execute(any(GetReceiptsFromPeerTask.class)))
        .thenAnswer(
            (invocationOnMock) -> {
              GetReceiptsFromPeerTask task =
                  invocationOnMock.getArgument(0, GetReceiptsFromPeerTask.class);
              Map<BlockHeader, List<TransactionReceipt>> getReceiptsFromPeerTaskResult =
                  new HashMap<>();
              task.getBlockHeaders()
                  .forEach(
                      (bh) ->
                          getReceiptsFromPeerTaskResult.put(
                              bh, otherBlockchain.getTxReceipts(bh.getHash()).get()));

              return new PeerTaskExecutorResult<>(
                  Optional.of(getReceiptsFromPeerTaskResult),
                  PeerTaskExecutorResponseCode.SUCCESS,
                  Collections.emptyList());
            });

    final Answer<PeerTaskExecutorResult<List<BlockHeader>>> getHeadersAnswer =
        new GetHeadersFromPeerTaskExecutorAnswer(otherBlockchain, ethContext.getEthPeers());
    when(peerTaskExecutor.execute(any(GetHeadersFromPeerTask.class))).thenAnswer(getHeadersAnswer);
    when(peerTaskExecutor.executeAgainstPeer(any(GetHeadersFromPeerTask.class), any(EthPeer.class)))
        .thenAnswer(getHeadersAnswer);

    final Answer<PeerTaskExecutorResult<List<Block>>> getBlocksAnswer =
        new GetBodiesFromPeerTaskExecutorAnswer(otherBlockchain, ethContext.getEthPeers());
    when(peerTaskExecutor.execute(any(GetBodiesFromPeerTask.class))).thenAnswer(getBlocksAnswer);
    when(peerTaskExecutor.executeAgainstPeer(any(GetBodiesFromPeerTask.class), any(EthPeer.class)))
        .thenAnswer(getBlocksAnswer);

    Answer<PeerTaskExecutorResult<List<SyncBlock>>> getBlockBodiesAnswer =
        (invocationOnMock) -> {
          GetSyncBlockBodiesFromPeerTask task =
              invocationOnMock.getArgument(0, GetSyncBlockBodiesFromPeerTask.class);
          List<Block> blocks =
              task.getBlockHeaders().stream()
                  .map((bh) -> new Block(bh, otherBlockchain.getBlockBody(bh.getBlockHash()).get()))
                  .toList();
          List<SyncBlock> syncBlocks = new ArrayList<>();
          for (Block block : blocks) {
            BytesValueRLPOutput rlpOutput = new BytesValueRLPOutput();
            block.getBody().writeWrappedBodyTo(rlpOutput);
            SyncBlockBody syncBlockBody =
                SyncBlockBody.readWrappedBodyFrom(
                    new BytesValueRLPInput(rlpOutput.encoded(), true), true, protocolSchedule);
            syncBlocks.add(new SyncBlock(block.getHeader(), syncBlockBody));
          }
          return new PeerTaskExecutorResult<>(
              Optional.of(syncBlocks),
              PeerTaskExecutorResponseCode.SUCCESS,
              Collections.emptyList());
        };
    when(peerTaskExecutor.execute(any(GetSyncBlockBodiesFromPeerTask.class)))
        .thenAnswer(getBlockBodiesAnswer);
    when(peerTaskExecutor.executeAgainstPeer(
            any(GetSyncBlockBodiesFromPeerTask.class), any(EthPeer.class)))
        .thenAnswer(getBlockBodiesAnswer);
  }

  @AfterEach
  void tearDown() {
    if (ethContext != null) {
      ethProtocolManager.stop();
    }
  }

  private ChainDownloader downloader(
      final SynchronizerConfiguration syncConfig, final long pivotBlockNumber) {
    return CheckpointSyncChainDownloader.create(
        syncConfig,
        worldStateStorageCoordinator,
        protocolSchedule,
        protocolContext,
        ethContext,
        syncState,
        new NoOpMetricsSystem(),
        new FastSyncState(otherBlockchain.getBlockHeader(pivotBlockNumber).get(), false),
        SyncDurationMetrics.NO_OP_SYNC_DURATION_METRICS);
  }

  @ParameterizedTest
  @ArgumentsSource(CheckPointSyncChainDownloaderTestArguments.class)
  public void shouldSyncToPivotBlockInMultipleSegments(final DataStorageFormat storageFormat) {
    setup(storageFormat);

    final RespondingEthPeer peer =
        EthProtocolManagerTestUtil.createPeer(ethProtocolManager, otherBlockchain);
    final RespondingEthPeer.Responder responder =
        RespondingEthPeer.blockchainResponder(otherBlockchain);

    final SynchronizerConfiguration syncConfig =
        SynchronizerConfiguration.builder()
            .downloaderChainSegmentSize(5)
            .downloaderHeadersRequestSize(3)
<<<<<<< HEAD
=======
            .isPeerTaskSystemEnabled(false)
            .build();
    final long pivotBlockNumber = 25;
    ethContext
        .getEthPeers()
        .streamAvailablePeers()
        .map(EthPeerImmutableAttributes::ethPeer)
        .forEach(
            ethPeer -> {
              ethPeer.setCheckpointHeader(
                  otherBlockchainSetup.getBlocks().get((int) checkpoint.blockNumber()).getHeader());
            });
    final ChainDownloader downloader = downloader(syncConfig, pivotBlockNumber);
    final CompletableFuture<Void> result = downloader.start();

    peer.respondWhileOtherThreadsWork(responder, () -> !result.isDone());

    assertThat(result).isCompleted();
    assertThat(localBlockchain.getChainHeadBlockNumber()).isEqualTo(pivotBlockNumber);
    assertThat(localBlockchain.getChainHeadHeader())
        .isEqualTo(otherBlockchain.getBlockHeader(pivotBlockNumber).get());
  }

  @ParameterizedTest
  @ArgumentsSource(CheckPointSyncChainDownloaderTestArguments.class)
  public void shouldSyncToPivotBlockInSingleSegment(final DataStorageFormat storageFormat) {
    setup(storageFormat);

    final RespondingEthPeer peer =
        EthProtocolManagerTestUtil.createPeer(ethProtocolManager, otherBlockchain);
    final RespondingEthPeer.Responder responder =
        RespondingEthPeer.blockchainResponder(otherBlockchain);

    final long pivotBlockNumber = 10;
    final SynchronizerConfiguration syncConfig =
        SynchronizerConfiguration.builder().isPeerTaskSystemEnabled(false).build();
    ethContext
        .getEthPeers()
        .streamAvailablePeers()
        .map(EthPeerImmutableAttributes::ethPeer)
        .forEach(
            ethPeer -> {
              ethPeer.setCheckpointHeader(
                  otherBlockchainSetup.getBlocks().get((int) checkpoint.blockNumber()).getHeader());
            });
    final ChainDownloader downloader = downloader(syncConfig, pivotBlockNumber);
    final CompletableFuture<Void> result = downloader.start();

    peer.respondWhileOtherThreadsWork(responder, () -> !result.isDone());

    assertThat(result).isCompleted();
    assertThat(localBlockchain.getChainHeadBlockNumber()).isEqualTo(pivotBlockNumber);
    assertThat(localBlockchain.getChainHeadHeader())
        .isEqualTo(otherBlockchain.getBlockHeader(pivotBlockNumber).get());
  }

  @ParameterizedTest
  @ArgumentsSource(CheckPointSyncChainDownloaderTestArguments.class)
  public void shouldSyncToPivotBlockInMultipleSegmentsWithPeerTaskSystem(
      final DataStorageFormat storageFormat) {
    setup(storageFormat);

    final RespondingEthPeer peer =
        EthProtocolManagerTestUtil.createPeer(ethProtocolManager, otherBlockchain);
    final RespondingEthPeer.Responder responder =
        RespondingEthPeer.blockchainResponder(otherBlockchain);

    final SynchronizerConfiguration syncConfig =
        SynchronizerConfiguration.builder()
            .downloaderChainSegmentSize(5)
            .downloaderHeadersRequestSize(3)
>>>>>>> 001c73b4
            .isPeerTaskSystemEnabled(true)
            .build();
    final long pivotBlockNumber = 25;
    ethContext
        .getEthPeers()
        .streamAvailablePeers()
        .map(EthPeerImmutableAttributes::ethPeer)
        .forEach(
            ethPeer -> {
              ethPeer.setCheckpointHeader(
                  otherBlockchainSetup.getBlocks().get((int) checkpoint.blockNumber()).getHeader());
            });
    final ChainDownloader downloader = downloader(syncConfig, pivotBlockNumber);
    final CompletableFuture<Void> result = downloader.start();

    peer.respondWhileOtherThreadsWork(responder, () -> !result.isDone());

    assertThat(result).isCompleted();
    assertThat(localBlockchain.getChainHeadBlockNumber()).isEqualTo(pivotBlockNumber);
    assertThat(localBlockchain.getChainHeadHeader())
        .isEqualTo(otherBlockchain.getBlockHeader(pivotBlockNumber).get());
  }

  @ParameterizedTest
  @ArgumentsSource(CheckPointSyncChainDownloaderTestArguments.class)
  public void shouldSyncToPivotBlockInSingleSegment(final DataStorageFormat storageFormat) {
    setup(storageFormat);

    final RespondingEthPeer peer =
        EthProtocolManagerTestUtil.createPeer(ethProtocolManager, otherBlockchain);
    final RespondingEthPeer.Responder responder =
        RespondingEthPeer.blockchainResponder(otherBlockchain);

    final long pivotBlockNumber = 10;
    final SynchronizerConfiguration syncConfig =
        SynchronizerConfiguration.builder().isPeerTaskSystemEnabled(true).build();
    ethContext
        .getEthPeers()
        .streamAvailablePeers()
        .map(EthPeerImmutableAttributes::ethPeer)
        .forEach(
            ethPeer -> {
              ethPeer.setCheckpointHeader(
                  otherBlockchainSetup.getBlocks().get((int) checkpoint.blockNumber()).getHeader());
            });
    final ChainDownloader downloader = downloader(syncConfig, pivotBlockNumber);
    final CompletableFuture<Void> result = downloader.start();

    peer.respondWhileOtherThreadsWork(responder, () -> !result.isDone());

    assertThat(result).isCompleted();
    assertThat(localBlockchain.getChainHeadBlockNumber()).isEqualTo(pivotBlockNumber);
    assertThat(localBlockchain.getChainHeadHeader())
        .isEqualTo(otherBlockchain.getBlockHeader(pivotBlockNumber).get());
  }

  @Test
  void dryRunDetector() {
    assertThat(true)
        .withFailMessage("This test is here so gradle --dry-run executes this class")
        .isTrue();
  }
}<|MERGE_RESOLUTION|>--- conflicted
+++ resolved
@@ -249,80 +249,6 @@
         SynchronizerConfiguration.builder()
             .downloaderChainSegmentSize(5)
             .downloaderHeadersRequestSize(3)
-<<<<<<< HEAD
-=======
-            .isPeerTaskSystemEnabled(false)
-            .build();
-    final long pivotBlockNumber = 25;
-    ethContext
-        .getEthPeers()
-        .streamAvailablePeers()
-        .map(EthPeerImmutableAttributes::ethPeer)
-        .forEach(
-            ethPeer -> {
-              ethPeer.setCheckpointHeader(
-                  otherBlockchainSetup.getBlocks().get((int) checkpoint.blockNumber()).getHeader());
-            });
-    final ChainDownloader downloader = downloader(syncConfig, pivotBlockNumber);
-    final CompletableFuture<Void> result = downloader.start();
-
-    peer.respondWhileOtherThreadsWork(responder, () -> !result.isDone());
-
-    assertThat(result).isCompleted();
-    assertThat(localBlockchain.getChainHeadBlockNumber()).isEqualTo(pivotBlockNumber);
-    assertThat(localBlockchain.getChainHeadHeader())
-        .isEqualTo(otherBlockchain.getBlockHeader(pivotBlockNumber).get());
-  }
-
-  @ParameterizedTest
-  @ArgumentsSource(CheckPointSyncChainDownloaderTestArguments.class)
-  public void shouldSyncToPivotBlockInSingleSegment(final DataStorageFormat storageFormat) {
-    setup(storageFormat);
-
-    final RespondingEthPeer peer =
-        EthProtocolManagerTestUtil.createPeer(ethProtocolManager, otherBlockchain);
-    final RespondingEthPeer.Responder responder =
-        RespondingEthPeer.blockchainResponder(otherBlockchain);
-
-    final long pivotBlockNumber = 10;
-    final SynchronizerConfiguration syncConfig =
-        SynchronizerConfiguration.builder().isPeerTaskSystemEnabled(false).build();
-    ethContext
-        .getEthPeers()
-        .streamAvailablePeers()
-        .map(EthPeerImmutableAttributes::ethPeer)
-        .forEach(
-            ethPeer -> {
-              ethPeer.setCheckpointHeader(
-                  otherBlockchainSetup.getBlocks().get((int) checkpoint.blockNumber()).getHeader());
-            });
-    final ChainDownloader downloader = downloader(syncConfig, pivotBlockNumber);
-    final CompletableFuture<Void> result = downloader.start();
-
-    peer.respondWhileOtherThreadsWork(responder, () -> !result.isDone());
-
-    assertThat(result).isCompleted();
-    assertThat(localBlockchain.getChainHeadBlockNumber()).isEqualTo(pivotBlockNumber);
-    assertThat(localBlockchain.getChainHeadHeader())
-        .isEqualTo(otherBlockchain.getBlockHeader(pivotBlockNumber).get());
-  }
-
-  @ParameterizedTest
-  @ArgumentsSource(CheckPointSyncChainDownloaderTestArguments.class)
-  public void shouldSyncToPivotBlockInMultipleSegmentsWithPeerTaskSystem(
-      final DataStorageFormat storageFormat) {
-    setup(storageFormat);
-
-    final RespondingEthPeer peer =
-        EthProtocolManagerTestUtil.createPeer(ethProtocolManager, otherBlockchain);
-    final RespondingEthPeer.Responder responder =
-        RespondingEthPeer.blockchainResponder(otherBlockchain);
-
-    final SynchronizerConfiguration syncConfig =
-        SynchronizerConfiguration.builder()
-            .downloaderChainSegmentSize(5)
-            .downloaderHeadersRequestSize(3)
->>>>>>> 001c73b4
             .isPeerTaskSystemEnabled(true)
             .build();
     final long pivotBlockNumber = 25;
