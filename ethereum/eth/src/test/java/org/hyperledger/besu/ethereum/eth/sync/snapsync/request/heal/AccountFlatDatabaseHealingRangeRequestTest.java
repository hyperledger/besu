/*
 * Copyright Hyperledger Besu Contributors.
 *
 * Licensed under the Apache License, Version 2.0 (the "License"); you may not use this file except in compliance with
 * the License. You may obtain a copy of the License at
 *
 * http://www.apache.org/licenses/LICENSE-2.0
 *
 * Unless required by applicable law or agreed to in writing, software distributed under the License is distributed on
 * an "AS IS" BASIS, WITHOUT WARRANTIES OR CONDITIONS OF ANY KIND, either express or implied. See the License for the
 * specific language governing permissions and limitations under the License.
 *
 * SPDX-License-Identifier: Apache-2.0
 */
package org.hyperledger.besu.ethereum.eth.sync.snapsync.request.heal;

import org.hyperledger.besu.datatypes.Hash;
import org.hyperledger.besu.ethereum.core.InMemoryKeyValueStorageProvider;
import org.hyperledger.besu.ethereum.core.TrieGenerator;
import org.hyperledger.besu.ethereum.eth.sync.snapsync.RangeManager;
import org.hyperledger.besu.ethereum.eth.sync.snapsync.SnapSyncConfiguration;
import org.hyperledger.besu.ethereum.eth.sync.snapsync.SnapSyncMetricsManager;
import org.hyperledger.besu.ethereum.eth.sync.snapsync.SnapSyncProcessState;
import org.hyperledger.besu.ethereum.eth.sync.snapsync.SnapWorldDownloadState;
import org.hyperledger.besu.ethereum.eth.sync.snapsync.request.SnapDataRequest;
import org.hyperledger.besu.ethereum.proof.WorldStateProofProvider;
import org.hyperledger.besu.ethereum.storage.StorageProvider;
import org.hyperledger.besu.ethereum.trie.CompactEncoding;
import org.hyperledger.besu.ethereum.trie.MerkleTrie;
import org.hyperledger.besu.ethereum.trie.RangeStorageEntriesCollector;
import org.hyperledger.besu.ethereum.trie.TrieIterator;
import org.hyperledger.besu.ethereum.trie.bonsai.storage.BonsaiWorldStateKeyValueStorage;
import org.hyperledger.besu.ethereum.trie.forest.storage.ForestWorldStateKeyValueStorage;
import org.hyperledger.besu.ethereum.worldstate.DataStorageConfiguration;
import org.hyperledger.besu.ethereum.worldstate.WorldStateKeyValueStorage;
import org.hyperledger.besu.ethereum.worldstate.WorldStateStorageCoordinator;
import org.hyperledger.besu.metrics.noop.NoOpMetricsSystem;
import org.hyperledger.besu.services.kvstore.InMemoryKeyValueStorage;

import java.util.HashSet;
import java.util.Iterator;
import java.util.List;
import java.util.Map;
import java.util.TreeMap;
import java.util.stream.Collectors;
import java.util.stream.Stream;

import kotlin.collections.ArrayDeque;
import org.apache.tuweni.bytes.Bytes;
import org.apache.tuweni.bytes.Bytes32;
import org.assertj.core.api.Assertions;
import org.junit.jupiter.api.BeforeEach;
import org.junit.jupiter.api.Test;
import org.junit.jupiter.api.extension.ExtendWith;
import org.mockito.Mock;
import org.mockito.Mockito;
import org.mockito.junit.jupiter.MockitoExtension;
import org.mockito.junit.jupiter.MockitoSettings;
import org.mockito.quality.Strictness;

@ExtendWith(MockitoExtension.class)
@MockitoSettings(strictness = Strictness.LENIENT)
public class AccountFlatDatabaseHealingRangeRequestTest {

  @Mock private SnapWorldDownloadState downloadState;
  @Mock private SnapSyncProcessState snapSyncState;

  @BeforeEach
  public void setup() {
    Mockito.when(downloadState.getMetricsManager())
        .thenReturn(Mockito.mock(SnapSyncMetricsManager.class));
    Mockito.when(downloadState.getAccountsHealingList()).thenReturn(new HashSet<>());
  }

  @Test
  public void shouldReturnChildRequests() {
    final ForestWorldStateKeyValueStorage worldStateKeyValueStorage =
        new ForestWorldStateKeyValueStorage(new InMemoryKeyValueStorage());
    final WorldStateStorageCoordinator worldStateStorageCoordinator =
        new WorldStateStorageCoordinator(worldStateKeyValueStorage);
    final WorldStateProofProvider proofProvider =
        new WorldStateProofProvider(worldStateStorageCoordinator);
    final MerkleTrie<Bytes, Bytes> accountStateTrie =
        TrieGenerator.generateTrie(worldStateStorageCoordinator, 15);

    // Create a collector to gather account entries within a specific range
    final RangeStorageEntriesCollector collector =
        RangeStorageEntriesCollector.createCollector(
            Hash.ZERO, RangeManager.MAX_RANGE, 10, Integer.MAX_VALUE);

    // Create a visitor for the range collector
    final TrieIterator<Bytes> visitor = RangeStorageEntriesCollector.createVisitor(collector);

    // Collect the account entries within the specified range using the trie and range collector
    final TreeMap<Bytes32, Bytes> accounts =
        (TreeMap<Bytes32, Bytes>)
            accountStateTrie.entriesFrom(
                root ->
                    RangeStorageEntriesCollector.collectEntries(
                        collector, visitor, root, Hash.ZERO));

    // Retrieve the proof related nodes for the account trie
    final List<Bytes> proofs =
        proofProvider.getAccountProofRelatedNodes(
            Hash.wrap(accountStateTrie.getRootHash()), Hash.ZERO);
    proofs.addAll(
        proofProvider.getAccountProofRelatedNodes(
            Hash.wrap(accountStateTrie.getRootHash()), accounts.lastKey()));

    // Create a request for healing the flat database with a range from MIN_RANGE to MAX_RANGE
    final AccountFlatDatabaseHealingRangeRequest request =
        new AccountFlatDatabaseHealingRangeRequest(
            Hash.EMPTY, RangeManager.MIN_RANGE, RangeManager.MAX_RANGE);
    // Add local data to the request, including the proof provider, accounts TreeMap, and proofs as
    // an ArrayDeque
    request.addLocalData(proofProvider, accounts, new ArrayDeque<>(proofs));

    // Verify that the start key hash of the snapDataRequest is greater than the last key in the
    // accounts TreeMap
    List<SnapDataRequest> childRequests =
        request
            .getChildRequests(downloadState, worldStateStorageCoordinator, snapSyncState)
            .toList();
    Assertions.assertThat(childRequests).hasSize(1);
    AccountFlatDatabaseHealingRangeRequest snapDataRequest =
        (AccountFlatDatabaseHealingRangeRequest) childRequests.get(0);
    Assertions.assertThat(snapDataRequest.getStartKeyHash()).isGreaterThan(accounts.lastKey());

    // Verify that we have storage healing request when the account need to be repaired
    Mockito.when(downloadState.getAccountsHealingList())
        .thenReturn(
            new HashSet<>(
                accounts.keySet().stream()
                    .map(CompactEncoding::bytesToPath)
                    .collect(Collectors.toList())));
    childRequests =
        request
            .getChildRequests(downloadState, worldStateStorageCoordinator, snapSyncState)
            .toList();
    Assertions.assertThat(childRequests).hasSizeGreaterThan(1);
    Assertions.assertThat(childRequests)
        .hasAtLeastOneElementOfType(AccountFlatDatabaseHealingRangeRequest.class);
    Assertions.assertThat(childRequests)
        .hasAtLeastOneElementOfType(StorageFlatDatabaseHealingRangeRequest.class);
  }

  @Test
  public void shouldNotReturnChildRequestsWhenNoMoreAccounts() {
    final ForestWorldStateKeyValueStorage worldStateKeyValueStorage =
        new ForestWorldStateKeyValueStorage(new InMemoryKeyValueStorage());
    final WorldStateStorageCoordinator worldStateStorageCoordinator =
        new WorldStateStorageCoordinator(worldStateKeyValueStorage);
    final WorldStateProofProvider proofProvider =
        new WorldStateProofProvider(worldStateStorageCoordinator);
    final MerkleTrie<Bytes, Bytes> accountStateTrie =
        TrieGenerator.generateTrie(worldStateStorageCoordinator, 15);

    // Create a collector to gather account entries within a specific range
    final RangeStorageEntriesCollector collector =
        RangeStorageEntriesCollector.createCollector(
            Hash.ZERO, RangeManager.MAX_RANGE, 15, Integer.MAX_VALUE);

    // Create a visitor for the range collector
    final TrieIterator<Bytes> visitor = RangeStorageEntriesCollector.createVisitor(collector);

    // Collect the account entries within the specified range using the trie and range collector
    final TreeMap<Bytes32, Bytes> accounts =
        (TreeMap<Bytes32, Bytes>)
            accountStateTrie.entriesFrom(
                root ->
                    RangeStorageEntriesCollector.collectEntries(
                        collector, visitor, root, Hash.ZERO));

    // Create a request for healing the flat database with no more accounts
    final AccountFlatDatabaseHealingRangeRequest request =
        new AccountFlatDatabaseHealingRangeRequest(
            Hash.EMPTY, accounts.lastKey(), RangeManager.MAX_RANGE);

    // Add local data to the request
    request.addLocalData(proofProvider, new TreeMap<>(), new ArrayDeque<>());

    // Verify that no child requests are returned from the request
    final Stream<SnapDataRequest> childRequests =
        request.getChildRequests(downloadState, worldStateStorageCoordinator, snapSyncState);
    Assertions.assertThat(childRequests).isEmpty();
  }

  @Test
  public void doNotPersistWhenProofIsValid() {

    final StorageProvider storageProvider = new InMemoryKeyValueStorageProvider();

    final BonsaiWorldStateKeyValueStorage worldStateKeyValueStorage =
        new BonsaiWorldStateKeyValueStorage(
<<<<<<< HEAD
            storageProvider, new NoOpMetricsSystem(), DataStorageConfiguration.DEFAULT_CONFIG);
    final WorldStateStorageCoordinator worldStateStorageCoordinator =
        new WorldStateStorageCoordinator(worldStateKeyValueStorage);
    final WorldStateProofProvider proofProvider =
        new WorldStateProofProvider(worldStateStorageCoordinator);

=======
            storageProvider,
            new NoOpMetricsSystem(),
            DataStorageConfiguration.DEFAULT_BONSAI_CONFIG);
    final WorldStateProofProvider proofProvider = new WorldStateProofProvider(worldStateStorage);
>>>>>>> c34070f9
    final MerkleTrie<Bytes, Bytes> accountStateTrie =
        TrieGenerator.generateTrie(worldStateStorageCoordinator, 15);
    // Create a collector to gather account entries within a specific range
    final RangeStorageEntriesCollector collector =
        RangeStorageEntriesCollector.createCollector(
            Hash.ZERO, RangeManager.MAX_RANGE, 10, Integer.MAX_VALUE);

    // Create a visitor for the range collector
    final TrieIterator<Bytes> visitor = RangeStorageEntriesCollector.createVisitor(collector);

    // Collect the account entries within the specified range using the trie and range collector
    final TreeMap<Bytes32, Bytes> accounts =
        (TreeMap<Bytes32, Bytes>)
            accountStateTrie.entriesFrom(
                root ->
                    RangeStorageEntriesCollector.collectEntries(
                        collector, visitor, root, Hash.ZERO));

    // Retrieve the proof related nodes for the account trie
    final List<Bytes> proofs =
        proofProvider.getAccountProofRelatedNodes(
            Hash.wrap(accountStateTrie.getRootHash()), Hash.ZERO);
    proofs.addAll(
        proofProvider.getAccountProofRelatedNodes(
            Hash.wrap(accountStateTrie.getRootHash()), accounts.lastKey()));

    // Create a request for healing the flat database with a range from MIN_RANGE to MAX_RANGE
    final AccountFlatDatabaseHealingRangeRequest request =
        new AccountFlatDatabaseHealingRangeRequest(
            Hash.wrap(accountStateTrie.getRootHash()),
            RangeManager.MIN_RANGE,
            RangeManager.MAX_RANGE);
    // Add local data to the request, including the proof provider, accounts TreeMap, and proofs as
    // an ArrayDeque
    request.addLocalData(proofProvider, accounts, new ArrayDeque<>(proofs));

    WorldStateKeyValueStorage.Updater updater = Mockito.spy(worldStateKeyValueStorage.updater());
    request.doPersist(
        worldStateStorageCoordinator,
        updater,
        downloadState,
        snapSyncState,
        SnapSyncConfiguration.getDefault());
    Mockito.verifyNoInteractions(updater);
  }

  @Test
  public void doHealAndPersistWhenProofIsInvalid() {

    final StorageProvider storageProvider = new InMemoryKeyValueStorageProvider();

    final BonsaiWorldStateKeyValueStorage worldStateKeyValueStorage =
        new BonsaiWorldStateKeyValueStorage(
<<<<<<< HEAD
            storageProvider, new NoOpMetricsSystem(), DataStorageConfiguration.DEFAULT_CONFIG);
    final WorldStateStorageCoordinator worldStateStorageCoordinator =
        new WorldStateStorageCoordinator(worldStateKeyValueStorage);
    final WorldStateProofProvider proofProvider =
        new WorldStateProofProvider(worldStateStorageCoordinator);

=======
            storageProvider,
            new NoOpMetricsSystem(),
            DataStorageConfiguration.DEFAULT_BONSAI_CONFIG);
    final WorldStateProofProvider proofProvider = new WorldStateProofProvider(worldStateStorage);
>>>>>>> c34070f9
    final MerkleTrie<Bytes, Bytes> accountStateTrie =
        TrieGenerator.generateTrie(worldStateStorageCoordinator, 15);
    // Create a collector to gather account entries within a specific range
    final RangeStorageEntriesCollector collector =
        RangeStorageEntriesCollector.createCollector(
            Hash.ZERO, RangeManager.MAX_RANGE, 15, Integer.MAX_VALUE);

    // Create a visitor for the range collector
    final TrieIterator<Bytes> visitor = RangeStorageEntriesCollector.createVisitor(collector);

    // Collect the account entries within the specified range using the trie and range collector
    final TreeMap<Bytes32, Bytes> accounts =
        (TreeMap<Bytes32, Bytes>)
            accountStateTrie.entriesFrom(
                root ->
                    RangeStorageEntriesCollector.collectEntries(
                        collector, visitor, root, Hash.ZERO));

    // Retrieve the proof related nodes for the account trie
    final List<Bytes> proofs =
        proofProvider.getAccountProofRelatedNodes(
            Hash.wrap(accountStateTrie.getRootHash()), Hash.ZERO);
    proofs.addAll(
        proofProvider.getAccountProofRelatedNodes(
            Hash.wrap(accountStateTrie.getRootHash()), accounts.lastKey()));

    // Remove an account in the middle of the range
    final Iterator<Map.Entry<Bytes32, Bytes>> iterator = accounts.entrySet().iterator();
    Map.Entry<Bytes32, Bytes> removedAccount = null;
    int i = 0;
    while (iterator.hasNext()) {
      if (i == 7) {
        removedAccount = Map.Entry.copyOf(iterator.next());
        iterator.remove();
      } else {
        iterator.next();
      }
      i++;
    }

    // Create a request for healing the flat database with a range from MIN_RANGE to MAX_RANGE
    final AccountFlatDatabaseHealingRangeRequest request =
        new AccountFlatDatabaseHealingRangeRequest(
            Hash.wrap(accountStateTrie.getRootHash()),
            RangeManager.MIN_RANGE,
            RangeManager.MAX_RANGE);
    // Add local data to the request, including the proof provider, accounts TreeMap, and proofs as
    // an ArrayDeque
    request.addLocalData(proofProvider, accounts, new ArrayDeque<>(proofs));

    BonsaiWorldStateKeyValueStorage.Updater updater =
        Mockito.spy(worldStateKeyValueStorage.updater());
    request.doPersist(
        worldStateStorageCoordinator,
        updater,
        downloadState,
        snapSyncState,
        SnapSyncConfiguration.getDefault());
    // check add the missing account to the updater
    Mockito.verify(updater)
        .putAccountInfoState(Hash.wrap(removedAccount.getKey()), removedAccount.getValue());
  }
}<|MERGE_RESOLUTION|>--- conflicted
+++ resolved
@@ -192,19 +192,14 @@
 
     final BonsaiWorldStateKeyValueStorage worldStateKeyValueStorage =
         new BonsaiWorldStateKeyValueStorage(
-<<<<<<< HEAD
-            storageProvider, new NoOpMetricsSystem(), DataStorageConfiguration.DEFAULT_CONFIG);
+            storageProvider,
+            new NoOpMetricsSystem(),
+            DataStorageConfiguration.DEFAULT_BONSAI_CONFIG);
     final WorldStateStorageCoordinator worldStateStorageCoordinator =
         new WorldStateStorageCoordinator(worldStateKeyValueStorage);
     final WorldStateProofProvider proofProvider =
         new WorldStateProofProvider(worldStateStorageCoordinator);
 
-=======
-            storageProvider,
-            new NoOpMetricsSystem(),
-            DataStorageConfiguration.DEFAULT_BONSAI_CONFIG);
-    final WorldStateProofProvider proofProvider = new WorldStateProofProvider(worldStateStorage);
->>>>>>> c34070f9
     final MerkleTrie<Bytes, Bytes> accountStateTrie =
         TrieGenerator.generateTrie(worldStateStorageCoordinator, 15);
     // Create a collector to gather account entries within a specific range
@@ -258,19 +253,14 @@
 
     final BonsaiWorldStateKeyValueStorage worldStateKeyValueStorage =
         new BonsaiWorldStateKeyValueStorage(
-<<<<<<< HEAD
-            storageProvider, new NoOpMetricsSystem(), DataStorageConfiguration.DEFAULT_CONFIG);
+            storageProvider,
+            new NoOpMetricsSystem(),
+            DataStorageConfiguration.DEFAULT_BONSAI_CONFIG);
     final WorldStateStorageCoordinator worldStateStorageCoordinator =
         new WorldStateStorageCoordinator(worldStateKeyValueStorage);
     final WorldStateProofProvider proofProvider =
         new WorldStateProofProvider(worldStateStorageCoordinator);
 
-=======
-            storageProvider,
-            new NoOpMetricsSystem(),
-            DataStorageConfiguration.DEFAULT_BONSAI_CONFIG);
-    final WorldStateProofProvider proofProvider = new WorldStateProofProvider(worldStateStorage);
->>>>>>> c34070f9
     final MerkleTrie<Bytes, Bytes> accountStateTrie =
         TrieGenerator.generateTrie(worldStateStorageCoordinator, 15);
     // Create a collector to gather account entries within a specific range
