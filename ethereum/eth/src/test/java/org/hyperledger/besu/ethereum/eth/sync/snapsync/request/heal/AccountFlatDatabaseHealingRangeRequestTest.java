/*
 * Copyright Hyperledger Besu Contributors.
 *
 * Licensed under the Apache License, Version 2.0 (the "License"); you may not use this file except in compliance with
 * the License. You may obtain a copy of the License at
 *
 * http://www.apache.org/licenses/LICENSE-2.0
 *
 * Unless required by applicable law or agreed to in writing, software distributed under the License is distributed on
 * an "AS IS" BASIS, WITHOUT WARRANTIES OR CONDITIONS OF ANY KIND, either express or implied. See the License for the
 * specific language governing permissions and limitations under the License.
 *
 * SPDX-License-Identifier: Apache-2.0
 */
package org.hyperledger.besu.ethereum.eth.sync.snapsync.request.heal;

import org.hyperledger.besu.datatypes.Hash;
import org.hyperledger.besu.ethereum.core.InMemoryKeyValueStorageProvider;
import org.hyperledger.besu.ethereum.core.TrieGenerator;
import org.hyperledger.besu.ethereum.eth.sync.snapsync.SnapSyncConfiguration;
import org.hyperledger.besu.ethereum.eth.sync.snapsync.SnapSyncMetricsManager;
import org.hyperledger.besu.ethereum.eth.sync.snapsync.SnapSyncProcessState;
import org.hyperledger.besu.ethereum.eth.sync.snapsync.SnapWorldDownloadState;
import org.hyperledger.besu.ethereum.eth.sync.snapsync.request.SnapDataRequest;
import org.hyperledger.besu.ethereum.proof.WorldStateProofProvider;
import org.hyperledger.besu.ethereum.storage.StorageProvider;
import org.hyperledger.besu.ethereum.trie.CompactEncoding;
import org.hyperledger.besu.ethereum.trie.MerkleTrie;
import org.hyperledger.besu.ethereum.trie.RangeManager;
import org.hyperledger.besu.ethereum.trie.RangeStorageEntriesCollector;
import org.hyperledger.besu.ethereum.trie.TrieIterator;
import org.hyperledger.besu.ethereum.trie.diffbased.bonsai.storage.BonsaiWorldStateKeyValueStorage;
import org.hyperledger.besu.ethereum.trie.forest.storage.ForestWorldStateKeyValueStorage;
import org.hyperledger.besu.ethereum.worldstate.DataStorageConfiguration;
import org.hyperledger.besu.ethereum.worldstate.WorldStateKeyValueStorage;
import org.hyperledger.besu.ethereum.worldstate.WorldStateStorageCoordinator;
import org.hyperledger.besu.metrics.noop.NoOpMetricsSystem;
import org.hyperledger.besu.services.kvstore.InMemoryKeyValueStorage;

import java.util.HashSet;
import java.util.Iterator;
import java.util.List;
import java.util.Map;
import java.util.TreeMap;
import java.util.stream.Collectors;
import java.util.stream.Stream;

import kotlin.collections.ArrayDeque;
import org.apache.tuweni.bytes.Bytes;
import org.apache.tuweni.bytes.Bytes32;
import org.assertj.core.api.Assertions;
import org.junit.jupiter.api.BeforeEach;
import org.junit.jupiter.api.Test;
import org.junit.jupiter.api.extension.ExtendWith;
import org.mockito.Mock;
import org.mockito.Mockito;
import org.mockito.junit.jupiter.MockitoExtension;
import org.mockito.junit.jupiter.MockitoSettings;
import org.mockito.quality.Strictness;

@ExtendWith(MockitoExtension.class)
@MockitoSettings(strictness = Strictness.LENIENT)
public class AccountFlatDatabaseHealingRangeRequestTest {

  @Mock private SnapWorldDownloadState downloadState;
  @Mock private SnapSyncProcessState snapSyncState;

  @BeforeEach
  public void setup() {
    Mockito.when(downloadState.getMetricsManager())
        .thenReturn(Mockito.mock(SnapSyncMetricsManager.class));
    Mockito.when(downloadState.getAccountsHealingList()).thenReturn(new HashSet<>());
  }

  @Test
  public void shouldReturnChildRequests() {
    final ForestWorldStateKeyValueStorage worldStateKeyValueStorage =
        new ForestWorldStateKeyValueStorage(new InMemoryKeyValueStorage());
    final WorldStateStorageCoordinator worldStateStorageCoordinator =
        new WorldStateStorageCoordinator(worldStateKeyValueStorage);
    final WorldStateProofProvider proofProvider =
        new WorldStateProofProvider(worldStateStorageCoordinator);
    final MerkleTrie<Bytes, Bytes> accountStateTrie =
        TrieGenerator.generateTrie(worldStateStorageCoordinator, 15);

    // Create a collector to gather account entries within a specific range
    final RangeStorageEntriesCollector collector =
        RangeStorageEntriesCollector.createCollector(
            Hash.ZERO, RangeManager.MAX_RANGE, 10, Integer.MAX_VALUE);

    // Create a visitor for the range collector
    final TrieIterator<Bytes> visitor = RangeStorageEntriesCollector.createVisitor(collector);

    // Collect the account entries within the specified range using the trie and range collector
    final TreeMap<Bytes32, Bytes> accounts =
        (TreeMap<Bytes32, Bytes>)
            accountStateTrie.entriesFrom(
                root ->
                    RangeStorageEntriesCollector.collectEntries(
                        collector, visitor, root, Hash.ZERO));

    // Retrieve the proof related nodes for the account trie
    final List<Bytes> proofs =
        proofProvider.getAccountProofRelatedNodes(
            Hash.wrap(accountStateTrie.getRootHash()), Hash.ZERO);
    proofs.addAll(
        proofProvider.getAccountProofRelatedNodes(
            Hash.wrap(accountStateTrie.getRootHash()), accounts.lastKey()));

    // Create a request for healing the flat database with a range from MIN_RANGE to MAX_RANGE
    final AccountFlatDatabaseHealingRangeRequest request =
        new AccountFlatDatabaseHealingRangeRequest(
            Hash.EMPTY, RangeManager.MIN_RANGE, RangeManager.MAX_RANGE);
    // Add local data to the request, including the proof provider, accounts TreeMap, and proofs as
    // an ArrayDeque
    request.addLocalData(proofProvider, accounts, new ArrayDeque<>(proofs));

    // Verify that the start key hash of the snapDataRequest is greater than the last key in the
    // accounts TreeMap
    List<SnapDataRequest> childRequests =
        request
            .getChildRequests(downloadState, worldStateStorageCoordinator, snapSyncState)
            .toList();
    Assertions.assertThat(childRequests).hasSize(1);
    AccountFlatDatabaseHealingRangeRequest snapDataRequest =
        (AccountFlatDatabaseHealingRangeRequest) childRequests.get(0);
    Assertions.assertThat(snapDataRequest.getStartKeyHash()).isGreaterThan(accounts.lastKey());

    // Verify that we have storage healing request when the account need to be repaired
    Mockito.when(downloadState.getAccountsHealingList())
        .thenReturn(
            new HashSet<>(
                accounts.keySet().stream()
                    .map(CompactEncoding::bytesToPath)
                    .collect(Collectors.toList())));
    childRequests =
        request
            .getChildRequests(downloadState, worldStateStorageCoordinator, snapSyncState)
            .toList();
    Assertions.assertThat(childRequests).hasSizeGreaterThan(1);
    Assertions.assertThat(childRequests)
        .hasAtLeastOneElementOfType(AccountFlatDatabaseHealingRangeRequest.class);
    Assertions.assertThat(childRequests)
        .hasAtLeastOneElementOfType(StorageFlatDatabaseHealingRangeRequest.class);
  }

  @Test
  public void shouldNotReturnChildRequestsWhenNoMoreAccounts() {
    final ForestWorldStateKeyValueStorage worldStateKeyValueStorage =
        new ForestWorldStateKeyValueStorage(new InMemoryKeyValueStorage());
    final WorldStateStorageCoordinator worldStateStorageCoordinator =
        new WorldStateStorageCoordinator(worldStateKeyValueStorage);
    final WorldStateProofProvider proofProvider =
        new WorldStateProofProvider(worldStateStorageCoordinator);
    final MerkleTrie<Bytes, Bytes> accountStateTrie =
        TrieGenerator.generateTrie(worldStateStorageCoordinator, 15);

    // Create a collector to gather account entries within a specific range
    final RangeStorageEntriesCollector collector =
        RangeStorageEntriesCollector.createCollector(
            Hash.ZERO, RangeManager.MAX_RANGE, 15, Integer.MAX_VALUE);

    // Create a visitor for the range collector
    final TrieIterator<Bytes> visitor = RangeStorageEntriesCollector.createVisitor(collector);

    // Collect the account entries within the specified range using the trie and range collector
    final TreeMap<Bytes32, Bytes> accounts =
        (TreeMap<Bytes32, Bytes>)
            accountStateTrie.entriesFrom(
                root ->
                    RangeStorageEntriesCollector.collectEntries(
                        collector, visitor, root, Hash.ZERO));

    // Create a request for healing the flat database with no more accounts
    final AccountFlatDatabaseHealingRangeRequest request =
        new AccountFlatDatabaseHealingRangeRequest(
            Hash.EMPTY, accounts.lastKey(), RangeManager.MAX_RANGE);

    // Add local data to the request
    request.addLocalData(proofProvider, new TreeMap<>(), new ArrayDeque<>());

    // Verify that no child requests are returned from the request
    final Stream<SnapDataRequest> childRequests =
        request.getChildRequests(downloadState, worldStateStorageCoordinator, snapSyncState);
    Assertions.assertThat(childRequests).isEmpty();
  }

  @Test
  public void doNotPersistWhenProofIsValid() {

    final StorageProvider storageProvider = new InMemoryKeyValueStorageProvider();

    final BonsaiWorldStateKeyValueStorage worldStateKeyValueStorage =
        new BonsaiWorldStateKeyValueStorage(
<<<<<<< HEAD
            storageProvider, new NoOpMetricsSystem(), DataStorageConfiguration.DEFAULT_CONFIG);
=======
            storageProvider,
            new NoOpMetricsSystem(),
            DataStorageConfiguration.DEFAULT_BONSAI_CONFIG);
>>>>>>> f26f3f52
    final WorldStateStorageCoordinator worldStateStorageCoordinator =
        new WorldStateStorageCoordinator(worldStateKeyValueStorage);
    final WorldStateProofProvider proofProvider =
        new WorldStateProofProvider(worldStateStorageCoordinator);

    final MerkleTrie<Bytes, Bytes> accountStateTrie =
        TrieGenerator.generateTrie(worldStateStorageCoordinator, 15);
    // Create a collector to gather account entries within a specific range
    final RangeStorageEntriesCollector collector =
        RangeStorageEntriesCollector.createCollector(
            Hash.ZERO, RangeManager.MAX_RANGE, 10, Integer.MAX_VALUE);

    // Create a visitor for the range collector
    final TrieIterator<Bytes> visitor = RangeStorageEntriesCollector.createVisitor(collector);

    // Collect the account entries within the specified range using the trie and range collector
    final TreeMap<Bytes32, Bytes> accounts =
        (TreeMap<Bytes32, Bytes>)
            accountStateTrie.entriesFrom(
                root ->
                    RangeStorageEntriesCollector.collectEntries(
                        collector, visitor, root, Hash.ZERO));

    // Retrieve the proof related nodes for the account trie
    final List<Bytes> proofs =
        proofProvider.getAccountProofRelatedNodes(
            Hash.wrap(accountStateTrie.getRootHash()), Hash.ZERO);
    proofs.addAll(
        proofProvider.getAccountProofRelatedNodes(
            Hash.wrap(accountStateTrie.getRootHash()), accounts.lastKey()));

    // Create a request for healing the flat database with a range from MIN_RANGE to MAX_RANGE
    final AccountFlatDatabaseHealingRangeRequest request =
        new AccountFlatDatabaseHealingRangeRequest(
            Hash.wrap(accountStateTrie.getRootHash()),
            RangeManager.MIN_RANGE,
            RangeManager.MAX_RANGE);
    // Add local data to the request, including the proof provider, accounts TreeMap, and proofs as
    // an ArrayDeque
    request.addLocalData(proofProvider, accounts, new ArrayDeque<>(proofs));

    WorldStateKeyValueStorage.Updater updater = Mockito.spy(worldStateKeyValueStorage.updater());
    request.doPersist(
        worldStateStorageCoordinator,
        updater,
        downloadState,
        snapSyncState,
        SnapSyncConfiguration.getDefault());
    Mockito.verifyNoInteractions(updater);
  }

  @Test
  public void doHealAndPersistWhenProofIsInvalid() {

    final StorageProvider storageProvider = new InMemoryKeyValueStorageProvider();

    final BonsaiWorldStateKeyValueStorage worldStateKeyValueStorage =
        new BonsaiWorldStateKeyValueStorage(
<<<<<<< HEAD
            storageProvider, new NoOpMetricsSystem(), DataStorageConfiguration.DEFAULT_CONFIG);
=======
            storageProvider,
            new NoOpMetricsSystem(),
            DataStorageConfiguration.DEFAULT_BONSAI_CONFIG);
>>>>>>> f26f3f52
    final WorldStateStorageCoordinator worldStateStorageCoordinator =
        new WorldStateStorageCoordinator(worldStateKeyValueStorage);
    final WorldStateProofProvider proofProvider =
        new WorldStateProofProvider(worldStateStorageCoordinator);

    final MerkleTrie<Bytes, Bytes> accountStateTrie =
        TrieGenerator.generateTrie(worldStateStorageCoordinator, 15);
    // Create a collector to gather account entries within a specific range
    final RangeStorageEntriesCollector collector =
        RangeStorageEntriesCollector.createCollector(
            Hash.ZERO, RangeManager.MAX_RANGE, 15, Integer.MAX_VALUE);

    // Create a visitor for the range collector
    final TrieIterator<Bytes> visitor = RangeStorageEntriesCollector.createVisitor(collector);

    // Collect the account entries within the specified range using the trie and range collector
    final TreeMap<Bytes32, Bytes> accounts =
        (TreeMap<Bytes32, Bytes>)
            accountStateTrie.entriesFrom(
                root ->
                    RangeStorageEntriesCollector.collectEntries(
                        collector, visitor, root, Hash.ZERO));

    // Retrieve the proof related nodes for the account trie
    final List<Bytes> proofs =
        proofProvider.getAccountProofRelatedNodes(
            Hash.wrap(accountStateTrie.getRootHash()), Hash.ZERO);
    proofs.addAll(
        proofProvider.getAccountProofRelatedNodes(
            Hash.wrap(accountStateTrie.getRootHash()), accounts.lastKey()));

    // Remove an account in the middle of the range
    final Iterator<Map.Entry<Bytes32, Bytes>> iterator = accounts.entrySet().iterator();
    Map.Entry<Bytes32, Bytes> removedAccount = null;
    int i = 0;
    while (iterator.hasNext()) {
      if (i == 7) {
        removedAccount = Map.Entry.copyOf(iterator.next());
        iterator.remove();
      } else {
        iterator.next();
      }
      i++;
    }

    // Create a request for healing the flat database with a range from MIN_RANGE to MAX_RANGE
    final AccountFlatDatabaseHealingRangeRequest request =
        new AccountFlatDatabaseHealingRangeRequest(
            Hash.wrap(accountStateTrie.getRootHash()),
            RangeManager.MIN_RANGE,
            RangeManager.MAX_RANGE);
    // Add local data to the request, including the proof provider, accounts TreeMap, and proofs as
    // an ArrayDeque
    request.addLocalData(proofProvider, accounts, new ArrayDeque<>(proofs));

    BonsaiWorldStateKeyValueStorage.Updater updater =
        Mockito.spy(worldStateKeyValueStorage.updater());
    request.doPersist(
        worldStateStorageCoordinator,
        updater,
        downloadState,
        snapSyncState,
        SnapSyncConfiguration.getDefault());
    // check add the missing account to the updater
    Mockito.verify(updater)
        .putAccountInfoState(Hash.wrap(removedAccount.getKey()), removedAccount.getValue());
  }
}<|MERGE_RESOLUTION|>--- conflicted
+++ resolved
@@ -192,13 +192,9 @@
 
     final BonsaiWorldStateKeyValueStorage worldStateKeyValueStorage =
         new BonsaiWorldStateKeyValueStorage(
-<<<<<<< HEAD
-            storageProvider, new NoOpMetricsSystem(), DataStorageConfiguration.DEFAULT_CONFIG);
-=======
             storageProvider,
             new NoOpMetricsSystem(),
             DataStorageConfiguration.DEFAULT_BONSAI_CONFIG);
->>>>>>> f26f3f52
     final WorldStateStorageCoordinator worldStateStorageCoordinator =
         new WorldStateStorageCoordinator(worldStateKeyValueStorage);
     final WorldStateProofProvider proofProvider =
@@ -257,13 +253,9 @@
 
     final BonsaiWorldStateKeyValueStorage worldStateKeyValueStorage =
         new BonsaiWorldStateKeyValueStorage(
-<<<<<<< HEAD
-            storageProvider, new NoOpMetricsSystem(), DataStorageConfiguration.DEFAULT_CONFIG);
-=======
             storageProvider,
             new NoOpMetricsSystem(),
             DataStorageConfiguration.DEFAULT_BONSAI_CONFIG);
->>>>>>> f26f3f52
     final WorldStateStorageCoordinator worldStateStorageCoordinator =
         new WorldStateStorageCoordinator(worldStateKeyValueStorage);
     final WorldStateProofProvider proofProvider =
