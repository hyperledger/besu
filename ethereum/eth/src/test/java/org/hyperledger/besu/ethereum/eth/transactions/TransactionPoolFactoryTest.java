--- conflicted
+++ resolved
@@ -53,7 +53,6 @@
 import org.hyperledger.besu.ethereum.worldstate.WorldStateArchive;
 import org.hyperledger.besu.evm.internal.EvmConfiguration;
 import org.hyperledger.besu.metrics.noop.NoOpMetricsSystem;
-import org.hyperledger.besu.plugin.services.PluginTransactionValidatorService;
 import org.hyperledger.besu.plugin.services.permissioning.NodeMessagePermissioningProvider;
 import org.hyperledger.besu.testutil.TestClock;
 
@@ -360,10 +359,6 @@
                         .txMessageKeepAliveSeconds(1)
                         .build())
                 .build(),
-<<<<<<< HEAD
-            mock(PluginTransactionValidatorService.class),
-=======
->>>>>>> 2b8d44ec
             new BlobCache(),
             MiningParameters.newDefault());
 
