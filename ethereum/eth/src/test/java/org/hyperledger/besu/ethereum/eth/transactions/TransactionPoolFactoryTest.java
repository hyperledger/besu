/*
 * Copyright ConsenSys AG.
 *
 * Licensed under the Apache License, Version 2.0 (the "License"); you may not use this file except in compliance with
 * the License. You may obtain a copy of the License at
 *
 * http://www.apache.org/licenses/LICENSE-2.0
 *
 * Unless required by applicable law or agreed to in writing, software distributed under the License is distributed on
 * an "AS IS" BASIS, WITHOUT WARRANTIES OR CONDITIONS OF ANY KIND, either express or implied. See the License for the
 * specific language governing permissions and limitations under the License.
 *
 * SPDX-License-Identifier: Apache-2.0
 */
package org.hyperledger.besu.ethereum.eth.transactions;

import static org.assertj.core.api.Assertions.assertThat;
import static org.hyperledger.besu.ethereum.eth.transactions.TransactionPoolConfiguration.Implementation.LAYERED;
import static org.hyperledger.besu.ethereum.mainnet.MainnetProtocolSchedule.DEFAULT_CHAIN_ID;
import static org.mockito.ArgumentMatchers.anyInt;
import static org.mockito.ArgumentMatchers.anyLong;
import static org.mockito.Mockito.atLeast;
import static org.mockito.Mockito.atLeastOnce;
import static org.mockito.Mockito.mock;
import static org.mockito.Mockito.verify;
import static org.mockito.Mockito.when;

import org.hyperledger.besu.config.StubGenesisConfigOptions;
import org.hyperledger.besu.datatypes.Hash;
import org.hyperledger.besu.ethereum.ProtocolContext;
import org.hyperledger.besu.ethereum.chain.BadBlockManager;
import org.hyperledger.besu.ethereum.chain.BlockAddedObserver;
import org.hyperledger.besu.ethereum.chain.MutableBlockchain;
import org.hyperledger.besu.ethereum.core.BlockHeaderTestFixture;
import org.hyperledger.besu.ethereum.core.MiningParameters;
import org.hyperledger.besu.ethereum.core.PrivacyParameters;
import org.hyperledger.besu.ethereum.eth.EthProtocolConfiguration;
import org.hyperledger.besu.ethereum.eth.manager.EthContext;
import org.hyperledger.besu.ethereum.eth.manager.EthMessages;
import org.hyperledger.besu.ethereum.eth.manager.EthPeers;
import org.hyperledger.besu.ethereum.eth.manager.EthProtocolManager;
import org.hyperledger.besu.ethereum.eth.manager.EthScheduler;
import org.hyperledger.besu.ethereum.eth.sync.SynchronizerConfiguration;
import org.hyperledger.besu.ethereum.eth.sync.state.SyncState;
import org.hyperledger.besu.ethereum.eth.transactions.layered.LayeredPendingTransactions;
import org.hyperledger.besu.ethereum.eth.transactions.sorter.BaseFeePendingTransactionsSorter;
import org.hyperledger.besu.ethereum.eth.transactions.sorter.GasPricePendingTransactionsSorter;
import org.hyperledger.besu.ethereum.forkid.ForkIdManager;
import org.hyperledger.besu.ethereum.mainnet.ProtocolSchedule;
import org.hyperledger.besu.ethereum.mainnet.ProtocolScheduleBuilder;
import org.hyperledger.besu.ethereum.mainnet.ProtocolSpec;
import org.hyperledger.besu.ethereum.mainnet.ProtocolSpecAdapters;
import org.hyperledger.besu.ethereum.worldstate.WorldStateArchive;
import org.hyperledger.besu.evm.internal.EvmConfiguration;
import org.hyperledger.besu.metrics.noop.NoOpMetricsSystem;
import org.hyperledger.besu.plugin.services.PluginTransactionValidatorService;
import org.hyperledger.besu.plugin.services.permissioning.NodeMessagePermissioningProvider;
import org.hyperledger.besu.testutil.TestClock;

import java.math.BigInteger;
import java.util.Collections;
import java.util.Optional;
import java.util.function.Function;

import org.apache.tuweni.bytes.Bytes;
import org.assertj.core.api.Condition;
import org.junit.jupiter.api.BeforeEach;
import org.junit.jupiter.api.Test;
import org.junit.jupiter.api.extension.ExtendWith;
import org.mockito.ArgumentCaptor;
import org.mockito.Mock;
import org.mockito.junit.jupiter.MockitoExtension;
import org.mockito.junit.jupiter.MockitoSettings;
import org.mockito.quality.Strictness;

@ExtendWith(MockitoExtension.class)
@MockitoSettings(strictness = Strictness.LENIENT)
public class TransactionPoolFactoryTest {
  @Mock ProtocolSchedule schedule;
  @Mock ProtocolContext context;
  @Mock ProtocolSpec protocolSpec;
  @Mock MutableBlockchain blockchain;
  @Mock EthContext ethContext;
  @Mock EthMessages ethMessages;
  @Mock EthScheduler ethScheduler;
  @Mock PeerTransactionTracker peerTransactionTracker;
  @Mock TransactionsMessageSender transactionsMessageSender;
  @Mock NewPooledTransactionHashesMessageSender newPooledTransactionHashesMessageSender;

  TransactionPool pool;
  EthPeers ethPeers;

  SyncState syncState;

  EthProtocolManager ethProtocolManager;

  ProtocolContext protocolContext;

  @BeforeEach
  public void setup() {
    when(blockchain.getBlockHashByNumber(anyLong())).thenReturn(Optional.of(mock(Hash.class)));
    when(context.getBlockchain()).thenReturn(blockchain);

    final NodeMessagePermissioningProvider nmpp = (destinationEnode, code) -> true;
    ethPeers =
        new EthPeers(
            "ETH",
            () -> protocolSpec,
            TestClock.fixed(),
            new NoOpMetricsSystem(),
            EthProtocolConfiguration.DEFAULT_MAX_MESSAGE_SIZE,
            Collections.singletonList(nmpp),
            Bytes.random(64),
            25,
            25,
            false);
    when(ethContext.getEthMessages()).thenReturn(ethMessages);
    when(ethContext.getEthPeers()).thenReturn(ethPeers);

    when(ethContext.getScheduler()).thenReturn(ethScheduler);
  }

  @Test
  public void notRegisteredToBlockAddedEventBeforeInitialSyncIsDone() {
    setupInitialSyncPhase(true);
    ArgumentCaptor<BlockAddedObserver> blockAddedListeners =
        ArgumentCaptor.forClass(BlockAddedObserver.class);
    verify(blockchain, atLeastOnce()).observeBlockAdded(blockAddedListeners.capture());

    assertThat(pool.isEnabled()).isFalse();
  }

  @Test
  public void registeredToBlockAddedEventAfterInitialSyncIsDone() {
    setupInitialSyncPhase(true);
    syncState.markInitialSyncPhaseAsDone();

    ArgumentCaptor<BlockAddedObserver> blockAddedListeners =
        ArgumentCaptor.forClass(BlockAddedObserver.class);
    verify(blockchain, atLeastOnce()).observeBlockAdded(blockAddedListeners.capture());

    assertThat(blockAddedListeners.getAllValues()).contains(pool);
    assertThat(pool.isEnabled()).isTrue();
  }

  @Test
  public void registeredToBlockAddedEventIfNoInitialSync() {
    setupInitialSyncPhase(false);

    ArgumentCaptor<BlockAddedObserver> blockAddedListeners =
        ArgumentCaptor.forClass(BlockAddedObserver.class);
    verify(blockchain, atLeastOnce()).observeBlockAdded(blockAddedListeners.capture());

    assertThat(blockAddedListeners.getAllValues()).contains(pool);
    assertThat(pool.isEnabled()).isTrue();
  }

  @Test
  public void incomingTransactionMessageHandlersDisabledBeforeInitialSyncIsDone() {
    setupInitialSyncPhase(true);
    ArgumentCaptor<EthMessages.MessageCallback> messageHandlers =
        ArgumentCaptor.forClass(EthMessages.MessageCallback.class);
    verify(ethMessages, atLeast(2)).subscribe(anyInt(), messageHandlers.capture());

    assertThat(messageHandlers.getAllValues())
        .haveAtLeastOne(
            new Condition<>(
                h ->
                    h instanceof NewPooledTransactionHashesMessageHandler
                        && !((NewPooledTransactionHashesMessageHandler) h).isEnabled(),
                "pooled transaction hashes handler should be disabled"));

    assertThat(messageHandlers.getAllValues())
        .haveAtLeastOne(
            new Condition<>(
                h ->
                    h instanceof TransactionsMessageHandler
                        && !((TransactionsMessageHandler) h).isEnabled(),
                "transaction messages handler should be disabled"));
  }

  @Test
  public void incomingTransactionMessageHandlersRegisteredAfterInitialSyncIsDone() {
    setupInitialSyncPhase(true);
    syncState.markInitialSyncPhaseAsDone();

    ArgumentCaptor<EthMessages.MessageCallback> messageHandlers =
        ArgumentCaptor.forClass(EthMessages.MessageCallback.class);
    verify(ethMessages, atLeast(2)).subscribe(anyInt(), messageHandlers.capture());

    assertThat(messageHandlers.getAllValues())
        .haveAtLeastOne(
            new Condition<>(
                h ->
                    h instanceof NewPooledTransactionHashesMessageHandler
                        && ((NewPooledTransactionHashesMessageHandler) h).isEnabled(),
                "pooled transaction hashes handler should be enabled"));

    assertThat(messageHandlers.getAllValues())
        .haveAtLeastOne(
            new Condition<>(
                h ->
                    h instanceof TransactionsMessageHandler
                        && ((TransactionsMessageHandler) h).isEnabled(),
                "transaction messages handler should be enabled"));
  }

  @Test
  public void incomingTransactionMessageHandlersRegisteredIfNoInitialSync() {
    setupInitialSyncPhase(false);

    ArgumentCaptor<EthMessages.MessageCallback> messageHandlers =
        ArgumentCaptor.forClass(EthMessages.MessageCallback.class);
    verify(ethMessages, atLeast(0)).subscribe(anyInt(), messageHandlers.capture());

    assertThat(messageHandlers.getAllValues())
        .haveAtLeastOne(
            new Condition<>(
                h ->
                    h instanceof NewPooledTransactionHashesMessageHandler
                        && ((NewPooledTransactionHashesMessageHandler) h).isEnabled(),
                "pooled transaction hashes handler should be enabled"));

    assertThat(messageHandlers.getAllValues())
        .haveAtLeastOne(
            new Condition<>(
                h ->
                    h instanceof TransactionsMessageHandler
                        && ((TransactionsMessageHandler) h).isEnabled(),
                "transaction messages handler should be enabled"));
  }

  private void setupInitialSyncPhase(final boolean hasInitialSyncPhase) {
    syncState = new SyncState(blockchain, ethPeers, hasInitialSyncPhase, Optional.empty());

    pool =
        TransactionPoolFactory.createTransactionPool(
            schedule,
            context,
            ethContext,
            TestClock.fixed(),
            new TransactionPoolMetrics(new NoOpMetricsSystem()),
            syncState,
            ImmutableTransactionPoolConfiguration.builder()
                .txPoolMaxSize(1)
                .pendingTxRetentionPeriod(1)
                .unstable(
                    ImmutableTransactionPoolConfiguration.Unstable.builder()
                        .txMessageKeepAliveSeconds(1)
                        .build())
                .build(),
            peerTransactionTracker,
            transactionsMessageSender,
            newPooledTransactionHashesMessageSender,
            null,
            new BlobCache(),
            MiningParameters.newDefault());

    ethProtocolManager =
        new EthProtocolManager(
            blockchain,
            BigInteger.ONE,
            mock(WorldStateArchive.class),
            pool,
            EthProtocolConfiguration.defaultConfig(),
            ethPeers,
            mock(EthMessages.class),
            ethContext,
            Collections.emptyList(),
            Optional.empty(),
            mock(SynchronizerConfiguration.class),
            mock(EthScheduler.class),
            mock(ForkIdManager.class));
  }

  @Test
  public void
      createLegacyTransactionPool_shouldUseBaseFeePendingTransactionsSorter_whenLondonEnabled() {
    setupScheduleWith(new StubGenesisConfigOptions().londonBlock(0));

    final TransactionPool pool =
        createTransactionPool(TransactionPoolConfiguration.Implementation.LEGACY);

    assertThat(pool.pendingTransactionsImplementation())
        .isEqualTo(BaseFeePendingTransactionsSorter.class);
  }

  @Test
  public void
      createLegacyTransactionPool_shouldUseGasPricePendingTransactionsSorter_whenLondonNotEnabled() {
    setupScheduleWith(new StubGenesisConfigOptions().berlinBlock(0));

    final TransactionPool pool =
        createTransactionPool(TransactionPoolConfiguration.Implementation.LEGACY);

    assertThat(pool.pendingTransactionsImplementation())
        .isEqualTo(GasPricePendingTransactionsSorter.class);
  }

  @Test
  public void
      createLayeredTransactionPool_shouldUseBaseFeePendingTransactionsSorter_whenLondonEnabled() {
    setupScheduleWith(new StubGenesisConfigOptions().londonBlock(0));

    final TransactionPool pool = createTransactionPool(LAYERED);

    assertThat(pool.pendingTransactionsImplementation())
        .isEqualTo(LayeredPendingTransactions.class);

    assertThat(pool.logStats()).startsWith("Basefee Prioritized");
  }

  @Test
  public void
      createLayeredTransactionPool_shouldUseGasPricePendingTransactionsSorter_whenLondonNotEnabled() {
    setupScheduleWith(new StubGenesisConfigOptions().berlinBlock(0));

    final TransactionPool pool = createTransactionPool(LAYERED);

    assertThat(pool.pendingTransactionsImplementation())
        .isEqualTo(LayeredPendingTransactions.class);

    assertThat(pool.logStats()).startsWith("GasPrice Prioritized");
  }

  private void setupScheduleWith(final StubGenesisConfigOptions config) {
    schedule =
        new ProtocolScheduleBuilder(
                config,
                DEFAULT_CHAIN_ID,
                ProtocolSpecAdapters.create(0, Function.identity()),
                PrivacyParameters.DEFAULT,
                false,
                EvmConfiguration.DEFAULT,
                new BadBlockManager())
            .createProtocolSchedule();

    protocolContext = mock(ProtocolContext.class);
    when(protocolContext.getBlockchain()).thenReturn(blockchain);
    when(blockchain.getChainHeadHeader()).thenReturn(new BlockHeaderTestFixture().buildHeader());

    syncState = new SyncState(blockchain, ethPeers, true, Optional.empty());
  }

  private TransactionPool createTransactionPool(
      final TransactionPoolConfiguration.Implementation implementation) {
    final TransactionPool txPool =
        TransactionPoolFactory.createTransactionPool(
            schedule,
            protocolContext,
            ethContext,
            TestClock.fixed(),
            new NoOpMetricsSystem(),
            syncState,
            ImmutableTransactionPoolConfiguration.builder()
                .txPoolImplementation(implementation)
                .txPoolMaxSize(1)
                .pendingTxRetentionPeriod(1)
                .unstable(
                    ImmutableTransactionPoolConfiguration.Unstable.builder()
                        .txMessageKeepAliveSeconds(1)
                        .build())
                .build(),
<<<<<<< HEAD
            mock(PluginTransactionValidatorService.class),
            new BlobCache());
=======
            null,
            new BlobCache(),
            MiningParameters.newDefault());
>>>>>>> 0c8dcfcd

    txPool.setEnabled();
    return txPool;
  }
}<|MERGE_RESOLUTION|>--- conflicted
+++ resolved
@@ -361,14 +361,9 @@
                         .txMessageKeepAliveSeconds(1)
                         .build())
                 .build(),
-<<<<<<< HEAD
             mock(PluginTransactionValidatorService.class),
-            new BlobCache());
-=======
-            null,
             new BlobCache(),
             MiningParameters.newDefault());
->>>>>>> 0c8dcfcd
 
     txPool.setEnabled();
     return txPool;
