--- conflicted
+++ resolved
@@ -70,12 +70,9 @@
             TestClock.fixed(),
             new NoOpMetricsSystem(),
             25,
-<<<<<<< HEAD
+            EthProtocolConfiguration.DEFAULT_MAX_MESSAGE_SIZE,
             Collections.emptyList(),
             Vertx.vertx());
-=======
-            EthProtocolConfiguration.DEFAULT_MAX_MESSAGE_SIZE);
->>>>>>> 0d1d36af
     final EthContext ethContext = mock(EthContext.class);
     when(ethContext.getEthMessages()).thenReturn(mock(EthMessages.class));
     when(ethContext.getEthPeers()).thenReturn(ethPeers);
