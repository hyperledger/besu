/*
 * Copyright ConsenSys AG.
 *
 * Licensed under the Apache License, Version 2.0 (the "License"); you may not use this file except in compliance with
 * the License. You may obtain a copy of the License at
 *
 * http://www.apache.org/licenses/LICENSE-2.0
 *
 * Unless required by applicable law or agreed to in writing, software distributed under the License is distributed on
 * an "AS IS" BASIS, WITHOUT WARRANTIES OR CONDITIONS OF ANY KIND, either express or implied. See the License for the
 * specific language governing permissions and limitations under the License.
 *
 * SPDX-License-Identifier: Apache-2.0
 */
package org.hyperledger.besu.ethereum.eth.manager;

import static com.google.common.base.Preconditions.checkArgument;
import static org.mockito.ArgumentMatchers.any;
import static org.mockito.Mockito.mock;

import org.hyperledger.besu.datatypes.Hash;
import org.hyperledger.besu.ethereum.chain.Blockchain;
import org.hyperledger.besu.ethereum.chain.ChainHead;
import org.hyperledger.besu.ethereum.core.BlockHeader;
import org.hyperledger.besu.ethereum.core.Difficulty;
import org.hyperledger.besu.ethereum.eth.EthProtocol;
<<<<<<< HEAD
import org.hyperledger.besu.ethereum.eth.EthProtocolConfiguration;
import org.hyperledger.besu.ethereum.eth.manager.peertask.PeerTaskExecutor;
=======
>>>>>>> 747a3780
import org.hyperledger.besu.ethereum.eth.manager.snap.SnapProtocolManager;
import org.hyperledger.besu.ethereum.eth.peervalidation.PeerValidator;
import org.hyperledger.besu.ethereum.eth.sync.ChainHeadTracker;
import org.hyperledger.besu.ethereum.p2p.rlpx.wire.DefaultMessage;
import org.hyperledger.besu.ethereum.p2p.rlpx.wire.MessageData;
import org.hyperledger.besu.testutil.DeterministicEthScheduler;

import java.util.OptionalLong;
import java.util.concurrent.CompletableFuture;

import org.mockito.Mockito;

public class EthProtocolManagerTestUtil {

<<<<<<< HEAD
  public static EthProtocolManager create(
      final ProtocolSchedule protocolSchedule,
      final Blockchain blockchain,
      final TimeoutPolicy timeoutPolicy,
      final WorldStateArchive worldStateArchive,
      final TransactionPool transactionPool,
      final EthProtocolConfiguration ethereumWireProtocolConfiguration) {
    return create(
        protocolSchedule,
        blockchain,
        timeoutPolicy,
        worldStateArchive,
        transactionPool,
        ethereumWireProtocolConfiguration,
        null);
  }

  public static EthProtocolManager create(
      final ProtocolSchedule protocolSchedule,
      final Blockchain blockchain,
      final TimeoutPolicy timeoutPolicy,
      final WorldStateArchive worldStateArchive,
      final TransactionPool transactionPool,
      final EthProtocolConfiguration ethereumWireProtocolConfiguration,
      final PeerTaskExecutor peerTaskExecutor) {
    return create(
        protocolSchedule,
        blockchain,
        new DeterministicEthScheduler(timeoutPolicy),
        worldStateArchive,
        transactionPool,
        ethereumWireProtocolConfiguration,
        peerTaskExecutor);
  }

  public static EthProtocolManager create(
      final ProtocolSchedule protocolSchedule,
      final Blockchain blockchain,
      final WorldStateArchive worldStateArchive,
      final TransactionPool transactionPool,
      final EthProtocolConfiguration ethereumWireProtocolConfiguration,
      final Optional<MergePeerFilter> mergePeerFilter,
      final PeerTaskExecutor peerTaskExecutor) {

    final EthPeers peers =
        new EthPeers(
            () -> protocolSchedule.getByBlockHeader(blockchain.getChainHeadHeader()),
            TestClock.fixed(),
            new NoOpMetricsSystem(),
            EthProtocolConfiguration.DEFAULT_MAX_MESSAGE_SIZE,
            Collections.emptyList(),
            Bytes.random(64),
            25,
            25,
            false,
            SyncMode.FAST,
            new ForkIdManager(blockchain, Collections.emptyList(), Collections.emptyList(), false));

    final ChainHeadTracker chainHeadTrackerMock = getChainHeadTrackerMock();
    peers.setChainHeadTracker(chainHeadTrackerMock);

    final EthMessages messages = new EthMessages();
    final EthScheduler ethScheduler = new DeterministicEthScheduler(TimeoutPolicy.NEVER_TIMEOUT);
    final EthContext ethContext = new EthContext(peers, messages, ethScheduler, peerTaskExecutor);

    return new EthProtocolManager(
        blockchain,
        BigInteger.ONE,
        worldStateArchive,
        transactionPool,
        ethereumWireProtocolConfiguration,
        peers,
        messages,
        ethContext,
        Collections.emptyList(),
        mergePeerFilter,
        mock(SynchronizerConfiguration.class),
        ethScheduler,
        new ForkIdManager(blockchain, Collections.emptyList(), Collections.emptyList(), false));
  }

  public static EthProtocolManager create(
      final Blockchain blockchain,
      final EthScheduler ethScheduler,
      final WorldStateArchive worldStateArchive,
      final TransactionPool transactionPool,
      final EthProtocolConfiguration ethereumWireProtocolConfiguration,
      final EthPeers ethPeers,
      final EthMessages ethMessages,
      final EthContext ethContext) {
    return create(
        blockchain,
        ethScheduler,
        worldStateArchive,
        transactionPool,
        ethereumWireProtocolConfiguration,
        ethPeers,
        ethMessages,
        ethContext,
        new ForkIdManager(blockchain, Collections.emptyList(), Collections.emptyList(), false));
  }

  public static EthProtocolManager create(
      final Blockchain blockchain,
      final EthScheduler ethScheduler,
      final WorldStateArchive worldStateArchive,
      final TransactionPool transactionPool,
      final EthProtocolConfiguration ethereumWireProtocolConfiguration,
      final EthPeers ethPeers,
      final EthMessages ethMessages,
      final EthContext ethContext,
      final ForkIdManager forkIdManager) {

    ethPeers.setChainHeadTracker(getChainHeadTrackerMock());

    final BigInteger networkId = BigInteger.ONE;
    return new EthProtocolManager(
        blockchain,
        networkId,
        worldStateArchive,
        transactionPool,
        ethereumWireProtocolConfiguration,
        ethPeers,
        ethMessages,
        ethContext,
        Collections.emptyList(),
        Optional.empty(),
        mock(SynchronizerConfiguration.class),
        ethScheduler,
        forkIdManager);
  }

  public static EthProtocolManager create(
      final Blockchain blockchain, final PeerTaskExecutor peerTaskExecutor) {
    return create(
        ProtocolScheduleFixture.MAINNET,
        blockchain,
        new DeterministicEthScheduler(TimeoutPolicy.NEVER_TIMEOUT),
        peerTaskExecutor);
  }

  public static EthProtocolManager create(
      final ProtocolSchedule protocolSchedule,
      final Blockchain blockchain,
      final WorldStateArchive worldStateArchive,
      final TransactionPool transactionPool,
      final EthProtocolConfiguration ethProtocolConfiguration,
      final PeerTaskExecutor peerTaskExecutor) {
    return create(
        protocolSchedule,
        blockchain,
        new DeterministicEthScheduler(TimeoutPolicy.NEVER_TIMEOUT),
        worldStateArchive,
        transactionPool,
        ethProtocolConfiguration,
        peerTaskExecutor);
  }

  public static EthProtocolManager create(
      final EthScheduler ethScheduler, final PeerTaskExecutor peerTaskExecutor) {
    final ProtocolSchedule protocolSchedule = ProtocolScheduleFixture.MAINNET;
    final GenesisConfigFile config = GenesisConfigFile.mainnet();
    final GenesisState genesisState = GenesisState.fromConfig(config, protocolSchedule);
    final Blockchain blockchain = createInMemoryBlockchain(genesisState.getBlock());
    return create(protocolSchedule, blockchain, ethScheduler, peerTaskExecutor);
  }

  public static EthProtocolManager create(
      final ProtocolSchedule protocolSchedule,
      final Blockchain blockchain,
      final EthScheduler ethScheduler,
      final WorldStateArchive worldStateArchive,
      final TransactionPool transactionPool,
      final EthProtocolConfiguration configuration,
      final PeerTaskExecutor peerTaskExecutor) {

    final EthPeers peers =
        new EthPeers(
            () -> protocolSchedule.getByBlockHeader(blockchain.getChainHeadHeader()),
            TestClock.fixed(),
            new NoOpMetricsSystem(),
            EthProtocolConfiguration.DEFAULT_MAX_MESSAGE_SIZE,
            Collections.emptyList(),
            Bytes.random(64),
            25,
            25,
            false,
            SyncMode.FAST,
            new ForkIdManager(blockchain, Collections.emptyList(), Collections.emptyList(), false));
    final EthMessages messages = new EthMessages();

    final ChainHeadTracker chtMock = getChainHeadTrackerMock();

    peers.setChainHeadTracker(chtMock);

    return create(
        blockchain,
        ethScheduler,
        worldStateArchive,
        transactionPool,
        configuration,
        peers,
        messages,
        new EthContext(peers, messages, ethScheduler, peerTaskExecutor));
  }

=======
>>>>>>> 747a3780
  public static ChainHeadTracker getChainHeadTrackerMock() {
    final ChainHeadTracker chtMock = mock(ChainHeadTracker.class);
    final BlockHeader blockHeaderMock = mock(BlockHeader.class);
    Mockito.lenient()
        .when(chtMock.getBestHeaderFromPeer(any()))
        .thenReturn(CompletableFuture.completedFuture(blockHeaderMock));
    Mockito.lenient().when(blockHeaderMock.getNumber()).thenReturn(0L);
    Mockito.lenient().when(blockHeaderMock.getStateRoot()).thenReturn(Hash.ZERO);
    return chtMock;
  }

<<<<<<< HEAD
  public static EthProtocolManager create(
      final ProtocolSchedule protocolSchedule,
      final Blockchain blockchain,
      final EthScheduler ethScheduler,
      final WorldStateArchive worldStateArchive,
      final TransactionPool transactionPool,
      final EthProtocolConfiguration configuration,
      final ForkIdManager forkIdManager,
      final PeerTaskExecutor peerTaskExecutor) {

    final EthPeers peers =
        new EthPeers(
            () -> protocolSchedule.getByBlockHeader(blockchain.getChainHeadHeader()),
            TestClock.fixed(),
            new NoOpMetricsSystem(),
            EthProtocolConfiguration.DEFAULT_MAX_MESSAGE_SIZE,
            Collections.emptyList(),
            Bytes.random(64),
            25,
            25,
            false,
            SyncMode.FAST,
            new ForkIdManager(blockchain, Collections.emptyList(), Collections.emptyList(), false));
    final EthMessages messages = new EthMessages();

    return create(
        blockchain,
        ethScheduler,
        worldStateArchive,
        transactionPool,
        configuration,
        peers,
        messages,
        new EthContext(peers, messages, ethScheduler, peerTaskExecutor),
        forkIdManager);
  }

  public static EthProtocolManager create(
      final ProtocolSchedule protocolSchedule,
      final Blockchain blockchain,
      final EthScheduler ethScheduler,
      final PeerTaskExecutor peerTaskExecutor) {
    final EthPeers ethPeers =
        new EthPeers(
            () -> protocolSchedule.getByBlockHeader(blockchain.getChainHeadHeader()),
            TestClock.fixed(),
            new NoOpMetricsSystem(),
            EthProtocolConfiguration.DEFAULT_MAX_MESSAGE_SIZE,
            Collections.emptyList(),
            Bytes.random(64),
            25,
            25,
            false,
            SyncMode.FAST,
            new ForkIdManager(blockchain, Collections.emptyList(), Collections.emptyList(), false));

    final ChainHeadTracker chainHeadTrackerMock = getChainHeadTrackerMock();
    ethPeers.setChainHeadTracker(chainHeadTrackerMock);

    final EthMessages messages = new EthMessages();

    return create(
        blockchain,
        ethScheduler,
        BlockchainSetupUtil.forTesting(DataStorageFormat.FOREST).getWorldArchive(),
        mock(TransactionPool.class),
        EthProtocolConfiguration.defaultConfig(),
        ethPeers,
        messages,
        new EthContext(ethPeers, messages, ethScheduler, peerTaskExecutor));
  }

  public static EthProtocolManager create(final PeerTaskExecutor peerTaskExecutor) {
    return create(TimeoutPolicy.NEVER_TIMEOUT, peerTaskExecutor);
  }

  public static EthProtocolManager create(
      final TimeoutPolicy timeoutPolicy, final PeerTaskExecutor peerTaskExecutor) {
    return create(new DeterministicEthScheduler(timeoutPolicy), peerTaskExecutor);
  }

=======
>>>>>>> 747a3780
  // Utility to prevent scheduler from automatically running submitted tasks
  public static void disableEthSchedulerAutoRun(final EthProtocolManager ethProtocolManager) {
    final EthScheduler scheduler = ethProtocolManager.ethContext().getScheduler();
    checkArgument(
        scheduler instanceof DeterministicEthScheduler,
        "EthProtocolManager must be set up with "
            + DeterministicEthScheduler.class.getSimpleName()
            + " in order to disable auto run.");
    ((DeterministicEthScheduler) scheduler).disableAutoRun();
  }

  // Manually runs any pending tasks submitted to the EthScheduler
  // Works with {@code disableEthSchedulerAutoRun} - tasks will only be pending if
  // autoRun has been disabled.
  public static void runPendingFutures(final EthProtocolManager ethProtocolManager) {
    final EthScheduler scheduler = ethProtocolManager.ethContext().getScheduler();
    checkArgument(
        scheduler instanceof DeterministicEthScheduler,
        "EthProtocolManager must be set up with "
            + DeterministicEthScheduler.class.getSimpleName()
            + " in order to manually run pending futures.");
    ((DeterministicEthScheduler) scheduler).runPendingFutures();
  }

  /**
   * Expires any pending timeouts tracked by {@code DeterministicEthScheduler}
   *
   * @param ethProtocolManager The {@code EthProtocolManager} managing the scheduler holding the
   *     timeouts to be expired.
   */
  public static void expirePendingTimeouts(final EthProtocolManager ethProtocolManager) {
    final EthScheduler scheduler = ethProtocolManager.ethContext().getScheduler();
    checkArgument(
        scheduler instanceof DeterministicEthScheduler,
        "EthProtocolManager must be set up with "
            + DeterministicEthScheduler.class.getSimpleName()
            + " in order to manually expire pending timeouts.");
    ((DeterministicEthScheduler) scheduler).expirePendingTimeouts();
  }

  /**
   * Gets the number of pending tasks submitted to the EthScheduler.
   *
   * <p>Works with {@code disableEthSchedulerAutoRun} - tasks will only be pending if autoRun has
   * been disabled.
   */
  public static long getPendingFuturesCount(final EthProtocolManager ethProtocolManager) {
    final EthScheduler scheduler = ethProtocolManager.ethContext().getScheduler();
    checkArgument(
        scheduler instanceof DeterministicEthScheduler,
        "EthProtocolManager must be set up with "
            + DeterministicEthScheduler.class.getSimpleName()
            + " in order to manually run pending futures.");
    return ((DeterministicEthScheduler) scheduler).getPendingFuturesCount();
  }

  public static void broadcastMessage(
      final EthProtocolManager ethProtocolManager,
      final RespondingEthPeer peer,
      final MessageData message) {
    ethProtocolManager.processMessage(
        EthProtocol.ETH63, new DefaultMessage(peer.getPeerConnection(), message));
  }

  public static RespondingEthPeer.Builder peerBuilder() {
    return RespondingEthPeer.builder();
  }

  public static RespondingEthPeer createPeer(
      final EthProtocolManager ethProtocolManager, final Difficulty td) {
    return RespondingEthPeer.builder()
        .ethProtocolManager(ethProtocolManager)
        .totalDifficulty(td)
        .build();
  }

  public static RespondingEthPeer createPeer(
      final EthProtocolManager ethProtocolManager,
      final Difficulty td,
      final long estimatedHeight) {
    return RespondingEthPeer.builder()
        .ethProtocolManager(ethProtocolManager)
        .totalDifficulty(td)
        .estimatedHeight(estimatedHeight)
        .build();
  }

  public static RespondingEthPeer createPeer(
      final EthProtocolManager ethProtocolManager,
      final Difficulty td,
      final OptionalLong estimatedHeight) {
    return RespondingEthPeer.builder()
        .ethProtocolManager(ethProtocolManager)
        .totalDifficulty(td)
        .estimatedHeight(estimatedHeight)
        .build();
  }

  public static RespondingEthPeer createPeer(
      final EthProtocolManager ethProtocolManager,
      final Difficulty td,
      final OptionalLong estimatedHeight,
      final PeerValidator... validators) {
    return RespondingEthPeer.builder()
        .ethProtocolManager(ethProtocolManager)
        .totalDifficulty(td)
        .estimatedHeight(estimatedHeight)
        .peerValidators(validators)
        .build();
  }

  public static RespondingEthPeer createPeer(final EthProtocolManager ethProtocolManager) {
    return RespondingEthPeer.builder().ethProtocolManager(ethProtocolManager).build();
  }

  public static RespondingEthPeer createPeer(
      final EthProtocolManager ethProtocolManager, final long estimatedHeight) {
    return RespondingEthPeer.builder()
        .ethProtocolManager(ethProtocolManager)
        .estimatedHeight(estimatedHeight)
        .build();
  }

  public static RespondingEthPeer createPeer(
      final EthProtocolManager ethProtocolManager,
      final SnapProtocolManager snapProtocolManager,
      final long estimatedHeight) {
    return RespondingEthPeer.builder()
        .ethProtocolManager(ethProtocolManager)
        .estimatedHeight(estimatedHeight)
        .snapProtocolManager(snapProtocolManager)
        .build();
  }

  public static RespondingEthPeer createPeer(
      final EthProtocolManager ethProtocolManager,
      final long estimatedHeight,
      final PeerValidator... validators) {
    return RespondingEthPeer.builder()
        .ethProtocolManager(ethProtocolManager)
        .estimatedHeight(estimatedHeight)
        .peerValidators(validators)
        .build();
  }

  public static RespondingEthPeer createPeer(
      final EthProtocolManager ethProtocolManager, final Blockchain blockchain) {
    final ChainHead head = blockchain.getChainHead();
    return RespondingEthPeer.builder()
        .ethProtocolManager(ethProtocolManager)
        .totalDifficulty(head.getTotalDifficulty())
        .chainHeadHash(head.getHash())
        .estimatedHeight(blockchain.getChainHeadBlockNumber())
        .build();
  }

  public static RespondingEthPeer createPeer(
      final EthProtocolManager ethProtocolManager,
      final Difficulty td,
      final int estimatedHeight,
      final boolean isServingSnap,
      final boolean addToEthPeers) {
    return RespondingEthPeer.builder()
        .ethProtocolManager(ethProtocolManager)
        .totalDifficulty(td)
        .estimatedHeight(estimatedHeight)
        .isServingSnap(isServingSnap)
        .addToEthPeers(addToEthPeers)
        .build();
  }
}<|MERGE_RESOLUTION|>--- conflicted
+++ resolved
@@ -24,11 +24,6 @@
 import org.hyperledger.besu.ethereum.core.BlockHeader;
 import org.hyperledger.besu.ethereum.core.Difficulty;
 import org.hyperledger.besu.ethereum.eth.EthProtocol;
-<<<<<<< HEAD
-import org.hyperledger.besu.ethereum.eth.EthProtocolConfiguration;
-import org.hyperledger.besu.ethereum.eth.manager.peertask.PeerTaskExecutor;
-=======
->>>>>>> 747a3780
 import org.hyperledger.besu.ethereum.eth.manager.snap.SnapProtocolManager;
 import org.hyperledger.besu.ethereum.eth.peervalidation.PeerValidator;
 import org.hyperledger.besu.ethereum.eth.sync.ChainHeadTracker;
@@ -43,215 +38,6 @@
 
 public class EthProtocolManagerTestUtil {
 
-<<<<<<< HEAD
-  public static EthProtocolManager create(
-      final ProtocolSchedule protocolSchedule,
-      final Blockchain blockchain,
-      final TimeoutPolicy timeoutPolicy,
-      final WorldStateArchive worldStateArchive,
-      final TransactionPool transactionPool,
-      final EthProtocolConfiguration ethereumWireProtocolConfiguration) {
-    return create(
-        protocolSchedule,
-        blockchain,
-        timeoutPolicy,
-        worldStateArchive,
-        transactionPool,
-        ethereumWireProtocolConfiguration,
-        null);
-  }
-
-  public static EthProtocolManager create(
-      final ProtocolSchedule protocolSchedule,
-      final Blockchain blockchain,
-      final TimeoutPolicy timeoutPolicy,
-      final WorldStateArchive worldStateArchive,
-      final TransactionPool transactionPool,
-      final EthProtocolConfiguration ethereumWireProtocolConfiguration,
-      final PeerTaskExecutor peerTaskExecutor) {
-    return create(
-        protocolSchedule,
-        blockchain,
-        new DeterministicEthScheduler(timeoutPolicy),
-        worldStateArchive,
-        transactionPool,
-        ethereumWireProtocolConfiguration,
-        peerTaskExecutor);
-  }
-
-  public static EthProtocolManager create(
-      final ProtocolSchedule protocolSchedule,
-      final Blockchain blockchain,
-      final WorldStateArchive worldStateArchive,
-      final TransactionPool transactionPool,
-      final EthProtocolConfiguration ethereumWireProtocolConfiguration,
-      final Optional<MergePeerFilter> mergePeerFilter,
-      final PeerTaskExecutor peerTaskExecutor) {
-
-    final EthPeers peers =
-        new EthPeers(
-            () -> protocolSchedule.getByBlockHeader(blockchain.getChainHeadHeader()),
-            TestClock.fixed(),
-            new NoOpMetricsSystem(),
-            EthProtocolConfiguration.DEFAULT_MAX_MESSAGE_SIZE,
-            Collections.emptyList(),
-            Bytes.random(64),
-            25,
-            25,
-            false,
-            SyncMode.FAST,
-            new ForkIdManager(blockchain, Collections.emptyList(), Collections.emptyList(), false));
-
-    final ChainHeadTracker chainHeadTrackerMock = getChainHeadTrackerMock();
-    peers.setChainHeadTracker(chainHeadTrackerMock);
-
-    final EthMessages messages = new EthMessages();
-    final EthScheduler ethScheduler = new DeterministicEthScheduler(TimeoutPolicy.NEVER_TIMEOUT);
-    final EthContext ethContext = new EthContext(peers, messages, ethScheduler, peerTaskExecutor);
-
-    return new EthProtocolManager(
-        blockchain,
-        BigInteger.ONE,
-        worldStateArchive,
-        transactionPool,
-        ethereumWireProtocolConfiguration,
-        peers,
-        messages,
-        ethContext,
-        Collections.emptyList(),
-        mergePeerFilter,
-        mock(SynchronizerConfiguration.class),
-        ethScheduler,
-        new ForkIdManager(blockchain, Collections.emptyList(), Collections.emptyList(), false));
-  }
-
-  public static EthProtocolManager create(
-      final Blockchain blockchain,
-      final EthScheduler ethScheduler,
-      final WorldStateArchive worldStateArchive,
-      final TransactionPool transactionPool,
-      final EthProtocolConfiguration ethereumWireProtocolConfiguration,
-      final EthPeers ethPeers,
-      final EthMessages ethMessages,
-      final EthContext ethContext) {
-    return create(
-        blockchain,
-        ethScheduler,
-        worldStateArchive,
-        transactionPool,
-        ethereumWireProtocolConfiguration,
-        ethPeers,
-        ethMessages,
-        ethContext,
-        new ForkIdManager(blockchain, Collections.emptyList(), Collections.emptyList(), false));
-  }
-
-  public static EthProtocolManager create(
-      final Blockchain blockchain,
-      final EthScheduler ethScheduler,
-      final WorldStateArchive worldStateArchive,
-      final TransactionPool transactionPool,
-      final EthProtocolConfiguration ethereumWireProtocolConfiguration,
-      final EthPeers ethPeers,
-      final EthMessages ethMessages,
-      final EthContext ethContext,
-      final ForkIdManager forkIdManager) {
-
-    ethPeers.setChainHeadTracker(getChainHeadTrackerMock());
-
-    final BigInteger networkId = BigInteger.ONE;
-    return new EthProtocolManager(
-        blockchain,
-        networkId,
-        worldStateArchive,
-        transactionPool,
-        ethereumWireProtocolConfiguration,
-        ethPeers,
-        ethMessages,
-        ethContext,
-        Collections.emptyList(),
-        Optional.empty(),
-        mock(SynchronizerConfiguration.class),
-        ethScheduler,
-        forkIdManager);
-  }
-
-  public static EthProtocolManager create(
-      final Blockchain blockchain, final PeerTaskExecutor peerTaskExecutor) {
-    return create(
-        ProtocolScheduleFixture.MAINNET,
-        blockchain,
-        new DeterministicEthScheduler(TimeoutPolicy.NEVER_TIMEOUT),
-        peerTaskExecutor);
-  }
-
-  public static EthProtocolManager create(
-      final ProtocolSchedule protocolSchedule,
-      final Blockchain blockchain,
-      final WorldStateArchive worldStateArchive,
-      final TransactionPool transactionPool,
-      final EthProtocolConfiguration ethProtocolConfiguration,
-      final PeerTaskExecutor peerTaskExecutor) {
-    return create(
-        protocolSchedule,
-        blockchain,
-        new DeterministicEthScheduler(TimeoutPolicy.NEVER_TIMEOUT),
-        worldStateArchive,
-        transactionPool,
-        ethProtocolConfiguration,
-        peerTaskExecutor);
-  }
-
-  public static EthProtocolManager create(
-      final EthScheduler ethScheduler, final PeerTaskExecutor peerTaskExecutor) {
-    final ProtocolSchedule protocolSchedule = ProtocolScheduleFixture.MAINNET;
-    final GenesisConfigFile config = GenesisConfigFile.mainnet();
-    final GenesisState genesisState = GenesisState.fromConfig(config, protocolSchedule);
-    final Blockchain blockchain = createInMemoryBlockchain(genesisState.getBlock());
-    return create(protocolSchedule, blockchain, ethScheduler, peerTaskExecutor);
-  }
-
-  public static EthProtocolManager create(
-      final ProtocolSchedule protocolSchedule,
-      final Blockchain blockchain,
-      final EthScheduler ethScheduler,
-      final WorldStateArchive worldStateArchive,
-      final TransactionPool transactionPool,
-      final EthProtocolConfiguration configuration,
-      final PeerTaskExecutor peerTaskExecutor) {
-
-    final EthPeers peers =
-        new EthPeers(
-            () -> protocolSchedule.getByBlockHeader(blockchain.getChainHeadHeader()),
-            TestClock.fixed(),
-            new NoOpMetricsSystem(),
-            EthProtocolConfiguration.DEFAULT_MAX_MESSAGE_SIZE,
-            Collections.emptyList(),
-            Bytes.random(64),
-            25,
-            25,
-            false,
-            SyncMode.FAST,
-            new ForkIdManager(blockchain, Collections.emptyList(), Collections.emptyList(), false));
-    final EthMessages messages = new EthMessages();
-
-    final ChainHeadTracker chtMock = getChainHeadTrackerMock();
-
-    peers.setChainHeadTracker(chtMock);
-
-    return create(
-        blockchain,
-        ethScheduler,
-        worldStateArchive,
-        transactionPool,
-        configuration,
-        peers,
-        messages,
-        new EthContext(peers, messages, ethScheduler, peerTaskExecutor));
-  }
-
-=======
->>>>>>> 747a3780
   public static ChainHeadTracker getChainHeadTrackerMock() {
     final ChainHeadTracker chtMock = mock(ChainHeadTracker.class);
     final BlockHeader blockHeaderMock = mock(BlockHeader.class);
@@ -263,90 +49,6 @@
     return chtMock;
   }
 
-<<<<<<< HEAD
-  public static EthProtocolManager create(
-      final ProtocolSchedule protocolSchedule,
-      final Blockchain blockchain,
-      final EthScheduler ethScheduler,
-      final WorldStateArchive worldStateArchive,
-      final TransactionPool transactionPool,
-      final EthProtocolConfiguration configuration,
-      final ForkIdManager forkIdManager,
-      final PeerTaskExecutor peerTaskExecutor) {
-
-    final EthPeers peers =
-        new EthPeers(
-            () -> protocolSchedule.getByBlockHeader(blockchain.getChainHeadHeader()),
-            TestClock.fixed(),
-            new NoOpMetricsSystem(),
-            EthProtocolConfiguration.DEFAULT_MAX_MESSAGE_SIZE,
-            Collections.emptyList(),
-            Bytes.random(64),
-            25,
-            25,
-            false,
-            SyncMode.FAST,
-            new ForkIdManager(blockchain, Collections.emptyList(), Collections.emptyList(), false));
-    final EthMessages messages = new EthMessages();
-
-    return create(
-        blockchain,
-        ethScheduler,
-        worldStateArchive,
-        transactionPool,
-        configuration,
-        peers,
-        messages,
-        new EthContext(peers, messages, ethScheduler, peerTaskExecutor),
-        forkIdManager);
-  }
-
-  public static EthProtocolManager create(
-      final ProtocolSchedule protocolSchedule,
-      final Blockchain blockchain,
-      final EthScheduler ethScheduler,
-      final PeerTaskExecutor peerTaskExecutor) {
-    final EthPeers ethPeers =
-        new EthPeers(
-            () -> protocolSchedule.getByBlockHeader(blockchain.getChainHeadHeader()),
-            TestClock.fixed(),
-            new NoOpMetricsSystem(),
-            EthProtocolConfiguration.DEFAULT_MAX_MESSAGE_SIZE,
-            Collections.emptyList(),
-            Bytes.random(64),
-            25,
-            25,
-            false,
-            SyncMode.FAST,
-            new ForkIdManager(blockchain, Collections.emptyList(), Collections.emptyList(), false));
-
-    final ChainHeadTracker chainHeadTrackerMock = getChainHeadTrackerMock();
-    ethPeers.setChainHeadTracker(chainHeadTrackerMock);
-
-    final EthMessages messages = new EthMessages();
-
-    return create(
-        blockchain,
-        ethScheduler,
-        BlockchainSetupUtil.forTesting(DataStorageFormat.FOREST).getWorldArchive(),
-        mock(TransactionPool.class),
-        EthProtocolConfiguration.defaultConfig(),
-        ethPeers,
-        messages,
-        new EthContext(ethPeers, messages, ethScheduler, peerTaskExecutor));
-  }
-
-  public static EthProtocolManager create(final PeerTaskExecutor peerTaskExecutor) {
-    return create(TimeoutPolicy.NEVER_TIMEOUT, peerTaskExecutor);
-  }
-
-  public static EthProtocolManager create(
-      final TimeoutPolicy timeoutPolicy, final PeerTaskExecutor peerTaskExecutor) {
-    return create(new DeterministicEthScheduler(timeoutPolicy), peerTaskExecutor);
-  }
-
-=======
->>>>>>> 747a3780
   // Utility to prevent scheduler from automatically running submitted tasks
   public static void disableEthSchedulerAutoRun(final EthProtocolManager ethProtocolManager) {
     final EthScheduler scheduler = ethProtocolManager.ethContext().getScheduler();
