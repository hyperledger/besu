--- conflicted
+++ resolved
@@ -68,16 +68,18 @@
       final EthProtocolConfiguration ethereumWireProtocolConfiguration,
       final Optional<MergePeerFilter> mergePeerFilter) {
 
-    EthPeers peers =
+    final EthPeers peers =
         new EthPeers(
             EthProtocol.NAME,
             TestClock.fixed(),
             new NoOpMetricsSystem(),
             25,
-            EthProtocolConfiguration.DEFAULT_MAX_MESSAGE_SIZE);
-    EthMessages messages = new EthMessages();
-    EthScheduler ethScheduler = new DeterministicEthScheduler(TimeoutPolicy.NEVER_TIMEOUT);
-    EthContext ethContext = new EthContext(peers, messages, ethScheduler);
+            EthProtocolConfiguration.DEFAULT_MAX_MESSAGE_SIZE,
+            Collections.emptyList(),
+            Vertx.vertx());
+    final EthMessages messages = new EthMessages();
+    final EthScheduler ethScheduler = new DeterministicEthScheduler(TimeoutPolicy.NEVER_TIMEOUT);
+    final EthContext ethContext = new EthContext(peers, messages, ethScheduler);
 
     return new EthProtocolManager(
         blockchain,
@@ -175,24 +177,16 @@
       final WorldStateArchive worldStateArchive,
       final TransactionPool transactionPool,
       final EthProtocolConfiguration configuration) {
-<<<<<<< HEAD
     final EthPeers peers =
-=======
-    EthPeers peers =
->>>>>>> 0d1d36af
         new EthPeers(
             EthProtocol.NAME,
             TestClock.fixed(),
             new NoOpMetricsSystem(),
             25,
-<<<<<<< HEAD
+            EthProtocolConfiguration.DEFAULT_MAX_MESSAGE_SIZE,
             Collections.emptyList(),
             Vertx.vertx());
-    final EthMessages messages = new EthMessages();
-=======
-            EthProtocolConfiguration.DEFAULT_MAX_MESSAGE_SIZE);
     EthMessages messages = new EthMessages();
->>>>>>> 0d1d36af
 
     return create(
         blockchain,
@@ -212,24 +206,15 @@
       final TransactionPool transactionPool,
       final EthProtocolConfiguration configuration,
       final ForkIdManager forkIdManager) {
-<<<<<<< HEAD
     final EthPeers peers =
-=======
-    EthPeers peers =
->>>>>>> 0d1d36af
         new EthPeers(
             EthProtocol.NAME,
             TestClock.fixed(),
             new NoOpMetricsSystem(),
             25,
-<<<<<<< HEAD
-            Collections.emptyList(),
+            EthProtocolConfiguration.DEFAULT_MAX_MESSAGE_SIZE,
             Vertx.vertx());
     final EthMessages messages = new EthMessages();
-=======
-            EthProtocolConfiguration.DEFAULT_MAX_MESSAGE_SIZE);
-    EthMessages messages = new EthMessages();
->>>>>>> 0d1d36af
 
     return create(
         blockchain,
@@ -245,24 +230,16 @@
 
   public static EthProtocolManager create(
       final Blockchain blockchain, final EthScheduler ethScheduler) {
-<<<<<<< HEAD
     final EthPeers peers =
-=======
-    EthPeers peers =
->>>>>>> 0d1d36af
         new EthPeers(
             EthProtocol.NAME,
             TestClock.fixed(),
             new NoOpMetricsSystem(),
             25,
-<<<<<<< HEAD
+            EthProtocolConfiguration.DEFAULT_MAX_MESSAGE_SIZE,
             Collections.emptyList(),
             Vertx.vertx());
     final EthMessages messages = new EthMessages();
-=======
-            EthProtocolConfiguration.DEFAULT_MAX_MESSAGE_SIZE);
-    EthMessages messages = new EthMessages();
->>>>>>> 0d1d36af
 
     return create(
         blockchain,
