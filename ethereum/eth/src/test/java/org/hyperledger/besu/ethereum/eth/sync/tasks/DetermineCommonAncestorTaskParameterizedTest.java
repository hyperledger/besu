/*
 * Copyright ConsenSys AG.
 *
 * Licensed under the Apache License, Version 2.0 (the "License"); you may not use this file except in compliance with
 * the License. You may obtain a copy of the License at
 *
 * http://www.apache.org/licenses/LICENSE-2.0
 *
 * Unless required by applicable law or agreed to in writing, software distributed under the License is distributed on
 * an "AS IS" BASIS, WITHOUT WARRANTIES OR CONDITIONS OF ANY KIND, either express or implied. See the License for the
 * specific language governing permissions and limitations under the License.
 *
 * SPDX-License-Identifier: Apache-2.0
 */
package org.hyperledger.besu.ethereum.eth.sync.tasks;

import static org.assertj.core.api.Assertions.assertThat;
import static org.hyperledger.besu.ethereum.core.InMemoryKeyValueStorageProvider.createInMemoryBlockchain;
import static org.hyperledger.besu.ethereum.core.InMemoryKeyValueStorageProvider.createInMemoryWorldStateArchive;
import static org.mockito.Mockito.mock;

import org.hyperledger.besu.ethereum.ProtocolContext;
import org.hyperledger.besu.ethereum.chain.BadBlockManager;
import org.hyperledger.besu.ethereum.chain.MutableBlockchain;
import org.hyperledger.besu.ethereum.core.Block;
import org.hyperledger.besu.ethereum.core.BlockBody;
import org.hyperledger.besu.ethereum.core.BlockDataGenerator;
import org.hyperledger.besu.ethereum.core.BlockHeader;
import org.hyperledger.besu.ethereum.core.Difficulty;
import org.hyperledger.besu.ethereum.core.ProtocolScheduleFixture;
import org.hyperledger.besu.ethereum.core.TransactionReceipt;
import org.hyperledger.besu.ethereum.eth.EthProtocolConfiguration;
import org.hyperledger.besu.ethereum.eth.manager.EthContext;
import org.hyperledger.besu.ethereum.eth.manager.EthProtocolManager;
import org.hyperledger.besu.ethereum.eth.manager.EthProtocolManagerTestUtil;
import org.hyperledger.besu.ethereum.eth.manager.RespondingEthPeer;
import org.hyperledger.besu.ethereum.eth.manager.task.EthTask;
import org.hyperledger.besu.ethereum.eth.transactions.TransactionPool;
import org.hyperledger.besu.ethereum.mainnet.MainnetBlockHeaderFunctions;
import org.hyperledger.besu.ethereum.mainnet.ProtocolSchedule;
import org.hyperledger.besu.ethereum.worldstate.WorldStateArchive;
import org.hyperledger.besu.metrics.noop.NoOpMetricsSystem;
import org.hyperledger.besu.plugin.services.MetricsSystem;

import java.io.IOException;
import java.util.List;
import java.util.concurrent.CompletableFuture;
import java.util.concurrent.atomic.AtomicBoolean;
import java.util.concurrent.atomic.AtomicReference;
import java.util.stream.Stream;

import org.junit.jupiter.api.BeforeAll;
import org.junit.jupiter.api.BeforeEach;
import org.junit.jupiter.params.ParameterizedTest;
import org.junit.jupiter.params.provider.Arguments;
import org.junit.jupiter.params.provider.MethodSource;

public class DetermineCommonAncestorTaskParameterizedTest {
  private final ProtocolSchedule protocolSchedule = ProtocolScheduleFixture.MAINNET;
  private static final BlockDataGenerator blockDataGenerator = new BlockDataGenerator();
  private final MetricsSystem metricsSystem = new NoOpMetricsSystem();

  private static Block genesisBlock;
  private static MutableBlockchain localBlockchain;
  private static final int chainHeight = 50;

  private MutableBlockchain remoteBlockchain;

  @BeforeAll
  public static void setupClass() {
    genesisBlock = blockDataGenerator.genesisBlock();
    localBlockchain = createInMemoryBlockchain(genesisBlock);

    // Setup local chain
    for (int i = 1; i <= chainHeight; i++) {
      final BlockDataGenerator.BlockOptions options =
          new BlockDataGenerator.BlockOptions()
              .setBlockNumber(i)
              .setParentHash(localBlockchain.getBlockHashByNumber(i - 1).get());
      final Block block = blockDataGenerator.block(options);
      final List<TransactionReceipt> receipts = blockDataGenerator.receipts(block);
      localBlockchain.appendBlock(block, receipts);
    }
  }

  @BeforeEach
  public void setup() {
    remoteBlockchain = createInMemoryBlockchain(genesisBlock);
  }

  public static Stream<Arguments> parameters() throws IOException {
    final int[] requestSizes = {5, 12, chainHeight, chainHeight * 2};
    final Stream.Builder<Arguments> builder = Stream.builder();
    for (final int requestSize : requestSizes) {
      for (int i = 0; i <= chainHeight; i++) {
        builder.add(Arguments.of(requestSize, i));
      }
    }
    return builder.build();
  }

  @ParameterizedTest(name = "requestSize={0}, commonAncestor={1}")
  @MethodSource("parameters")
  public void searchesAgainstNetwork(final int headerRequestSize, final int commonAncestorHeight) {
    BlockHeader commonHeader = genesisBlock.getHeader();
    for (long i = 1; i <= commonAncestorHeight; i++) {
      commonHeader = localBlockchain.getBlockHeader(i).get();
      final List<TransactionReceipt> receipts =
          localBlockchain.getTxReceipts(commonHeader.getHash()).get();
      final BlockBody commonBody = localBlockchain.getBlockBody(commonHeader.getHash()).get();
      remoteBlockchain.appendBlock(new Block(commonHeader, commonBody), receipts);
    }

    // Remaining blocks are disparate...
    for (long i = commonAncestorHeight + 1L; i <= chainHeight; i++) {
      final BlockDataGenerator.BlockOptions localOptions =
          new BlockDataGenerator.BlockOptions()
              .setBlockNumber(i)
              .setParentHash(localBlockchain.getBlockHashByNumber(i - 1).get());
      final Block localBlock = blockDataGenerator.block(localOptions);
      final List<TransactionReceipt> localReceipts = blockDataGenerator.receipts(localBlock);
      localBlockchain.appendBlock(localBlock, localReceipts);

      final BlockDataGenerator.BlockOptions remoteOptions =
          new BlockDataGenerator.BlockOptions()
              .setDifficulty(Difficulty.ONE) // differentiator
              .setBlockNumber(i)
              .setParentHash(remoteBlockchain.getBlockHashByNumber(i - 1).get());
      final Block remoteBlock = blockDataGenerator.block(remoteOptions);
      final List<TransactionReceipt> remoteReceipts = blockDataGenerator.receipts(remoteBlock);
      remoteBlockchain.appendBlock(remoteBlock, remoteReceipts);
    }

    final WorldStateArchive worldStateArchive = createInMemoryWorldStateArchive();
    final EthProtocolManager ethProtocolManager =
        EthProtocolManagerTestUtil.create(
            protocolSchedule,
            localBlockchain,
            worldStateArchive,
            mock(TransactionPool.class),
            EthProtocolConfiguration.defaultConfig());
    final RespondingEthPeer.Responder responder =
        RespondingEthPeer.blockchainResponder(remoteBlockchain);
    final RespondingEthPeer respondingEthPeer =
        EthProtocolManagerTestUtil.createPeer(ethProtocolManager);

    // Execute task and wait for response
    final AtomicReference<BlockHeader> actualResult = new AtomicReference<>();
    final AtomicBoolean done = new AtomicBoolean(false);

    final EthContext ethContext = ethProtocolManager.ethContext();
    final ProtocolContext protocolContext =
<<<<<<< HEAD
        new ProtocolContext(localBlockchain, worldStateArchive, null);
=======
        new ProtocolContext(
            localBlockchain, worldStateArchive, null, Optional.empty(), new BadBlockManager());
>>>>>>> 16d47906

    final EthTask<BlockHeader> task =
        DetermineCommonAncestorTask.create(
            protocolSchedule,
            protocolContext,
            ethContext,
            respondingEthPeer.getEthPeer(),
            headerRequestSize,
            metricsSystem);

    final CompletableFuture<BlockHeader> future = task.run();
    respondingEthPeer.respondWhile(responder, () -> !future.isDone());

    future.whenComplete(
        (response, error) -> {
          actualResult.set(response);
          done.compareAndSet(false, true);
        });

    assertThat(actualResult.get()).isNotNull();
    assertThat(actualResult.get().getHash())
        .isEqualTo(MainnetBlockHeaderFunctions.createHash(commonHeader));
  }
}<|MERGE_RESOLUTION|>--- conflicted
+++ resolved
@@ -150,12 +150,7 @@
 
     final EthContext ethContext = ethProtocolManager.ethContext();
     final ProtocolContext protocolContext =
-<<<<<<< HEAD
-        new ProtocolContext(localBlockchain, worldStateArchive, null);
-=======
-        new ProtocolContext(
-            localBlockchain, worldStateArchive, null, Optional.empty(), new BadBlockManager());
->>>>>>> 16d47906
+        new ProtocolContext(localBlockchain, worldStateArchive, null, new BadBlockManager());
 
     final EthTask<BlockHeader> task =
         DetermineCommonAncestorTask.create(
