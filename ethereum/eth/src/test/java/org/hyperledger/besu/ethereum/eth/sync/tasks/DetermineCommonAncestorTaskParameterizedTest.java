--- conflicted
+++ resolved
@@ -152,11 +152,7 @@
 
     final EthContext ethContext = ethProtocolManager.ethContext();
     final ProtocolContext protocolContext =
-<<<<<<< HEAD
-        ProtocolContext.create(
-=======
         new ProtocolContext(
->>>>>>> 58acfcea
             localBlockchain,
             worldStateArchive,
             mock(ConsensusContext.class),
