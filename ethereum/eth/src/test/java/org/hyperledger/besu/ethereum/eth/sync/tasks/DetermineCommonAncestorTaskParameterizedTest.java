--- conflicted
+++ resolved
@@ -150,11 +150,7 @@
 
     final EthContext ethContext = ethProtocolManager.ethContext();
     final ProtocolContext protocolContext =
-<<<<<<< HEAD
-        new ProtocolContext(localBlockchain, worldStateArchive, null, null, new BadBlockManager());
-=======
         new ProtocolContext(localBlockchain, worldStateArchive, null, new BadBlockManager());
->>>>>>> 2c1733c8
 
     final EthTask<BlockHeader> task =
         DetermineCommonAncestorTask.create(
