/*
 * Copyright ConsenSys AG.
 *
 * Licensed under the Apache License, Version 2.0 (the "License"); you may not use this file except in compliance with
 * the License. You may obtain a copy of the License at
 *
 * http://www.apache.org/licenses/LICENSE-2.0
 *
 * Unless required by applicable law or agreed to in writing, software distributed under the License is distributed on
 * an "AS IS" BASIS, WITHOUT WARRANTIES OR CONDITIONS OF ANY KIND, either express or implied. See the License for the
 * specific language governing permissions and limitations under the License.
 *
 * SPDX-License-Identifier: Apache-2.0
 */
package org.hyperledger.besu.ethereum.eth.sync.tasks;

import static org.assertj.core.api.Assertions.assertThat;
import static org.hyperledger.besu.ethereum.core.InMemoryKeyValueStorageProvider.createInMemoryBlockchain;
import static org.hyperledger.besu.ethereum.core.InMemoryKeyValueStorageProvider.createInMemoryWorldStateArchive;
import static org.mockito.Mockito.mock;

import org.hyperledger.besu.ethereum.ConsensusContext;
import org.hyperledger.besu.ethereum.ProtocolContext;
import org.hyperledger.besu.ethereum.chain.BadBlockManager;
import org.hyperledger.besu.ethereum.chain.MutableBlockchain;
import org.hyperledger.besu.ethereum.core.Block;
import org.hyperledger.besu.ethereum.core.BlockBody;
import org.hyperledger.besu.ethereum.core.BlockDataGenerator;
import org.hyperledger.besu.ethereum.core.BlockHeader;
import org.hyperledger.besu.ethereum.core.Difficulty;
import org.hyperledger.besu.ethereum.core.ProtocolScheduleFixture;
import org.hyperledger.besu.ethereum.core.TransactionReceipt;
import org.hyperledger.besu.ethereum.eth.EthProtocolConfiguration;
import org.hyperledger.besu.ethereum.eth.manager.EthContext;
import org.hyperledger.besu.ethereum.eth.manager.EthProtocolManager;
import org.hyperledger.besu.ethereum.eth.manager.EthProtocolManagerTestBuilder;
import org.hyperledger.besu.ethereum.eth.manager.EthProtocolManagerTestUtil;
import org.hyperledger.besu.ethereum.eth.manager.RespondingEthPeer;
import org.hyperledger.besu.ethereum.eth.manager.peertask.PeerTaskExecutor;
import org.hyperledger.besu.ethereum.eth.manager.peertask.PeerTaskExecutorResponseCode;
import org.hyperledger.besu.ethereum.eth.manager.peertask.PeerTaskExecutorResult;
import org.hyperledger.besu.ethereum.eth.manager.peertask.task.GetHeadersFromPeerTask;
import org.hyperledger.besu.ethereum.eth.manager.task.EthTask;
import org.hyperledger.besu.ethereum.eth.sync.SynchronizerConfiguration;
import org.hyperledger.besu.ethereum.eth.transactions.TransactionPool;
import org.hyperledger.besu.ethereum.mainnet.MainnetBlockHeaderFunctions;
import org.hyperledger.besu.ethereum.mainnet.ProtocolSchedule;
import org.hyperledger.besu.ethereum.worldstate.WorldStateArchive;
import org.hyperledger.besu.metrics.noop.NoOpMetricsSystem;
import org.hyperledger.besu.plugin.services.MetricsSystem;

import java.io.IOException;
import java.util.ArrayList;
import java.util.List;
import java.util.Optional;
import java.util.concurrent.CompletableFuture;
import java.util.concurrent.atomic.AtomicBoolean;
import java.util.concurrent.atomic.AtomicReference;
import java.util.stream.Stream;

import org.junit.jupiter.api.BeforeAll;
import org.junit.jupiter.api.BeforeEach;
import org.junit.jupiter.api.Test;
import org.junit.jupiter.params.ParameterizedTest;
import org.junit.jupiter.params.provider.Arguments;
import org.junit.jupiter.params.provider.MethodSource;
import org.mockito.Mockito;

public class DetermineCommonAncestorTaskParameterizedTest {
  private final ProtocolSchedule protocolSchedule = ProtocolScheduleFixture.MAINNET;
  private static final BlockDataGenerator blockDataGenerator = new BlockDataGenerator();
  private final MetricsSystem metricsSystem = new NoOpMetricsSystem();

  private static Block genesisBlock;
  private static MutableBlockchain localBlockchain;
  private static final int chainHeight = 50;

  private MutableBlockchain remoteBlockchain;
  private PeerTaskExecutor peerTaskExecutor;

  @BeforeAll
  public static void setupClass() {
    genesisBlock = blockDataGenerator.genesisBlock();
    localBlockchain = createInMemoryBlockchain(genesisBlock);

    // Setup local chain
    for (int i = 1; i <= chainHeight; i++) {
      final BlockDataGenerator.BlockOptions options =
          new BlockDataGenerator.BlockOptions()
              .setBlockNumber(i)
              .setParentHash(localBlockchain.getBlockHashByNumber(i - 1).get());
      final Block block = blockDataGenerator.block(options);
      final List<TransactionReceipt> receipts = blockDataGenerator.receipts(block);
      localBlockchain.appendBlock(block, receipts);
    }
  }

  @BeforeEach
  public void setup() {
    remoteBlockchain = createInMemoryBlockchain(genesisBlock);
    peerTaskExecutor = Mockito.mock(PeerTaskExecutor.class);
  }

  public static Stream<Arguments> parameters() throws IOException {
    final int[] requestSizes = {5, 12, chainHeight, chainHeight * 2};
    final Stream.Builder<Arguments> builder = Stream.builder();
    for (final int requestSize : requestSizes) {
      for (int i = 0; i <= chainHeight; i++) {
        builder.add(Arguments.of(requestSize, i, true));
        builder.add(Arguments.of(requestSize, i, false));
      }
    }
    return builder.build();
  }

  @ParameterizedTest(name = "requestSize={0}, commonAncestor={1}, isPeerTaskSystemEnabled={2}")
  @MethodSource("parameters")
  public void searchesAgainstNetwork(
      final int headerRequestSize,
      final int commonAncestorHeight,
      final boolean isPeerTaskSystemEnabled) {
    BlockHeader commonHeader = genesisBlock.getHeader();
    for (long i = 1; i <= commonAncestorHeight; i++) {
      commonHeader = localBlockchain.getBlockHeader(i).get();
      final List<TransactionReceipt> receipts =
          localBlockchain.getTxReceipts(commonHeader.getHash()).get();
      final BlockBody commonBody = localBlockchain.getBlockBody(commonHeader.getHash()).get();
      remoteBlockchain.appendBlock(new Block(commonHeader, commonBody), receipts);
    }

    // Remaining blocks are disparate...
    for (long i = commonAncestorHeight + 1L; i <= chainHeight; i++) {
      final BlockDataGenerator.BlockOptions localOptions =
          new BlockDataGenerator.BlockOptions()
              .setBlockNumber(i)
              .setParentHash(localBlockchain.getBlockHashByNumber(i - 1).get());
      final Block localBlock = blockDataGenerator.block(localOptions);
      final List<TransactionReceipt> localReceipts = blockDataGenerator.receipts(localBlock);
      localBlockchain.appendBlock(localBlock, localReceipts);

      final BlockDataGenerator.BlockOptions remoteOptions =
          new BlockDataGenerator.BlockOptions()
              .setDifficulty(Difficulty.ONE) // differentiator
              .setBlockNumber(i)
              .setParentHash(remoteBlockchain.getBlockHashByNumber(i - 1).get());
      final Block remoteBlock = blockDataGenerator.block(remoteOptions);
      final List<TransactionReceipt> remoteReceipts = blockDataGenerator.receipts(remoteBlock);
      remoteBlockchain.appendBlock(remoteBlock, remoteReceipts);
    }

    final WorldStateArchive worldStateArchive = createInMemoryWorldStateArchive();
    final EthProtocolManager ethProtocolManager =
<<<<<<< HEAD
        EthProtocolManagerTestUtil.create(
            protocolSchedule,
            localBlockchain,
            worldStateArchive,
            mock(TransactionPool.class),
            EthProtocolConfiguration.defaultConfig(),
            peerTaskExecutor);
=======
        EthProtocolManagerTestBuilder.builder()
            .setProtocolSchedule(protocolSchedule)
            .setBlockchain(localBlockchain)
            .setWorldStateArchive(worldStateArchive)
            .setTransactionPool(mock(TransactionPool.class))
            .setEthereumWireProtocolConfiguration(EthProtocolConfiguration.defaultConfig())
            .build();
>>>>>>> 747a3780
    final RespondingEthPeer.Responder responder =
        RespondingEthPeer.blockchainResponder(remoteBlockchain);
    final RespondingEthPeer respondingEthPeer =
        EthProtocolManagerTestUtil.createPeer(ethProtocolManager);

    // Execute task and wait for response
    final AtomicReference<BlockHeader> actualResult = new AtomicReference<>();
    final AtomicBoolean done = new AtomicBoolean(false);

    final EthContext ethContext = ethProtocolManager.ethContext();
    final ProtocolContext protocolContext =
        new ProtocolContext(
            localBlockchain,
            worldStateArchive,
            mock(ConsensusContext.class),
            new BadBlockManager());

    final EthTask<BlockHeader> task =
        DetermineCommonAncestorTask.create(
            protocolSchedule,
            protocolContext,
            ethContext,
            respondingEthPeer.getEthPeer(),
            headerRequestSize,
            SynchronizerConfiguration.builder()
                .isPeerTaskSystemEnabled(isPeerTaskSystemEnabled)
                .build(),
            metricsSystem);

    Mockito.when(
            peerTaskExecutor.executeAgainstPeer(
                Mockito.any(GetHeadersFromPeerTask.class),
                Mockito.eq(respondingEthPeer.getEthPeer())))
        .thenAnswer(
            (invocationOnMock) -> {
              GetHeadersFromPeerTask getHeadersTask =
                  invocationOnMock.getArgument(0, GetHeadersFromPeerTask.class);
              long blockNumber = getHeadersTask.getBlockNumber();
              int maxHeaders = getHeadersTask.getMaxHeaders();
              int skip = getHeadersTask.getSkip();

              List<BlockHeader> headers = new ArrayList<>();
              long lowerBound = Math.max(0, blockNumber - (maxHeaders - 1) * (skip + 1));
              for (long i = blockNumber; i > lowerBound; i -= skip + 1) {
                headers.add(remoteBlockchain.getBlockHeader(i).get());
              }

              return new PeerTaskExecutorResult<List<BlockHeader>>(
                  Optional.of(headers),
                  PeerTaskExecutorResponseCode.SUCCESS,
                  Optional.of(respondingEthPeer.getEthPeer()));
            });

    final CompletableFuture<BlockHeader> future = task.run();
    respondingEthPeer.respondWhile(responder, () -> !future.isDone());

    future.whenComplete(
        (response, error) -> {
          actualResult.set(response);
          done.compareAndSet(false, true);
        });

    assertThat(actualResult.get()).isNotNull();
    assertThat(actualResult.get().getHash())
        .isEqualTo(MainnetBlockHeaderFunctions.createHash(commonHeader));
  }

  @Test
  void dryRunDetector() {
    assertThat(true)
        .withFailMessage("This test is here so gradle --dry-run executes this class")
        .isTrue();
  }
}<|MERGE_RESOLUTION|>--- conflicted
+++ resolved
@@ -150,23 +150,14 @@
 
     final WorldStateArchive worldStateArchive = createInMemoryWorldStateArchive();
     final EthProtocolManager ethProtocolManager =
-<<<<<<< HEAD
-        EthProtocolManagerTestUtil.create(
-            protocolSchedule,
-            localBlockchain,
-            worldStateArchive,
-            mock(TransactionPool.class),
-            EthProtocolConfiguration.defaultConfig(),
-            peerTaskExecutor);
-=======
         EthProtocolManagerTestBuilder.builder()
             .setProtocolSchedule(protocolSchedule)
             .setBlockchain(localBlockchain)
             .setWorldStateArchive(worldStateArchive)
             .setTransactionPool(mock(TransactionPool.class))
             .setEthereumWireProtocolConfiguration(EthProtocolConfiguration.defaultConfig())
+            .setPeerTaskExecutor(peerTaskExecutor)
             .build();
->>>>>>> 747a3780
     final RespondingEthPeer.Responder responder =
         RespondingEthPeer.blockchainResponder(remoteBlockchain);
     final RespondingEthPeer respondingEthPeer =
