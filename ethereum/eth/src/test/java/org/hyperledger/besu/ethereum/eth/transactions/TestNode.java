--- conflicted
+++ resolved
@@ -167,14 +167,9 @@
             metricsSystem,
             syncState,
             TransactionPoolConfiguration.DEFAULT,
-<<<<<<< HEAD
             mock(PluginTransactionValidatorService.class),
-            new BlobCache());
-=======
-            null,
             new BlobCache(),
             MiningParameters.newDefault());
->>>>>>> 0c8dcfcd
 
     final EthProtocolManager ethProtocolManager =
         new EthProtocolManager(
