/*
 * Copyright ConsenSys AG.
 *
 * Licensed under the Apache License, Version 2.0 (the "License"); you may not use this file except in compliance with
 * the License. You may obtain a copy of the License at
 *
 * http://www.apache.org/licenses/LICENSE-2.0
 *
 * Unless required by applicable law or agreed to in writing, software distributed under the License is distributed on
 * an "AS IS" BASIS, WITHOUT WARRANTIES OR CONDITIONS OF ANY KIND, either express or implied. See the License for the
 * specific language governing permissions and limitations under the License.
 *
 * SPDX-License-Identifier: Apache-2.0
 */
package org.hyperledger.besu.ethereum.eth.transactions;

import static java.util.Collections.singletonList;
import static java.util.Objects.requireNonNull;
import static org.hyperledger.besu.ethereum.core.InMemoryKeyValueStorageProvider.createInMemoryBlockchain;
import static org.hyperledger.besu.ethereum.core.InMemoryKeyValueStorageProvider.createInMemoryWorldStateArchive;
import static org.mockito.ArgumentMatchers.any;
import static org.mockito.ArgumentMatchers.anyLong;
import static org.mockito.Mockito.mock;
import static org.mockito.Mockito.when;

import org.hyperledger.besu.config.GenesisConfigFile;
import org.hyperledger.besu.crypto.KeyPair;
import org.hyperledger.besu.cryptoservices.NodeKey;
import org.hyperledger.besu.cryptoservices.NodeKeyUtils;
import org.hyperledger.besu.ethereum.ConsensusContext;
import org.hyperledger.besu.ethereum.ProtocolContext;
import org.hyperledger.besu.ethereum.chain.BadBlockManager;
import org.hyperledger.besu.ethereum.chain.GenesisState;
import org.hyperledger.besu.ethereum.chain.MutableBlockchain;
import org.hyperledger.besu.ethereum.core.BlockHeader;
import org.hyperledger.besu.ethereum.core.BlockHeaderFunctions;
import org.hyperledger.besu.ethereum.core.InMemoryKeyValueStorageProvider;
import org.hyperledger.besu.ethereum.core.MiningConfiguration;
import org.hyperledger.besu.ethereum.core.Transaction;
import org.hyperledger.besu.ethereum.difficulty.fixed.FixedDifficultyProtocolSchedule;
import org.hyperledger.besu.ethereum.eth.EthProtocol;
import org.hyperledger.besu.ethereum.eth.EthProtocolConfiguration;
import org.hyperledger.besu.ethereum.eth.manager.EthContext;
import org.hyperledger.besu.ethereum.eth.manager.EthMessages;
import org.hyperledger.besu.ethereum.eth.manager.EthPeers;
import org.hyperledger.besu.ethereum.eth.manager.EthProtocolManager;
import org.hyperledger.besu.ethereum.eth.manager.EthScheduler;
import org.hyperledger.besu.ethereum.eth.sync.ChainHeadTracker;
import org.hyperledger.besu.ethereum.eth.sync.SyncMode;
import org.hyperledger.besu.ethereum.eth.sync.SynchronizerConfiguration;
import org.hyperledger.besu.ethereum.eth.sync.state.SyncState;
import org.hyperledger.besu.ethereum.forkid.ForkIdManager;
import org.hyperledger.besu.ethereum.mainnet.ProtocolSchedule;
import org.hyperledger.besu.ethereum.mainnet.ScheduleBasedBlockHeaderFunctions;
import org.hyperledger.besu.ethereum.p2p.config.DiscoveryConfiguration;
import org.hyperledger.besu.ethereum.p2p.config.NetworkingConfiguration;
import org.hyperledger.besu.ethereum.p2p.config.RlpxConfiguration;
import org.hyperledger.besu.ethereum.p2p.network.DefaultP2PNetwork;
import org.hyperledger.besu.ethereum.p2p.network.NetworkRunner;
import org.hyperledger.besu.ethereum.p2p.network.P2PNetwork;
import org.hyperledger.besu.ethereum.p2p.peers.DefaultPeer;
import org.hyperledger.besu.ethereum.p2p.peers.Peer;
import org.hyperledger.besu.ethereum.p2p.rlpx.RlpxAgent;
import org.hyperledger.besu.ethereum.p2p.rlpx.connections.PeerConnection;
import org.hyperledger.besu.ethereum.p2p.rlpx.wire.messages.DisconnectMessage.DisconnectReason;
import org.hyperledger.besu.ethereum.worldstate.WorldStateArchive;
import org.hyperledger.besu.evm.internal.EvmConfiguration;
import org.hyperledger.besu.metrics.noop.NoOpMetricsSystem;
import org.hyperledger.besu.plugin.data.EnodeURL;
import org.hyperledger.besu.plugin.services.MetricsSystem;
import org.hyperledger.besu.plugin.services.permissioning.NodeMessagePermissioningProvider;
import org.hyperledger.besu.testutil.TestClock;

import java.io.Closeable;
import java.io.IOException;
import java.math.BigInteger;
import java.time.ZoneId;
import java.util.Collections;
import java.util.HashMap;
import java.util.Map;
import java.util.Optional;
import java.util.concurrent.CompletableFuture;

import io.vertx.core.Vertx;
import org.apache.tuweni.bytes.Bytes;
import org.mockito.Mockito;
import org.slf4j.Logger;
import org.slf4j.LoggerFactory;

public class TestNode implements Closeable {

  private static final Logger LOG = LoggerFactory.getLogger(TestNode.class);
  private static final MetricsSystem metricsSystem = new NoOpMetricsSystem();

  protected final NodeKey nodeKey;
  protected final P2PNetwork network;
  protected final Peer selfPeer;
  protected final Map<PeerConnection, DisconnectReason> disconnections = new HashMap<>();
  private final TransactionPool transactionPool;

  public TestNode(
      final Vertx vertx,
      final Integer port,
      final KeyPair kp,
      final DiscoveryConfiguration discoveryCfg) {
    requireNonNull(vertx);
    requireNonNull(discoveryCfg);

    final int listenPort = port != null ? port : 0;
    this.nodeKey = kp != null ? NodeKeyUtils.createFrom(kp) : NodeKeyUtils.generate();

    final NetworkingConfiguration networkingConfiguration =
        NetworkingConfiguration.create()
            .setDiscovery(discoveryCfg)
            .setRlpx(
                RlpxConfiguration.create()
                    .setBindPort(listenPort)
                    .setSupportedProtocols(EthProtocol.get()));

    final GenesisConfigFile genesisConfigFile = GenesisConfigFile.fromResource("/dev.json");
    final ProtocolSchedule protocolSchedule =
        FixedDifficultyProtocolSchedule.create(
            GenesisConfigFile.fromResource("/dev.json").getConfigOptions(),
            false,
            EvmConfiguration.DEFAULT,
            MiningConfiguration.MINING_DISABLED,
            new BadBlockManager(),
            false,
            new NoOpMetricsSystem());

    final GenesisState genesisState = GenesisState.fromConfig(genesisConfigFile, protocolSchedule);
    final BlockHeaderFunctions blockHeaderFunctions =
        ScheduleBasedBlockHeaderFunctions.create(protocolSchedule);
    final MutableBlockchain blockchain =
        createInMemoryBlockchain(genesisState.getBlock(), blockHeaderFunctions);
    final WorldStateArchive worldStateArchive = createInMemoryWorldStateArchive();
    genesisState.writeStateTo(worldStateArchive.getMutable());
    final ProtocolContext protocolContext =
<<<<<<< HEAD
        ProtocolContext.create(
=======
        new ProtocolContext(
>>>>>>> 58acfcea
            blockchain, worldStateArchive, mock(ConsensusContext.class), new BadBlockManager());

    final SyncState syncState = mock(SyncState.class);
    final SynchronizerConfiguration syncConfig = mock(SynchronizerConfiguration.class);
    when(syncState.isInSync(anyLong())).thenReturn(true);
    when(syncState.isInitialSyncPhaseDone()).thenReturn(true);

    final EthMessages ethMessages = new EthMessages();
    final NodeMessagePermissioningProvider nmpp =
        new NodeMessagePermissioningProvider() {
          @Override
          public boolean isMessagePermitted(final EnodeURL destinationEnode, final int code) {
            return true;
          }
        };
    final EthPeers ethPeers =
        new EthPeers(
            EthProtocol.NAME,
            () -> protocolSchedule.getByBlockHeader(blockchain.getChainHeadHeader()),
            TestClock.fixed(),
            metricsSystem,
            EthProtocolConfiguration.DEFAULT_MAX_MESSAGE_SIZE,
            Collections.singletonList(nmpp),
            Bytes.random(64),
            25,
            25,
            false,
            SyncMode.SNAP,
            new ForkIdManager(blockchain, Collections.emptyList(), Collections.emptyList(), false));

    final ChainHeadTracker mockCHT = getChainHeadTracker();
    ethPeers.setChainHeadTracker(mockCHT);

    final EthScheduler scheduler = new EthScheduler(1, 1, 1, metricsSystem);
    final EthContext ethContext = new EthContext(ethPeers, ethMessages, scheduler);

    transactionPool =
        TransactionPoolFactory.createTransactionPool(
            protocolSchedule,
            protocolContext,
            ethContext,
            TestClock.system(ZoneId.systemDefault()),
            metricsSystem,
            syncState,
            TransactionPoolConfiguration.DEFAULT,
            new BlobCache(),
            MiningConfiguration.newDefault());

    final EthProtocolManager ethProtocolManager =
        new EthProtocolManager(
            blockchain,
            BigInteger.ONE,
            worldStateArchive,
            transactionPool,
            EthProtocolConfiguration.defaultConfig(),
            ethPeers,
            ethMessages,
            ethContext,
            Collections.emptyList(),
            Optional.empty(),
            syncConfig,
            scheduler);

    final NetworkRunner networkRunner =
        NetworkRunner.builder()
            .subProtocols(EthProtocol.get())
            .protocolManagers(singletonList(ethProtocolManager))
            .ethPeersShouldConnect((p, d) -> true)
            .network(
                capabilities ->
                    DefaultP2PNetwork.builder()
                        .vertx(vertx)
                        .nodeKey(nodeKey)
                        .config(networkingConfiguration)
                        .metricsSystem(new NoOpMetricsSystem())
                        .supportedCapabilities(capabilities)
                        .storageProvider(new InMemoryKeyValueStorageProvider())
                        .blockchain(blockchain)
                        .blockNumberForks(Collections.emptyList())
                        .timestampForks(Collections.emptyList())
                        .allConnectionsSupplier(ethPeers::streamAllConnections)
                        .allActiveConnectionsSupplier(ethPeers::streamAllActiveConnections)
                        .build())
            .metricsSystem(new NoOpMetricsSystem())
            .build();
    network = networkRunner.getNetwork();
    final RlpxAgent rlpxAgent = network.getRlpxAgent();
    rlpxAgent.subscribeConnectRequest((p, d) -> true);
    ethPeers.setRlpxAgent(rlpxAgent);
    network.subscribeDisconnect(
        (connection, reason, initiatedByPeer) -> disconnections.put(connection, reason));

    networkRunner.start();
    selfPeer = DefaultPeer.fromEnodeURL(network.getLocalEnode().get());
  }

  private static ChainHeadTracker getChainHeadTracker() {
    final ChainHeadTracker mockCHT = mock(ChainHeadTracker.class);
    final BlockHeader mockBlockHeader = mock(BlockHeader.class);
    Mockito.lenient().when(mockBlockHeader.getNumber()).thenReturn(0L);
    Mockito.lenient()
        .when(mockCHT.getBestHeaderFromPeer(any()))
        .thenReturn(CompletableFuture.completedFuture(mockBlockHeader));
    return mockCHT;
  }

  public Bytes id() {
    return nodeKey.getPublicKey().getEncodedBytes();
  }

  public static String shortId(final Bytes id) {
    return id.slice(62).toString().substring(2);
  }

  public String shortId() {
    return shortId(id());
  }

  public Peer selfPeer() {
    return selfPeer;
  }

  public CompletableFuture<PeerConnection> connect(final TestNode remoteNode) {
    return network.connect(remoteNode.selfPeer());
  }

  @SuppressWarnings("ConstantConditions")
  @Override
  public void close() throws IOException {
    IOException firstEx = null;
    try {
      network.close();
    } catch (final IOException e) {
      if (firstEx == null) {
        firstEx = e;
      }
      LOG.warn("Error closing.  Continuing", e);
    }

    if (firstEx != null) {
      throw new IOException("Unable to close successfully.  Wrapping first exception.", firstEx);
    }
  }

  @Override
  public String toString() {
    return shortId()
        + "@"
        + selfPeer.getEnodeURL().getIpAsString()
        + ':'
        + selfPeer.getEnodeURL().getListeningPortOrZero();
  }

  public void receiveRemoteTransaction(final Transaction transaction) {
    transactionPool.addRemoteTransactions(singletonList(transaction));
  }

  public void receiveLocalTransaction(final Transaction transaction) {
    transactionPool.addTransactionViaApi(transaction);
  }

  public int getPendingTransactionCount() {
    return transactionPool.count();
  }
}<|MERGE_RESOLUTION|>--- conflicted
+++ resolved
@@ -136,11 +136,7 @@
     final WorldStateArchive worldStateArchive = createInMemoryWorldStateArchive();
     genesisState.writeStateTo(worldStateArchive.getMutable());
     final ProtocolContext protocolContext =
-<<<<<<< HEAD
-        ProtocolContext.create(
-=======
         new ProtocolContext(
->>>>>>> 58acfcea
             blockchain, worldStateArchive, mock(ConsensusContext.class), new BadBlockManager());
 
     final SyncState syncState = mock(SyncState.class);
