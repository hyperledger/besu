--- conflicted
+++ resolved
@@ -128,11 +128,11 @@
     genesisState.writeStateTo(worldStateArchive.getMutable());
     final ProtocolContext protocolContext =
         new ProtocolContext(
-<<<<<<< HEAD
-            blockchain, worldStateArchive, null, mock(TransactionSelectionService.class));
-=======
-            blockchain, worldStateArchive, null, Optional.empty(), new BadBlockManager());
->>>>>>> 1b335ad7
+            blockchain,
+            worldStateArchive,
+            null,
+            mock(TransactionSelectionService.class),
+            new BadBlockManager());
 
     final SyncState syncState = mock(SyncState.class);
     final SynchronizerConfiguration syncConfig = mock(SynchronizerConfiguration.class);
