--- conflicted
+++ resolved
@@ -78,11 +78,7 @@
 
     final ProtocolSchedule protocolSchedule = ProtocolScheduleFixture.MAINNET;
     final ProtocolContext protocolContext =
-<<<<<<< HEAD
-        ProtocolContext.create(
-=======
         new ProtocolContext(
->>>>>>> 58acfcea
             localBlockchain, localWorldState, mock(ConsensusContext.class), new BadBlockManager());
     ethProtocolManager =
         EthProtocolManagerTestUtil.create(
