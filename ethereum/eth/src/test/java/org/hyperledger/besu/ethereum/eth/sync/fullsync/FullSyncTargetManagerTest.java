/*
 * Copyright ConsenSys AG.
 *
 * Licensed under the Apache License, Version 2.0 (the "License"); you may not use this file except in compliance with
 * the License. You may obtain a copy of the License at
 *
 * http://www.apache.org/licenses/LICENSE-2.0
 *
 * Unless required by applicable law or agreed to in writing, software distributed under the License is distributed on
 * an "AS IS" BASIS, WITHOUT WARRANTIES OR CONDITIONS OF ANY KIND, either express or implied. See the License for the
 * specific language governing permissions and limitations under the License.
 *
 * SPDX-License-Identifier: Apache-2.0
 */
package org.hyperledger.besu.ethereum.eth.sync.fullsync;

import static org.assertj.core.api.Assertions.assertThat;
import static org.mockito.Mockito.mock;
import static org.mockito.Mockito.when;

import org.hyperledger.besu.ethereum.ProtocolContext;
import org.hyperledger.besu.ethereum.chain.Blockchain;
import org.hyperledger.besu.ethereum.chain.MutableBlockchain;
import org.hyperledger.besu.ethereum.core.BlockchainSetupUtil;
import org.hyperledger.besu.ethereum.core.Difficulty;
import org.hyperledger.besu.ethereum.core.ProtocolScheduleFixture;
import org.hyperledger.besu.ethereum.eth.EthProtocolConfiguration;
import org.hyperledger.besu.ethereum.eth.manager.EthContext;
import org.hyperledger.besu.ethereum.eth.manager.EthProtocolManager;
import org.hyperledger.besu.ethereum.eth.manager.EthProtocolManagerTestUtil;
import org.hyperledger.besu.ethereum.eth.manager.EthScheduler;
import org.hyperledger.besu.ethereum.eth.manager.RespondingEthPeer;
import org.hyperledger.besu.ethereum.eth.sync.SynchronizerConfiguration;
import org.hyperledger.besu.ethereum.eth.sync.state.SyncTarget;
import org.hyperledger.besu.ethereum.mainnet.ProtocolSchedule;
import org.hyperledger.besu.ethereum.worldstate.WorldStateArchive;
import org.hyperledger.besu.metrics.noop.NoOpMetricsSystem;

import java.util.Optional;
import java.util.concurrent.CompletableFuture;

import org.junit.After;
import org.junit.Before;
import org.junit.Test;

public class FullSyncTargetManagerTest {

  private EthProtocolManager ethProtocolManager;

  private MutableBlockchain localBlockchain;
  private final WorldStateArchive localWorldState = mock(WorldStateArchive.class);
  private RespondingEthPeer.Responder responder;
  private FullSyncTargetManager syncTargetManager;

  @Before
  public void setup() {
    final BlockchainSetupUtil otherBlockchainSetup = BlockchainSetupUtil.forTesting();
    final Blockchain otherBlockchain = otherBlockchainSetup.getBlockchain();
    responder = RespondingEthPeer.blockchainResponder(otherBlockchain);

    final BlockchainSetupUtil localBlockchainSetup = BlockchainSetupUtil.forTesting();
    localBlockchain = localBlockchainSetup.getBlockchain();

<<<<<<< HEAD
    final ProtocolSchedule protocolSchedule = MainnetProtocolSchedule.DEFAULT;
=======
    final ProtocolSchedule protocolSchedule = ProtocolScheduleFixture.MAINNET;
>>>>>>> a7458907
    final ProtocolContext protocolContext =
        new ProtocolContext(localBlockchain, localWorldState, null);
    ethProtocolManager =
        EthProtocolManagerTestUtil.create(
            localBlockchain,
            new EthScheduler(1, 1, 1, 1, new NoOpMetricsSystem()),
            localWorldState,
            localBlockchainSetup.getTransactionPool(),
            EthProtocolConfiguration.defaultConfig());
    final EthContext ethContext = ethProtocolManager.ethContext();
    localBlockchainSetup.importFirstBlocks(5);
    otherBlockchainSetup.importFirstBlocks(20);
    syncTargetManager =
        new FullSyncTargetManager(
            SynchronizerConfiguration.builder().build(),
            protocolSchedule,
            protocolContext,
            ethContext,
            new NoOpMetricsSystem());
  }

  @After
  public void tearDown() {
    ethProtocolManager.stop();
  }

  @Test
  public void findSyncTarget_withHeightEstimates() {
    when(localWorldState.isWorldStateAvailable(localBlockchain.getChainHeadHeader().getStateRoot()))
        .thenReturn(true);
    final RespondingEthPeer bestPeer =
        EthProtocolManagerTestUtil.createPeer(ethProtocolManager, Difficulty.MAX_VALUE, 4);

    final CompletableFuture<SyncTarget> result = syncTargetManager.findSyncTarget(Optional.empty());
    bestPeer.respond(responder);

    assertThat(result)
        .isCompletedWithValue(
            new SyncTarget(bestPeer.getEthPeer(), localBlockchain.getBlockHeader(4L).get()));
  }

  @Test
  public void findSyncTarget_noHeightEstimates() {
    when(localWorldState.isWorldStateAvailable(localBlockchain.getChainHeadHeader().getStateRoot()))
        .thenReturn(true);
    final RespondingEthPeer bestPeer =
        EthProtocolManagerTestUtil.createPeer(ethProtocolManager, Difficulty.MAX_VALUE, 0);

    final CompletableFuture<SyncTarget> result = syncTargetManager.findSyncTarget(Optional.empty());
    bestPeer.respond(responder);

    assertThat(result).isNotCompleted();
  }

  @Test
  public void shouldDisconnectPeerIfWorldStateIsUnavailableForCommonAncestor() {
    when(localWorldState.isWorldStateAvailable(localBlockchain.getChainHeadHeader().getStateRoot()))
        .thenReturn(false);
    final RespondingEthPeer bestPeer =
        EthProtocolManagerTestUtil.createPeer(ethProtocolManager, 20);

    final CompletableFuture<SyncTarget> result = syncTargetManager.findSyncTarget(Optional.empty());

    bestPeer.respond(responder);

    assertThat(result).isNotCompleted();
    assertThat(bestPeer.getPeerConnection().isDisconnected()).isTrue();
  }

  @Test
  public void shouldAllowSyncTargetWhenIfWorldStateIsAvailableForCommonAncestor() {
    when(localWorldState.isWorldStateAvailable(localBlockchain.getChainHeadHeader().getStateRoot()))
        .thenReturn(true);
    final RespondingEthPeer bestPeer =
        EthProtocolManagerTestUtil.createPeer(ethProtocolManager, 20);

    final CompletableFuture<SyncTarget> result = syncTargetManager.findSyncTarget(Optional.empty());

    bestPeer.respond(responder);

    assertThat(result)
        .isCompletedWithValue(
            new SyncTarget(bestPeer.getEthPeer(), localBlockchain.getChainHeadHeader()));
    assertThat(bestPeer.getPeerConnection().isDisconnected()).isFalse();
  }
}<|MERGE_RESOLUTION|>--- conflicted
+++ resolved
@@ -61,11 +61,7 @@
     final BlockchainSetupUtil localBlockchainSetup = BlockchainSetupUtil.forTesting();
     localBlockchain = localBlockchainSetup.getBlockchain();
 
-<<<<<<< HEAD
-    final ProtocolSchedule protocolSchedule = MainnetProtocolSchedule.DEFAULT;
-=======
     final ProtocolSchedule protocolSchedule = ProtocolScheduleFixture.MAINNET;
->>>>>>> a7458907
     final ProtocolContext protocolContext =
         new ProtocolContext(localBlockchain, localWorldState, null);
     ethProtocolManager =
