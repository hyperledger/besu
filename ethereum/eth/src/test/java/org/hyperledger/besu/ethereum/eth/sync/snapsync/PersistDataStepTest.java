/*
 * Copyright Hyperledger Besu Contributors.
 *
 * Licensed under the Apache License, Version 2.0 (the "License"); you may not use this file except in compliance with
 * the License. You may obtain a copy of the License at
 *
 * http://www.apache.org/licenses/LICENSE-2.0
 *
 * Unless required by applicable law or agreed to in writing, software distributed under the License is distributed on
 * an "AS IS" BASIS, WITHOUT WARRANTIES OR CONDITIONS OF ANY KIND, either express or implied. See the License for the
 * specific language governing permissions and limitations under the License.
 *
 * SPDX-License-Identifier: Apache-2.0
 */
package org.hyperledger.besu.ethereum.eth.sync.snapsync;

import static org.assertj.core.api.Assertions.assertThat;
import static org.assertj.core.api.Assertions.fail;
import static org.mockito.Mockito.mock;
import static org.mockito.Mockito.when;

import org.hyperledger.besu.datatypes.Hash;
import org.hyperledger.besu.ethereum.core.InMemoryKeyValueStorageProvider;
import org.hyperledger.besu.ethereum.eth.sync.snapsync.request.AccountRangeDataRequest;
import org.hyperledger.besu.ethereum.eth.sync.snapsync.request.BytecodeRequest;
import org.hyperledger.besu.ethereum.eth.sync.snapsync.request.SnapDataRequest;
import org.hyperledger.besu.ethereum.eth.sync.snapsync.request.StorageRangeDataRequest;
<<<<<<< HEAD
import org.hyperledger.besu.ethereum.trie.bonsai.storage.BonsaiWorldStateKeyValueStorage;
=======
import org.hyperledger.besu.ethereum.trie.forest.storage.ForestWorldStateKeyValueStorage;
>>>>>>> aa546c4f
import org.hyperledger.besu.ethereum.trie.patricia.StoredMerklePatriciaTrie;
import org.hyperledger.besu.ethereum.worldstate.DataStorageConfiguration;
import org.hyperledger.besu.ethereum.worldstate.WorldStateStorageCoordinator;
import org.hyperledger.besu.services.tasks.Task;

import java.util.List;

import org.apache.tuweni.bytes.Bytes;
import org.junit.jupiter.api.BeforeEach;
import org.junit.jupiter.api.Test;

public class PersistDataStepTest {

  private final WorldStateStorageCoordinator worldStateStorageCoordinator =
      new InMemoryKeyValueStorageProvider()
          .createWorldStateStorageCoordinator(DataStorageConfiguration.DEFAULT_CONFIG);

  private final SnapSyncProcessState snapSyncState = mock(SnapSyncProcessState.class);
  private final SnapWorldDownloadState downloadState = mock(SnapWorldDownloadState.class);

  private final SnapSyncConfiguration snapSyncConfiguration = mock(SnapSyncConfiguration.class);

  private final PersistDataStep persistDataStep =
      new PersistDataStep(
          snapSyncState, worldStateStorageCoordinator, downloadState, snapSyncConfiguration);

  @BeforeEach
  public void setUp() {
    when(downloadState.getMetricsManager()).thenReturn(mock(SnapSyncMetricsManager.class));
  }

  @Test
  public void shouldPersistDataWhenPresent() {
    final List<Task<SnapDataRequest>> tasks = TaskGenerator.createAccountRequest(true);
    final List<Task<SnapDataRequest>> result = persistDataStep.persist(tasks);

    assertThat(result).isSameAs(tasks);

    assertDataPersisted(tasks);
  }

  @Test
  public void shouldSkipPersistDataWhenNoData() {
    final List<Task<SnapDataRequest>> tasks = TaskGenerator.createAccountRequest(false);
    final List<Task<SnapDataRequest>> result = persistDataStep.persist(tasks);

    assertThat(result).isSameAs(tasks);
    assertThat(
            worldStateStorageCoordinator
<<<<<<< HEAD
                .getStrategy(BonsaiWorldStateKeyValueStorage.class)
                .getTrieNodeUnsafe(tasks.get(0).getData().getRootHash()))
=======
                .getStrategy(ForestWorldStateKeyValueStorage.class)
                .getNodeData(tasks.get(0).getData().getRootHash()))
>>>>>>> aa546c4f
        .isEmpty();
  }

  private void assertDataPersisted(final List<Task<SnapDataRequest>> tasks) {
    tasks.forEach(
        task -> {
          if (task.getData() instanceof AccountRangeDataRequest) {
            final AccountRangeDataRequest data = (AccountRangeDataRequest) task.getData();
            StoredMerklePatriciaTrie<Bytes, Bytes> trie =
                new StoredMerklePatriciaTrie<>(
                    worldStateStorageCoordinator::getAccountStateTrieNode,
                    data.getRootHash(),
                    b -> b,
                    b -> b);
            data.getAccounts().forEach((key, value) -> assertThat(trie.get(key)).isPresent());
          } else if (task.getData() instanceof StorageRangeDataRequest) {
            final StorageRangeDataRequest data = (StorageRangeDataRequest) task.getData();
            final StoredMerklePatriciaTrie<Bytes, Bytes> trie =
                new StoredMerklePatriciaTrie<>(
                    (location, hash) ->
                        worldStateStorageCoordinator.getAccountStorageTrieNode(
                            Hash.wrap(data.getAccountHash()), location, hash),
                    data.getStorageRoot(),
                    b -> b,
                    b -> b);
            data.getSlots().forEach((key, value) -> assertThat(trie.get(key)).isPresent());
          } else if (task.getData() instanceof BytecodeRequest) {
            final BytecodeRequest data = (BytecodeRequest) task.getData();
            assertThat(
                    worldStateStorageCoordinator
<<<<<<< HEAD
                        .getStrategy(BonsaiWorldStateKeyValueStorage.class)
                        .getCode(Hash.wrap(data.getCodeHash()), Hash.wrap(data.getAccountHash())))
=======
                        .getStrategy(ForestWorldStateKeyValueStorage.class)
                        .getCode(data.getCodeHash()))
>>>>>>> aa546c4f
                .isPresent();
          } else {
            fail("not expected message");
          }
        });
  }
}<|MERGE_RESOLUTION|>--- conflicted
+++ resolved
@@ -25,11 +25,7 @@
 import org.hyperledger.besu.ethereum.eth.sync.snapsync.request.BytecodeRequest;
 import org.hyperledger.besu.ethereum.eth.sync.snapsync.request.SnapDataRequest;
 import org.hyperledger.besu.ethereum.eth.sync.snapsync.request.StorageRangeDataRequest;
-<<<<<<< HEAD
-import org.hyperledger.besu.ethereum.trie.bonsai.storage.BonsaiWorldStateKeyValueStorage;
-=======
-import org.hyperledger.besu.ethereum.trie.forest.storage.ForestWorldStateKeyValueStorage;
->>>>>>> aa546c4f
+import org.hyperledger.besu.ethereum.trie.diffbased.bonsai.storage.BonsaiWorldStateKeyValueStorage;
 import org.hyperledger.besu.ethereum.trie.patricia.StoredMerklePatriciaTrie;
 import org.hyperledger.besu.ethereum.worldstate.DataStorageConfiguration;
 import org.hyperledger.besu.ethereum.worldstate.WorldStateStorageCoordinator;
@@ -79,13 +75,8 @@
     assertThat(result).isSameAs(tasks);
     assertThat(
             worldStateStorageCoordinator
-<<<<<<< HEAD
                 .getStrategy(BonsaiWorldStateKeyValueStorage.class)
                 .getTrieNodeUnsafe(tasks.get(0).getData().getRootHash()))
-=======
-                .getStrategy(ForestWorldStateKeyValueStorage.class)
-                .getNodeData(tasks.get(0).getData().getRootHash()))
->>>>>>> aa546c4f
         .isEmpty();
   }
 
@@ -116,13 +107,8 @@
             final BytecodeRequest data = (BytecodeRequest) task.getData();
             assertThat(
                     worldStateStorageCoordinator
-<<<<<<< HEAD
                         .getStrategy(BonsaiWorldStateKeyValueStorage.class)
                         .getCode(Hash.wrap(data.getCodeHash()), Hash.wrap(data.getAccountHash())))
-=======
-                        .getStrategy(ForestWorldStateKeyValueStorage.class)
-                        .getCode(data.getCodeHash()))
->>>>>>> aa546c4f
                 .isPresent();
           } else {
             fail("not expected message");
