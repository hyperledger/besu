/*
 * Copyright Hyperledger Besu Contributors.
 *
 * Licensed under the Apache License, Version 2.0 (the "License"); you may not use this file except in compliance with
 * the License. You may obtain a copy of the License at
 *
 * http://www.apache.org/licenses/LICENSE-2.0
 *
 * Unless required by applicable law or agreed to in writing, software distributed under the License is distributed on
 * an "AS IS" BASIS, WITHOUT WARRANTIES OR CONDITIONS OF ANY KIND, either express or implied. See the License for the
 * specific language governing permissions and limitations under the License.
 *
 * SPDX-License-Identifier: Apache-2.0
 */
package org.hyperledger.besu.ethereum.eth.sync.snapsync;

import static org.assertj.core.api.Assertions.assertThat;
import static org.assertj.core.api.Assertions.fail;
import static org.mockito.Mockito.mock;
import static org.mockito.Mockito.when;

import org.hyperledger.besu.datatypes.Hash;
import org.hyperledger.besu.ethereum.core.InMemoryKeyValueStorageProvider;
import org.hyperledger.besu.ethereum.eth.sync.snapsync.request.AccountRangeDataRequest;
import org.hyperledger.besu.ethereum.eth.sync.snapsync.request.BytecodeRequest;
import org.hyperledger.besu.ethereum.eth.sync.snapsync.request.SnapDataRequest;
import org.hyperledger.besu.ethereum.eth.sync.snapsync.request.StorageRangeDataRequest;
import org.hyperledger.besu.ethereum.trie.forest.storage.ForestWorldStateKeyValueStorage;
import org.hyperledger.besu.ethereum.trie.patricia.StoredMerklePatriciaTrie;
import org.hyperledger.besu.ethereum.worldstate.DataStorageConfiguration;
import org.hyperledger.besu.ethereum.worldstate.WorldStateStorageCoordinator;
import org.hyperledger.besu.services.tasks.Task;

import java.util.List;

import org.apache.tuweni.bytes.Bytes;
import org.junit.jupiter.api.BeforeEach;
import org.junit.jupiter.api.Test;

public class PersistDataStepTest {

  private final WorldStateStorageCoordinator worldStateStorageCoordinator =
      new InMemoryKeyValueStorageProvider()
          .createWorldStateStorageCoordinator(DataStorageConfiguration.DEFAULT_CONFIG);

  private final SnapSyncProcessState snapSyncState = mock(SnapSyncProcessState.class);
  private final SnapWorldDownloadState downloadState = mock(SnapWorldDownloadState.class);

  private final SnapSyncConfiguration snapSyncConfiguration = mock(SnapSyncConfiguration.class);

  private final PersistDataStep persistDataStep =
      new PersistDataStep(
          snapSyncState, worldStateStorageCoordinator, downloadState, snapSyncConfiguration);

  @BeforeEach
  public void setUp() {
    when(downloadState.getMetricsManager()).thenReturn(mock(SnapSyncMetricsManager.class));
  }

  @Test
  public void shouldPersistDataWhenPresent() {
    final List<Task<SnapDataRequest>> tasks = TaskGenerator.createAccountRequest(true);
    final List<Task<SnapDataRequest>> result = persistDataStep.persist(tasks);

    assertThat(result).isSameAs(tasks);

    assertDataPersisted(tasks);
  }

  @Test
  public void shouldSkipPersistDataWhenNoData() {
    final List<Task<SnapDataRequest>> tasks = TaskGenerator.createAccountRequest(false);
    final List<Task<SnapDataRequest>> result = persistDataStep.persist(tasks);

    assertThat(result).isSameAs(tasks);
    assertThat(
            worldStateStorageCoordinator
                .getStrategy(ForestWorldStateKeyValueStorage.class)
                .getNodeData(tasks.get(0).getData().getRootHash()))
        .isEmpty();
  }

  private void assertDataPersisted(final List<Task<SnapDataRequest>> tasks) {
    tasks.forEach(
        task -> {
          if (task.getData() instanceof AccountRangeDataRequest) {
            final AccountRangeDataRequest data = (AccountRangeDataRequest) task.getData();
            StoredMerklePatriciaTrie<Bytes, Bytes> trie =
                new StoredMerklePatriciaTrie<>(
                    worldStateStorageCoordinator::getAccountStateTrieNode,
                    data.getRootHash(),
                    b -> b,
                    b -> b);
            data.getAccounts().forEach((key, value) -> assertThat(trie.get(key)).isPresent());
          } else if (task.getData() instanceof StorageRangeDataRequest) {
            final StorageRangeDataRequest data = (StorageRangeDataRequest) task.getData();
            final StoredMerklePatriciaTrie<Bytes, Bytes> trie =
                new StoredMerklePatriciaTrie<>(
                    (location, hash) ->
                        worldStateStorageCoordinator.getAccountStorageTrieNode(
                            Hash.wrap(data.getAccountHash()), location, hash),
                    data.getStorageRoot(),
                    b -> b,
                    b -> b);
            data.getSlots().forEach((key, value) -> assertThat(trie.get(key)).isPresent());
          } else if (task.getData() instanceof BytecodeRequest) {
            final BytecodeRequest data = (BytecodeRequest) task.getData();
            assertThat(
<<<<<<< HEAD
                    worldStateStorageCoordinator
                        .getStrategy(ForestWorldStateKeyValueStorage.class)
                        .getCode(data.getCodeHash()))
=======
                    worldStateStorage.getCode(
                        Hash.wrap(data.getCodeHash()), Hash.wrap(data.getAccountHash())))
>>>>>>> c34070f9
                .isPresent();
          } else {
            fail("not expected message");
          }
        });
  }
}<|MERGE_RESOLUTION|>--- conflicted
+++ resolved
@@ -106,14 +106,9 @@
           } else if (task.getData() instanceof BytecodeRequest) {
             final BytecodeRequest data = (BytecodeRequest) task.getData();
             assertThat(
-<<<<<<< HEAD
                     worldStateStorageCoordinator
                         .getStrategy(ForestWorldStateKeyValueStorage.class)
-                        .getCode(data.getCodeHash()))
-=======
-                    worldStateStorage.getCode(
-                        Hash.wrap(data.getCodeHash()), Hash.wrap(data.getAccountHash())))
->>>>>>> c34070f9
+                        .getCode(Hash.wrap(data.getCodeHash())))
                 .isPresent();
           } else {
             fail("not expected message");
