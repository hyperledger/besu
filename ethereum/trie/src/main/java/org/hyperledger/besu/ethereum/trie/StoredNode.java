/*
 * Copyright ConsenSys AG.
 *
 * Licensed under the Apache License, Version 2.0 (the "License"); you may not use this file except in compliance with
 * the License. You may obtain a copy of the License at
 *
 * http://www.apache.org/licenses/LICENSE-2.0
 *
 * Unless required by applicable law or agreed to in writing, software distributed under the License is distributed on
 * an "AS IS" BASIS, WITHOUT WARRANTIES OR CONDITIONS OF ANY KIND, either express or implied. See the License for the
 * specific language governing permissions and limitations under the License.
 *
 * SPDX-License-Identifier: Apache-2.0
 */
package org.hyperledger.besu.ethereum.trie;

import org.hyperledger.besu.ethereum.rlp.RLP;

import java.util.List;
import java.util.Optional;

import org.apache.tuweni.bytes.Bytes;
import org.apache.tuweni.bytes.Bytes32;

class StoredNode<V> implements Node<V> {
  private final StoredNodeFactory<V> nodeFactory;
  private final Bytes location;
  private final Bytes32 hash;
  private Node<V> loaded;

  StoredNode(final StoredNodeFactory<V> nodeFactory, final Bytes location, final Bytes32 hash) {
    this.nodeFactory = nodeFactory;
    this.location = location;
    this.hash = hash;
  }

  /** @return True if the node needs to be persisted. */
  @Override
  public boolean isDirty() {
    return false;
  }

  /** Marks the node as being modified (needs to be persisted); */
  @Override
  public void markDirty() {
    throw new IllegalStateException(
        "A stored node cannot ever be dirty since it's loaded from storage");
  }

  @Override
  public Node<V> accept(final PathNodeVisitor<V> visitor, final Bytes path) {
    final Node<V> node = load();
    return node.accept(visitor, path);
  }

  @Override
  public void accept(final NodeVisitor<V> visitor) {
    final Node<V> node = load();
    node.accept(visitor);
  }

  @Override
  public void accept(final Bytes location, final LocationNodeVisitor<V> visitor) {
    final Node<V> node = load();
    node.accept(location, visitor);
  }

  @Override
  public Bytes getPath() {
    return load().getPath();
  }

  @Override
  public Optional<Bytes> getLocation() {
    return Optional.ofNullable(location);
  }

  @Override
  public Optional<V> getValue() {
    return load().getValue();
  }

  @Override
  public List<Node<V>> getChildren() {
    return load().getChildren();
  }

  @Override
  public Bytes getRlp() {
    return load().getRlp();
  }

  @Override
  public Bytes getRlpRef() {
    // If this node was stored, then it must have a rlp larger than a hash
    return RLP.encodeOne(hash);
  }

  @Override
  public boolean isReferencedByHash() {
    // Stored nodes represent only nodes that are referenced by hash
    return true;
  }

  @Override
  public Bytes32 getHash() {
    return hash;
  }

  @Override
  public Node<V> replacePath(final Bytes path) {
    return load().replacePath(path);
  }

  private Node<V> load() {
    if (loaded == null) {
      loaded =
          nodeFactory
              .retrieve(location, hash)
              .orElseThrow(
                  () ->
                      new MerkleTrieException(
<<<<<<< HEAD
                          "Unable to load trie node value for hash " + hash + " " + location));
=======
                          "Unable to load trie node value for hash "
                              + hash
                              + " location "
                              + location));
>>>>>>> 1a9669de
    }

    return loaded;
  }

  @Override
  public void unload() {
    loaded = null;
  }

  @Override
  public String print() {
    if (loaded == null) {
      return "StoredNode:" + "\n\tRef: " + getRlpRef();
    } else {
      return load().print();
    }
  }
}<|MERGE_RESOLUTION|>--- conflicted
+++ resolved
@@ -120,14 +120,10 @@
               .orElseThrow(
                   () ->
                       new MerkleTrieException(
-<<<<<<< HEAD
-                          "Unable to load trie node value for hash " + hash + " " + location));
-=======
                           "Unable to load trie node value for hash "
                               + hash
                               + " location "
                               + location));
->>>>>>> 1a9669de
     }
 
     return loaded;
