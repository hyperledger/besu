--- conflicted
+++ resolved
@@ -21,11 +21,7 @@
 import org.hyperledger.besu.ethereum.p2p.discovery.internal.PeerDiscoveryController.AsyncExecutor;
 import org.hyperledger.besu.ethereum.p2p.permissions.PeerPermissions;
 import org.hyperledger.besu.metrics.noop.NoOpMetricsSystem;
-<<<<<<< HEAD
 import org.hyperledger.besu.nat.NatService;
-import org.hyperledger.besu.util.bytes.BytesValue;
-=======
->>>>>>> 8675a663
 
 import java.net.InetSocketAddress;
 import java.util.ArrayDeque;
@@ -47,14 +43,9 @@
       final KeyPair keyPair,
       final DiscoveryConfiguration config,
       final PeerPermissions peerPermissions,
-<<<<<<< HEAD
-      final Map<BytesValue, MockPeerDiscoveryAgent> agentNetwork,
+      final Map<Bytes, MockPeerDiscoveryAgent> agentNetwork,
       final NatService natService) {
     super(keyPair, config, peerPermissions, natService, new NoOpMetricsSystem());
-=======
-      final Map<Bytes, MockPeerDiscoveryAgent> agentNetwork) {
-    super(keyPair, config, peerPermissions, Optional.empty(), new NoOpMetricsSystem());
->>>>>>> 8675a663
     this.agentNetwork = agentNetwork;
   }
 
