/*
 * Copyright ConsenSys AG.
 *
 * Licensed under the Apache License, Version 2.0 (the "License"); you may not use this file except in compliance with
 * the License. You may obtain a copy of the License at
 *
 * http://www.apache.org/licenses/LICENSE-2.0
 *
 * Unless required by applicable law or agreed to in writing, software distributed under the License is distributed on
 * an "AS IS" BASIS, WITHOUT WARRANTIES OR CONDITIONS OF ANY KIND, either express or implied. See the License for the
 * specific language governing permissions and limitations under the License.
 *
 * SPDX-License-Identifier: Apache-2.0
 */
package org.hyperledger.besu.ethereum.p2p.network;

import static org.assertj.core.api.Assertions.assertThat;
import static org.mockito.ArgumentMatchers.any;
import static org.mockito.ArgumentMatchers.anyInt;
import static org.mockito.ArgumentMatchers.eq;
import static org.mockito.Mockito.doReturn;
import static org.mockito.Mockito.lenient;
import static org.mockito.Mockito.mock;
import static org.mockito.Mockito.spy;
import static org.mockito.Mockito.times;
import static org.mockito.Mockito.verify;
import static org.mockito.Mockito.when;

import org.hyperledger.besu.crypto.NodeKey;
import org.hyperledger.besu.crypto.NodeKeyUtils;
import org.hyperledger.besu.ethereum.core.InMemoryKeyValueStorageProvider;
import org.hyperledger.besu.ethereum.p2p.config.DiscoveryConfiguration;
import org.hyperledger.besu.ethereum.p2p.config.NetworkingConfiguration;
import org.hyperledger.besu.ethereum.p2p.config.RlpxConfiguration;
import org.hyperledger.besu.ethereum.p2p.discovery.DiscoveryPeer;
import org.hyperledger.besu.ethereum.p2p.discovery.PeerDiscoveryAgent;
import org.hyperledger.besu.ethereum.p2p.discovery.PeerDiscoveryStatus;
import org.hyperledger.besu.ethereum.p2p.peers.MaintainedPeers;
import org.hyperledger.besu.ethereum.p2p.peers.Peer;
import org.hyperledger.besu.ethereum.p2p.peers.PeerTestHelper;
import org.hyperledger.besu.ethereum.p2p.rlpx.RlpxAgent;
import org.hyperledger.besu.ethereum.p2p.rlpx.connections.MockPeerConnection;
import org.hyperledger.besu.ethereum.p2p.rlpx.connections.PeerConnection;
import org.hyperledger.besu.ethereum.p2p.rlpx.wire.Capability;
import org.hyperledger.besu.ethereum.p2p.rlpx.wire.MockSubProtocol;
import org.hyperledger.besu.ethereum.p2p.rlpx.wire.messages.DisconnectMessage.DisconnectReason;
import org.hyperledger.besu.metrics.noop.NoOpMetricsSystem;
import org.hyperledger.besu.nat.NatMethod;
import org.hyperledger.besu.nat.NatService;
import org.hyperledger.besu.nat.core.domain.NetworkProtocol;
import org.hyperledger.besu.nat.upnp.UpnpNatManager;
import org.hyperledger.besu.plugin.data.EnodeURL;

import java.util.ArrayList;
import java.util.List;
import java.util.Optional;
import java.util.concurrent.CompletableFuture;
import java.util.stream.Collectors;
import java.util.stream.Stream;

import org.apache.tuweni.bytes.Bytes32;
import org.apache.tuweni.crypto.SECP256K1;
import org.assertj.core.api.Assertions;
import org.junit.Before;
import org.junit.Test;
import org.junit.runner.RunWith;
import org.mockito.ArgumentCaptor;
import org.mockito.Captor;
import org.mockito.Mock;
import org.mockito.junit.MockitoJUnitRunner;

@RunWith(MockitoJUnitRunner.StrictStubs.class)
public final class DefaultP2PNetworkTest {
  final MaintainedPeers maintainedPeers = new MaintainedPeers();
  final SECP256K1.SecretKey mockKey =
      SECP256K1.SecretKey.fromBytes(
          Bytes32.fromHexString(
              "0x8f2a55949038a9610f50fb23b5883af3b4ecb3c3bb792cbcefbd1542c692be63"));
  @Mock PeerDiscoveryAgent discoveryAgent;
  @Mock RlpxAgent rlpxAgent;

  @Captor private ArgumentCaptor<Stream<? extends Peer>> peerStreamCaptor;

  private final NetworkingConfiguration config =
      NetworkingConfiguration.create()
          .setDiscovery(DiscoveryConfiguration.create().setActive(false))
          .setRlpx(
              RlpxConfiguration.create()
                  .setBindPort(0)
                  .setSupportedProtocols(MockSubProtocol.create()));

  @Before
  public void before() {
    lenient().when(rlpxAgent.start()).thenReturn(CompletableFuture.completedFuture(30303));
    lenient().when(rlpxAgent.stop()).thenReturn(CompletableFuture.completedFuture(null));
    lenient()
        .when(discoveryAgent.start(anyInt()))
        .thenAnswer(
            invocation ->
                CompletableFuture.completedFuture(invocation.getArgument(0, Integer.class)));
    lenient().when(discoveryAgent.stop()).thenReturn(CompletableFuture.completedFuture(null));
<<<<<<< HEAD
    lenient()
        .when(discoveryAgent.observePeerBondedEvents(discoverySubscriberCaptor.capture()))
        .thenReturn(1L);
    lenient().when(discoveryAgent.checkForkId(any())).thenReturn(true);
    lenient()
        .when(discoveryAgent.start(anyInt()))
        .thenReturn(CompletableFuture.completedFuture(Integer.valueOf(30301)));
=======
>>>>>>> 748b2f90
  }

  @Test
  public void addMaintainConnectionPeer_newPeer() {
    final DefaultP2PNetwork network = network();
    network.start();
    final Peer peer = PeerTestHelper.createPeer();

    assertThat(network.addMaintainedConnectionPeer(peer)).isTrue();

    assertThat(maintainedPeers.contains(peer)).isTrue();
    verify(rlpxAgent).connect(peer);
    verify(discoveryAgent).bond(peer);
  }

  @Test
  public void addMaintainConnectionPeer_existingPeer() {
    final DefaultP2PNetwork network = network();
    network.start();
    final Peer peer = PeerTestHelper.createPeer();

    assertThat(network.addMaintainedConnectionPeer(peer)).isTrue();
    assertThat(network.addMaintainedConnectionPeer(peer)).isFalse();
    verify(rlpxAgent, times(2)).connect(peer);
    verify(discoveryAgent, times(2)).bond(peer);
    assertThat(maintainedPeers.contains(peer)).isTrue();
  }

  @Test
  public void removeMaintainedConnectionPeer_alreadyMaintainedPeer() {
    final DefaultP2PNetwork network = network();
    network.start();
    final Peer peer = PeerTestHelper.createPeer();

    assertThat(network.addMaintainedConnectionPeer(peer)).isTrue();
    assertThat(network.removeMaintainedConnectionPeer(peer)).isTrue();

    assertThat(maintainedPeers.contains(peer)).isFalse();
    verify(rlpxAgent).connect(peer);
    verify(discoveryAgent).bond(peer);
    verify(rlpxAgent).disconnect(peer.getId(), DisconnectReason.REQUESTED);
    verify(discoveryAgent).dropPeer(peer);
  }

  @Test
  public void removeMaintainedConnectionPeer_nonMaintainedPeer() {
    final DefaultP2PNetwork network = network();
    network.start();
    final Peer peer = PeerTestHelper.createPeer();

    assertThat(network.removeMaintainedConnectionPeer(peer)).isFalse();

    assertThat(maintainedPeers.contains(peer)).isFalse();
    verify(rlpxAgent, times(1)).disconnect(peer.getId(), DisconnectReason.REQUESTED);
    verify(discoveryAgent, times(1)).dropPeer(peer);
  }

  @Test
  public void checkMaintainedConnectionPeers_doesNotConnectToSelf() {
    final DefaultP2PNetwork network = network();
    network.start();

    final Optional<EnodeURL> maybeSelfEnode = network.getLocalEnode();
    final Peer selfPeer = PeerTestHelper.createPeer(maybeSelfEnode.get());
    maintainedPeers.add(selfPeer);

    verify(rlpxAgent, times(0)).connect(selfPeer);

    network.checkMaintainedConnectionPeers();
    verify(rlpxAgent, times(0)).connect(selfPeer);
  }

  @Test
  public void checkMaintainedConnectionPeers_unconnectedPeer() {
    final DefaultP2PNetwork network = network();
    final Peer peer = PeerTestHelper.createPeer();

    network.start();

    maintainedPeers.add(peer);

    verify(rlpxAgent, times(0)).connect(peer);

    network.checkMaintainedConnectionPeers();
    verify(rlpxAgent, times(1)).connect(peer);
  }

  @Test
  public void checkMaintainedConnectionPeers_connectedPeer() {
    final DefaultP2PNetwork network = network();
    final Peer peer = PeerTestHelper.createPeer();

    network.start();

    maintainedPeers.add(peer);

    // Don't connect to an already connected peer
    final CompletableFuture<PeerConnection> connectionFuture =
        CompletableFuture.completedFuture(MockPeerConnection.create(peer));
    when(rlpxAgent.getPeerConnection(peer)).thenReturn(Optional.of(connectionFuture));
    network.checkMaintainedConnectionPeers();
    verify(rlpxAgent, times(0)).connect(peer);
  }

  @Test
  public void checkMaintainedConnectionPeers_connectingPeer() {
    final DefaultP2PNetwork network = network();
    final Peer peer = PeerTestHelper.createPeer();

    network.start();

    maintainedPeers.add(peer);

    // Don't connect when connection is already pending.
    final CompletableFuture<PeerConnection> connectionFuture = new CompletableFuture<>();
    when(rlpxAgent.getPeerConnection(peer)).thenReturn(Optional.of(connectionFuture));
    network.checkMaintainedConnectionPeers();
    verify(rlpxAgent, times(0)).connect(peer);
  }

  @Test
  public void beforeStartingNetworkEnodeURLShouldNotBePresent() {
    final P2PNetwork network = network();

    Assertions.assertThat(network.getLocalEnode()).isNotPresent();
  }

  @Test
  public void afterStartingNetworkEnodeURLShouldBePresent() {
    final P2PNetwork network = network();
    network.start();

    Assertions.assertThat(network.getLocalEnode()).isPresent();
  }

  @Test
  public void start_withNatManager() {
    final String externalIp = "127.0.0.3";
    config.getRlpx().setBindPort(30303);
    config.getDiscovery().setBindPort(30301);

    final UpnpNatManager upnpNatManager = mock(UpnpNatManager.class);
    when(upnpNatManager.getNatMethod()).thenReturn(NatMethod.UPNP);
    when(upnpNatManager.queryExternalIPAddress())
        .thenReturn(CompletableFuture.completedFuture(externalIp));

    final NatService natService = spy(new NatService(Optional.of(upnpNatManager)));
    final P2PNetwork network = builder().natService(natService).build();

    network.start();
    verify(upnpNatManager)
        .requestPortForward(eq(config.getRlpx().getBindPort()), eq(NetworkProtocol.TCP), any());
    verify(upnpNatManager)
        .requestPortForward(
            eq(config.getDiscovery().getBindPort()), eq(NetworkProtocol.UDP), any());

    Assertions.assertThat(network.getLocalEnode().get().getIpAsString()).isEqualTo(externalIp);
  }

  @Test
  public void start_withNatManagerUpnpP2p() {
    final String externalIp = "127.0.0.3";
    config.getRlpx().setBindPort(30303);
    config.getDiscovery().setBindPort(30301);

    final UpnpNatManager upnpNatManager = mock(UpnpNatManager.class);
    when(upnpNatManager.getNatMethod()).thenReturn(NatMethod.UPNPP2PONLY);
    when(upnpNatManager.queryExternalIPAddress())
        .thenReturn(CompletableFuture.completedFuture(externalIp));

    final NatService natService = spy(new NatService(Optional.of(upnpNatManager)));
    final P2PNetwork network = builder().natService(natService).build();

    network.start();
    verify(upnpNatManager)
        .requestPortForward(eq(config.getRlpx().getBindPort()), eq(NetworkProtocol.TCP), any());
    verify(upnpNatManager)
        .requestPortForward(
            eq(config.getDiscovery().getBindPort()), eq(NetworkProtocol.UDP), any());

    Assertions.assertThat(network.getLocalEnode().get().getIpAsString()).isEqualTo(externalIp);
  }

  @Test
  public void attemptPeerConnections_bondedPeers() {
    final DiscoveryPeer discoPeer = DiscoveryPeer.fromEnode(PeerTestHelper.enode());
    discoPeer.setStatus(PeerDiscoveryStatus.BONDED);
    final Stream<DiscoveryPeer> peerStream = Stream.of(discoPeer);
    when(discoveryAgent.streamDiscoveredPeers()).thenReturn(peerStream);

    final DefaultP2PNetwork network = network();
    network.attemptPeerConnections();
    verify(rlpxAgent, times(1)).connect(peerStreamCaptor.capture());

    final List<? extends Peer> capturedPeers =
        peerStreamCaptor.getValue().collect(Collectors.toList());
    assertThat(capturedPeers.contains(discoPeer)).isTrue();
    assertThat(capturedPeers.size()).isEqualTo(1);
  }

  @Test
  public void attemptPeerConnections_unbondedPeers() {
    final DiscoveryPeer discoPeer = DiscoveryPeer.fromEnode(PeerTestHelper.enode());
    discoPeer.setStatus(PeerDiscoveryStatus.KNOWN);
    final Stream<DiscoveryPeer> peerStream = Stream.of(discoPeer);
    when(discoveryAgent.streamDiscoveredPeers()).thenReturn(peerStream);

    final DefaultP2PNetwork network = network();
    network.attemptPeerConnections();
    verify(rlpxAgent, times(1)).connect(peerStreamCaptor.capture());

    final List<? extends Peer> capturedPeers =
        peerStreamCaptor.getValue().collect(Collectors.toList());
    assertThat(capturedPeers.contains(discoPeer)).isFalse();
    assertThat(capturedPeers.size()).isEqualTo(0);
  }

  @Test
  public void attemptPeerConnections_sortsPeersByLastContacted() {
    final List<DiscoveryPeer> discoPeers = new ArrayList<>();
    discoPeers.add(DiscoveryPeer.fromEnode(PeerTestHelper.enode()));
    discoPeers.add(DiscoveryPeer.fromEnode(PeerTestHelper.enode()));
    discoPeers.add(DiscoveryPeer.fromEnode(PeerTestHelper.enode()));
    discoPeers.forEach(p -> p.setStatus(PeerDiscoveryStatus.BONDED));
    discoPeers.get(0).setLastAttemptedConnection(10);
    discoPeers.get(2).setLastAttemptedConnection(15);
    when(discoveryAgent.streamDiscoveredPeers()).thenReturn(discoPeers.stream());

    final DefaultP2PNetwork network = network();
    network.attemptPeerConnections();
    verify(rlpxAgent, times(1)).connect(peerStreamCaptor.capture());

    final List<? extends Peer> capturedPeers =
        peerStreamCaptor.getValue().collect(Collectors.toList());
    assertThat(capturedPeers.size()).isEqualTo(3);
    assertThat(capturedPeers.get(0)).isEqualTo(discoPeers.get(1));
    assertThat(capturedPeers.get(1)).isEqualTo(discoPeers.get(0));
    assertThat(capturedPeers.get(2)).isEqualTo(discoPeers.get(2));
  }

  @Test
  public void cannotAddNodeWithSameEnodeID() {
    final DefaultP2PNetwork network = network();
    network.start();
    assertThat(network.getLocalEnode()).isPresent();
    final Peer peer = PeerTestHelper.createPeer(network.getLocalEnode().get().getNodeId());
    assertThat(network.addMaintainedConnectionPeer(peer)).isFalse();
  }

  @Test
  public void shouldNotStartDnsDiscoveryWhenDnsURLIsNotConfigured() {
    final DefaultP2PNetwork testClass = network();
    testClass.start();
    // ensure DnsDaemon is NOT present:
    assertThat(testClass.getDnsDaemon()).isNotPresent();
  }

  @Test
  public void shouldStartDnsDiscoveryWhenDnsURLIsConfigured() {
    // create a discovery config with a dns config
    final DiscoveryConfiguration disco =
        DiscoveryConfiguration.create().setDnsDiscoveryURL("enrtree://mock@localhost");

    // spy on config to return dns discovery config:
    final NetworkingConfiguration dnsConfig =
        when(spy(config).getDiscovery()).thenReturn(disco).getMock();

    // spy on DefaultP2PNetwork
    final DefaultP2PNetwork testClass = (DefaultP2PNetwork) builder().config(dnsConfig).build();

    testClass.start();
    assertThat(testClass.getDnsDaemon()).isPresent();
  }

  @Test
  public void shouldUseDnsServerOverrideIfPresent() {
    // create a discovery config with a dns config
    final DiscoveryConfiguration disco =
        DiscoveryConfiguration.create().setDnsDiscoveryURL("enrtree://mock@localhost");

    // spy on config to return dns discovery config:
    final NetworkingConfiguration dnsConfig = spy(config);
    doReturn(disco).when(dnsConfig).getDiscovery();
    doReturn(Optional.of("localhost")).when(dnsConfig).getDnsDiscoveryServerOverride();

    final DefaultP2PNetwork testClass = (DefaultP2PNetwork) builder().config(dnsConfig).build();
    testClass.start();

    // ensure we used the dns server override config when building DNSDaemon:
    assertThat(testClass.getDnsDaemon()).isPresent();
    verify(dnsConfig, times(2)).getDnsDiscoveryServerOverride();
  }

  private DefaultP2PNetwork network() {
    return (DefaultP2PNetwork) builder().build();
  }

  private DefaultP2PNetwork.Builder builder() {

    final NodeKey nodeKey = NodeKeyUtils.generate();

    return DefaultP2PNetwork.builder()
        .config(config)
        .peerDiscoveryAgent(discoveryAgent)
        .rlpxAgent(rlpxAgent)
        .nodeKey(nodeKey)
        .maintainedPeers(maintainedPeers)
        .metricsSystem(new NoOpMetricsSystem())
        .supportedCapabilities(Capability.create("eth", 63))
        .storageProvider(new InMemoryKeyValueStorageProvider());
  }
}<|MERGE_RESOLUTION|>--- conflicted
+++ resolved
@@ -93,22 +93,11 @@
   public void before() {
     lenient().when(rlpxAgent.start()).thenReturn(CompletableFuture.completedFuture(30303));
     lenient().when(rlpxAgent.stop()).thenReturn(CompletableFuture.completedFuture(null));
-    lenient()
-        .when(discoveryAgent.start(anyInt()))
-        .thenAnswer(
-            invocation ->
-                CompletableFuture.completedFuture(invocation.getArgument(0, Integer.class)));
     lenient().when(discoveryAgent.stop()).thenReturn(CompletableFuture.completedFuture(null));
-<<<<<<< HEAD
-    lenient()
-        .when(discoveryAgent.observePeerBondedEvents(discoverySubscriberCaptor.capture()))
-        .thenReturn(1L);
     lenient().when(discoveryAgent.checkForkId(any())).thenReturn(true);
     lenient()
         .when(discoveryAgent.start(anyInt()))
         .thenReturn(CompletableFuture.completedFuture(Integer.valueOf(30301)));
-=======
->>>>>>> 748b2f90
   }
 
   @Test
