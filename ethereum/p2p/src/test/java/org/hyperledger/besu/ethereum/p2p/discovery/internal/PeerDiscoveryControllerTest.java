/*
 * Copyright ConsenSys AG.
 *
 * Licensed under the Apache License, Version 2.0 (the "License"); you may not use this file except in compliance with
 * the License. You may obtain a copy of the License at
 *
 * http://www.apache.org/licenses/LICENSE-2.0
 *
 * Unless required by applicable law or agreed to in writing, software distributed under the License is distributed on
 * an "AS IS" BASIS, WITHOUT WARRANTIES OR CONDITIONS OF ANY KIND, either express or implied. See the License for the
 * specific language governing permissions and limitations under the License.
 *
 * SPDX-License-Identifier: Apache-2.0
 */
package org.hyperledger.besu.ethereum.p2p.discovery.internal;

import static com.google.common.base.Preconditions.checkNotNull;
import static org.assertj.core.api.Assertions.assertThat;
import static org.mockito.ArgumentMatchers.any;
import static org.mockito.ArgumentMatchers.anyLong;
import static org.mockito.ArgumentMatchers.argThat;
import static org.mockito.ArgumentMatchers.eq;
import static org.mockito.Mockito.atLeast;
import static org.mockito.Mockito.doAnswer;
import static org.mockito.Mockito.doReturn;
import static org.mockito.Mockito.mock;
import static org.mockito.Mockito.never;
import static org.mockito.Mockito.spy;
import static org.mockito.Mockito.times;
import static org.mockito.Mockito.verify;
import static org.mockito.Mockito.when;

import org.hyperledger.besu.crypto.NodeKey;
import org.hyperledger.besu.ethereum.p2p.discovery.DiscoveryPeer;
import org.hyperledger.besu.ethereum.p2p.discovery.Endpoint;
import org.hyperledger.besu.ethereum.p2p.discovery.PeerBondedObserver;
import org.hyperledger.besu.ethereum.p2p.discovery.PeerDiscoveryStatus;
import org.hyperledger.besu.ethereum.p2p.discovery.PeerDiscoveryTestHelper;
import org.hyperledger.besu.ethereum.p2p.peers.EnodeURL;
import org.hyperledger.besu.ethereum.p2p.peers.Peer;
import org.hyperledger.besu.ethereum.p2p.permissions.PeerPermissions;
import org.hyperledger.besu.ethereum.p2p.permissions.PeerPermissions.Action;
import org.hyperledger.besu.ethereum.p2p.permissions.PeerPermissionsDenylist;
import org.hyperledger.besu.metrics.noop.NoOpMetricsSystem;
import org.hyperledger.besu.util.Subscribers;

import java.time.Instant;
import java.util.ArrayList;
import java.util.Arrays;
import java.util.Collection;
import java.util.Collections;
import java.util.List;
import java.util.Optional;
import java.util.concurrent.TimeUnit;
import java.util.concurrent.atomic.AtomicInteger;
import java.util.function.Consumer;
import java.util.stream.Collectors;

import org.apache.tuweni.bytes.Bytes;
import org.apache.tuweni.bytes.Bytes32;
import org.apache.tuweni.bytes.MutableBytes;
import org.apache.tuweni.units.bigints.UInt256;
import org.assertj.core.api.Assertions;
import org.junit.After;
import org.junit.Before;
import org.junit.Test;
import org.mockito.ArgumentCaptor;

public class PeerDiscoveryControllerTest {

  private static final byte MOST_SIGNFICANT_BIT_MASK = -128;
  private static final PeerRequirement PEER_REQUIREMENT = () -> true;
  private static final long TABLE_REFRESH_INTERVAL_MS = TimeUnit.HOURS.toMillis(1);
  private PeerDiscoveryController controller;
  private DiscoveryPeer localPeer;
  private PeerTable peerTable;
  private NodeKey localNodeKey;
  private final AtomicInteger counter = new AtomicInteger(1);
  private final PeerDiscoveryTestHelper helper = new PeerDiscoveryTestHelper();

  private static Long longDelayFunction(final Long prev) {
    return 999999999L;
  }

  private static Long shortDelayFunction(final Long prev) {
    return Math.max(100, prev * 2);
  }

  @Before
  public void initializeMocks() {
    final List<NodeKey> nodeKeys = PeerDiscoveryTestHelper.generateNodeKeys(1);
    localNodeKey = nodeKeys.get(0);
    localPeer = helper.createDiscoveryPeer(localNodeKey);
    peerTable = new PeerTable(localPeer.getId());
  }

  @After
  public void stopTable() {
    if (controller != null) {
      controller.stop().join();
    }
  }

  @Test
  public void bootstrapPeersRetriesSent() {
    // Create peers.
    final int peerCount = 3;
    final List<NodeKey> nodeKeys = PeerDiscoveryTestHelper.generateNodeKeys(peerCount);
    final List<DiscoveryPeer> peers = helper.createDiscoveryPeers(nodeKeys);

    final MockTimerUtil timer = spy(new MockTimerUtil());
    final OutboundMessageHandler outboundMessageHandler = mock(OutboundMessageHandler.class);
    controller =
        getControllerBuilder()
            .peers(peers)
            .timerUtil(timer)
            .outboundMessageHandler(outboundMessageHandler)
            .build();
    controller.setRetryDelayFunction(PeerDiscoveryControllerTest::shortDelayFunction);

    // Mock the creation of the PING packet, so that we can control the hash,
    // which gets validated when receiving the PONG.
    final PingPacketData mockPing =
        PingPacketData.create(localPeer.getEndpoint(), peers.get(0).getEndpoint());
    final Packet mockPacket = Packet.create(PacketType.PING, mockPing, nodeKeys.get(0));
    mockPingPacketCreation(mockPacket);

    controller.start();

    final int timeouts = 4;
    for (int i = 0; i < timeouts; i++) {
      timer.runTimerHandlers();
    }
    final int expectedTimerEvents = (timeouts + 1) * peerCount;
    verify(timer, atLeast(expectedTimerEvents)).setTimer(anyLong(), any());

    // Within this time period, 4 timers should be placed with these timeouts.
    final long[] expectedTimeouts = {100, 200, 400, 800};
    for (final long timeout : expectedTimeouts) {
      verify(timer, times(peerCount)).setTimer(eq(timeout), any());
    }

    // Check that 5 PING packets were sent for each peer (the initial + 4 attempts following
    // timeouts).
    peers.forEach(
        p ->
            verify(outboundMessageHandler, times(timeouts + 1))
                .send(eq(p), matchPacketOfType(PacketType.PING)));

    controller
        .streamDiscoveredPeers()
        .forEach(p -> assertThat(p.getStatus()).isEqualTo(PeerDiscoveryStatus.BONDING));
  }

  private void mockPingPacketCreation(final Packet mockPacket) {
    mockPacketCreation(Optional.empty(), mockPacket);
  }

  private void mockPacketCreation(final DiscoveryPeer peer, final Packet mockPacket) {
    mockPacketCreation(Optional.of(peer), mockPacket);
  }

  private void mockPacketCreation(final Optional<DiscoveryPeer> peer, final Packet mockPacket) {
    doAnswer(
            invocation -> {
              final Consumer<Packet> handler = invocation.getArgument(2);
              handler.accept(mockPacket);
              return null;
            })
        .when(controller)
        .createPacket(
            eq(PacketType.PING),
            peer.isPresent() ? matchPingDataForPeer(peer.get()) : any(),
            any());
  }

  @Test
  public void bootstrapPeersRetriesStoppedUponResponse() {
    // Create peers.
    final List<NodeKey> nodeKeys = PeerDiscoveryTestHelper.generateNodeKeys(3);
    final List<DiscoveryPeer> peers = helper.createDiscoveryPeers(nodeKeys);

    final MockTimerUtil timer = new MockTimerUtil();
    final OutboundMessageHandler outboundMessageHandler = mock(OutboundMessageHandler.class);
    controller =
        getControllerBuilder()
            .peers(peers)
            .timerUtil(timer)
            .outboundMessageHandler(outboundMessageHandler)
            .build();

    // Mock the creation of the PING packet, so that we can control the hash,
    // which gets validated when receiving the PONG.
    final PingPacketData mockPing =
        PingPacketData.create(localPeer.getEndpoint(), peers.get(0).getEndpoint());
    final Packet mockPacket = Packet.create(PacketType.PING, mockPing, nodeKeys.get(0));
    mockPingPacketCreation(mockPacket);

    controller.start();

    // Invoke timers several times so that ping to peers should be resent
    for (int i = 0; i < 3; i++) {
      timer.runTimerHandlers();
    }

    // Assert PING packet was sent for peer[0] 4 times.
    for (final DiscoveryPeer peer : peers) {
      verify(outboundMessageHandler, times(4)).send(eq(peer), matchPacketOfType(PacketType.PING));
    }

    // Simulate a PONG message from peer 0.
    final PongPacketData packetData =
        PongPacketData.create(localPeer.getEndpoint(), mockPacket.getHash());
    final Packet packet = Packet.create(PacketType.PONG, packetData, nodeKeys.get(0));
    controller.onMessage(packet, peers.get(0));

    // Invoke timers again
    for (int i = 0; i < 2; i++) {
      timer.runTimerHandlers();
    }

    // Ensure we receive no more PING packets for peer[0].
    // Assert PING packet was sent for peer[0] 4 times.
    for (final DiscoveryPeer peer : peers) {
      final int expectedCount = peer.equals(peers.get(0)) ? 4 : 6;
      verify(outboundMessageHandler, times(expectedCount))
          .send(eq(peer), matchPacketOfType(PacketType.PING));
    }
  }

  @Test
  public void shouldStopRetryingInteractionWhenLimitIsReached() {
    // Create peers.
    final List<NodeKey> nodeKeys = PeerDiscoveryTestHelper.generateNodeKeys(3);
    final List<DiscoveryPeer> peers = helper.createDiscoveryPeers(nodeKeys);

    final MockTimerUtil timer = new MockTimerUtil();
    final OutboundMessageHandler outboundMessageHandler = mock(OutboundMessageHandler.class);
    controller =
        getControllerBuilder()
            .peers(peers)
            .timerUtil(timer)
            .outboundMessageHandler(outboundMessageHandler)
            .build();

    // Mock the creation of the PING packet, so that we can control the hash,
    // which gets validated when receiving the PONG.
    final PingPacketData mockPing =
        PingPacketData.create(localPeer.getEndpoint(), peers.get(0).getEndpoint());
    final Packet mockPacket = Packet.create(PacketType.PING, mockPing, nodeKeys.get(0));
    mockPingPacketCreation(mockPacket);

    controller.start();

    // Invoke timers several times so that ping to peers should be resent
    for (int i = 0; i < 10; i++) {
      timer.runTimerHandlers();
    }

    // Assert PING packet was sent only 6 times (initial attempt plus 5 retries)
    for (final DiscoveryPeer peer : peers) {
      verify(outboundMessageHandler, times(6)).send(eq(peer), matchPacketOfType(PacketType.PING));
    }
  }

  @Test
  public void shouldRespondToPingRequest() {
    final List<DiscoveryPeer> peers = createPeersInLastBucket(localPeer, 1);

    final DiscoveryPeer discoPeer = peers.get(0);

    final OutboundMessageHandler outboundMessageHandler = mock(OutboundMessageHandler.class);
    controller =
        getControllerBuilder()
            .peers(discoPeer)
            .outboundMessageHandler(outboundMessageHandler)
            .build();

    final Endpoint localEndpoint = localPeer.getEndpoint();

    // Setup ping to be sent to discoPeer
    final List<NodeKey> nodeKeys = PeerDiscoveryTestHelper.generateNodeKeys(1);
    final PingPacketData pingPacketData =
        PingPacketData.create(localEndpoint, discoPeer.getEndpoint());
    final Packet discoPeerPing = Packet.create(PacketType.PING, pingPacketData, nodeKeys.get(0));
    mockPacketCreation(discoPeer, discoPeerPing);

    controller.onMessage(discoPeerPing, discoPeer);

    verify(outboundMessageHandler, times(1))
        .send(eq(discoPeer), matchPacketOfType(PacketType.PONG));
  }

  @Test
  public void shouldNotRespondToExpiredPingRequest() {
    final List<DiscoveryPeer> peers = createPeersInLastBucket(localPeer, 1);

    final DiscoveryPeer discoPeer = peers.get(0);

    final OutboundMessageHandler outboundMessageHandler = mock(OutboundMessageHandler.class);
    controller =
        getControllerBuilder()
            .peers(discoPeer)
            .outboundMessageHandler(outboundMessageHandler)
            .build();

    final Endpoint localEndpoint = localPeer.getEndpoint();

    // Setup ping to be sent to discoPeer
    final List<NodeKey> nodeKeys = PeerDiscoveryTestHelper.generateNodeKeys(1);
    final PingPacketData pingPacketData =
        PingPacketData.create(
            localEndpoint,
            discoPeer.getEndpoint(),
            Instant.now().getEpochSecond() - PacketData.DEFAULT_EXPIRATION_PERIOD_SEC);
    final Packet discoPeerPing = Packet.create(PacketType.PING, pingPacketData, nodeKeys.get(0));
    mockPacketCreation(discoPeer, discoPeerPing);

    controller.onMessage(discoPeerPing, discoPeer);

    verify(outboundMessageHandler, times(0))
        .send(eq(discoPeer), matchPacketOfType(PacketType.PONG));
  }

  @Test
  public void bootstrapPeersPongReceived_HashMatched() {
    // Create peers.
    final List<NodeKey> nodeKeys = PeerDiscoveryTestHelper.generateNodeKeys(3);
    final List<DiscoveryPeer> peers = helper.createDiscoveryPeers(nodeKeys);

    final MockTimerUtil timer = new MockTimerUtil();
    final OutboundMessageHandler outboundMessageHandler = mock(OutboundMessageHandler.class);
    controller =
        getControllerBuilder()
            .peers(peers)
            .timerUtil(timer)
            .outboundMessageHandler(outboundMessageHandler)
            .build();

    // Mock the creation of the PING packet, so that we can control the hash, which gets validated
    // when receiving the PONG.
    final PingPacketData mockPing =
        PingPacketData.create(localPeer.getEndpoint(), peers.get(0).getEndpoint());
    final Packet mockPacket = Packet.create(PacketType.PING, mockPing, nodeKeys.get(0));
    mockPingPacketCreation(mockPacket);

    controller.start();

    assertThat(
            controller
                .streamDiscoveredPeers()
                .filter(p -> p.getStatus() == PeerDiscoveryStatus.BONDING))
        .hasSize(3);

    // Simulate PONG messages from all peers
    for (int i = 0; i < 3; i++) {
      final PongPacketData packetData =
          PongPacketData.create(localPeer.getEndpoint(), mockPacket.getHash());
      final Packet packet0 = Packet.create(PacketType.PONG, packetData, nodeKeys.get(i));
      controller.onMessage(packet0, peers.get(i));
    }

    // Ensure that the peer controller is now sending FIND_NEIGHBORS messages for this peer.
    for (int i = 0; i < 3; i++) {
      verify(outboundMessageHandler, times(1))
          .send(eq(peers.get(i)), matchPacketOfType(PacketType.FIND_NEIGHBORS));
    }

    // Invoke timeouts and check that we resent our neighbors request
    timer.runTimerHandlers();
    for (int i = 0; i < 3; i++) {
      verify(outboundMessageHandler, times(2))
          .send(eq(peers.get(i)), matchPacketOfType(PacketType.FIND_NEIGHBORS));
    }

    assertThat(
            controller
                .streamDiscoveredPeers()
                .filter(p -> p.getStatus() == PeerDiscoveryStatus.BONDING))
        .hasSize(0);
    assertThat(
            controller
                .streamDiscoveredPeers()
                .filter(p -> p.getStatus() == PeerDiscoveryStatus.BONDED))
        .hasSize(3);
  }

  @Test
  public void bootstrapPeersPongReceived_HashUnmatched() {
    // Create peers.
    final List<NodeKey> nodeKeys = PeerDiscoveryTestHelper.generateNodeKeys(3);
    final List<DiscoveryPeer> peers = helper.createDiscoveryPeers(nodeKeys);

    final OutboundMessageHandler outboundMessageHandler = mock(OutboundMessageHandler.class);
    controller =
        getControllerBuilder().peers(peers).outboundMessageHandler(outboundMessageHandler).build();
    controller.setRetryDelayFunction(PeerDiscoveryControllerTest::longDelayFunction);

    // Mock the creation of the PING packet, so that we can control the hash, which gets validated
    // when
    // processing the PONG.
    final PingPacketData mockPing =
        PingPacketData.create(localPeer.getEndpoint(), peers.get(0).getEndpoint());
    final Packet mockPacket = Packet.create(PacketType.PING, mockPing, nodeKeys.get(0));
    mockPingPacketCreation(mockPacket);

    controller.start();

    assertThat(
            controller
                .streamDiscoveredPeers()
                .filter(p -> p.getStatus() == PeerDiscoveryStatus.BONDING))
        .hasSize(3);

    // Send a PONG packet from peer 1, with an incorrect hash.
    final PongPacketData packetData =
        PongPacketData.create(localPeer.getEndpoint(), Bytes.fromHexString("1212"));
    final Packet packet = Packet.create(PacketType.PONG, packetData, nodeKeys.get(1));
    controller.onMessage(packet, peers.get(1));

    // No FIND_NEIGHBORS packet was sent for peer 1.
    verify(outboundMessageHandler, never())
        .send(eq(peers.get(1)), matchPacketOfType(PacketType.FIND_NEIGHBORS));

    assertThat(
            controller
                .streamDiscoveredPeers()
                .filter(p -> p.getStatus() == PeerDiscoveryStatus.BONDING))
        .hasSize(3);
  }

  @Test
  public void findNeighborsSentAfterBondingFinished() {
    // Create three peers, out of which the first two are bootstrap peers.
    final List<NodeKey> nodeKeys = PeerDiscoveryTestHelper.generateNodeKeys(1);
    final List<DiscoveryPeer> peers = helper.createDiscoveryPeers(nodeKeys);

    // Initialize the peer controller, setting a high controller refresh interval and a high timeout
    // threshold,
    // to avoid retries getting in the way of this test.
    final OutboundMessageHandler outboundMessageHandler = mock(OutboundMessageHandler.class);
    controller =
        getControllerBuilder()
            .peers(peers.get(0))
            .outboundMessageHandler(outboundMessageHandler)
            .build();

    // Mock the creation of the PING packet, so that we can control the hash, which gets validated
    // when
    // processing the PONG.
    final PingPacketData mockPing =
        PingPacketData.create(localPeer.getEndpoint(), peers.get(0).getEndpoint());
    final Packet mockPacket = Packet.create(PacketType.PING, mockPing, nodeKeys.get(0));
    mockPingPacketCreation(mockPacket);
    controller.setRetryDelayFunction((prev) -> 999999999L);
    controller.start();

    // Verify that the PING was sent.
    verify(outboundMessageHandler, times(1))
        .send(eq(peers.get(0)), matchPacketOfType(PacketType.PING));

    // Simulate a PONG message from peer[0].
    respondWithPong(peers.get(0), nodeKeys.get(0), mockPacket.getHash());

    // Verify that the FIND_NEIGHBORS packet was sent with target == localPeer.
    final ArgumentCaptor<Packet> captor = ArgumentCaptor.forClass(Packet.class);
    verify(outboundMessageHandler, atLeast(1)).send(eq(peers.get(0)), captor.capture());
    final List<Packet> neighborsPackets =
        captor.getAllValues().stream()
            .filter(p -> p.getType().equals(PacketType.FIND_NEIGHBORS))
            .collect(Collectors.toList());
    assertThat(neighborsPackets.size()).isEqualTo(1);
    final Packet nieghborsPacket = neighborsPackets.get(0);
    final Optional<FindNeighborsPacketData> maybeData =
        nieghborsPacket.getPacketData(FindNeighborsPacketData.class);
    Assertions.assertThat(maybeData).isPresent();
    final FindNeighborsPacketData data = maybeData.get();
    assertThat(data.getTarget()).isEqualTo(localPeer.getId());

    assertThat(controller.streamDiscoveredPeers()).hasSize(1);
    assertThat(controller.streamDiscoveredPeers().findFirst().isPresent()).isTrue();
    assertThat(controller.streamDiscoveredPeers().findFirst().get().getStatus())
        .isEqualTo(PeerDiscoveryStatus.BONDED);
  }

  private ControllerBuilder getControllerBuilder() {
    return ControllerBuilder.create()
        .nodeKey(localNodeKey)
        .localPeer(localPeer)
        .peerTable(peerTable);
  }

  private void respondWithPong(
      final DiscoveryPeer discoveryPeer, final NodeKey nodeKey, final Bytes hash) {
    final PongPacketData packetData0 = PongPacketData.create(localPeer.getEndpoint(), hash);
    final Packet pongPacket0 = Packet.create(PacketType.PONG, packetData0, nodeKey);
    controller.onMessage(pongPacket0, discoveryPeer);
  }

  @Test
  public void peerSeenTwice() {
    // Create three peers, out of which the first two are bootstrap peers.
    final List<NodeKey> nodeKeys = PeerDiscoveryTestHelper.generateNodeKeys(3);
    final List<DiscoveryPeer> peers = helper.createDiscoveryPeers(nodeKeys);

    // Initialize the peer controller
    final OutboundMessageHandler outboundMessageHandler = mock(OutboundMessageHandler.class);
    controller =
        getControllerBuilder()
            .peers(peers.get(0), peers.get(1))
            .outboundMessageHandler(outboundMessageHandler)
            .build();

    // Mock the creation of the PING packet, so that we can control the hash, which gets validated
    // when processing the PONG.
    final PingPacketData pingPacketData =
        PingPacketData.create(localPeer.getEndpoint(), peers.get(0).getEndpoint());
    final Packet pingPacket = Packet.create(PacketType.PING, pingPacketData, nodeKeys.get(0));

    mockPingPacketCreation(pingPacket);

    controller.setRetryDelayFunction((prev) -> 999999999L);
    controller.start();

    verify(outboundMessageHandler, times(1))
        .send(eq(peers.get(0)), matchPacketOfType(PacketType.PING));
    verify(outboundMessageHandler, times(1))
        .send(eq(peers.get(1)), matchPacketOfType(PacketType.PING));

    // Simulate a PONG message from peer[0].
    respondWithPong(peers.get(0), nodeKeys.get(0), pingPacket.getHash());

    // Assert that we're bonding with the third peer.
    assertThat(controller.streamDiscoveredPeers()).hasSize(2);
    assertThat(controller.streamDiscoveredPeers())
        .filteredOn(p -> p.getStatus() == PeerDiscoveryStatus.BONDING)
        .hasSize(1);
    assertThat(controller.streamDiscoveredPeers())
        .filteredOn(p -> p.getStatus() == PeerDiscoveryStatus.BONDED)
        .hasSize(1);

    final PongPacketData pongPacketData =
        PongPacketData.create(localPeer.getEndpoint(), pingPacket.getHash());
    final Packet pongPacket = Packet.create(PacketType.PONG, pongPacketData, nodeKeys.get(1));
    controller.onMessage(pongPacket, peers.get(1));

    // Now after we got that pong we should have sent a find neighbours message...
    verify(outboundMessageHandler, times(1))
        .send(eq(peers.get(0)), matchPacketOfType(PacketType.FIND_NEIGHBORS));

    // Simulate a NEIGHBORS message from peer[0] listing peer[2].
    final NeighborsPacketData neighbors0 =
        NeighborsPacketData.create(Collections.singletonList(peers.get(2)));
    final Packet neighborsPacket0 =
        Packet.create(PacketType.NEIGHBORS, neighbors0, nodeKeys.get(0));
    controller.onMessage(neighborsPacket0, peers.get(0));

    // Assert that we're bonded with the third peer.
    assertThat(controller.streamDiscoveredPeers()).hasSize(2);
    assertThat(controller.streamDiscoveredPeers())
        .filteredOn(p -> p.getStatus() == PeerDiscoveryStatus.BONDED)
        .hasSize(2);

    // Simulate bonding and neighbors packet from the second bootstrap peer, with peer[2] reported
    // in the peer list.
    final NeighborsPacketData neighbors1 =
        NeighborsPacketData.create(Collections.singletonList(peers.get(2)));
    final Packet neighborsPacket1 =
        Packet.create(PacketType.NEIGHBORS, neighbors1, nodeKeys.get(1));
    controller.onMessage(neighborsPacket1, peers.get(1));

    verify(outboundMessageHandler, times(1))
        .send(eq(peers.get(2)), matchPacketOfType(PacketType.PING));

    // Send a PONG packet from peer[2], to transition it to the BONDED state.
    final PongPacketData packetData2 =
        PongPacketData.create(localPeer.getEndpoint(), pingPacket.getHash());
    final Packet pongPacket2 = Packet.create(PacketType.PONG, packetData2, nodeKeys.get(2));
    controller.onMessage(pongPacket2, peers.get(2));

    // Assert we're now bonded with peer[2].
    assertThat(controller.streamDiscoveredPeers())
        .filteredOn(p -> p.equals(peers.get(2)) && p.getStatus() == PeerDiscoveryStatus.BONDED)
        .hasSize(1);

    verify(outboundMessageHandler, times(1))
        .send(eq(peers.get(2)), matchPacketOfType(PacketType.PING));
  }

  @Test(expected = IllegalStateException.class)
  public void startTwice() {
    startPeerDiscoveryController();
    controller.start();
  }

  @Test
  public void stopTwice() {
    startPeerDiscoveryController();
    controller.stop();
    controller.stop();
    // no exception
  }

  @Test
  public void shouldBondWithNewPeerWhenReceivedPing() {
    final List<DiscoveryPeer> peers = createPeersInLastBucket(localPeer, 1);
    startPeerDiscoveryController();

    final Packet pingPacket = mockPingPacket(peers.get(0), localPeer);
    controller.onMessage(pingPacket, peers.get(0));
    verify(controller, times(1)).bond(peers.get(0));
  }

  @Test
  public void shouldNotAddSelfWhenReceivedPingFromSelf() {
    startPeerDiscoveryController();
    final DiscoveryPeer localPeer = DiscoveryPeer.fromEnode(this.localPeer.getEnodeURL());

    final Packet pingPacket = mockPingPacket(this.localPeer, this.localPeer);
    controller.onMessage(pingPacket, localPeer);

    assertThat(controller.streamDiscoveredPeers()).doesNotContain(localPeer);
  }

  @Test
  public void shouldNotRemoveExistingPeerWhenReceivedPing() {
    final List<DiscoveryPeer> peers = createPeersInLastBucket(localPeer, 1);
    startPeerDiscoveryController();

    peerTable.tryAdd(peers.get(0));
    assertThat(controller.streamDiscoveredPeers()).contains(peers.get(0));

    final Packet pingPacket = mockPingPacket(peers.get(0), localPeer);
    controller.onMessage(pingPacket, peers.get(0));

    assertThat(controller.streamDiscoveredPeers()).contains(peers.get(0));
  }

  @Test
  public void shouldNotAddNewPeerWhenReceivedPongFromBlacklistedPeer() {
    final List<DiscoveryPeer> peers = createPeersInLastBucket(localPeer, 3);

    final DiscoveryPeer discoPeer = peers.get(0);
    final DiscoveryPeer otherPeer = peers.get(1);
    final DiscoveryPeer otherPeer2 = peers.get(2);

    final PeerPermissionsDenylist blacklist = PeerPermissionsDenylist.create();
    final OutboundMessageHandler outboundMessageHandler = mock(OutboundMessageHandler.class);
    controller =
        getControllerBuilder()
            .peers(discoPeer)
            .peerPermissions(blacklist)
            .outboundMessageHandler(outboundMessageHandler)
            .build();

    final Endpoint localEndpoint = localPeer.getEndpoint();

    // Setup ping to be sent to discoPeer
    List<NodeKey> nodeKeys = PeerDiscoveryTestHelper.generateNodeKeys(1);
    PingPacketData pingPacketData = PingPacketData.create(localEndpoint, discoPeer.getEndpoint());
    final Packet discoPeerPing = Packet.create(PacketType.PING, pingPacketData, nodeKeys.get(0));
    mockPacketCreation(discoPeer, discoPeerPing);

    controller.start();
    verify(outboundMessageHandler, times(1))
        .send(eq(peers.get(0)), matchPacketOfType(PacketType.PING));

    final Packet pongFromDiscoPeer =
        MockPacketDataFactory.mockPongPacket(discoPeer, discoPeerPing.getHash());
    controller.onMessage(pongFromDiscoPeer, discoPeer);

    verify(outboundMessageHandler, times(1))
        .send(eq(discoPeer), matchPacketOfType(PacketType.FIND_NEIGHBORS));

    // Setup ping to be sent to otherPeer after neighbors packet is received
    nodeKeys = PeerDiscoveryTestHelper.generateNodeKeys(1);
    pingPacketData = PingPacketData.create(localEndpoint, otherPeer.getEndpoint());
    final Packet pingPacket = Packet.create(PacketType.PING, pingPacketData, nodeKeys.get(0));
    mockPacketCreation(otherPeer, pingPacket);

    // Setup ping to be sent to otherPeer2 after neighbors packet is received
    nodeKeys = PeerDiscoveryTestHelper.generateNodeKeys(1);
    pingPacketData = PingPacketData.create(localEndpoint, otherPeer2.getEndpoint());
    final Packet pingPacket2 = Packet.create(PacketType.PING, pingPacketData, nodeKeys.get(0));
    mockPacketCreation(otherPeer2, pingPacket2);

    final Packet neighborsPacket =
        MockPacketDataFactory.mockNeighborsPacket(discoPeer, otherPeer, otherPeer2);
    controller.onMessage(neighborsPacket, discoPeer);

    verify(outboundMessageHandler, times(peers.size()))
        .send(any(), matchPacketOfType(PacketType.PING));

    final Packet pongPacket = MockPacketDataFactory.mockPongPacket(otherPeer, pingPacket.getHash());
    controller.onMessage(pongPacket, otherPeer);

    // Blacklist otherPeer2 before sending return pong
    blacklist.add(otherPeer2);
    final Packet pongPacket2 =
        MockPacketDataFactory.mockPongPacket(otherPeer2, pingPacket2.getHash());
    controller.onMessage(pongPacket2, otherPeer2);

    assertThat(controller.streamDiscoveredPeers()).hasSize(2);
    assertThat(controller.streamDiscoveredPeers()).contains(discoPeer);
    assertThat(controller.streamDiscoveredPeers()).contains(otherPeer);
    assertThat(controller.streamDiscoveredPeers()).doesNotContain(otherPeer2);
  }

  private PacketData matchPingDataForPeer(final DiscoveryPeer peer) {
    return argThat((PacketData data) -> ((PingPacketData) data).getTo().equals(peer.getEndpoint()));
  }

  private Packet matchPacketOfType(final PacketType type) {
    return argThat((Packet packet) -> packet.getType().equals(type));
  }

  @Test
  public void shouldNotBondWithBlacklistedPeer() {
    final List<DiscoveryPeer> peers = createPeersInLastBucket(localPeer, 3);

    final DiscoveryPeer discoPeer = peers.get(0);
    final DiscoveryPeer otherPeer = peers.get(1);
    final DiscoveryPeer otherPeer2 = peers.get(2);

    final PeerPermissionsDenylist blacklist = PeerPermissionsDenylist.create();
    final OutboundMessageHandler outboundMessageHandler = mock(OutboundMessageHandler.class);
    controller =
        getControllerBuilder()
            .peers(discoPeer)
            .peerPermissions(blacklist)
            .outboundMessageHandler(outboundMessageHandler)
            .build();

    final Endpoint localEndpoint = localPeer.getEndpoint();

    // Setup ping to be sent to discoPeer
    List<NodeKey> nodeKeys = PeerDiscoveryTestHelper.generateNodeKeys(1);
    PingPacketData pingPacketData = PingPacketData.create(localEndpoint, discoPeer.getEndpoint());
    final Packet discoPeerPing = Packet.create(PacketType.PING, pingPacketData, nodeKeys.get(0));
    mockPacketCreation(discoPeer, discoPeerPing);

    controller.start();
    verify(outboundMessageHandler, times(1)).send(any(), matchPacketOfType(PacketType.PING));

    final Packet pongFromDiscoPeer =
        MockPacketDataFactory.mockPongPacket(discoPeer, discoPeerPing.getHash());
    controller.onMessage(pongFromDiscoPeer, discoPeer);

    verify(outboundMessageHandler, times(1))
        .send(eq(discoPeer), matchPacketOfType(PacketType.FIND_NEIGHBORS));

    // Setup ping to be sent to otherPeer after neighbors packet is received
    nodeKeys = PeerDiscoveryTestHelper.generateNodeKeys(1);
    pingPacketData = PingPacketData.create(localEndpoint, otherPeer.getEndpoint());
    final Packet pingPacket = Packet.create(PacketType.PING, pingPacketData, nodeKeys.get(0));
    mockPacketCreation(otherPeer, pingPacket);

    // Setup ping to be sent to otherPeer2 after neighbors packet is received
    nodeKeys = PeerDiscoveryTestHelper.generateNodeKeys(1);
    pingPacketData = PingPacketData.create(localEndpoint, otherPeer2.getEndpoint());
    final Packet pingPacket2 = Packet.create(PacketType.PING, pingPacketData, nodeKeys.get(0));
    mockPacketCreation(otherPeer2, pingPacket2);

    // Blacklist peer
    blacklist.add(otherPeer);

    final Packet neighborsPacket =
        MockPacketDataFactory.mockNeighborsPacket(discoPeer, otherPeer, otherPeer2);
    controller.onMessage(neighborsPacket, discoPeer);

    verify(controller, times(0)).bond(otherPeer);
    verify(controller, times(1)).bond(otherPeer2);
  }

  @Test
  public void shouldRespondToNeighborsRequestFromKnownPeer() {
    final List<DiscoveryPeer> peers = createPeersInLastBucket(localPeer, 1);

    final DiscoveryPeer discoPeer = peers.get(0);

    final OutboundMessageHandler outboundMessageHandler = mock(OutboundMessageHandler.class);
    controller =
        getControllerBuilder()
            .peers(discoPeer)
            .outboundMessageHandler(outboundMessageHandler)
            .build();

    final Endpoint localEndpoint = localPeer.getEndpoint();

    // Setup ping to be sent to discoPeer
    final List<NodeKey> nodeKeys = PeerDiscoveryTestHelper.generateNodeKeys(1);
    final PingPacketData pingPacketData =
        PingPacketData.create(localEndpoint, discoPeer.getEndpoint());
    final Packet discoPeerPing = Packet.create(PacketType.PING, pingPacketData, nodeKeys.get(0));
    mockPacketCreation(discoPeer, discoPeerPing);

    controller.start();
    verify(outboundMessageHandler, times(1)).send(any(), matchPacketOfType(PacketType.PING));

    final Packet pongFromDiscoPeer =
        MockPacketDataFactory.mockPongPacket(discoPeer, discoPeerPing.getHash());
    controller.onMessage(pongFromDiscoPeer, discoPeer);

    verify(outboundMessageHandler, times(1))
        .send(eq(discoPeer), matchPacketOfType(PacketType.FIND_NEIGHBORS));

    final Packet findNeighborsPacket = MockPacketDataFactory.mockFindNeighborsPacket(discoPeer);
    controller.onMessage(findNeighborsPacket, discoPeer);

    verify(outboundMessageHandler, times(1))
        .send(eq(discoPeer), matchPacketOfType(PacketType.NEIGHBORS));
  }

  @Test
  public void shouldNotRespondToNeighborsRequestFromUnknownPeer() {
    final List<DiscoveryPeer> peers = createPeersInLastBucket(localPeer, 2);

    final DiscoveryPeer discoPeer = peers.get(0);
    final DiscoveryPeer otherPeer = peers.get(1);

    final OutboundMessageHandler outboundMessageHandler = mock(OutboundMessageHandler.class);
    controller =
        getControllerBuilder()
            .peers(discoPeer)
            .outboundMessageHandler(outboundMessageHandler)
            .build();

    final Endpoint localEndpoint = localPeer.getEndpoint();

    // Setup ping to be sent to discoPeer
    final List<NodeKey> nodeKeys = PeerDiscoveryTestHelper.generateNodeKeys(1);
    final PingPacketData pingPacketData =
        PingPacketData.create(localEndpoint, discoPeer.getEndpoint());
    final Packet discoPeerPing = Packet.create(PacketType.PING, pingPacketData, nodeKeys.get(0));
    mockPacketCreation(discoPeer, discoPeerPing);

    controller.start();
    verify(outboundMessageHandler, times(1)).send(any(), matchPacketOfType(PacketType.PING));

    final Packet pongFromDiscoPeer =
        MockPacketDataFactory.mockPongPacket(discoPeer, discoPeerPing.getHash());
    controller.onMessage(pongFromDiscoPeer, discoPeer);

    verify(outboundMessageHandler, times(1))
        .send(eq(discoPeer), matchPacketOfType(PacketType.FIND_NEIGHBORS));

    final Packet findNeighborsPacket = MockPacketDataFactory.mockFindNeighborsPacket(discoPeer);
    controller.onMessage(findNeighborsPacket, otherPeer);

    verify(outboundMessageHandler, times(0))
        .send(eq(otherPeer), matchPacketOfType(PacketType.NEIGHBORS));
  }

  @Test
  public void shouldNotRespondToExpiredNeighborsRequest() {
    final List<DiscoveryPeer> peers = createPeersInLastBucket(localPeer, 1);

    final DiscoveryPeer discoPeer = peers.get(0);

    final OutboundMessageHandler outboundMessageHandler = mock(OutboundMessageHandler.class);
    controller =
        getControllerBuilder()
            .peers(discoPeer)
            .outboundMessageHandler(outboundMessageHandler)
            .build();

    final Endpoint localEndpoint = localPeer.getEndpoint();

    // Setup ping to be sent to discoPeer
    final List<NodeKey> nodeKeys = PeerDiscoveryTestHelper.generateNodeKeys(1);
    final PingPacketData pingPacketData =
        PingPacketData.create(localEndpoint, discoPeer.getEndpoint());
    final Packet discoPeerPing = Packet.create(PacketType.PING, pingPacketData, nodeKeys.get(0));
    mockPacketCreation(discoPeer, discoPeerPing);

    controller.start();
    verify(outboundMessageHandler, times(1)).send(any(), matchPacketOfType(PacketType.PING));

    final Packet pongFromDiscoPeer =
        MockPacketDataFactory.mockPongPacket(discoPeer, discoPeerPing.getHash());
    controller.onMessage(pongFromDiscoPeer, discoPeer);

    verify(outboundMessageHandler, times(1))
        .send(eq(discoPeer), matchPacketOfType(PacketType.FIND_NEIGHBORS));

    final Packet findNeighborsPacket =
        MockPacketDataFactory.mockFindNeighborsPacket(
            discoPeer, Instant.now().getEpochSecond() - PacketData.DEFAULT_EXPIRATION_PERIOD_SEC);
    controller.onMessage(findNeighborsPacket, discoPeer);

    verify(outboundMessageHandler, times(0))
        .send(eq(discoPeer), matchPacketOfType(PacketType.NEIGHBORS));
  }

  @Test
  public void shouldNotRespondToNeighborsRequestFromBlacklistedPeer() {
    final List<DiscoveryPeer> peers = createPeersInLastBucket(localPeer, 1);

    final DiscoveryPeer discoPeer = peers.get(0);

    final PeerPermissionsDenylist blacklist = PeerPermissionsDenylist.create();
    final OutboundMessageHandler outboundMessageHandler = mock(OutboundMessageHandler.class);
    controller =
        getControllerBuilder()
            .peers(discoPeer)
            .peerPermissions(blacklist)
            .outboundMessageHandler(outboundMessageHandler)
            .build();

    final Endpoint localEndpoint = localPeer.getEndpoint();

    // Setup ping to be sent to discoPeer
    final List<NodeKey> nodeKeys = PeerDiscoveryTestHelper.generateNodeKeys(1);
    final PingPacketData pingPacketData =
        PingPacketData.create(localEndpoint, discoPeer.getEndpoint());
    final Packet discoPeerPing = Packet.create(PacketType.PING, pingPacketData, nodeKeys.get(0));
    mockPacketCreation(discoPeer, discoPeerPing);

    controller.start();
    verify(outboundMessageHandler, times(1)).send(any(), matchPacketOfType(PacketType.PING));

    final Packet pongFromDiscoPeer =
        MockPacketDataFactory.mockPongPacket(discoPeer, discoPeerPing.getHash());
    controller.onMessage(pongFromDiscoPeer, discoPeer);

    verify(outboundMessageHandler, times(1))
        .send(eq(discoPeer), matchPacketOfType(PacketType.FIND_NEIGHBORS));

    blacklist.add(discoPeer);
    final Packet findNeighborsPacket = MockPacketDataFactory.mockFindNeighborsPacket(discoPeer);
    controller.onMessage(findNeighborsPacket, discoPeer);

    verify(outboundMessageHandler, times(0))
        .send(eq(discoPeer), matchPacketOfType(PacketType.NEIGHBORS));
  }

  @Test
  public void shouldAddNewPeerWhenReceivedPongAndPeerTableBucketIsNotFull() {
    final List<DiscoveryPeer> peers = createPeersInLastBucket(localPeer, 1);

    // Mock the creation of the PING packet to control hash for PONG.
    final List<NodeKey> nodeKeys = PeerDiscoveryTestHelper.generateNodeKeys(1);
    final PingPacketData pingPacketData =
        PingPacketData.create(localPeer.getEndpoint(), peers.get(0).getEndpoint());
    final Packet pingPacket = Packet.create(PacketType.PING, pingPacketData, nodeKeys.get(0));

    final OutboundMessageHandler outboundMessageHandler = mock(OutboundMessageHandler.class);
    controller =
        getControllerBuilder()
            .peers(peers.get(0))
            .outboundMessageHandler(outboundMessageHandler)
            .build();
    mockPingPacketCreation(pingPacket);

    controller.setRetryDelayFunction((prev) -> 999999999L);
    controller.start();

    verify(outboundMessageHandler, times(1)).send(any(), matchPacketOfType(PacketType.PING));

    final Packet pongPacket =
        MockPacketDataFactory.mockPongPacket(peers.get(0), pingPacket.getHash());
    controller.onMessage(pongPacket, peers.get(0));

    assertThat(controller.streamDiscoveredPeers()).contains(peers.get(0));
  }

  @Test
  public void shouldAddNewPeerWhenReceivedPongAndPeerTableBucketIsFull() {
    final List<DiscoveryPeer> peers = createPeersInLastBucket(localPeer, 17);

    final List<DiscoveryPeer> bootstrapPeers = peers.subList(0, 16);
    final OutboundMessageHandler outboundMessageHandler = mock(OutboundMessageHandler.class);
    controller =
        getControllerBuilder()
            .peers(bootstrapPeers)
            .outboundMessageHandler(outboundMessageHandler)
            .build();
    controller.setRetryDelayFunction(PeerDiscoveryControllerTest::longDelayFunction);

    // Mock the creation of PING packets to control hash PONG packets.
    final List<NodeKey> nodeKeys = PeerDiscoveryTestHelper.generateNodeKeys(1);
    final PingPacketData pingPacketData =
        PingPacketData.create(localPeer.getEndpoint(), peers.get(0).getEndpoint());
    final Packet pingPacket = Packet.create(PacketType.PING, pingPacketData, nodeKeys.get(0));
    mockPingPacketCreation(pingPacket);

    controller.start();

    verify(outboundMessageHandler, times(16)).send(any(), matchPacketOfType(PacketType.PING));

    for (int i = 0; i <= 14; i++) {
      final Packet pongPacket =
          MockPacketDataFactory.mockPongPacket(peers.get(i), pingPacket.getHash());
      controller.onMessage(pongPacket, peers.get(i));
    }

    verify(outboundMessageHandler, times(0))
        .send(any(), matchPacketOfType(PacketType.FIND_NEIGHBORS));

    final Packet pongPacket15 =
        MockPacketDataFactory.mockPongPacket(peers.get(15), pingPacket.getHash());
    controller.onMessage(pongPacket15, peers.get(15));

    verify(outboundMessageHandler, times(3))
        .send(any(), matchPacketOfType(PacketType.FIND_NEIGHBORS));

    for (int i = 0; i <= 15; i++) {
      final Packet neighborsPacket =
          MockPacketDataFactory.mockNeighborsPacket(peers.get(i), peers.get(16));
      controller.onMessage(neighborsPacket, peers.get(i));
    }

    verify(outboundMessageHandler, times(1))
        .send(eq(peers.get(16)), matchPacketOfType(PacketType.PING));

    final Packet pongPacket16 =
        MockPacketDataFactory.mockPongPacket(peers.get(16), pingPacket.getHash());
    controller.onMessage(pongPacket16, peers.get(16));

    assertThat(controller.streamDiscoveredPeers()).contains(peers.get(16));
    assertThat(controller.streamDiscoveredPeers().collect(Collectors.toList())).hasSize(16);
    assertThat(evictedPeerFromBucket(bootstrapPeers, controller)).isTrue();
  }

  private boolean evictedPeerFromBucket(
      final List<DiscoveryPeer> peers, final PeerDiscoveryController controller) {
    for (final DiscoveryPeer peer : peers) {
      if (controller.streamDiscoveredPeers().noneMatch(candidate -> candidate.equals(peer))) {
        return true;
      }
    }
    return false;
  }

  @Test
  public void shouldNotAddPeerInNeighborsPacketWithoutBonding() {
    final List<DiscoveryPeer> peers = createPeersInLastBucket(localPeer, 2);

    // Mock the creation of the PING packet to control hash for PONG.
    final List<NodeKey> nodeKeys = PeerDiscoveryTestHelper.generateNodeKeys(1);
    final PingPacketData pingPacketData =
        PingPacketData.create(localPeer.getEndpoint(), peers.get(0).getEndpoint());
    final Packet pingPacket = Packet.create(PacketType.PING, pingPacketData, nodeKeys.get(0));

    final OutboundMessageHandler outboundMessageHandler = mock(OutboundMessageHandler.class);
    controller =
        getControllerBuilder()
            .peers(peers.get(0))
            .outboundMessageHandler(outboundMessageHandler)
            .build();
    mockPingPacketCreation(pingPacket);
    controller.start();

    verify(outboundMessageHandler, times(1))
        .send(eq(peers.get(0)), matchPacketOfType(PacketType.PING));

    final Packet pongPacket =
        MockPacketDataFactory.mockPongPacket(peers.get(0), pingPacket.getHash());
    controller.onMessage(pongPacket, peers.get(0));

    verify(outboundMessageHandler, times(1))
        .send(eq(peers.get(0)), matchPacketOfType(PacketType.FIND_NEIGHBORS));

    assertThat(controller.streamDiscoveredPeers()).doesNotContain(peers.get(1));
  }

  @Test
  public void streamDiscoveredPeers() {
    final List<DiscoveryPeer> peers = createPeersInLastBucket(localPeer, 3);
    final OutboundMessageHandler outboundMessageHandler = mock(OutboundMessageHandler.class);
    final PeerPermissions peerPermissions = mock(PeerPermissions.class);
    doReturn(true).when(peerPermissions).isPermitted(any(), any(), any());

    final DiscoveryPeer localNode =
        DiscoveryPeer.fromEnode(
            EnodeURL.builder()
                .ipAddress("127.0.0.1")
                .nodeId(Peer.randomId())
                .discoveryAndListeningPorts(30303)
                .build());

    controller =
        getControllerBuilder()
            .localPeer(localNode)
            .peers(peers)
            .outboundMessageHandler(outboundMessageHandler)
            .peerPermissions(peerPermissions)
            .build();
    controller.start();

    assertThat(controller.streamDiscoveredPeers().collect(Collectors.toList()))
        .containsExactlyInAnyOrderElementsOf(peers);

    // Disallow peer - it should be filtered from list
    final Peer disallowed = peers.get(0);
    doReturn(false)
        .when(peerPermissions)
        .isPermitted(eq(localNode), eq(disallowed), eq(Action.DISCOVERY_ALLOW_IN_PEER_TABLE));

    // Peer stream should filter disallowed
    assertThat(controller.streamDiscoveredPeers().collect(Collectors.toList()))
        .containsExactlyInAnyOrder(peers.get(1), peers.get(2));
  }

  @Test
  public void updatePermissions_restrictWithList() {
    final List<DiscoveryPeer> peers = createPeersInLastBucket(localPeer, 3);
    final OutboundMessageHandler outboundMessageHandler = mock(OutboundMessageHandler.class);
    final TestPeerPermissions peerPermissions = spy(new TestPeerPermissions());
    doReturn(true).when(peerPermissions).isPermitted(any(), any(), any());

    final DiscoveryPeer localNode =
        DiscoveryPeer.fromEnode(
            EnodeURL.builder()
                .ipAddress("127.0.0.1")
                .nodeId(Peer.randomId())
                .discoveryAndListeningPorts(30303)
                .build());

    controller =
        getControllerBuilder()
            .localPeer(localNode)
            .peers(peers)
            .outboundMessageHandler(outboundMessageHandler)
            .peerPermissions(peerPermissions)
            .build();
    controller.start();

    assertThat(controller.streamDiscoveredPeers().collect(Collectors.toList()))
        .containsExactlyInAnyOrderElementsOf(peers);

    // Disallow peer - it should be filtered from list
    final Peer disallowed = peers.get(0);
    doReturn(false)
        .when(peerPermissions)
        .isPermitted(eq(localNode), eq(disallowed), eq(Action.DISCOVERY_ALLOW_IN_PEER_TABLE));
    peerPermissions.testDispatchUpdate(true, Optional.of(Collections.singletonList(disallowed)));

    // Peer stream should filter disallowed
    assertThat(controller.streamDiscoveredPeers().collect(Collectors.toList()))
        .containsExactlyInAnyOrder(peers.get(1), peers.get(2));

    // Peer should be dropped
    verify(controller, times(1)).dropPeer(any());
    verify(controller, times(1)).dropPeer(disallowed);
  }

  @Test
  public void updatePermissions_restrictWithNoList() {
    final List<DiscoveryPeer> peers = createPeersInLastBucket(localPeer, 3);
    final OutboundMessageHandler outboundMessageHandler = mock(OutboundMessageHandler.class);
    final TestPeerPermissions peerPermissions = spy(new TestPeerPermissions());
    final MockTimerUtil timerUtil = new MockTimerUtil();
    doReturn(true).when(peerPermissions).isPermitted(any(), any(), any());

    final DiscoveryPeer localNode =
        DiscoveryPeer.fromEnode(
            EnodeURL.builder()
                .ipAddress("127.0.0.1")
                .nodeId(Peer.randomId())
                .discoveryAndListeningPorts(30303)
                .build());

    controller =
        getControllerBuilder()
            .localPeer(localNode)
            .peers(peers)
            .outboundMessageHandler(outboundMessageHandler)
            .peerPermissions(peerPermissions)
            .timerUtil(timerUtil)
            .build();
    controller.start();

    assertThat(controller.streamDiscoveredPeers().collect(Collectors.toList()))
        .containsExactlyInAnyOrderElementsOf(peers);

    // Disallow peer - it should be filtered from list
    final Peer disallowed = peers.get(0);
    doReturn(false)
        .when(peerPermissions)
        .isPermitted(eq(localNode), eq(disallowed), eq(Action.DISCOVERY_ALLOW_IN_PEER_TABLE));
    peerPermissions.testDispatchUpdate(true, Optional.empty());
    timerUtil.runHandlers();

    // Peer stream should filter disallowed
    assertThat(controller.streamDiscoveredPeers().collect(Collectors.toList()))
        .containsExactlyInAnyOrder(peers.get(1), peers.get(2));

    // Peer should be dropped
    verify(controller, times(1)).dropPeer(any());
    verify(controller, times(1)).dropPeer(disallowed);
  }

  @Test
  public void updatePermissions_relaxPermissionsWithList() {
    final List<DiscoveryPeer> peers = createPeersInLastBucket(localPeer, 3);
    final OutboundMessageHandler outboundMessageHandler = mock(OutboundMessageHandler.class);
    final TestPeerPermissions peerPermissions = spy(new TestPeerPermissions());
    final MockTimerUtil timerUtil = new MockTimerUtil();
    doReturn(true).when(peerPermissions).isPermitted(any(), any(), any());

    final DiscoveryPeer localNode =
        DiscoveryPeer.fromEnode(
            EnodeURL.builder()
                .ipAddress("127.0.0.1")
                .nodeId(Peer.randomId())
                .discoveryAndListeningPorts(30303)
                .build());

    controller =
        getControllerBuilder()
            .localPeer(localNode)
            .peers(peers)
            .outboundMessageHandler(outboundMessageHandler)
            .peerPermissions(peerPermissions)
            .timerUtil(timerUtil)
            .build();
    controller.start();

    assertThat(controller.streamDiscoveredPeers().collect(Collectors.toList()))
        .containsExactlyInAnyOrderElementsOf(peers);

    final Peer firstPeer = peers.get(0);
    peerPermissions.testDispatchUpdate(false, Optional.of(Collections.singletonList(firstPeer)));
    timerUtil.runHandlers();

    assertThat(controller.streamDiscoveredPeers().collect(Collectors.toList()))
        .containsExactlyInAnyOrderElementsOf(peers);
    verify(controller, never()).dropPeer(any());
  }

  @Test
  public void updatePermissions_relaxPermissionsWithNoList() {
    final List<DiscoveryPeer> peers = createPeersInLastBucket(localPeer, 3);
    final OutboundMessageHandler outboundMessageHandler = mock(OutboundMessageHandler.class);
    final TestPeerPermissions peerPermissions = spy(new TestPeerPermissions());
    final MockTimerUtil timerUtil = new MockTimerUtil();
    doReturn(true).when(peerPermissions).isPermitted(any(), any(), any());

    final DiscoveryPeer localNode =
        DiscoveryPeer.fromEnode(
            EnodeURL.builder()
                .ipAddress("127.0.0.1")
                .nodeId(Peer.randomId())
                .discoveryAndListeningPorts(30303)
                .build());

    controller =
        getControllerBuilder()
            .localPeer(localNode)
            .peers(peers)
            .outboundMessageHandler(outboundMessageHandler)
            .peerPermissions(peerPermissions)
            .timerUtil(timerUtil)
            .build();
    controller.start();

    assertThat(controller.streamDiscoveredPeers().collect(Collectors.toList()))
        .containsExactlyInAnyOrderElementsOf(peers);

    peerPermissions.testDispatchUpdate(false, Optional.empty());
    timerUtil.runHandlers();

    assertThat(controller.streamDiscoveredPeers().collect(Collectors.toList()))
        .containsExactlyInAnyOrderElementsOf(peers);
    verify(controller, never()).dropPeer(any());
  }

  private static Packet mockPingPacket(final DiscoveryPeer from, final DiscoveryPeer to) {
    final Packet packet = mock(Packet.class);

    final PingPacketData pingPacketData =
        PingPacketData.create(from.getEndpoint(), to.getEndpoint());
    when(packet.getPacketData(any())).thenReturn(Optional.of(pingPacketData));
    final Bytes id = from.getId();
    when(packet.getNodeId()).thenReturn(id);
    when(packet.getType()).thenReturn(PacketType.PING);
    when(packet.getHash()).thenReturn(Bytes32.ZERO);

    return packet;
  }

  private List<DiscoveryPeer> createPeersInLastBucket(final Peer host, final int n) {
    final List<DiscoveryPeer> newPeers = new ArrayList<>(n);

    // Flipping the most significant bit of the keccak256 will place the peer
    // in the last bucket for the corresponding host peer.
    final Bytes32 keccak256 = host.keccak256();
    final MutableBytes template = MutableBytes.create(keccak256.size());
    byte msb = keccak256.get(0);
    msb ^= MOST_SIGNFICANT_BIT_MASK;
    template.set(0, msb);

    for (int i = 0; i < n; i++) {
      template.setInt(template.size() - 4, i);
      final Bytes32 keccak = Bytes32.leftPad(template.copy());
      final MutableBytes id = MutableBytes.create(64);
      UInt256.valueOf(i).toBytes().copyTo(id, id.size() - Bytes32.SIZE);
      final DiscoveryPeer peer =
          spy(
              DiscoveryPeer.fromEnode(
                  EnodeURL.builder()
                      .nodeId(id)
                      .ipAddress("127.0.0.1")
                      .discoveryAndListeningPorts(100 + counter.incrementAndGet())
                      .build()));
      doReturn(keccak).when(peer).keccak256();
      newPeers.add(peer);
    }

    return newPeers;
  }

<<<<<<< HEAD
  private void startPeerDiscoveryController(final DiscoveryPeer... bootstrapPeers) {
=======
  private PeerDiscoveryController startPeerDiscoveryController(
      final DiscoveryPeer... bootstrapPeers) {
    return startPeerDiscoveryController(
        PeerDiscoveryControllerTest::longDelayFunction, bootstrapPeers);
  }

  private PeerDiscoveryController startPeerDiscoveryController(
      final RetryDelayFunction retryDelayFunction, final DiscoveryPeer... bootstrapPeers) {
>>>>>>> f229d5a1
    // Create the controller.
    controller = getControllerBuilder().peers(bootstrapPeers).build();
    controller.setRetryDelayFunction(LONG_DELAY_FUNCTION);
    controller.start();
  }

  static class ControllerBuilder {
    private Collection<DiscoveryPeer> discoPeers = Collections.emptyList();
    private MockTimerUtil timerUtil = new MockTimerUtil();
    private NodeKey nodeKey;
    private DiscoveryPeer localPeer;
    private PeerTable peerTable;
    private OutboundMessageHandler outboundMessageHandler = OutboundMessageHandler.NOOP;
    private static final PeerDiscoveryTestHelper helper = new PeerDiscoveryTestHelper();
    private final Subscribers<PeerBondedObserver> peerBondedObservers = Subscribers.create();
    private PeerPermissions peerPermissions = PeerPermissions.noop();

    public static ControllerBuilder create() {
      return new ControllerBuilder();
    }

    ControllerBuilder peers(final Collection<DiscoveryPeer> discoPeers) {
      this.discoPeers = discoPeers;
      return this;
    }

    ControllerBuilder peers(final DiscoveryPeer... discoPeers) {
      this.discoPeers = Arrays.asList(discoPeers);
      return this;
    }

    ControllerBuilder peerPermissions(final PeerPermissions peerPermissions) {
      this.peerPermissions = peerPermissions;
      return this;
    }

    ControllerBuilder timerUtil(final MockTimerUtil timerUtil) {
      this.timerUtil = timerUtil;
      return this;
    }

    ControllerBuilder nodeKey(final NodeKey nodeKey) {
      this.nodeKey = nodeKey;
      return this;
    }

    ControllerBuilder localPeer(final DiscoveryPeer localPeer) {
      this.localPeer = localPeer;
      return this;
    }

    ControllerBuilder peerTable(final PeerTable peerTable) {
      this.peerTable = peerTable;
      return this;
    }

    ControllerBuilder outboundMessageHandler(final OutboundMessageHandler outboundMessageHandler) {
      this.outboundMessageHandler = outboundMessageHandler;
      return this;
    }

    PeerDiscoveryController build() {
      checkNotNull(nodeKey);
      if (localPeer == null) {
        localPeer = helper.createDiscoveryPeer(nodeKey);
      }
      if (peerTable == null) {
        peerTable = new PeerTable(localPeer.getId());
      }
      return spy(
          PeerDiscoveryController.builder()
              .nodeKey(nodeKey)
              .localPeer(localPeer)
              .peerTable(peerTable)
              .bootstrapNodes(discoPeers)
              .outboundMessageHandler(outboundMessageHandler)
              .timerUtil(timerUtil)
              .workerExecutor(new BlockingAsyncExecutor())
              .tableRefreshIntervalMs(TABLE_REFRESH_INTERVAL_MS)
              .peerRequirement(PEER_REQUIREMENT)
              .peerPermissions(peerPermissions)
              .peerBondedObservers(peerBondedObservers)
              .metricsSystem(new NoOpMetricsSystem())
              .build());
    }
  }

  private static class TestPeerPermissions extends PeerPermissions {

    @Override
    public boolean isPermitted(final Peer localNode, final Peer remotePeer, final Action action) {
      return true;
    }

    void testDispatchUpdate(
        final boolean permissionsRestricted, final Optional<List<Peer>> affectedPeers) {
      this.dispatchUpdate(permissionsRestricted, affectedPeers);
    }
  }
}<|MERGE_RESOLUTION|>--- conflicted
+++ resolved
@@ -1311,21 +1311,17 @@
     return newPeers;
   }
 
-<<<<<<< HEAD
-  private void startPeerDiscoveryController(final DiscoveryPeer... bootstrapPeers) {
-=======
-  private PeerDiscoveryController startPeerDiscoveryController(
+  private void startPeerDiscoveryController(
       final DiscoveryPeer... bootstrapPeers) {
-    return startPeerDiscoveryController(
+    startPeerDiscoveryController(
         PeerDiscoveryControllerTest::longDelayFunction, bootstrapPeers);
   }
 
-  private PeerDiscoveryController startPeerDiscoveryController(
+  private void startPeerDiscoveryController(
       final RetryDelayFunction retryDelayFunction, final DiscoveryPeer... bootstrapPeers) {
->>>>>>> f229d5a1
     // Create the controller.
     controller = getControllerBuilder().peers(bootstrapPeers).build();
-    controller.setRetryDelayFunction(LONG_DELAY_FUNCTION);
+    controller.setRetryDelayFunction(retryDelayFunction);
     controller.start();
   }
 
