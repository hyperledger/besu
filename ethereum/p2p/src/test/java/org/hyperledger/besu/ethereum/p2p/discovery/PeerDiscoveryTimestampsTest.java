/*
 * Copyright ConsenSys AG.
 *
 * Licensed under the Apache License, Version 2.0 (the "License"); you may not use this file except in compliance with
 * the License. You may obtain a copy of the License at
 *
 * http://www.apache.org/licenses/LICENSE-2.0
 *
 * Unless required by applicable law or agreed to in writing, software distributed under the License is distributed on
 * an "AS IS" BASIS, WITHOUT WARRANTIES OR CONDITIONS OF ANY KIND, either express or implied. See the License for the
 * specific language governing permissions and limitations under the License.
 *
 * SPDX-License-Identifier: Apache-2.0
 */
package org.hyperledger.besu.ethereum.p2p.discovery;

import static org.assertj.core.api.Assertions.assertThat;

import org.hyperledger.besu.datatypes.Hash;
import org.hyperledger.besu.ethereum.p2p.discovery.internal.MockPeerDiscoveryAgent;
import org.hyperledger.besu.ethereum.p2p.discovery.internal.Packet;

import java.util.Collections;
import java.util.concurrent.atomic.AtomicLong;

import io.vertx.core.Vertx;
import io.vertx.ext.unit.TestContext;
import io.vertx.ext.unit.junit.VertxUnitRunner;
import org.junit.Test;
import org.junit.runner.RunWith;

@RunWith(VertxUnitRunner.class)
public class PeerDiscoveryTimestampsTest {
  private final PeerDiscoveryTestHelper helper = new PeerDiscoveryTestHelper();

  @Test
  public void lastSeenAndFirstDiscoveredTimestampsUpdatedOnMessage() {
    final MockPeerDiscoveryAgent agent = helper.startDiscoveryAgent(Collections.emptyList());
    final MockPeerDiscoveryAgent testAgent = helper.startDiscoveryAgent();
    final Packet testAgentPing = helper.createPingPacket(testAgent, agent);
    helper.sendMessageBetweenAgents(testAgent, agent, testAgentPing);

    final Packet agentPing = helper.createPingPacket(agent, testAgent);
    helper.sendMessageBetweenAgents(agent, testAgent, agentPing);

    final Packet pong = helper.createPongPacket(agent, Hash.hash(agentPing.getHash()));
    helper.sendMessageBetweenAgents(testAgent, agent, pong);

    final AtomicLong lastSeen = new AtomicLong();
    final AtomicLong firstDiscovered = new AtomicLong();

    assertThat(agent.streamDiscoveredPeers()).hasSize(1);

    DiscoveryPeer p = agent.streamDiscoveredPeers().iterator().next();
    assertThat(p.getLastSeen()).isGreaterThan(0);
    assertThat(p.getFirstDiscovered()).isGreaterThan(0);

    lastSeen.set(p.getLastSeen());
    firstDiscovered.set(p.getFirstDiscovered());

    helper.sendMessageBetweenAgents(testAgent, agent, testAgentPing);

    assertThat(agent.streamDiscoveredPeers()).hasSize(1);

    p = agent.streamDiscoveredPeers().iterator().next();
    assertThat(p.getLastSeen()).isGreaterThan(lastSeen.get());
    assertThat(p.getFirstDiscovered()).isEqualTo(firstDiscovered.get());
  }

  @Test
  public void lastContactedTimestampUpdatedOnOutboundMessage(final TestContext ctx) {
    final MockPeerDiscoveryAgent agent = helper.startDiscoveryAgent(Collections.emptyList());
    assertThat(agent.streamDiscoveredPeers()).hasSize(0);

    // Start a test peer and send a PING packet to the agent under test.
    final MockPeerDiscoveryAgent testAgent = helper.startDiscoveryAgent();
    final Packet ping = helper.createPingPacket(testAgent, agent);
    helper.sendMessageBetweenAgents(testAgent, agent, ping);

    assertThat(agent.streamDiscoveredPeers()).hasSize(1);

    final AtomicLong lastContacted = new AtomicLong();
    final AtomicLong lastSeen = new AtomicLong();
    final AtomicLong firstDiscovered = new AtomicLong();

    final DiscoveryPeer peer = agent.streamDiscoveredPeers().iterator().next();
    final long lc = peer.getLastContacted();
    final long ls = peer.getLastSeen();
    final long fd = peer.getFirstDiscovered();

    assertThat(lc).isGreaterThan(0);
    assertThat(ls).isGreaterThan(0);
    assertThat(fd).isGreaterThan(0);

    lastContacted.set(lc);
    lastSeen.set(ls);
    firstDiscovered.set(fd);

<<<<<<< HEAD
    // Send another packet
=======
    // Send another packet and ensure that timestamps are updated accordingly.
    // Sleep beforehand to make sure timestamps will be different.
    try {
      Thread.sleep(1);
    } catch (InterruptedException e) {
      // Swallow exception because we only want to pause the test.
    }
>>>>>>> 4b7f2ae0
    helper.sendMessageBetweenAgents(testAgent, agent, ping);

    // and ensure asynchronously that timestamps are updated accordingly.
    Vertx.vertx()
        .executeBlocking(
            z -> {
              agent
                  .streamDiscoveredPeers()
                  .findFirst()
                  .ifPresentOrElse(
                      peerVal -> {
                        assertThat(peerVal.getLastContacted()).isGreaterThan(lastContacted.get());
                        assertThat(peerVal.getLastSeen()).isGreaterThan(lastSeen.get());
                        assertThat(peerVal.getFirstDiscovered()).isEqualTo(firstDiscovered.get());
                      },
                      () -> ctx.fail("no discovered peers"));
              z.complete();
            },
            ctx.asyncAssertSuccess());
  }
}<|MERGE_RESOLUTION|>--- conflicted
+++ resolved
@@ -96,9 +96,6 @@
     lastSeen.set(ls);
     firstDiscovered.set(fd);
 
-<<<<<<< HEAD
-    // Send another packet
-=======
     // Send another packet and ensure that timestamps are updated accordingly.
     // Sleep beforehand to make sure timestamps will be different.
     try {
@@ -106,7 +103,6 @@
     } catch (InterruptedException e) {
       // Swallow exception because we only want to pause the test.
     }
->>>>>>> 4b7f2ae0
     helper.sendMessageBetweenAgents(testAgent, agent, ping);
 
     // and ensure asynchronously that timestamps are updated accordingly.
