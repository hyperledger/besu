/*
 * Copyright ConsenSys AG.
 *
 * Licensed under the Apache License, Version 2.0 (the "License"); you may not use this file except in compliance with
 * the License. You may obtain a copy of the License at
 *
 * http://www.apache.org/licenses/LICENSE-2.0
 *
 * Unless required by applicable law or agreed to in writing, software distributed under the License is distributed on
 * an "AS IS" BASIS, WITHOUT WARRANTIES OR CONDITIONS OF ANY KIND, either express or implied. See the License for the
 * specific language governing permissions and limitations under the License.
 *
 * SPDX-License-Identifier: Apache-2.0
 */
package org.hyperledger.besu.ethereum.p2p.discovery;

import static org.assertj.core.api.Assertions.assertThat;

import org.hyperledger.besu.ethereum.core.Hash;
import org.hyperledger.besu.ethereum.p2p.discovery.internal.MockPeerDiscoveryAgent;
import org.hyperledger.besu.ethereum.p2p.discovery.internal.Packet;
<<<<<<< HEAD
import org.hyperledger.besu.ethereum.p2p.discovery.internal.PacketType;
import org.hyperledger.besu.ethereum.p2p.discovery.internal.PeerDiscoveryController;
import org.hyperledger.besu.ethereum.p2p.discovery.internal.PeerTable;
import org.hyperledger.besu.ethereum.p2p.discovery.internal.PingPacketData;
import org.hyperledger.besu.ethereum.p2p.discovery.internal.PongPacketData;
import org.hyperledger.besu.ethereum.p2p.peers.MaintainedPeers;
import org.hyperledger.besu.metrics.noop.NoOpMetricsSystem;
import org.hyperledger.besu.util.Subscribers;
=======
>>>>>>> 0455a8d9

import java.util.Collections;
import java.util.concurrent.atomic.AtomicLong;
import java.util.function.Consumer;

import org.junit.Test;

public class PeerDiscoveryTimestampsTest {
  private final PeerDiscoveryTestHelper helper = new PeerDiscoveryTestHelper();

  @Test
  public void lastSeenAndFirstDiscoveredTimestampsUpdatedOnMessage() {
<<<<<<< HEAD
    // peer[0] => controller // peer[1] => sender
    final List<NodeKey> nodeKeys = PeerDiscoveryTestHelper.generateNodeKeys(2);
    final List<DiscoveryPeer> peers = helper.createDiscoveryPeers(nodeKeys);

    final MockPeerDiscoveryAgent agent = mock(MockPeerDiscoveryAgent.class);
    when(agent.getAdvertisedPeer()).thenReturn(Optional.of(peers.get(0)));
    final DiscoveryPeer localPeer = peers.get(0);
    final NodeKey localNodeKey = nodeKeys.get(0);
    final Consumer<MaintainedPeers.PeerAddedCallback> peerAddedCallbackSubscriber =
        peerAddedCallback -> {};
    final Consumer<MaintainedPeers.PeerRemovedCallback> peerRemovedCallbackSubscriber =
        peerRemovedCallback -> {};

    assertThat(agent.getAdvertisedPeer().isPresent()).isTrue();
    final PeerDiscoveryController controller =
        PeerDiscoveryController.builder()
            .nodeKey(localNodeKey)
            .localPeer(localPeer)
            .peerTable(new PeerTable(agent.getAdvertisedPeer().get().getId()))
            .timerUtil(new MockTimerUtil())
            .workerExecutor(new BlockingAsyncExecutor())
            .tableRefreshIntervalMs(TimeUnit.HOURS.toMillis(1))
            .peerBondedObservers(Subscribers.create())
            .metricsSystem(new NoOpMetricsSystem())
            .peerAddedCallbackSubscriber(peerAddedCallbackSubscriber)
            .peerRemovedCallbackSubscriber(peerRemovedCallbackSubscriber)
            .build();
    controller.start();

    final PingPacketData ping =
        PingPacketData.create(peers.get(1).getEndpoint(), peers.get(0).getEndpoint());
    final Packet pingPacket = Packet.create(PacketType.PING, ping, nodeKeys.get(1));

    controller.onMessage(pingPacket, peers.get(1));

    final PingPacketData data =
        PingPacketData.create(localPeer.getEndpoint(), peers.get(1).getEndpoint());
    final Packet packet = Packet.create(PacketType.PING, data, nodeKeys.get(0));

    final PongPacketData pong = PongPacketData.create(peers.get(0).getEndpoint(), packet.getHash());
    final Packet pongPacket = Packet.create(PacketType.PONG, pong, nodeKeys.get(1));

    controller.onMessage(pongPacket, peers.get(1));
=======
    final MockPeerDiscoveryAgent agent = helper.startDiscoveryAgent(Collections.emptyList());
    final MockPeerDiscoveryAgent testAgent = helper.startDiscoveryAgent();
    final Packet testAgentPing = helper.createPingPacket(testAgent, agent);
    helper.sendMessageBetweenAgents(testAgent, agent, testAgentPing);

    final Packet agentPing = helper.createPingPacket(agent, testAgent);
    helper.sendMessageBetweenAgents(agent, testAgent, agentPing);

    final Packet pong = helper.createPongPacket(agent, Hash.hash(agentPing.getHash()));
    helper.sendMessageBetweenAgents(testAgent, agent, pong);
>>>>>>> 0455a8d9

    final AtomicLong lastSeen = new AtomicLong();
    final AtomicLong firstDiscovered = new AtomicLong();

    assertThat(agent.streamDiscoveredPeers()).hasSize(1);

    DiscoveryPeer p = agent.streamDiscoveredPeers().iterator().next();
    assertThat(p.getLastSeen()).isGreaterThan(0);
    assertThat(p.getFirstDiscovered()).isGreaterThan(0);

    lastSeen.set(p.getLastSeen());
    firstDiscovered.set(p.getFirstDiscovered());

    helper.sendMessageBetweenAgents(testAgent, agent, testAgentPing);

    assertThat(agent.streamDiscoveredPeers()).hasSize(1);

    p = agent.streamDiscoveredPeers().iterator().next();
    assertThat(p.getLastSeen()).isGreaterThan(lastSeen.get());
    assertThat(p.getFirstDiscovered()).isEqualTo(firstDiscovered.get());
  }

  @Test
  public void lastContactedTimestampUpdatedOnOutboundMessage() {
    final MockPeerDiscoveryAgent agent = helper.startDiscoveryAgent(Collections.emptyList());
    assertThat(agent.streamDiscoveredPeers()).hasSize(0);

    // Start a test peer and send a PING packet to the agent under test.
    final MockPeerDiscoveryAgent testAgent = helper.startDiscoveryAgent();
    final Packet ping = helper.createPingPacket(testAgent, agent);
    helper.sendMessageBetweenAgents(testAgent, agent, ping);

    assertThat(agent.streamDiscoveredPeers()).hasSize(1);

    final AtomicLong lastContacted = new AtomicLong();
    final AtomicLong lastSeen = new AtomicLong();
    final AtomicLong firstDiscovered = new AtomicLong();

    DiscoveryPeer peer = agent.streamDiscoveredPeers().iterator().next();
    final long lc = peer.getLastContacted();
    final long ls = peer.getLastSeen();
    final long fd = peer.getFirstDiscovered();

    assertThat(lc).isGreaterThan(0);
    assertThat(ls).isGreaterThan(0);
    assertThat(fd).isGreaterThan(0);

    lastContacted.set(lc);
    lastSeen.set(ls);
    firstDiscovered.set(fd);

    // Send another packet and ensure that timestamps are updated accordingly.
    helper.sendMessageBetweenAgents(testAgent, agent, ping);

    peer = agent.streamDiscoveredPeers().iterator().next();

    assertThat(peer.getLastContacted()).isGreaterThan(lastContacted.get());
    assertThat(peer.getLastSeen()).isGreaterThan(lastSeen.get());
    assertThat(peer.getFirstDiscovered()).isEqualTo(firstDiscovered.get());
  }
}<|MERGE_RESOLUTION|>--- conflicted
+++ resolved
@@ -19,17 +19,6 @@
 import org.hyperledger.besu.ethereum.core.Hash;
 import org.hyperledger.besu.ethereum.p2p.discovery.internal.MockPeerDiscoveryAgent;
 import org.hyperledger.besu.ethereum.p2p.discovery.internal.Packet;
-<<<<<<< HEAD
-import org.hyperledger.besu.ethereum.p2p.discovery.internal.PacketType;
-import org.hyperledger.besu.ethereum.p2p.discovery.internal.PeerDiscoveryController;
-import org.hyperledger.besu.ethereum.p2p.discovery.internal.PeerTable;
-import org.hyperledger.besu.ethereum.p2p.discovery.internal.PingPacketData;
-import org.hyperledger.besu.ethereum.p2p.discovery.internal.PongPacketData;
-import org.hyperledger.besu.ethereum.p2p.peers.MaintainedPeers;
-import org.hyperledger.besu.metrics.noop.NoOpMetricsSystem;
-import org.hyperledger.besu.util.Subscribers;
-=======
->>>>>>> 0455a8d9
 
 import java.util.Collections;
 import java.util.concurrent.atomic.AtomicLong;
@@ -42,51 +31,6 @@
 
   @Test
   public void lastSeenAndFirstDiscoveredTimestampsUpdatedOnMessage() {
-<<<<<<< HEAD
-    // peer[0] => controller // peer[1] => sender
-    final List<NodeKey> nodeKeys = PeerDiscoveryTestHelper.generateNodeKeys(2);
-    final List<DiscoveryPeer> peers = helper.createDiscoveryPeers(nodeKeys);
-
-    final MockPeerDiscoveryAgent agent = mock(MockPeerDiscoveryAgent.class);
-    when(agent.getAdvertisedPeer()).thenReturn(Optional.of(peers.get(0)));
-    final DiscoveryPeer localPeer = peers.get(0);
-    final NodeKey localNodeKey = nodeKeys.get(0);
-    final Consumer<MaintainedPeers.PeerAddedCallback> peerAddedCallbackSubscriber =
-        peerAddedCallback -> {};
-    final Consumer<MaintainedPeers.PeerRemovedCallback> peerRemovedCallbackSubscriber =
-        peerRemovedCallback -> {};
-
-    assertThat(agent.getAdvertisedPeer().isPresent()).isTrue();
-    final PeerDiscoveryController controller =
-        PeerDiscoveryController.builder()
-            .nodeKey(localNodeKey)
-            .localPeer(localPeer)
-            .peerTable(new PeerTable(agent.getAdvertisedPeer().get().getId()))
-            .timerUtil(new MockTimerUtil())
-            .workerExecutor(new BlockingAsyncExecutor())
-            .tableRefreshIntervalMs(TimeUnit.HOURS.toMillis(1))
-            .peerBondedObservers(Subscribers.create())
-            .metricsSystem(new NoOpMetricsSystem())
-            .peerAddedCallbackSubscriber(peerAddedCallbackSubscriber)
-            .peerRemovedCallbackSubscriber(peerRemovedCallbackSubscriber)
-            .build();
-    controller.start();
-
-    final PingPacketData ping =
-        PingPacketData.create(peers.get(1).getEndpoint(), peers.get(0).getEndpoint());
-    final Packet pingPacket = Packet.create(PacketType.PING, ping, nodeKeys.get(1));
-
-    controller.onMessage(pingPacket, peers.get(1));
-
-    final PingPacketData data =
-        PingPacketData.create(localPeer.getEndpoint(), peers.get(1).getEndpoint());
-    final Packet packet = Packet.create(PacketType.PING, data, nodeKeys.get(0));
-
-    final PongPacketData pong = PongPacketData.create(peers.get(0).getEndpoint(), packet.getHash());
-    final Packet pongPacket = Packet.create(PacketType.PONG, pong, nodeKeys.get(1));
-
-    controller.onMessage(pongPacket, peers.get(1));
-=======
     final MockPeerDiscoveryAgent agent = helper.startDiscoveryAgent(Collections.emptyList());
     final MockPeerDiscoveryAgent testAgent = helper.startDiscoveryAgent();
     final Packet testAgentPing = helper.createPingPacket(testAgent, agent);
@@ -97,7 +41,6 @@
 
     final Packet pong = helper.createPongPacket(agent, Hash.hash(agentPing.getHash()));
     helper.sendMessageBetweenAgents(testAgent, agent, pong);
->>>>>>> 0455a8d9
 
     final AtomicLong lastSeen = new AtomicLong();
     final AtomicLong firstDiscovered = new AtomicLong();
