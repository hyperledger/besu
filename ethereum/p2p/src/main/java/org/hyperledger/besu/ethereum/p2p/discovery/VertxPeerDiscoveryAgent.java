--- conflicted
+++ resolved
@@ -73,12 +73,8 @@
       final NatService natService,
       final MetricsSystem metricsSystem,
       final StorageProvider storageProvider,
-<<<<<<< HEAD
-      final ForkIdManager forkIdManager) {
-=======
-      final Supplier<List<Bytes>> forkIdSupplier,
+      final ForkIdManager forkIdManager,
       final RlpxAgent rlpxAgent) {
->>>>>>> 748b2f90
     super(
         nodeKey,
         config,
@@ -86,12 +82,8 @@
         natService,
         metricsSystem,
         storageProvider,
-<<<<<<< HEAD
-        forkIdManager);
-=======
-        forkIdSupplier,
+        forkIdManager,
         rlpxAgent);
->>>>>>> 748b2f90
     checkArgument(vertx != null, "vertx instance cannot be null");
     this.vertx = vertx;
 
