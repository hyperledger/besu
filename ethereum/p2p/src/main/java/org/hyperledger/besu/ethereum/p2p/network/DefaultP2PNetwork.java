--- conflicted
+++ resolved
@@ -512,12 +512,8 @@
     private boolean legacyForkIdEnabled = false;
     private Supplier<Stream<PeerConnection>> allConnectionsSupplier;
     private Supplier<Stream<PeerConnection>> allActiveConnectionsSupplier;
-<<<<<<< HEAD
     private int maxPeers;
-=======
-    private int peersLowerBound;
     private PeerTable peerTable;
->>>>>>> 7afe3a9a
 
     public P2PNetwork build() {
       validate();
@@ -597,12 +593,8 @@
           .p2pTLSConfiguration(p2pTLSConfiguration)
           .allConnectionsSupplier(allConnectionsSupplier)
           .allActiveConnectionsSupplier(allActiveConnectionsSupplier)
-<<<<<<< HEAD
           .maxPeers(maxPeers)
-=======
-          .peersLowerBound(peersLowerBound)
           .peerTable(peerTable)
->>>>>>> 7afe3a9a
           .build();
     }
 
