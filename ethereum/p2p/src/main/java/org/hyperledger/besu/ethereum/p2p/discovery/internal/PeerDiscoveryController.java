/*
 * Copyright ConsenSys AG.
 *
 * Licensed under the Apache License, Version 2.0 (the "License"); you may not use this file except in compliance with
 * the License. You may obtain a copy of the License at
 *
 * http://www.apache.org/licenses/LICENSE-2.0
 *
 * Unless required by applicable law or agreed to in writing, software distributed under the License is distributed on
 * an "AS IS" BASIS, WITHOUT WARRANTIES OR CONDITIONS OF ANY KIND, either express or implied. See the License for the
 * specific language governing permissions and limitations under the License.
 *
 * SPDX-License-Identifier: Apache-2.0
 */
package org.hyperledger.besu.ethereum.p2p.discovery.internal;

import static com.google.common.base.Preconditions.checkArgument;
import static com.google.common.base.Preconditions.checkNotNull;
import static com.google.common.base.Preconditions.checkState;
import static java.util.concurrent.TimeUnit.MILLISECONDS;
import static java.util.concurrent.TimeUnit.SECONDS;

import org.hyperledger.besu.crypto.NodeKey;
import org.hyperledger.besu.ethereum.p2p.discovery.DiscoveryPeer;
import org.hyperledger.besu.ethereum.p2p.discovery.PeerBondedObserver;
import org.hyperledger.besu.ethereum.p2p.discovery.PeerDiscoveryEvent;
import org.hyperledger.besu.ethereum.p2p.discovery.PeerDiscoveryStatus;
import org.hyperledger.besu.ethereum.p2p.peers.Peer;
import org.hyperledger.besu.ethereum.p2p.peers.PeerId;
import org.hyperledger.besu.ethereum.p2p.permissions.PeerPermissions;
import org.hyperledger.besu.metrics.BesuMetricCategory;
import org.hyperledger.besu.plugin.services.MetricsSystem;
import org.hyperledger.besu.plugin.services.metrics.Counter;
import org.hyperledger.besu.plugin.services.metrics.LabelledMetric;
import org.hyperledger.besu.util.Subscribers;

import java.time.Instant;
import java.util.ArrayList;
import java.util.Collection;
import java.util.Collections;
import java.util.List;
import java.util.Map;
import java.util.Optional;
import java.util.OptionalLong;
import java.util.concurrent.CompletableFuture;
import java.util.concurrent.ConcurrentHashMap;
import java.util.concurrent.TimeUnit;
import java.util.concurrent.atomic.AtomicBoolean;
import java.util.function.Consumer;
import java.util.function.Predicate;
import java.util.function.Supplier;
import java.util.stream.Collectors;
import java.util.stream.Stream;

import com.google.common.annotations.VisibleForTesting;
import com.google.common.cache.Cache;
import com.google.common.cache.CacheBuilder;
import org.apache.logging.log4j.LogManager;
import org.apache.logging.log4j.Logger;
import org.apache.tuweni.bytes.Bytes;
import org.ethereum.beacon.discovery.schema.NodeRecord;

/**
 * This component is the entrypoint for managing the lifecycle of peers.
 *
 * <p>It keeps track of the interactions with each peer, including the expectations of what we
 * expect to receive next from each peer. In other words, it implements the state machine for
 * (discovery) peers.
 *
 * <p>When necessary, it updates the underlying {@link PeerTable}, particularly with additions which
 * may succeed or not depending on the contents of the target bucket for the peer.
 *
 * <h3>Peer state machine</h3>
 *
 * <pre>{@code
 *                                                                +--------------------+
 *                                                                |                    |
 *                                                    +-----------+  MESSAGE_EXPECTED  +-----------+
 *                                                    |           |                    |           |
 *                                                    |           +---+----------------+           |
 * +------------+         +-----------+         +-----+----+          |                      +-----v-----+
 * |            |         |           |         |          <----------+                      |           |
 * |  KNOWN  +--------->  BONDING  +--------->  BONDED     |                                 |  DROPPED  |
 * |            |         |           |         |          ^                                 |           |
 * +------------+         +-----------+         +----------+                                 +-----------+
 *
 * }</pre>
 *
 * <ul>
 *   <li><em>KNOWN:</em> the peer is known but there is no ongoing interaction with it.
 *   <li><em>BONDING:</em> an attempt to bond is being made (e.g. a PING has been sent).
 *   <li><em>BONDED:</em> the bonding handshake has taken place (e.g. an expected PONG has been
 *       received after having sent a PING). This is the same as having an "active" channel.
 *   <li><em>MESSAGE_EXPECTED (*)</em>: a message has been sent and a response is expected.
 *   <li><em>DROPPED (*):</em> the peer is no longer in our peer table.
 * </ul>
 *
 * <p>(*) It is worthy to note that the <code>MESSAGE_EXPECTED</code> and <code>DROPPED</code>
 * states are not modelled explicitly in {@link PeerDiscoveryStatus}, but they have been included in
 * the diagram for clarity. These two states define the elimination path for a peer from the
 * underlying table.
 *
 * <p>If an expectation to receive a message was unmet, following the evaluation of a failure
 * condition, the peer will be physically dropped (eliminated) from the table.
 */
public class PeerDiscoveryController {
  private static final Logger LOG = LogManager.getLogger();
  private static final long REFRESH_CHECK_INTERVAL_MILLIS = MILLISECONDS.convert(30, SECONDS);
  private static final int PEER_REFRESH_ROUND_TIMEOUT_IN_SECONDS = 5;
  protected final TimerUtil timerUtil;
  private final PeerTable peerTable;
  private final Cache<Bytes, DiscoveryPeer> bondingPeers =
      CacheBuilder.newBuilder().maximumSize(50).expireAfterWrite(10, TimeUnit.MINUTES).build();

  private final Collection<DiscoveryPeer> bootstrapNodes;

  /* A tracker for inflight interactions and the state machine of a peer. */
  private final Map<Bytes, PeerInteractionState> inflightInteractions = new ConcurrentHashMap<>();

  private final AtomicBoolean started = new AtomicBoolean(false);

  private final NodeKey nodeKey;
  // The peer representation of this node
  private final DiscoveryPeer localPeer;
  private final OutboundMessageHandler outboundMessageHandler;
  private final PeerDiscoveryPermissions peerPermissions;
  private final DiscoveryProtocolLogger discoveryProtocolLogger;
  private final LabelledMetric<Counter> interactionCounter;
  private final LabelledMetric<Counter> interactionRetryCounter;

  private RetryDelayFunction retryDelayFunction = RetryDelayFunction.linear(1.5, 2000, 60000);

  private final AsyncExecutor workerExecutor;

  private final PeerRequirement peerRequirement;
  private final long tableRefreshIntervalMs;
  private OptionalLong tableRefreshTimerId = OptionalLong.empty();
  private long lastRefreshTime = -1;

  private final long cleanPeerTableIntervalMs;
  private final AtomicBoolean peerTableIsDirty = new AtomicBoolean(false);
  private OptionalLong cleanTableTimerId = OptionalLong.empty();

  // Observers for "peer bonded" discovery events.
  private final Subscribers<PeerBondedObserver> peerBondedObservers;

  private RecursivePeerRefreshState recursivePeerRefreshState;

  private PeerDiscoveryController(
      final NodeKey nodeKey,
      final DiscoveryPeer localPeer,
      final PeerTable peerTable,
      final Collection<DiscoveryPeer> bootstrapNodes,
      final OutboundMessageHandler outboundMessageHandler,
      final TimerUtil timerUtil,
      final AsyncExecutor workerExecutor,
      final long tableRefreshIntervalMs,
      final long cleanPeerTableIntervalMs,
      final PeerRequirement peerRequirement,
      final PeerPermissions peerPermissions,
      final Subscribers<PeerBondedObserver> peerBondedObservers,
      final MetricsSystem metricsSystem) {
    this.timerUtil = timerUtil;
    this.nodeKey = nodeKey;
    this.localPeer = localPeer;
    this.bootstrapNodes = bootstrapNodes;
    this.peerTable = peerTable;
    this.workerExecutor = workerExecutor;
    this.tableRefreshIntervalMs = tableRefreshIntervalMs;
    this.cleanPeerTableIntervalMs = cleanPeerTableIntervalMs;
    this.peerRequirement = peerRequirement;
    this.outboundMessageHandler = outboundMessageHandler;
    this.peerBondedObservers = peerBondedObservers;
    this.discoveryProtocolLogger = new DiscoveryProtocolLogger(metricsSystem);

    this.peerPermissions = new PeerDiscoveryPermissions(localPeer, peerPermissions);

    metricsSystem.createIntegerGauge(
        BesuMetricCategory.NETWORK,
        "discovery_inflight_interactions_current",
        "Current number of inflight discovery interactions",
        inflightInteractions::size);

    interactionCounter =
        metricsSystem.createLabelledCounter(
            BesuMetricCategory.NETWORK,
            "discovery_interaction_count",
            "Total number of discovery interactions initiated",
            "type");

    interactionRetryCounter =
        metricsSystem.createLabelledCounter(
            BesuMetricCategory.NETWORK,
            "discovery_interaction_retry_count",
            "Total number of interaction retries performed",
            "type");
  }

  public static Builder builder() {
    return new Builder();
  }

  public void start() {
    if (!started.compareAndSet(false, true)) {
      throw new IllegalStateException("The peer table had already been started");
    }

    final List<DiscoveryPeer> initialDiscoveryPeers =
        bootstrapNodes.stream()
            .filter(peerPermissions::isAllowedInPeerTable)
            .collect(Collectors.toList());
    initialDiscoveryPeers.forEach(peerTable::tryAdd);

    recursivePeerRefreshState =
        new RecursivePeerRefreshState(
            this::bond,
            this::findNodes,
            timerUtil,
            localPeer,
            peerTable,
            peerPermissions,
            PEER_REFRESH_ROUND_TIMEOUT_IN_SECONDS,
            100);

    peerPermissions.subscribeUpdate(this::handlePermissionsUpdate);

    recursivePeerRefreshState.start(initialDiscoveryPeers, localPeer.getId());

    final long refreshTimerId =
        timerUtil.setPeriodic(
            Math.min(REFRESH_CHECK_INTERVAL_MILLIS, tableRefreshIntervalMs),
            this::refreshTableIfRequired);
    tableRefreshTimerId = OptionalLong.of(refreshTimerId);

    cleanTableTimerId =
        OptionalLong.of(
            timerUtil.setPeriodic(cleanPeerTableIntervalMs, this::cleanPeerTableIfRequired));
  }

  public CompletableFuture<?> stop() {
    if (!started.compareAndSet(true, false)) {
      return CompletableFuture.completedFuture(null);
    }

    tableRefreshTimerId.ifPresent(timerUtil::cancelTimer);
    tableRefreshTimerId = OptionalLong.empty();
    cleanTableTimerId.ifPresent(timerUtil::cancelTimer);
    cleanTableTimerId = OptionalLong.empty();
    inflightInteractions.values().forEach(PeerInteractionState::cancelTimers);
    inflightInteractions.clear();
    return CompletableFuture.completedFuture(null);
  }

  private void handlePermissionsUpdate(
      final boolean addRestrictions, final Optional<List<Peer>> affectedPeers) {
    if (!addRestrictions) {
      // Nothing to do if permissions were relaxed
      return;
    }

    // If we have an explicit list of peers, drop each peer from our discovery table
    if (affectedPeers.isPresent()) {
      affectedPeers.get().forEach(this::dropPeerIfDisallowed);
      return;
    }

    // Otherwise, signal that we need to clean up the peer table
    peerTableIsDirty.set(true);
  }

  private void dropPeerIfDisallowed(final Peer peer) {
    if (!peerPermissions.isAllowedInPeerTable(peer)) {
      dropPeer(peer);
    }
  }

  public void dropPeer(final PeerId peer) {
    peerTable.tryEvict(peer);
  }

  /**
   * Handles an incoming message and processes it based on the state machine for the {@link
   * DiscoveryPeer}.
   *
   * <p>The callback will be called with the canonical representation of the sender Peer as stored
   * in our table, or with an empty Optional if the message was out of band and we didn't process
   * it.
   *
   * @param packet The incoming message.
   * @param sender The sender.
   */
  public void onMessage(final Packet packet, final DiscoveryPeer sender) {
    discoveryProtocolLogger.logReceivedPacket(sender, packet);

    // Message from self. This should not happen.
    if (sender.getId().equals(localPeer.getId())) {
      return;
    }

    final DiscoveryPeer peer = resolvePeer(sender);
    switch (packet.getType()) {
      case PING:
        if (peerPermissions.allowInboundBonding(peer)) {
          peer.setLastSeen(System.currentTimeMillis());
          final PingPacketData ping = packet.getPacketData(PingPacketData.class).get();
          if (!PeerDiscoveryStatus.BONDED.equals(peer.getStatus())
              && (bondingPeers.getIfPresent(sender.getId()) == null)) {
            bond(peer);
          }
          respondToPing(ping, packet.getHash(), peer);
        }
        break;
      case PONG:
        matchInteraction(packet)
            .ifPresent(
                interaction -> {
                  bondingPeers.invalidate(peer.getId());
                  addToPeerTable(peer);
                  recursivePeerRefreshState.onBondingComplete(peer);
                });
        break;
      case NEIGHBORS:
        matchInteraction(packet)
            .ifPresent(
                interaction ->
                    recursivePeerRefreshState.onNeighboursReceived(
                        peer, getPeersFromNeighborsPacket(packet)));
        break;
      case FIND_NEIGHBORS:
        if (PeerDiscoveryStatus.BONDED.equals(peer.getStatus())
            && peerPermissions.allowInboundNeighborsRequest(peer)) {
          final FindNeighborsPacketData fn =
              packet.getPacketData(FindNeighborsPacketData.class).get();
          respondToFindNeighbors(fn, peer);
        }

        break;
      case ENR_REQUEST:
        if (PeerDiscoveryStatus.BONDED.equals(peer.getStatus())) {
<<<<<<< HEAD
          LOG.trace("ENR_REQUEST recevied from bonded peer Id: " + peer.getId());
=======
          LOG.trace("ENR_REQUEST recevied from bonded peer Id: {}", peer.getId());
>>>>>>> 9934403a
          packet
              .getPacketData(ENRRequestPacketData.class)
              .ifPresent(p -> respondToENRRequest(p, packet.getHash(), peer));
        }

        break;
      case ENR_RESPONSE:
        // Currently there is no use case where an ENRResponse will be sent otherwise
        // logic can be added here to query and store the response ENRs
        packet
            .getPacketData(ENRResponsePacketData.class)
            .filter(p -> p.getEnr().getNodeId().equals(sender.getId()))
            .ifPresent(p -> LOG.debug("Received NodeRecord: {}", p.getEnr().asEnr()));

        break;
    }
  }

  private List<DiscoveryPeer> getPeersFromNeighborsPacket(final Packet packet) {
    final Optional<NeighborsPacketData> maybeNeighborsData =
        packet.getPacketData(NeighborsPacketData.class);
    if (maybeNeighborsData.isEmpty()) {
      return Collections.emptyList();
    }
    final NeighborsPacketData neighborsData = maybeNeighborsData.get();

    return neighborsData.getNodes().stream()
        .map(p -> peerTable.get(p).orElse(p))
        .collect(Collectors.toList());
  }

  private boolean addToPeerTable(final DiscoveryPeer peer) {
    if (!peerPermissions.isAllowedInPeerTable(peer)) {
      return false;
    }

    final PeerTable.AddResult result = peerTable.tryAdd(peer);
    if (result.getOutcome() == PeerTable.AddResult.AddOutcome.SELF) {
      return false;
    }

    // Reset the last seen timestamp.
    final long now = System.currentTimeMillis();
    if (peer.getFirstDiscovered() == 0) {
      peer.setFirstDiscovered(now);
    }
    peer.setLastSeen(now);

    if (peer.getStatus() != PeerDiscoveryStatus.BONDED) {
      peer.setStatus(PeerDiscoveryStatus.BONDED);
      notifyPeerBonded(peer, now);
    }

    if (result.getOutcome() == PeerTable.AddResult.AddOutcome.ALREADY_EXISTED) {
      // Bump peer.
      peerTable.tryEvict(peer);
      peerTable.tryAdd(peer);
    } else if (result.getOutcome() == PeerTable.AddResult.AddOutcome.BUCKET_FULL) {
      peerTable.tryEvict(result.getEvictionCandidate());
      peerTable.tryAdd(peer);
    }

    return true;
  }

  private void notifyPeerBonded(final DiscoveryPeer peer, final long now) {
    final PeerDiscoveryEvent.PeerBondedEvent event =
        new PeerDiscoveryEvent.PeerBondedEvent(peer, now);
    dispatchPeerBondedEvent(peerBondedObservers, event);
  }

  private Optional<PeerInteractionState> matchInteraction(final Packet packet) {
    final PeerInteractionState interaction = inflightInteractions.get(packet.getNodeId());
    if (interaction == null || !interaction.test(packet)) {
      return Optional.empty();
    }
    interaction.cancelTimers();
    inflightInteractions.remove(packet.getNodeId());
    return Optional.of(interaction);
  }

  private void refreshTableIfRequired() {
    final long now = System.currentTimeMillis();
    if (lastRefreshTime + tableRefreshIntervalMs <= now) {
      LOG.debug("Peer table refresh triggered by timer expiry");
      refreshTable();
    } else if (!peerRequirement.hasSufficientPeers()) {
      LOG.debug("Peer table refresh triggered by insufficient peers");
      refreshTable();
    }
  }

  private void cleanPeerTableIfRequired() {
    if (peerTableIsDirty.compareAndSet(true, false)) {
      peerTable.streamAllPeers().forEach(this::dropPeerIfDisallowed);
    }
  }

  @VisibleForTesting
  RecursivePeerRefreshState getRecursivePeerRefreshState() {
    return recursivePeerRefreshState;
  }

  /**
   * Refreshes the peer table by generating a random ID and interrogating the closest nodes for it.
   * Currently the refresh process is NOT recursive.
   */
  private void refreshTable() {
    final Bytes target = Peer.randomId();
    final List<DiscoveryPeer> initialPeers = peerTable.nearestPeers(Peer.randomId(), 16);
    recursivePeerRefreshState.start(initialPeers, target);
    lastRefreshTime = System.currentTimeMillis();
  }

  /**
   * Initiates a bonding PING-PONG cycle with a peer.
   *
   * @param peer The targeted peer.
   */
  @VisibleForTesting
  void bond(final DiscoveryPeer peer) {
    peer.setFirstDiscovered(System.currentTimeMillis());
    peer.setStatus(PeerDiscoveryStatus.BONDING);
    bondingPeers.put(peer.getId(), peer);

    final Consumer<PeerInteractionState> action =
        interaction -> {
          final PingPacketData data =
              PingPacketData.create(
                  localPeer.getEndpoint(),
                  peer.getEndpoint(),
                  localPeer.getNodeRecord().map(NodeRecord::getSeq).orElse(null));
          createPacket(
              PacketType.PING,
              data,
              pingPacket -> {
                final Bytes pingHash = pingPacket.getHash();
                // Update the matching filter to only accept the PONG if it echoes the hash of our
                // PING.
                final Predicate<Packet> newFilter =
                    packet ->
                        packet
                            .getPacketData(PongPacketData.class)
                            .map(pong -> pong.getPingHash().equals(pingHash))
                            .orElse(false);
                interaction.updateFilter(newFilter);

                sendPacket(peer, pingPacket);
              });
        };

    // The filter condition will be updated as soon as the action is performed.
    final PeerInteractionState peerInteractionState =
        new PeerInteractionState(action, peer.getId(), PacketType.PONG, packet -> false, true);
    dispatchInteraction(peer, peerInteractionState);
  }

  private void sendPacket(final DiscoveryPeer peer, final PacketType type, final PacketData data) {
    createPacket(
        type,
        data,
        packet -> {
          discoveryProtocolLogger.logSendingPacket(peer, packet);
          outboundMessageHandler.send(peer, packet);
        });
  }

  private void sendPacket(final DiscoveryPeer peer, final Packet packet) {
    discoveryProtocolLogger.logSendingPacket(peer, packet);
    outboundMessageHandler.send(peer, packet);
  }

  @VisibleForTesting
  void createPacket(final PacketType type, final PacketData data, final Consumer<Packet> handler) {
    // Creating packets is quite expensive because they have to be cryptographically signed
    // So ensure the work is done on a worker thread to avoid blocking the vertx event thread.
    workerExecutor
        .execute(() -> Packet.create(type, data, nodeKey))
        .thenAccept(handler)
        .exceptionally(
            error -> {
              LOG.error("Error while creating packet", error);
              return null;
            });
  }

  /**
   * Sends a FIND_NEIGHBORS message to a {@link DiscoveryPeer}, in search of a target value.
   *
   * @param peer the peer to interrogate
   * @param target the target node ID to find
   */
  private void findNodes(final DiscoveryPeer peer, final Bytes target) {
    final Consumer<PeerInteractionState> action =
        interaction -> {
          final FindNeighborsPacketData data = FindNeighborsPacketData.create(target);
          sendPacket(peer, PacketType.FIND_NEIGHBORS, data);
        };
    final PeerInteractionState interaction =
        new PeerInteractionState(action, peer.getId(), PacketType.NEIGHBORS, packet -> true, true);
    dispatchInteraction(peer, interaction);
  }

  /**
   * Dispatches a new tracked interaction with a peer, adding it to the {@link
   * #inflightInteractions} map and executing the action for the first time.
   *
   * <p>If a previous inflightInteractions interaction existed, we cancel any associated timers.
   *
   * @param peer The peer.
   * @param state The state.
   */
  private void dispatchInteraction(final Peer peer, final PeerInteractionState state) {
    final PeerInteractionState previous = inflightInteractions.put(peer.getId(), state);
    if (previous != null) {
      previous.cancelTimers();
    }
    state.execute(0, 0);
  }

  private void respondToPing(
      final PingPacketData packetData, final Bytes pingHash, final DiscoveryPeer sender) {
    if (packetData.getExpiration() < Instant.now().getEpochSecond()) {
      return;
    }
    // We don't care about the `from` field of the ping, we pong to the `sender`
    final PongPacketData data =
        PongPacketData.create(
            sender.getEndpoint(),
            pingHash,
            localPeer.getNodeRecord().map(NodeRecord::getSeq).orElse(null));

    sendPacket(sender, PacketType.PONG, data);
  }

  private void respondToFindNeighbors(
      final FindNeighborsPacketData packetData, final DiscoveryPeer sender) {
    if (packetData.getExpiration() < Instant.now().getEpochSecond()) {
      return;
    }
    // TODO: for now return 16 peers. Other implementations calculate how many
    // peers they can fit in a 1280-byte payload.
    final List<DiscoveryPeer> peers = peerTable.nearestPeers(packetData.getTarget(), 16);
    final PacketData data = NeighborsPacketData.create(peers);
    sendPacket(sender, PacketType.NEIGHBORS, data);
  }

  private void respondToENRRequest(
      final ENRRequestPacketData enrRequestPacketData,
      final Bytes requestHash,
      final DiscoveryPeer sender) {
    if (enrRequestPacketData.getExpiration() >= Instant.now().getEpochSecond()) {
      final ENRResponsePacketData data =
          ENRResponsePacketData.create(requestHash, localPeer.getNodeRecord().orElse(null));
      sendPacket(sender, PacketType.ENR_RESPONSE, data);
    }
  }

  // Dispatches an event to a set of observers.
  private void dispatchPeerBondedEvent(
      final Subscribers<PeerBondedObserver> observers,
      final PeerDiscoveryEvent.PeerBondedEvent event) {
    observers.forEach(observer -> observer.onPeerBonded(event));
  }

  /**
   * Returns a copy of the known peers. Modifications to the list will not update the table's state,
   * but modifications to the Peers themselves will.
   *
   * @return List of peers.
   */
  public Stream<DiscoveryPeer> streamDiscoveredPeers() {
    return peerTable.streamAllPeers().filter(peerPermissions::isAllowedInPeerTable);
  }

  public void setRetryDelayFunction(final RetryDelayFunction retryDelayFunction) {
    this.retryDelayFunction = retryDelayFunction;
  }

  public void handleBondingRequest(final DiscoveryPeer peer) {
    final DiscoveryPeer peerToBond = resolvePeer(peer);

    if (peerPermissions.allowOutboundBonding(peerToBond)
        && PeerDiscoveryStatus.KNOWN.equals(peerToBond.getStatus())) {
      bond(peerToBond);
    }
  }

  // Load the peer first from the table, then from bonding cache or use the instance that comes in.
  private DiscoveryPeer resolvePeer(final DiscoveryPeer peer) {
    final Optional<DiscoveryPeer> maybeKnownPeer =
        peerTable.get(peer).filter(known -> known.discoveryEndpointMatches(peer));
    DiscoveryPeer resolvedPeer = maybeKnownPeer.orElse(peer);
    if (maybeKnownPeer.isEmpty()) {
      DiscoveryPeer bondingPeer = bondingPeers.getIfPresent(peer.getId());
      if (bondingPeer != null) {
        resolvedPeer = bondingPeer;
      }
    }

    return resolvedPeer;
  }

  /** Holds the state machine data for a peer interaction. */
  private class PeerInteractionState implements Predicate<Packet> {

    private static final int MAX_RETRIES = 5;
    /**
     * The action that led to the peer being in this state (e.g. sending a PING or NEIGHBORS
     * message), in case it needs to be retried.
     */
    private final Consumer<PeerInteractionState> action;

    private final Bytes peerId;
    /** The expected type of the message that will transition the peer out of this state. */
    private final PacketType expectedType;

    private final Counter retryCounter;
    /** A custom filter to accept transitions out of this state. */
    private Predicate<Packet> filter;
    /** Whether the action associated to this state is retryable or not. */
    private final boolean retryable;
    /** Timers associated with this entry. */
    private OptionalLong timerId = OptionalLong.empty();

    PeerInteractionState(
        final Consumer<PeerInteractionState> action,
        final Bytes peerId,
        final PacketType expectedType,
        final Predicate<Packet> filter,
        final boolean retryable) {
      this.action = action;
      this.peerId = peerId;
      this.expectedType = expectedType;
      this.filter = filter;
      this.retryable = retryable;
      interactionCounter.labels(expectedType.name()).inc();
      retryCounter = interactionRetryCounter.labels(expectedType.name());
    }

    @Override
    public boolean test(final Packet packet) {
      return expectedType == packet.getType() && (filter == null || filter.test(packet));
    }

    void updateFilter(final Predicate<Packet> filter) {
      this.filter = filter;
    }

    /**
     * Executes the action associated with this state. Sets a "boomerang" timer to itself in case
     * the action is retryable.
     *
     * @param lastTimeout the previous timeout, or 0 if this is the first time the action is being
     *     executed.
     */
    void execute(final long lastTimeout, final int retryCount) {
      action.accept(this);
      if (retryable && retryCount < MAX_RETRIES) {
        final long newTimeout = retryDelayFunction.apply(lastTimeout);
        timerId =
            OptionalLong.of(
                timerUtil.setTimer(
                    newTimeout,
                    () -> {
                      retryCounter.inc();
                      execute(newTimeout, retryCount + 1);
                    }));
      } else {
        inflightInteractions.remove(peerId);
      }
    }

    /** Cancels any timers associated with this entry. */
    void cancelTimers() {
      timerId.ifPresent(timerUtil::cancelTimer);
    }
  }

  public interface AsyncExecutor {
    <T> CompletableFuture<T> execute(Supplier<T> action);
  }

  public static class Builder {
    // Options with default values
    private OutboundMessageHandler outboundMessageHandler = OutboundMessageHandler.NOOP;
    private PeerRequirement peerRequirement = PeerRequirement.NOOP;
    private PeerPermissions peerPermissions = PeerPermissions.noop();
    private long tableRefreshIntervalMs = MILLISECONDS.convert(30, TimeUnit.MINUTES);
    private long cleanPeerTableIntervalMs = MILLISECONDS.convert(1, TimeUnit.MINUTES);
    private final List<DiscoveryPeer> bootstrapNodes = new ArrayList<>();
    private PeerTable peerTable;
    private Subscribers<PeerBondedObserver> peerBondedObservers = Subscribers.create();

    // Required dependencies
    private NodeKey nodeKey;
    private DiscoveryPeer localPeer;
    private TimerUtil timerUtil;
    private AsyncExecutor workerExecutor;
    private MetricsSystem metricsSystem;

    private Builder() {}

    public PeerDiscoveryController build() {
      validate();

      if (peerTable == null) {
        peerTable = new PeerTable(this.nodeKey.getPublicKey().getEncodedBytes(), 16);
      }

      return new PeerDiscoveryController(
          nodeKey,
          localPeer,
          peerTable,
          bootstrapNodes,
          outboundMessageHandler,
          timerUtil,
          workerExecutor,
          tableRefreshIntervalMs,
          cleanPeerTableIntervalMs,
          peerRequirement,
          peerPermissions,
          peerBondedObservers,
          metricsSystem);
    }

    private void validate() {
      validateRequiredDependency(nodeKey, "nodeKey");
      validateRequiredDependency(localPeer, "LocalPeer");
      validateRequiredDependency(timerUtil, "TimerUtil");
      validateRequiredDependency(workerExecutor, "AsyncExecutor");
      validateRequiredDependency(metricsSystem, "MetricsSystem");
      validateRequiredDependency(peerBondedObservers, "PeerBondedObservers");
    }

    private void validateRequiredDependency(final Object object, final String name) {
      checkState(object != null, name + " must be configured.");
    }

    public Builder nodeKey(final NodeKey nodeKey) {
      checkNotNull(nodeKey);
      this.nodeKey = nodeKey;
      return this;
    }

    public Builder localPeer(final DiscoveryPeer localPeer) {
      checkNotNull(localPeer);
      this.localPeer = localPeer;
      return this;
    }

    public Builder peerTable(final PeerTable peerTable) {
      checkNotNull(peerTable);
      this.peerTable = peerTable;
      return this;
    }

    public Builder bootstrapNodes(final Collection<DiscoveryPeer> bootstrapNodes) {
      this.bootstrapNodes.addAll(bootstrapNodes);
      return this;
    }

    public Builder outboundMessageHandler(final OutboundMessageHandler outboundMessageHandler) {
      checkNotNull(outboundMessageHandler);
      this.outboundMessageHandler = outboundMessageHandler;
      return this;
    }

    public Builder timerUtil(final TimerUtil timerUtil) {
      checkNotNull(timerUtil);
      this.timerUtil = timerUtil;
      return this;
    }

    public Builder workerExecutor(final AsyncExecutor workerExecutor) {
      checkNotNull(workerExecutor);
      this.workerExecutor = workerExecutor;
      return this;
    }

    public Builder tableRefreshIntervalMs(final long tableRefreshIntervalMs) {
      checkArgument(tableRefreshIntervalMs >= 0);
      this.tableRefreshIntervalMs = tableRefreshIntervalMs;
      return this;
    }

    public Builder cleanPeerTableIntervalMs(final long cleanPeerTableIntervalMs) {
      checkArgument(cleanPeerTableIntervalMs >= 0);
      this.cleanPeerTableIntervalMs = cleanPeerTableIntervalMs;
      return this;
    }

    public Builder peerRequirement(final PeerRequirement peerRequirement) {
      checkNotNull(peerRequirement);
      this.peerRequirement = peerRequirement;
      return this;
    }

    public Builder peerPermissions(final PeerPermissions peerPermissions) {
      checkNotNull(peerPermissions);
      this.peerPermissions = peerPermissions;
      return this;
    }

    public Builder peerBondedObservers(final Subscribers<PeerBondedObserver> peerBondedObservers) {
      checkNotNull(peerBondedObservers);
      this.peerBondedObservers = peerBondedObservers;
      return this;
    }

    public Builder metricsSystem(final MetricsSystem metricsSystem) {
      checkNotNull(metricsSystem);
      this.metricsSystem = metricsSystem;
      return this;
    }
  }
}<|MERGE_RESOLUTION|>--- conflicted
+++ resolved
@@ -337,11 +337,7 @@
         break;
       case ENR_REQUEST:
         if (PeerDiscoveryStatus.BONDED.equals(peer.getStatus())) {
-<<<<<<< HEAD
-          LOG.trace("ENR_REQUEST recevied from bonded peer Id: " + peer.getId());
-=======
           LOG.trace("ENR_REQUEST recevied from bonded peer Id: {}", peer.getId());
->>>>>>> 9934403a
           packet
               .getPacketData(ENRRequestPacketData.class)
               .ifPresent(p -> respondToENRRequest(p, packet.getHash(), peer));
