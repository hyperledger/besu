--- conflicted
+++ resolved
@@ -129,12 +129,9 @@
   private final DiscoveryProtocolLogger discoveryProtocolLogger;
   private final LabelledMetric<Counter> interactionCounter;
   private final LabelledMetric<Counter> interactionRetryCounter;
-<<<<<<< HEAD
   private final ForkIdManager forkIdManager;
   private final boolean filterOnEnrForkId;
-=======
   private final RlpxAgent rlpxAgent;
->>>>>>> 748b2f90
 
   private RetryDelayFunction retryDelayFunction = RetryDelayFunction.linear(1.5, 2000, 60000);
 
@@ -164,12 +161,9 @@
       final PeerPermissions peerPermissions,
       final MetricsSystem metricsSystem,
       final Optional<Cache<Bytes, Packet>> maybeCacheForEnrRequests,
-<<<<<<< HEAD
       final ForkIdManager forkIdManager,
-      final boolean filterOnEnrForkId) {
-=======
+      final boolean filterOnEnrForkId,
       final RlpxAgent rlpxAgent) {
->>>>>>> 748b2f90
     this.timerUtil = timerUtil;
     this.nodeKey = nodeKey;
     this.localPeer = localPeer;
@@ -181,7 +175,6 @@
     this.peerRequirement = peerRequirement;
     this.outboundMessageHandler = outboundMessageHandler;
     this.discoveryProtocolLogger = new DiscoveryProtocolLogger(metricsSystem);
-
     this.peerPermissions = new PeerDiscoveryPermissions(localPeer, peerPermissions);
     this.rlpxAgent = rlpxAgent;
 
@@ -387,7 +380,7 @@
                   final Optional<ForkId> maybeForkId = peer.getForkId();
                   if (maybeForkId.isPresent()) {
                     if (forkIdManager.peerCheck(maybeForkId.get())) {
-                      notifyPeerBonded(peer, System.currentTimeMillis());
+                      connectOnRlpxLayer(peer);
                       LOG.debug(
                           "Peer {} PASSED fork id check. ForkId received: {}",
                           sender.getId(),
@@ -400,7 +393,7 @@
                     }
                   } else {
                     // if the peer hasn't sent the ForkId try to connect to it anyways
-                    notifyPeerBonded(peer, System.currentTimeMillis());
+                    connectOnRlpxLayer(peer);
                     LOG.debug("No fork id sent by peer: {}", peer.getId());
                   }
                 });
@@ -438,13 +431,9 @@
 
     if (peer.getStatus() != PeerDiscoveryStatus.BONDED) {
       peer.setStatus(PeerDiscoveryStatus.BONDED);
-<<<<<<< HEAD
       if (!filterOnEnrForkId) {
-        notifyPeerBonded(peer, now);
+        connectOnRlpxLayer(peer);
       }
-=======
-      connectOnRlpxLayer(peer);
->>>>>>> 748b2f90
     }
 
     final PeerTable.AddResult result = peerTable.tryAdd(peer);
@@ -461,21 +450,13 @@
     return true;
   }
 
-<<<<<<< HEAD
-  @VisibleForTesting
-  void notifyPeerBonded(final DiscoveryPeer peer, final long now) {
-    final PeerDiscoveryEvent.PeerBondedEvent event =
-        new PeerDiscoveryEvent.PeerBondedEvent(peer, now);
-    dispatchPeerBondedEvent(peerBondedObservers, event);
-=======
-  private void connectOnRlpxLayer(final DiscoveryPeer peer) {
+  void connectOnRlpxLayer(final DiscoveryPeer peer) {
     rlpxAgent.connect(peer);
->>>>>>> 748b2f90
   }
 
   private Optional<PeerInteractionState> matchInteraction(final Packet packet) {
     final Bytes nodeId = packet.getNodeId();
-    Map<PacketType, PeerInteractionState> stateMap = inflightInteractions.get(nodeId);
+    final Map<PacketType, PeerInteractionState> stateMap = inflightInteractions.get(nodeId);
     if (stateMap == null) {
       return Optional.empty();
     }
@@ -665,7 +646,7 @@
    * @param state The state.
    */
   private void dispatchInteraction(final Peer peer, final PeerInteractionState state) {
-    Bytes id = peer.getId();
+    final Bytes id = peer.getId();
     final PeerInteractionState previous =
         inflightInteractions
             .computeIfAbsent(id, k -> new ConcurrentHashMap<>())
@@ -805,18 +786,18 @@
     void execute() {
       action.accept(this);
       if (retryCount < MAX_RETRIES) {
-        delay = retryDelayFunction.apply(delay);
+        this.delay = retryDelayFunction.apply(this.delay);
         timerId =
             OptionalLong.of(
                 timerUtil.setTimer(
-                    delay,
+                    this.delay,
                     () -> {
                       retryCounter.inc();
                       retryCount++;
                       execute();
                     }));
       } else {
-        Map<PacketType, PeerInteractionState> peerInteractionStateMap =
+        final Map<PacketType, PeerInteractionState> peerInteractionStateMap =
             inflightInteractions.get(peerId);
         peerInteractionStateMap.remove(expectedType);
         if (peerInteractionStateMap.isEmpty()) {
@@ -855,11 +836,8 @@
 
     private Cache<Bytes, Packet> cachedEnrRequests =
         CacheBuilder.newBuilder().maximumSize(50).expireAfterWrite(10, SECONDS).build();
-<<<<<<< HEAD
     private ForkIdManager forkIdManager;
-=======
     private RlpxAgent rlpxAgent;
->>>>>>> 748b2f90
 
     private Builder() {}
 
@@ -884,12 +862,9 @@
           peerPermissions,
           metricsSystem,
           Optional.of(cachedEnrRequests),
-<<<<<<< HEAD
           forkIdManager,
-          filterOnEnrForkId);
-=======
+          filterOnEnrForkId,
           rlpxAgent);
->>>>>>> 748b2f90
     }
 
     private void validate() {
@@ -898,12 +873,8 @@
       validateRequiredDependency(timerUtil, "TimerUtil");
       validateRequiredDependency(workerExecutor, "AsyncExecutor");
       validateRequiredDependency(metricsSystem, "MetricsSystem");
-<<<<<<< HEAD
-      validateRequiredDependency(peerBondedObservers, "PeerBondedObservers");
       validateRequiredDependency(forkIdManager, "ForkIdManager");
-=======
       validateRequiredDependency(rlpxAgent, "RlpxAgent");
->>>>>>> 748b2f90
     }
 
     private void validateRequiredDependency(final Object object, final String name) {
@@ -992,15 +963,15 @@
       return this;
     }
 
-<<<<<<< HEAD
+    public Builder rlpxAgent(final RlpxAgent rlpxAgent) {
+      checkNotNull(rlpxAgent);
+      this.rlpxAgent = rlpxAgent;
+      return this;
+    }
+
     public Builder forkIdManager(final ForkIdManager forkIdManager) {
       checkNotNull(forkIdManager);
       this.forkIdManager = forkIdManager;
-=======
-    public Builder rlpxAgent(final RlpxAgent rlpxAgent) {
-      checkNotNull(rlpxAgent);
-      this.rlpxAgent = rlpxAgent;
->>>>>>> 748b2f90
       return this;
     }
   }
