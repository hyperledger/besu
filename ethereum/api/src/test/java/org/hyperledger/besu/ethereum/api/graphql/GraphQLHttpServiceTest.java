--- conflicted
+++ resolved
@@ -69,12 +69,7 @@
   protected static final MediaType GRAPHQL = MediaType.parse("application/graphql; charset=utf-8");
   private static BlockchainQueries blockchainQueries;
   private static GraphQL graphQL;
-<<<<<<< HEAD
-  private static GraphQLDataFetcherContext dataFetcherContext;
-=======
-  private static GraphQLDataFetchers dataFetchers;
   private static GraphQLDataFetcherContextImpl dataFetcherContext;
->>>>>>> 20180fb3
   private static EthHashMiningCoordinator miningCoordinatorMock;
 
   private final GraphQLTestHelper testHelper = new GraphQLTestHelper();
