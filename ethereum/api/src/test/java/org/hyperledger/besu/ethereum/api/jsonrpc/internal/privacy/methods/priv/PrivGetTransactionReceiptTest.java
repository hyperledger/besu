--- conflicted
+++ resolved
@@ -56,14 +56,11 @@
 import java.util.Optional;
 
 import com.google.common.collect.Lists;
-<<<<<<< HEAD
 import io.vertx.core.json.JsonObject;
 import io.vertx.ext.auth.User;
 import io.vertx.ext.auth.jwt.impl.JWTUser;
-=======
 import org.apache.tuweni.bytes.Bytes;
 import org.apache.tuweni.bytes.Bytes32;
->>>>>>> ccefada7
 import org.junit.Before;
 import org.junit.Rule;
 import org.junit.Test;
@@ -119,11 +116,7 @@
           .gasLimit(3000000)
           .to(Address.fromHexString("0x627306090abab3a6e1400e9345bc60c78a8bef57"))
           .value(Wei.ZERO)
-<<<<<<< HEAD
-          .payload(ENCLAVE_KEY)
-=======
           .payload(Bytes.wrap("EnclaveKey".getBytes(UTF_8)))
->>>>>>> ccefada7
           .sender(SENDER)
           .chainId(BigInteger.valueOf(2018))
           .signAndBuild(KEY_PAIR);
