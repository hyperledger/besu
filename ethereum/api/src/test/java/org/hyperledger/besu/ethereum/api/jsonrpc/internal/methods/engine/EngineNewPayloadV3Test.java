/*
 * Copyright contributors to Hyperledger Besu.
 *
 * Licensed under the Apache License, Version 2.0 (the "License"); you may not use this file except in compliance with
 * the License. You may obtain a copy of the License at
 *
 * http://www.apache.org/licenses/LICENSE-2.0
 *
 * Unless required by applicable law or agreed to in writing, software distributed under the License is distributed on
 * an "AS IS" BASIS, WITHOUT WARRANTIES OR CONDITIONS OF ANY KIND, either express or implied. See the License for the
 * specific language governing permissions and limitations under the License.
 *
 * SPDX-License-Identifier: Apache-2.0
 */
package org.hyperledger.besu.ethereum.api.jsonrpc.internal.methods.engine;

import static java.util.Collections.emptyList;
import static org.assertj.core.api.Assertions.assertThat;
import static org.hyperledger.besu.ethereum.api.jsonrpc.internal.methods.ExecutionEngineJsonRpcMethod.EngineStatus.INVALID;
import static org.hyperledger.besu.ethereum.api.jsonrpc.internal.response.RpcErrorType.INVALID_PARAMS;
import static org.mockito.Mockito.lenient;
import static org.mockito.Mockito.mock;
import static org.mockito.Mockito.times;
import static org.mockito.Mockito.verify;
import static org.mockito.Mockito.when;

import org.hyperledger.besu.crypto.KeyPair;
import org.hyperledger.besu.crypto.SignatureAlgorithm;
import org.hyperledger.besu.crypto.SignatureAlgorithmFactory;
import org.hyperledger.besu.datatypes.Address;
import org.hyperledger.besu.datatypes.BlobGas;
import org.hyperledger.besu.datatypes.BlobsWithCommitments;
import org.hyperledger.besu.datatypes.TransactionType;
import org.hyperledger.besu.datatypes.Wei;
import org.hyperledger.besu.ethereum.BlockProcessingOutputs;
import org.hyperledger.besu.ethereum.BlockProcessingResult;
import org.hyperledger.besu.ethereum.api.jsonrpc.RpcMethod;
import org.hyperledger.besu.ethereum.api.jsonrpc.internal.JsonRpcRequest;
import org.hyperledger.besu.ethereum.api.jsonrpc.internal.JsonRpcRequestContext;
import org.hyperledger.besu.ethereum.api.jsonrpc.internal.parameters.EnginePayloadParameter;
import org.hyperledger.besu.ethereum.api.jsonrpc.internal.response.JsonRpcError;
import org.hyperledger.besu.ethereum.api.jsonrpc.internal.response.JsonRpcResponse;
import org.hyperledger.besu.ethereum.api.jsonrpc.internal.response.RpcErrorType;
import org.hyperledger.besu.ethereum.api.jsonrpc.internal.results.EnginePayloadStatusResult;
import org.hyperledger.besu.ethereum.core.BlobTestFixture;
import org.hyperledger.besu.ethereum.core.BlockHeader;
import org.hyperledger.besu.ethereum.core.BlockHeaderTestFixture;
import org.hyperledger.besu.ethereum.core.Transaction;
import org.hyperledger.besu.ethereum.core.TransactionTestFixture;
import org.hyperledger.besu.ethereum.core.Withdrawal;
import org.hyperledger.besu.ethereum.core.encoding.EncodingContext;
import org.hyperledger.besu.ethereum.core.encoding.TransactionEncoder;
import org.hyperledger.besu.ethereum.mainnet.BodyValidation;
import org.hyperledger.besu.ethereum.mainnet.CancunTargetingGasLimitCalculator;
import org.hyperledger.besu.ethereum.mainnet.ValidationResult;
import org.hyperledger.besu.evm.gascalculator.CancunGasCalculator;

import java.math.BigInteger;
import java.util.List;
import java.util.Optional;
import java.util.function.Supplier;

import com.google.common.base.Suppliers;
import org.apache.tuweni.bytes.Bytes;
import org.apache.tuweni.bytes.Bytes32;
import org.junit.jupiter.api.BeforeEach;
import org.junit.jupiter.api.Disabled;
import org.junit.jupiter.api.Test;
import org.junit.jupiter.api.extension.ExtendWith;
import org.mockito.junit.jupiter.MockitoExtension;

@ExtendWith(MockitoExtension.class)
public class EngineNewPayloadV3Test extends EngineNewPayloadV2Test {
  private static final Supplier<SignatureAlgorithm> SIGNATURE_ALGORITHM =
      Suppliers.memoize(SignatureAlgorithmFactory::getInstance);
  protected static final KeyPair senderKeys = SIGNATURE_ALGORITHM.get().generateKeyPair();

  public EngineNewPayloadV3Test() {}

  @Override
  @Test
  public void shouldReturnExpectedMethodName() {
    assertThat(method.getName()).isEqualTo("engine_newPayloadV3");
  }

  @BeforeEach
  @Override
  public void before() {
    super.before();
    maybeParentBeaconBlockRoot = Optional.of(Bytes32.ZERO);
    this.method =
        new EngineNewPayloadV3(
            vertx,
            protocolSchedule,
            protocolContext,
            mergeCoordinator,
            ethPeers,
            engineCallListener);
    lenient().when(protocolSpec.getGasCalculator()).thenReturn(new CancunGasCalculator());
    lenient()
        .when(protocolSpec.getGasLimitCalculator())
        .thenReturn(mock(CancunTargetingGasLimitCalculator.class));
  }

  @Test
  public void shouldInvalidVersionedHash_whenShortVersionedHash() {
    final Bytes shortHash = Bytes.fromHexString("0x" + "69".repeat(31));

    final EnginePayloadParameter payload = mock(EnginePayloadParameter.class);
    when(payload.getTimestamp()).thenReturn(cancunHardfork.milestone());
    when(payload.getExcessBlobGas()).thenReturn("99");
    when(payload.getBlobGasUsed()).thenReturn(9l);

    // TODO locking this as V3 otherwise this breaks the EngineNewPayloadV4Test subclass when method
    // field is V4
    final EngineNewPayloadV3 methodV3 =
        new EngineNewPayloadV3(
            vertx,
            protocolSchedule,
            protocolContext,
            mergeCoordinator,
            ethPeers,
            engineCallListener);
    final JsonRpcResponse badParam =
        methodV3.response(
            new JsonRpcRequestContext(
                new JsonRpcRequest(
                    "2.0",
                    RpcMethod.ENGINE_NEW_PAYLOAD_V3.getMethodName(),
                    new Object[] {
                      payload,
                      List.of(shortHash.toHexString()),
                      "0x0000000000000000000000000000000000000000000000000000000000000000"
                    })));
    final EnginePayloadStatusResult res = fromSuccessResp(badParam);
    assertThat(res.getStatusAsString()).isEqualTo(INVALID.name());
    assertThat(res.getError()).isEqualTo("Invalid versionedHash");
  }

  @Test
  public void shouldValidVersionedHash_whenListIsEmpty() {
    final BlockHeader mockHeader =
        setupValidPayload(
            new BlockProcessingResult(Optional.of(new BlockProcessingOutputs(null, List.of()))),
            Optional.empty());
<<<<<<< HEAD
    final EnginePayloadParameter payload =
        mockEnginePayload(mockHeader, Collections.emptyList(), null, null);
=======
    final EnginePayloadParameter payload = mockEnginePayload(mockHeader, emptyList(), null);
>>>>>>> 674a7bae

    ValidationResult<RpcErrorType> res =
        method.validateParameters(
            payload,
            Optional.of(List.of()),
            Optional.of("0x0000000000000000000000000000000000000000000000000000000000000000"),
            Optional.of(emptyList()));
    assertThat(res.isValid()).isTrue();
  }

  @Override
  protected BlockHeader createBlockHeader(final Optional<List<Withdrawal>> maybeWithdrawals) {
    BlockHeader parentBlockHeader =
        new BlockHeaderTestFixture()
            .baseFeePerGas(Wei.ONE)
            .timestamp(super.cancunHardfork.milestone())
            .buildHeader();

    when(blockchain.getBlockHeader(parentBlockHeader.getBlockHash()))
        .thenReturn(Optional.of(parentBlockHeader));
    when(protocolContext.getBlockchain()).thenReturn(blockchain);
    BlockHeader mockHeader =
        new BlockHeaderTestFixture()
            .baseFeePerGas(Wei.ONE)
            .parentHash(parentBlockHeader.getParentHash())
            .number(parentBlockHeader.getNumber() + 1)
            .timestamp(parentBlockHeader.getTimestamp() + 12)
            .withdrawalsRoot(maybeWithdrawals.map(BodyValidation::withdrawalsRoot).orElse(null))
            .excessBlobGas(BlobGas.ZERO)
            .blobGasUsed(0L)
            .parentBeaconBlockRoot(
                maybeParentBeaconBlockRoot.isPresent() ? maybeParentBeaconBlockRoot : null)
            .buildHeader();
    return mockHeader;
  }

  @Override
  @Test
  public void shouldReturnValidIfProtocolScheduleIsEmpty() {
    // no longer the case, blob validation requires a protocol schedule
  }

  @Test
  @Override
  public void shouldValidateBlobGasUsedCorrectly() {
    // V3 must return error if null blobGasUsed
    BlockHeader blockHeader =
        createBlockHeaderFixture(Optional.of(emptyList()))
            .excessBlobGas(BlobGas.MAX_BLOB_GAS)
            .blobGasUsed(null)
            .buildHeader();

<<<<<<< HEAD
    var resp = resp(mockEnginePayload(blockHeader, Collections.emptyList(), List.of(), null));
=======
    var resp = resp(mockEnginePayload(blockHeader, emptyList(), List.of()));
>>>>>>> 674a7bae

    final JsonRpcError jsonRpcError = fromErrorResp(resp);
    assertThat(jsonRpcError.getCode()).isEqualTo(INVALID_PARAMS.getCode());
    assertThat(jsonRpcError.getData()).isEqualTo("Missing blob gas used field");
    verify(engineCallListener, times(1)).executionEngineCalled();
  }

  @Test
  @Override
  public void shouldValidateExcessBlobGasCorrectly() {
    // V3 must return error if null excessBlobGas
    BlockHeader blockHeader =
        createBlockHeaderFixture(Optional.of(emptyList()))
            .excessBlobGas(null)
            .blobGasUsed(100L)
            .buildHeader();

<<<<<<< HEAD
    var resp = resp(mockEnginePayload(blockHeader, Collections.emptyList(), List.of(), null));
=======
    var resp = resp(mockEnginePayload(blockHeader, emptyList(), List.of()));
>>>>>>> 674a7bae

    final JsonRpcError jsonRpcError = fromErrorResp(resp);
    assertThat(jsonRpcError.getCode()).isEqualTo(INVALID_PARAMS.getCode());
    assertThat(jsonRpcError.getData()).isEqualTo("Missing excess blob gas field");
    verify(engineCallListener, times(1)).executionEngineCalled();
  }

  @Test
  public void shouldRejectTransactionsWithFullBlobs() {

    Bytes transactionWithBlobsBytes =
        TransactionEncoder.encodeOpaqueBytes(
            createTransactionWithBlobs(), EncodingContext.POOLED_TRANSACTION);

    List<String> transactions = List.of(transactionWithBlobsBytes.toString());

    BlockHeader mockHeader =
        setupValidPayload(
            new BlockProcessingResult(Optional.of(new BlockProcessingOutputs(null, List.of()))),
            Optional.empty());
    var resp = resp(mockEnginePayload(mockHeader, transactions));

    EnginePayloadStatusResult res = fromSuccessResp(resp);
    assertThat(res.getStatusAsString()).isEqualTo(INVALID.name());
    assertThat(res.getError()).isEqualTo("Failed to decode transactions from block parameter");
    verify(engineCallListener, times(1)).executionEngineCalled();
  }

  private Transaction createTransactionWithBlobs() {
    BlobTestFixture blobTestFixture = new BlobTestFixture();
    BlobsWithCommitments bwc = blobTestFixture.createBlobsWithCommitments(1);

    return new TransactionTestFixture()
        .to(Optional.of(Address.fromHexString("0xDEADBEEFDEADBEEFDEADBEEFDEADBEEFDEADBEEF")))
        .type(TransactionType.BLOB)
        .chainId(Optional.of(BigInteger.ONE))
        .maxFeePerGas(Optional.of(Wei.of(15)))
        .maxFeePerBlobGas(Optional.of(Wei.of(128)))
        .maxPriorityFeePerGas(Optional.of(Wei.of(1)))
        .blobsWithCommitments(Optional.of(bwc))
        .versionedHashes(Optional.of(bwc.getVersionedHashes()))
        .createTransaction(senderKeys);
  }

  @Override
  @Disabled
  public void shouldReturnUnsupportedForkIfBlockTimestampIsAfterCancunMilestone() {
    // only relevant for v2
  }

  @Override
  protected JsonRpcResponse resp(final EnginePayloadParameter payload) {
    Object[] params =
        maybeParentBeaconBlockRoot
            .map(bytes32 -> new Object[] {payload, emptyList(), bytes32.toHexString()})
            .orElseGet(() -> new Object[] {payload});
    return method.response(
        new JsonRpcRequestContext(new JsonRpcRequest("2.0", this.method.getName(), params)));
  }
}<|MERGE_RESOLUTION|>--- conflicted
+++ resolved
@@ -143,12 +143,8 @@
         setupValidPayload(
             new BlockProcessingResult(Optional.of(new BlockProcessingOutputs(null, List.of()))),
             Optional.empty());
-<<<<<<< HEAD
-    final EnginePayloadParameter payload =
-        mockEnginePayload(mockHeader, Collections.emptyList(), null, null);
-=======
-    final EnginePayloadParameter payload = mockEnginePayload(mockHeader, emptyList(), null);
->>>>>>> 674a7bae
+
+    final EnginePayloadParameter payload = mockEnginePayload(mockHeader, emptyList(), null, null);
 
     ValidationResult<RpcErrorType> res =
         method.validateParameters(
@@ -201,11 +197,7 @@
             .blobGasUsed(null)
             .buildHeader();
 
-<<<<<<< HEAD
-    var resp = resp(mockEnginePayload(blockHeader, Collections.emptyList(), List.of(), null));
-=======
-    var resp = resp(mockEnginePayload(blockHeader, emptyList(), List.of()));
->>>>>>> 674a7bae
+    var resp = resp(mockEnginePayload(blockHeader, emptyList(), List.of(), null));
 
     final JsonRpcError jsonRpcError = fromErrorResp(resp);
     assertThat(jsonRpcError.getCode()).isEqualTo(INVALID_PARAMS.getCode());
@@ -223,11 +215,7 @@
             .blobGasUsed(100L)
             .buildHeader();
 
-<<<<<<< HEAD
-    var resp = resp(mockEnginePayload(blockHeader, Collections.emptyList(), List.of(), null));
-=======
-    var resp = resp(mockEnginePayload(blockHeader, emptyList(), List.of()));
->>>>>>> 674a7bae
+    var resp = resp(mockEnginePayload(blockHeader, emptyList(), List.of(), null));
 
     final JsonRpcError jsonRpcError = fromErrorResp(resp);
     assertThat(jsonRpcError.getCode()).isEqualTo(INVALID_PARAMS.getCode());
