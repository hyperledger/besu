/*
 * Copyright ConsenSys AG.
 *
 * Licensed under the Apache License, Version 2.0 (the "License"); you may not use this file except in compliance with
 * the License. You may obtain a copy of the License at
 *
 * http://www.apache.org/licenses/LICENSE-2.0
 *
 * Unless required by applicable law or agreed to in writing, software distributed under the License is distributed on
 * an "AS IS" BASIS, WITHOUT WARRANTIES OR CONDITIONS OF ANY KIND, either express or implied. See the License for the
 * specific language governing permissions and limitations under the License.
 *
 * SPDX-License-Identifier: Apache-2.0
 */
package org.hyperledger.besu.ethereum.api.jsonrpc.internal.privacy.methods.priv;

import static org.assertj.core.api.Assertions.assertThat;
import static org.assertj.core.api.Assertions.assertThatThrownBy;
import static org.mockito.ArgumentMatchers.eq;
import static org.mockito.Mockito.verify;

import org.hyperledger.besu.ethereum.api.jsonrpc.internal.JsonRpcRequest;
import org.hyperledger.besu.ethereum.api.jsonrpc.internal.JsonRpcRequestContext;
import org.hyperledger.besu.ethereum.api.jsonrpc.internal.exception.InvalidJsonRpcParameters;
import org.hyperledger.besu.ethereum.api.jsonrpc.internal.filter.FilterManager;
import org.hyperledger.besu.ethereum.api.jsonrpc.internal.privacy.methods.PrivUninstallFilter;
import org.hyperledger.besu.ethereum.api.jsonrpc.internal.privacy.methods.PrivacyIdProvider;
import org.hyperledger.besu.ethereum.privacy.PrivacyController;

import org.junit.jupiter.api.BeforeEach;
import org.junit.jupiter.api.Test;
import org.junit.jupiter.api.extension.ExtendWith;
import org.mockito.Mock;
import org.mockito.junit.jupiter.MockitoExtension;

@ExtendWith(MockitoExtension.class)
public class PrivUninstallFilterTest {

  private final String FILTER_ID = "0xdbdb02abb65a2ba57a1cc0336c17ef75";
  private final String PRIVACY_GROUP_ID = "B1aVtMxLCUHmBVHXoZzzBgPbW/wj5axDpW9X8l91SGo=";

  @Mock private FilterManager filterManager;
  @Mock private PrivacyController privacyController;
  @Mock private PrivacyIdProvider privacyIdProvider;

  private PrivUninstallFilter method;

  @BeforeEach
  public void before() {
    method = new PrivUninstallFilter(filterManager, privacyController, privacyIdProvider);
  }

  @Test
  public void getMethodReturnsCorrectMethodName() {
    assertThat(method.getName()).isEqualTo("priv_uninstallFilter");
  }

  @Test
  public void privacyGroupIdIsRequired() {
    final JsonRpcRequestContext request = privUninstallFilterRequest(null, "0x1");

    assertThatThrownBy(() -> method.response(request))
        .isInstanceOf(InvalidJsonRpcParameters.class)
        .hasMessageContaining("Invalid privacy group ID parameter (index 0)");
  }

  @Test
  public void filterIdIsRequired() {
    final JsonRpcRequestContext request = privUninstallFilterRequest(PRIVACY_GROUP_ID, null);

    assertThatThrownBy(() -> method.response(request))
        .isInstanceOf(InvalidJsonRpcParameters.class)
<<<<<<< HEAD
        .hasMessageContaining("Invalid filter ID parameter (index 1)");
=======
        .hasMessageContaining("Invalid filter ID paramter (index 1)");
>>>>>>> 35faf06b
  }

  @Test
  public void correctFilterIsUninstalled() {
    final JsonRpcRequestContext request = privUninstallFilterRequest(PRIVACY_GROUP_ID, FILTER_ID);
    method.response(request);

    verify(filterManager).uninstallFilter(eq(FILTER_ID));
  }

  private JsonRpcRequestContext privUninstallFilterRequest(
      final String privacyGroupId, final String filterId) {
    return new JsonRpcRequestContext(
        new JsonRpcRequest("2.0", "priv_uninstallFilter", new Object[] {privacyGroupId, filterId}));
  }
}<|MERGE_RESOLUTION|>--- conflicted
+++ resolved
@@ -70,11 +70,8 @@
 
     assertThatThrownBy(() -> method.response(request))
         .isInstanceOf(InvalidJsonRpcParameters.class)
-<<<<<<< HEAD
         .hasMessageContaining("Invalid filter ID parameter (index 1)");
-=======
-        .hasMessageContaining("Invalid filter ID paramter (index 1)");
->>>>>>> 35faf06b
+
   }
 
   @Test
