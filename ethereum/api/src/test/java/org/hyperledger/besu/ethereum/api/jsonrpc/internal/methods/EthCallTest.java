--- conflicted
+++ resolved
@@ -342,12 +342,8 @@
   public void shouldUseCorrectBlockNumberWhenEarliest() {
     final JsonRpcRequestContext request = ethCallRequest(callParameter(), "earliest");
     when(blockchainQueries.getBlockHashByNumber(anyLong())).thenReturn(Optional.of(Hash.ZERO));
-<<<<<<< HEAD
-    when(transactionSimulator.process(any(), eq(Optional.empty()), any(), any(), any(), any()))
-=======
     when(transactionSimulator.process(
             any(), any(), any(TransactionValidationParams.class), any(), any(BlockHeader.class)))
->>>>>>> 9718fd58
         .thenReturn(Optional.empty());
     when(blockchainQueries.getBlockHeaderByHash(Hash.ZERO))
         .thenReturn(Optional.of(mock(BlockHeader.class)));
