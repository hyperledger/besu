/*
 * Copyright ConsenSys AG.
 *
 * Licensed under the Apache License, Version 2.0 (the "License"); you may not use this file except in compliance with
 * the License. You may obtain a copy of the License at
 *
 * http://www.apache.org/licenses/LICENSE-2.0
 *
 * Unless required by applicable law or agreed to in writing, software distributed under the License is distributed on
 * an "AS IS" BASIS, WITHOUT WARRANTIES OR CONDITIONS OF ANY KIND, either express or implied. See the License for the
 * specific language governing permissions and limitations under the License.
 *
 * SPDX-License-Identifier: Apache-2.0
 */
package org.hyperledger.besu.ethereum.api.jsonrpc.internal.filter;

import static java.util.Collections.emptyList;
import static java.util.Collections.singletonList;
import static java.util.stream.Collectors.toUnmodifiableList;
import static org.assertj.core.api.AssertionsForClassTypes.assertThat;
import static org.mockito.ArgumentMatchers.any;
import static org.mockito.ArgumentMatchers.anyLong;
import static org.mockito.ArgumentMatchers.eq;
import static org.mockito.Mockito.doReturn;
import static org.mockito.Mockito.never;
import static org.mockito.Mockito.spy;
import static org.mockito.Mockito.times;
import static org.mockito.Mockito.verify;
import static org.mockito.Mockito.when;

import org.hyperledger.besu.ethereum.api.jsonrpc.internal.parameters.BlockParameter;
import org.hyperledger.besu.ethereum.api.jsonrpc.internal.results.Quantity;
import org.hyperledger.besu.ethereum.api.query.BlockchainQueries;
import org.hyperledger.besu.ethereum.api.query.LogsQuery;
import org.hyperledger.besu.ethereum.api.query.PrivacyQueries;
import org.hyperledger.besu.ethereum.chain.BlockAddedEvent;
import org.hyperledger.besu.ethereum.chain.Blockchain;
import org.hyperledger.besu.ethereum.core.Address;
import org.hyperledger.besu.ethereum.core.Block;
import org.hyperledger.besu.ethereum.core.BlockDataGenerator;
import org.hyperledger.besu.ethereum.core.Hash;
import org.hyperledger.besu.ethereum.core.LogWithMetadata;
import org.hyperledger.besu.ethereum.eth.transactions.TransactionPool;

import java.util.List;
import java.util.Optional;
import java.util.stream.Stream;

import com.google.common.collect.Lists;
import org.apache.tuweni.bytes.Bytes;
import org.junit.Before;
import org.junit.Test;
import org.junit.runner.RunWith;
import org.mockito.Mock;
import org.mockito.Spy;
import org.mockito.junit.MockitoJUnitRunner;

@RunWith(MockitoJUnitRunner.class)
public class FilterManagerLogFilterTest {

  private static final String PRIVACY_GROUP_ID = "Ko2bVqD+nNlNYL5EE7y3IdOnviftjiizpjRt+HTuFBs=";

  private FilterManager filterManager;

  @Mock private Blockchain blockchain;
  @Mock private BlockchainQueries blockchainQueries;
  @Mock private PrivacyQueries privacyQueries;
  @Mock private TransactionPool transactionPool;
  @Spy private final FilterRepository filterRepository = new FilterRepository();

  @Before
  public void setupTest() {
    when(blockchainQueries.getBlockchain()).thenReturn(blockchain);
    this.filterManager =
        new FilterManagerBuilder()
            .blockchainQueries(blockchainQueries)
            .transactionPool(transactionPool)
            .privacyQueries(privacyQueries)
            .filterRepository(filterRepository)
            .build();
  }

  @Test
  public void installUninstallNewLogFilter() {
    final String filterId = filterManager.installLogFilter(latest(), latest(), logsQuery());
    assertThat(filterRepository.exists(filterId)).isTrue();

    assertThat(filterManager.uninstallFilter(filterId)).isTrue();
    assertThat(filterRepository.exists(filterId)).isFalse();

    assertThat(filterManager.blockChanges(filterId)).isNull();
  }

  @Test
  public void shouldCheckMatchingLogsWhenRecordedNewBlockEventForPrivateFiltersOnly() {
    filterManager.installPrivateLogFilter(PRIVACY_GROUP_ID, latest(), latest(), logsQuery());
    filterManager.installLogFilter(latest(), latest(), logsQuery());
    final Hash blockAddedHash = recordBlockEvents(1).get(0).getBlock().getHash();

    verify(blockchainQueries, never()).matchingLogs(eq(100L), eq(100L), eq(logsQuery()));
    verify(privacyQueries).matchingLogs(eq(PRIVACY_GROUP_ID), eq(blockAddedHash), eq(logsQuery()));
  }

  @Test
  public void shouldUseBlockHashWhenCheckingLogsForChangesForPrivateFiltersOnly() {
    filterManager.installPrivateLogFilter(
        PRIVACY_GROUP_ID, blockNum(1L), blockNum(10L), logsQuery());
    filterManager.installLogFilter(blockNum(1L), blockNum(10L), logsQuery());

    final Hash blockAddedHash = recordBlockEvents(1).get(0).getBlock().getHash();

    verify(blockchainQueries, never()).matchingLogs(any(), any());
    verify(privacyQueries).matchingLogs(eq(PRIVACY_GROUP_ID), eq(blockAddedHash), eq(logsQuery()));
  }

  @Test
  public void shouldReturnLogWhenLogFilterMatches() {

    final String filterId = filterManager.installLogFilter(latest(), latest(), logsQuery());
    final List<LogWithMetadata> expectedLogs = recordBlockEvents(1).get(0).getLogsWithMetadata();

    final List<LogWithMetadata> retrievedLogs = filterManager.logsChanges(filterId);

    assertThat(retrievedLogs).isEqualToComparingFieldByFieldRecursively(expectedLogs);
  }

  @Test
  public void shouldNotReturnLogOnNewBlockIfToBlockIsInPast() {
    final String filterId =
        filterManager.installLogFilter(
            new BlockParameter("0"), new BlockParameter("1"), logsQuery());
    recordBlockEvents(1).get(0);

    final List<LogWithMetadata> retrievedLogs = filterManager.logsChanges(filterId);

    assertThat(retrievedLogs).isEqualTo(emptyList());
  }

  @Test
  public void shouldNotQueryOnNewBlock() {
    filterManager.installLogFilter(latest(), latest(), logsQuery());
    filterManager.installLogFilter(latest(), latest(), logsQuery());
    filterManager.installLogFilter(latest(), latest(), logsQuery());
    recordBlockEvents(1);

    verify(blockchainQueries, never()).matchingLogs(anyLong(), anyLong(), any());
  }

  @Test
  public void shouldReturnNullWhenForAbsentLogFilter() {
    final List<LogWithMetadata> logs = filterManager.logsChanges("NOT THERE");

    assertThat(logs).isNull();
    verify(blockchainQueries, never()).matchingLogs(anyLong(), anyLong(), any());
  }

  @Test
  public void shouldClearLogsAfterGettingLogChanges() {
    final String filterId = filterManager.installLogFilter(latest(), latest(), logsQuery());
    recordBlockEvents(2);

    assertThat(filterManager.logsChanges(filterId).size()).isEqualTo(8);
    assertThat(filterManager.logsChanges(filterId).size()).isEqualTo(0);
  }

  private List<BlockAddedEvent> recordBlockEvents(final int numEvents) {
    final BlockDataGenerator gen = new BlockDataGenerator();
<<<<<<< HEAD
    final List<BlockAddedEvent> blockAddedEvents =
        Stream.generate(
                () -> {
                  final Block block =
                      gen.block(new BlockDataGenerator.BlockOptions().setBlockNumber(3));
                  return BlockAddedEvent.createForHeadAdvancement(
                      block,
                      LogWithMetadata.generate(block, gen.receipts(block), false),
                      emptyList());
                })
            .limit(numEvents)
            .collect(toUnmodifiableList());
    blockAddedEvents.forEach(
        event -> filterManager.recordBlockEvent(event, blockchainQueries.getBlockchain()));
    return blockAddedEvents;
=======
    final Block block = gen.block();
    filterManager.recordBlockEvent(
        BlockAddedEvent.createForHeadAdvancement(
            block,
            LogWithMetadata.generate(block, gen.receipts(block), false),
            Collections.emptyList()));
>>>>>>> 04467f3f
  }

  @Test
  public void getLogsForAbsentFilterReturnsNull() {
    assertThat(filterManager.logs("NOTTHERE")).isNull();
  }

  @Test
  public void getLogsForExistingFilterReturnsResults() {
    final LogWithMetadata log = logWithMetadata();
    when(blockchainQueries.headBlockNumber()).thenReturn(100L);
    when(blockchainQueries.matchingLogs(eq(100L), eq(100L), eq(logsQuery())))
        .thenReturn(singletonList(log));

    final String filterId = filterManager.installLogFilter(latest(), latest(), logsQuery());
    final List<LogWithMetadata> retrievedLogs = filterManager.logs(filterId);

    assertThat(retrievedLogs).usingRecursiveComparison().isEqualTo(singletonList(log));
  }

  @Test
  public void getLogsChangesShouldResetFilterExpireDate() {
    final LogFilter filter = spy(new LogFilter("foo", latest(), latest(), logsQuery()));
    doReturn(Optional.of(filter)).when(filterRepository).getFilter(eq("foo"), eq(LogFilter.class));

    filterManager.logsChanges("foo");

    verify(filter).resetExpireTime();
  }

  @Test
  public void getLogsShouldResetFilterExpireDate() {
    final LogFilter filter = spy(new LogFilter("foo", latest(), latest(), logsQuery()));
    doReturn(Optional.of(filter)).when(filterRepository).getFilter(eq("foo"), eq(LogFilter.class));

    filterManager.logs("foo");

    verify(filter).resetExpireTime();
  }

  @Test
  public void installAndUninstallPrivateFilter() {
    final String filterId =
        filterManager.installPrivateLogFilter(PRIVACY_GROUP_ID, latest(), latest(), logsQuery());

    assertThat(filterRepository.getFilter(filterId, PrivateLogFilter.class)).isPresent();

    assertThat(filterManager.uninstallFilter(filterId)).isTrue();

    assertThat(filterRepository.getFilter(filterId, PrivateLogFilter.class)).isEmpty();
  }

  @Test
  public void privateLogFilterShouldQueryPrivacyQueriesObject() {
    final LogWithMetadata logWithMetadata = logWithMetadata();
    final LogsQuery logsQuery = logsQuery();
    when(privacyQueries.matchingLogs(eq(PRIVACY_GROUP_ID), any(), eq(logsQuery)))
        .thenReturn(singletonList(logWithMetadata));

    final String filterId =
        filterManager.installPrivateLogFilter(PRIVACY_GROUP_ID, latest(), latest(), logsQuery);
    final Hash blockAddedHash = recordBlockEvents(1).get(0).getBlock().getHash();

    verify(privacyQueries).matchingLogs(eq(PRIVACY_GROUP_ID), eq(blockAddedHash), eq(logsQuery));
    assertThat(filterManager.logsChanges(filterId).get(0)).isEqualTo(logWithMetadata);
  }

  @Test
  public void getLogsForPrivateFilterShouldQueryPrivacyQueriesObject() {
    final LogWithMetadata logWithMetadata = logWithMetadata();
    when(privacyQueries.matchingLogs(eq(PRIVACY_GROUP_ID), anyLong(), anyLong(), any()))
        .thenReturn(Lists.newArrayList(logWithMetadata));

    final String privateLogFilterId =
        filterManager.installPrivateLogFilter(PRIVACY_GROUP_ID, latest(), latest(), logsQuery());

    final List<LogWithMetadata> logs = filterManager.logs(privateLogFilterId);

    verify(blockchainQueries, times(2)).headBlockNumber();
    verify(blockchainQueries, never()).matchingLogs(anyLong(), anyLong(), any());

    verify(privacyQueries).matchingLogs(eq(PRIVACY_GROUP_ID), anyLong(), anyLong(), any());
    assertThat(logs.get(0)).isEqualTo(logWithMetadata);
  }

  private LogWithMetadata logWithMetadata() {
    return new LogWithMetadata(
        0,
        100L,
        Hash.ZERO,
        Hash.ZERO,
        0,
        Address.fromHexString("0x0"),
        Bytes.EMPTY,
        Lists.newArrayList(),
        false);
  }

  private LogsQuery logsQuery() {
    return new LogsQuery(emptyList(), emptyList()); // matches everything
  }

  private BlockParameter latest() {
    return new BlockParameter("latest");
  }

  private BlockParameter blockNum(final long blockNum) {
    return new BlockParameter(Quantity.create(blockNum));
  }
}<|MERGE_RESOLUTION|>--- conflicted
+++ resolved
@@ -165,7 +165,6 @@
 
   private List<BlockAddedEvent> recordBlockEvents(final int numEvents) {
     final BlockDataGenerator gen = new BlockDataGenerator();
-<<<<<<< HEAD
     final List<BlockAddedEvent> blockAddedEvents =
         Stream.generate(
                 () -> {
@@ -178,17 +177,8 @@
                 })
             .limit(numEvents)
             .collect(toUnmodifiableList());
-    blockAddedEvents.forEach(
-        event -> filterManager.recordBlockEvent(event, blockchainQueries.getBlockchain()));
+    blockAddedEvents.forEach(event -> filterManager.recordBlockEvent(event));
     return blockAddedEvents;
-=======
-    final Block block = gen.block();
-    filterManager.recordBlockEvent(
-        BlockAddedEvent.createForHeadAdvancement(
-            block,
-            LogWithMetadata.generate(block, gen.receipts(block), false),
-            Collections.emptyList()));
->>>>>>> 04467f3f
   }
 
   @Test
