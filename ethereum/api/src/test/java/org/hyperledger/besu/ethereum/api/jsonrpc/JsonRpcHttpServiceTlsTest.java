/*
 * Copyright ConsenSys AG.
 *
 * Licensed under the Apache License, Version 2.0 (the "License"); you may not use this file except in compliance with
 * the License. You may obtain a copy of the License at
 *
 * http://www.apache.org/licenses/LICENSE-2.0
 *
 * Unless required by applicable law or agreed to in writing, software distributed under the License is distributed on
 * an "AS IS" BASIS, WITHOUT WARRANTIES OR CONDITIONS OF ANY KIND, either express or implied. See the License for the
 * specific language governing permissions and limitations under the License.
 *
 * SPDX-License-Identifier: Apache-2.0
 */
package org.hyperledger.besu.ethereum.api.jsonrpc;

import static okhttp3.Protocol.HTTP_1_1;
import static okhttp3.Protocol.HTTP_2;
import static org.assertj.core.api.Assertions.assertThat;
import static org.hyperledger.besu.ethereum.api.jsonrpc.RpcApis.DEFAULT_RPC_APIS;
import static org.hyperledger.besu.ethereum.api.tls.TlsConfiguration.Builder.aTlsConfiguration;
import static org.mockito.Mockito.mock;
import static org.mockito.Mockito.spy;

import org.hyperledger.besu.config.StubGenesisConfigOptions;
import org.hyperledger.besu.ethereum.ProtocolContext;
import org.hyperledger.besu.ethereum.api.ApiConfiguration;
import org.hyperledger.besu.ethereum.api.jsonrpc.health.HealthService;
import org.hyperledger.besu.ethereum.api.jsonrpc.internal.filter.FilterManager;
import org.hyperledger.besu.ethereum.api.jsonrpc.internal.methods.JsonRpcMethod;
import org.hyperledger.besu.ethereum.api.jsonrpc.methods.JsonRpcMethodsFactory;
import org.hyperledger.besu.ethereum.api.jsonrpc.websocket.WebSocketConfiguration;
import org.hyperledger.besu.ethereum.api.query.BlockchainQueries;
import org.hyperledger.besu.ethereum.api.tls.FileBasedPasswordProvider;
import org.hyperledger.besu.ethereum.api.tls.SelfSignedP12Certificate;
import org.hyperledger.besu.ethereum.api.tls.TlsConfiguration;
import org.hyperledger.besu.ethereum.blockcreation.PoWMiningCoordinator;
import org.hyperledger.besu.ethereum.core.MiningParameters;
import org.hyperledger.besu.ethereum.core.PrivacyParameters;
import org.hyperledger.besu.ethereum.core.Synchronizer;
import org.hyperledger.besu.ethereum.eth.EthProtocol;
import org.hyperledger.besu.ethereum.eth.manager.EthPeers;
import org.hyperledger.besu.ethereum.eth.transactions.TransactionPool;
import org.hyperledger.besu.ethereum.mainnet.MainnetProtocolSchedule;
import org.hyperledger.besu.ethereum.p2p.network.P2PNetwork;
import org.hyperledger.besu.ethereum.p2p.rlpx.wire.Capability;
import org.hyperledger.besu.ethereum.permissioning.AccountLocalConfigPermissioningController;
import org.hyperledger.besu.ethereum.permissioning.NodeLocalConfigPermissioningController;
import org.hyperledger.besu.metrics.noop.NoOpMetricsSystem;
import org.hyperledger.besu.metrics.prometheus.MetricsConfiguration;
import org.hyperledger.besu.nat.NatService;

import java.io.IOException;
import java.io.UncheckedIOException;
import java.math.BigInteger;
import java.nio.file.Files;
import java.nio.file.Path;
import java.util.Collections;
import java.util.HashSet;
import java.util.Map;
import java.util.Optional;
import java.util.Set;

import io.vertx.core.Vertx;
import io.vertx.core.json.Json;
import io.vertx.core.json.JsonObject;
import okhttp3.MediaType;
import okhttp3.OkHttpClient;
import okhttp3.Request;
import okhttp3.RequestBody;
import okhttp3.Response;
import okhttp3.ResponseBody;
import org.junit.jupiter.api.AfterEach;
import org.junit.jupiter.api.BeforeEach;
import org.junit.jupiter.api.Test;
import org.junit.jupiter.api.io.TempDir;

public class JsonRpcHttpServiceTlsTest {
  @TempDir private Path folder;

  protected static final Vertx vertx = Vertx.vertx();

  private static final String JSON_HEADER = "application/json; charset=utf-8";
  private static final String CLIENT_VERSION = "TestClientVersion/0.1.0";
  private static final BigInteger CHAIN_ID = BigInteger.valueOf(123);
  private static final NatService natService = new NatService(Optional.empty());
  private JsonRpcHttpService service;
  private String baseUrl;
  private Map<String, JsonRpcMethod> rpcMethods;
  private final JsonRpcTestHelper testHelper = new JsonRpcTestHelper();
  private final SelfSignedP12Certificate besuCertificate = SelfSignedP12Certificate.create();

  @BeforeEach
  public void initServer() throws Exception {
    final P2PNetwork peerDiscoveryMock = mock(P2PNetwork.class);
    final BlockchainQueries blockchainQueries = mock(BlockchainQueries.class);
    final Synchronizer synchronizer = mock(Synchronizer.class);

    final Set<Capability> supportedCapabilities = new HashSet<>();
    supportedCapabilities.add(EthProtocol.ETH62);
    supportedCapabilities.add(EthProtocol.ETH63);

    rpcMethods =
        spy(
            new JsonRpcMethodsFactory()
                .methods(
                    CLIENT_VERSION,
                    CHAIN_ID,
                    new StubGenesisConfigOptions(),
                    peerDiscoveryMock,
                    blockchainQueries,
                    synchronizer,
                    MainnetProtocolSchedule.fromConfig(
                        new StubGenesisConfigOptions().constantinopleBlock(0).chainId(CHAIN_ID)),
                    mock(ProtocolContext.class),
                    mock(FilterManager.class),
                    mock(TransactionPool.class),
                    mock(MiningParameters.class),
                    mock(PoWMiningCoordinator.class),
                    new NoOpMetricsSystem(),
                    supportedCapabilities,
                    Optional.of(mock(AccountLocalConfigPermissioningController.class)),
                    Optional.of(mock(NodeLocalConfigPermissioningController.class)),
                    DEFAULT_RPC_APIS,
                    mock(PrivacyParameters.class),
                    mock(JsonRpcConfiguration.class),
                    mock(WebSocketConfiguration.class),
                    mock(MetricsConfiguration.class),
                    natService,
                    Collections.emptyMap(),
                    folder,
                    mock(EthPeers.class),
                    vertx,
<<<<<<< HEAD
                    mock(ApiConfiguration.class),
=======
                    Optional.empty(),
                    Optional.empty(),
>>>>>>> 6dea9a0f
                    Optional.empty()));
    service = createJsonRpcHttpService(createJsonRpcConfig());
    service.start().join();
    baseUrl = service.url();
  }

  private JsonRpcHttpService createJsonRpcHttpService(final JsonRpcConfiguration jsonRpcConfig)
      throws Exception {
    return new JsonRpcHttpService(
        vertx,
        Files.createTempDirectory(folder, "newFolder"),
        jsonRpcConfig,
        new NoOpMetricsSystem(),
        natService,
        rpcMethods,
        HealthService.ALWAYS_HEALTHY,
        HealthService.ALWAYS_HEALTHY);
  }

  private JsonRpcConfiguration createJsonRpcConfig() {
    final JsonRpcConfiguration config = JsonRpcConfiguration.createDefault();
    config.setPort(0);
    config.setHostsAllowlist(Collections.singletonList("*"));
    config.setTlsConfiguration(getRpcHttpTlsConfiguration());
    return config;
  }

  private Optional<TlsConfiguration> getRpcHttpTlsConfiguration() {
    final TlsConfiguration tlsConfiguration =
        aTlsConfiguration()
            .withKeyStorePath(besuCertificate.getKeyStoreFile())
            .withKeyStorePasswordSupplier(
                new FileBasedPasswordProvider(createPasswordFile(besuCertificate.getPassword())))
            .build();

    return Optional.of(tlsConfiguration);
  }

  private Path createPasswordFile(final char[] password) {
    try {
      return Files.writeString(createTempFile(), new String(password));
    } catch (final IOException e) {
      throw new UncheckedIOException(e);
    }
  }

  private Path createTempFile() {
    try {
      return Files.createFile(folder.resolve("tempFile"));
    } catch (IOException e) {
      throw new UncheckedIOException(e);
    }
  }

  @AfterEach
  public void shutdownServer() {
    service.stop().join();
  }

  @Test
  public void netVersionSuccessfulOnTlsWithHttp1_1() throws Exception {
    netVersionSuccessfulOnTls(true);
  }

  @Test
  public void netVersionSuccessfulOnTlsWithHttp2() throws Exception {
    netVersionSuccessfulOnTls(false);
  }

  public void netVersionSuccessfulOnTls(final boolean useHttp1) throws Exception {
    final String id = "123";
    final String json =
        "{\"jsonrpc\":\"2.0\",\"id\":" + Json.encode(id) + ",\"method\":\"net_version\"}";

    final OkHttpClient httpClient = getTlsHttpClient(useHttp1);
    try (final Response response = httpClient.newCall(buildPostRequest(json)).execute()) {
      assertThat(response.code()).isEqualTo(200);
      assertThat(response.protocol()).isEqualTo(useHttp1 ? HTTP_1_1 : HTTP_2);
      // Check general format of result
      final ResponseBody body = response.body();
      assertThat(body).isNotNull();
      final JsonObject jsonObject = new JsonObject(body.string());
      testHelper.assertValidJsonRpcResult(jsonObject, id);
      // Check result
      final String result = jsonObject.getString("result");
      assertThat(result).isEqualTo(String.valueOf(CHAIN_ID));
    } catch (final Exception e) {
      e.printStackTrace();
      throw e;
    }
  }

  private OkHttpClient getTlsHttpClient(final boolean useHttp1) {
    return TlsOkHttpClientBuilder.anOkHttpClient()
        .withBesuCertificate(besuCertificate)
        .withHttp1(useHttp1)
        .build();
  }

  private Request buildPostRequest(final String json) {
    final RequestBody body = RequestBody.create(json, MediaType.parse(JSON_HEADER));
    return new Request.Builder().post(body).url(baseUrl).build();
  }
}<|MERGE_RESOLUTION|>--- conflicted
+++ resolved
@@ -131,12 +131,8 @@
                     folder,
                     mock(EthPeers.class),
                     vertx,
-<<<<<<< HEAD
                     mock(ApiConfiguration.class),
-=======
                     Optional.empty(),
-                    Optional.empty(),
->>>>>>> 6dea9a0f
                     Optional.empty()));
     service = createJsonRpcHttpService(createJsonRpcConfig());
     service.start().join();
