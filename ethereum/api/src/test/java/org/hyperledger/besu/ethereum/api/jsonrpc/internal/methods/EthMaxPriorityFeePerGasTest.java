/*
 * Copyright contributors to Hyperledger Besu.
 *
 * Licensed under the Apache License, Version 2.0 (the "License"); you may not use this file except in compliance with
 * the License. You may obtain a copy of the License at
 *
 * http://www.apache.org/licenses/LICENSE-2.0
 *
 * Unless required by applicable law or agreed to in writing, software distributed under the License is distributed on
 * an "AS IS" BASIS, WITHOUT WARRANTIES OR CONDITIONS OF ANY KIND, either express or implied. See the License for the
 * specific language governing permissions and limitations under the License.
 *
 * SPDX-License-Identifier: Apache-2.0
 */
package org.hyperledger.besu.ethereum.api.jsonrpc.internal.methods;

import static org.assertj.core.api.Assertions.assertThat;
import static org.mockito.ArgumentMatchers.anyLong;
import static org.mockito.Mockito.lenient;
import static org.mockito.Mockito.when;

import org.hyperledger.besu.datatypes.Address;
import org.hyperledger.besu.datatypes.Hash;
import org.hyperledger.besu.datatypes.TransactionType;
import org.hyperledger.besu.datatypes.Wei;
import org.hyperledger.besu.ethereum.api.ImmutableApiConfiguration;
import org.hyperledger.besu.ethereum.api.jsonrpc.RpcMethod;
import org.hyperledger.besu.ethereum.api.jsonrpc.internal.JsonRpcRequest;
import org.hyperledger.besu.ethereum.api.jsonrpc.internal.JsonRpcRequestContext;
import org.hyperledger.besu.ethereum.api.jsonrpc.internal.response.JsonRpcResponse;
import org.hyperledger.besu.ethereum.api.jsonrpc.internal.response.JsonRpcSuccessResponse;
import org.hyperledger.besu.ethereum.api.query.BlockchainQueries;
import org.hyperledger.besu.ethereum.chain.Blockchain;
import org.hyperledger.besu.ethereum.core.Block;
import org.hyperledger.besu.ethereum.core.BlockBody;
import org.hyperledger.besu.ethereum.core.BlockHeader;
import org.hyperledger.besu.ethereum.core.Difficulty;
import org.hyperledger.besu.ethereum.core.MiningConfiguration;
import org.hyperledger.besu.ethereum.core.Transaction;
import org.hyperledger.besu.ethereum.mainnet.ProtocolSchedule;
import org.hyperledger.besu.ethereum.mainnet.feemarket.FeeMarket;
import org.hyperledger.besu.evm.log.LogsBloomFilter;

import java.math.BigInteger;
import java.util.HashMap;
import java.util.List;
import java.util.Optional;
import java.util.stream.IntStream;

import org.apache.tuweni.bytes.Bytes;
import org.junit.jupiter.api.BeforeEach;
import org.junit.jupiter.api.Test;
import org.junit.jupiter.api.extension.ExtendWith;
import org.mockito.Mock;
import org.mockito.junit.jupiter.MockitoExtension;

@ExtendWith(MockitoExtension.class)
public class EthMaxPriorityFeePerGasTest {
  private static final String JSON_RPC_VERSION = "2.0";
  private static final String ETH_METHOD =
      RpcMethod.ETH_GET_MAX_PRIORITY_FEE_PER_GAS.getMethodName();
  private static final Wei DEFAULT_MIN_PRIORITY_FEE_PER_GAS = Wei.ZERO;
  private static final long DEFAULT_BLOCK_GAS_LIMIT = 100_000;
  private static final long DEFAULT_BLOCK_GAS_USED = 21_000;
  private static final Wei DEFAULT_BASE_FEE = Wei.of(100_000);

  private EthMaxPriorityFeePerGas method;
  @Mock private ProtocolSchedule protocolSchedule;
  @Mock private Blockchain blockchain;
  private MiningConfiguration miningConfiguration;

  @BeforeEach
  public void setUp() {
    miningConfiguration =
        MiningConfiguration.newDefault().setMinPriorityFeePerGas(DEFAULT_MIN_PRIORITY_FEE_PER_GAS);
    method = createEthMaxPriorityFeePerGasMethod();
  }

  @Test
  public void shouldReturnCorrectMethodName() {
    assertThat(method.getName()).isEqualTo(ETH_METHOD);
  }

  @Test
  public void whenNoTransactionsExistReturnMinPriorityFeePerGasPrice() {
    final JsonRpcRequestContext request = requestWithParams();
    final Wei expectedWei = Wei.ONE;
    miningConfiguration.setMinPriorityFeePerGas(expectedWei);
    final JsonRpcResponse expectedResponse =
        new JsonRpcSuccessResponse(request.getRequest().getId(), expectedWei.toShortHexString());

    mockBlockchain(10, 0);
    final JsonRpcResponse actualResponse = method.response(request);
    assertThat(actualResponse).usingRecursiveComparison().isEqualTo(expectedResponse);
  }

  @Test
  public void whenTransactionsExistReturnMedianMaxPriorityFeePerGasPrice() {
    final JsonRpcRequestContext request = requestWithParams();
    final Wei expectedWei = Wei.of(51_000); // max priority fee per gas prices are 1000-100000 wei.
    final JsonRpcResponse expectedResponse =
        new JsonRpcSuccessResponse(request.getRequest().getId(), expectedWei.toShortHexString());

    mockBlockchain(100, 1);

    final JsonRpcResponse actualResponse = method.response(request);
    assertThat(actualResponse).usingRecursiveComparison().isEqualTo(expectedResponse);
  }

  @Test
  public void returnMinPriorityFeePerGasWhenMedianValueIsLower() {
    final JsonRpcRequestContext request = requestWithParams();
    final Wei expectedWei = Wei.of(100_000);
    miningConfiguration.setMinPriorityFeePerGas(expectedWei);

    mockBlockchain(100, 1);

    // median value is 51000 wei, that is lower than the value this node is willing to accept,
    // so the configured min priority fee per gas is returned.
    final JsonRpcResponse expectedResponse =
        new JsonRpcSuccessResponse(request.getRequest().getId(), expectedWei.toShortHexString());

    final JsonRpcResponse actualResponse = method.response(request);
    assertThat(actualResponse).usingRecursiveComparison().isEqualTo(expectedResponse);
  }

  @Test
  public void atGenesisReturnMinPriorityFeePerGas() {
    final JsonRpcRequestContext request = requestWithParams();
    final Wei expectedWei = Wei.ONE;
    miningConfiguration.setMinPriorityFeePerGas(expectedWei);
    final JsonRpcResponse expectedResponse =
        new JsonRpcSuccessResponse(request.getRequest().getId(), expectedWei.toShortHexString());

    mockBlockchain(0, 0);
    final JsonRpcResponse actualResponse = method.response(request);
    assertThat(actualResponse).usingRecursiveComparison().isEqualTo(expectedResponse);
  }

  private JsonRpcRequestContext requestWithParams(final Object... params) {
    return new JsonRpcRequestContext(new JsonRpcRequest(JSON_RPC_VERSION, ETH_METHOD, params));
  }

  private void mockBlockchain(final long chainHeadBlockNumber, final int txsNum) {
    final var genesisBaseFee = DEFAULT_BASE_FEE;
    final var blocksByNumber = new HashMap<Long, Block>();

    final var genesisBlock = createFakeBlock(0, 0, genesisBaseFee);
    blocksByNumber.put(0L, genesisBlock);

    final var baseFeeMarket = FeeMarket.cancun(0, Optional.empty());

    var baseFee = genesisBaseFee;
    for (long i = 1; i <= chainHeadBlockNumber; i++) {
      final var parentHeader = blocksByNumber.get(i - 1).getHeader();
      baseFee =
          baseFeeMarket.computeBaseFee(
              i,
              parentHeader.getBaseFee().get(),
              parentHeader.getGasUsed(),
              parentHeader.getGasLimit());
      blocksByNumber.put(i, createFakeBlock(i, txsNum, baseFee));
    }

    when(blockchain.getChainHeadBlock()).thenReturn(blocksByNumber.get(chainHeadBlockNumber));
    if (chainHeadBlockNumber > 0) {
      when(blockchain.getBlockByNumber(anyLong()))
          .thenAnswer(
              invocation -> Optional.of(blocksByNumber.get(invocation.getArgument(0, Long.class))));
    }
    lenient()
        .when(blockchain.getChainHeadHeader())
        .thenReturn(blocksByNumber.get(chainHeadBlockNumber).getHeader());
  }

  private Block createFakeBlock(final long height, final int txsNum, final Wei baseFee) {
    return createFakeBlock(
        height, txsNum, baseFee, DEFAULT_BLOCK_GAS_LIMIT, DEFAULT_BLOCK_GAS_USED * txsNum);
  }

  private Block createFakeBlock(
      final long height,
      final int txsNum,
      final Wei baseFee,
      final long gasLimit,
      final long gasUsed) {
    return new Block(
        new BlockHeader(
            Hash.EMPTY,
            Hash.EMPTY_TRIE_HASH,
            Address.ZERO,
            Hash.EMPTY_TRIE_HASH,
            Hash.EMPTY_TRIE_HASH,
            Hash.EMPTY_TRIE_HASH,
            LogsBloomFilter.builder().build(),
            Difficulty.ONE,
            height,
            gasLimit,
            gasUsed,
            0,
            Bytes.EMPTY,
            baseFee,
            Hash.EMPTY,
            0,
            null,
            null,
            null,
            null,
            null,
<<<<<<< HEAD
            null,
            null,
=======
>>>>>>> c1c37158
            null),
        new BlockBody(
            IntStream.range(0, txsNum)
                .mapToObj(
                    i ->
                        new Transaction.Builder()
                            .chainId(BigInteger.ONE)
                            .type(TransactionType.EIP1559)
                            .nonce(i)
                            .maxFeePerGas(Wei.of(height * 10_000L))
                            .maxPriorityFeePerGas(Wei.of(height * 1_000L))
                            .gasLimit(gasUsed)
                            .value(Wei.ZERO)
                            .build())
                .toList(),
            List.of()));
  }

  private EthMaxPriorityFeePerGas createEthMaxPriorityFeePerGasMethod() {
    return new EthMaxPriorityFeePerGas(
        new BlockchainQueries(
            protocolSchedule,
            blockchain,
            null,
            Optional.empty(),
            Optional.empty(),
            ImmutableApiConfiguration.builder().build(),
            miningConfiguration));
  }
}<|MERGE_RESOLUTION|>--- conflicted
+++ resolved
@@ -207,11 +207,7 @@
             null,
             null,
             null,
-<<<<<<< HEAD
-            null,
-            null,
-=======
->>>>>>> c1c37158
+            null,
             null),
         new BlockBody(
             IntStream.range(0, txsNum)
