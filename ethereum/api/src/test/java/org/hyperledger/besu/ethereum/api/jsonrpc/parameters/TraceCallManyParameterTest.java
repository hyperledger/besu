--- conflicted
+++ resolved
@@ -46,11 +46,6 @@
   }
 
   @Test
-<<<<<<< HEAD
-  public void testRequestParameterJsonParsedCorrectly() throws IOException {
-    final ObjectMapper mapper = new ObjectMapper();
-
-=======
   public void testEmptyParamJsonParsesCorrectly() throws IOException {
     final TraceCallManyParameter[] parameter =
         mapper.readValue(emptyParamsJson, TraceCallManyParameter[].class);
@@ -60,7 +55,6 @@
 
   @Test
   public void testRequestParameterJsonParsesCorrectly() throws IOException {
->>>>>>> e6e9290b
     final TraceCallManyParameter[] parameter =
         mapper.readValue(requestParamsJson, TraceCallManyParameter[].class);
 
