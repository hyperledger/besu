--- conflicted
+++ resolved
@@ -94,7 +94,6 @@
   }
 
   @Test
-<<<<<<< HEAD
   public void shouldReturnErrorWhenTransientEip1559TransactionProcessorReturnsEmpty() {
     final JsonRpcRequestContext request = ethEstimateGasRequest(eip1559TransactionCallParameter());
     when(transactionSimulator.process(
@@ -111,12 +110,7 @@
   @Test
   public void shouldReturnGasEstimateWhenTransientLegacyTransactionProcessorReturnsResultSuccess() {
     final JsonRpcRequestContext request = ethEstimateGasRequest(legacyTransactionCallParameter());
-    mockTransientProcessorResultGasEstimate(1L, true);
-=======
-  public void shouldReturnGasEstimateWhenTransientTransactionProcessorReturnsResultSuccess() {
-    final JsonRpcRequestContext request = ethEstimateGasRequest(callParameter());
     mockTransientProcessorResultGasEstimate(1L, true, false);
->>>>>>> 83e03706
 
     final JsonRpcResponse expectedResponse = new JsonRpcSuccessResponse(null, Quantity.create(1L));
 
@@ -125,11 +119,10 @@
   }
 
   @Test
-<<<<<<< HEAD
   public void
       shouldReturnGasEstimateWhenTransientEip1559TransactionProcessorReturnsResultSuccess() {
     final JsonRpcRequestContext request = ethEstimateGasRequest(eip1559TransactionCallParameter());
-    mockTransientProcessorResultGasEstimate(1L, true);
+    mockTransientProcessorResultGasEstimate(1L, true, false);
 
     final JsonRpcResponse expectedResponse = new JsonRpcSuccessResponse(null, Quantity.create(1L));
     Assertions.assertThat(method.response(request))
@@ -140,7 +133,7 @@
   public void
       shouldReturnGasEstimateErrorWhenTransientLegacyTransactionProcessorReturnsResultFailure() {
     final JsonRpcRequestContext request = ethEstimateGasRequest(legacyTransactionCallParameter());
-    mockTransientProcessorResultGasEstimate(1L, false);
+    mockTransientProcessorResultGasEstimate(1L, false, false);
 
     final JsonRpcResponse expectedResponse =
         new JsonRpcErrorResponse(null, JsonRpcError.INTERNAL_ERROR);
@@ -153,12 +146,7 @@
   public void
       shouldReturnGasEstimateErrorWhenTransientEip1559TransactionProcessorReturnsResultFailure() {
     final JsonRpcRequestContext request = ethEstimateGasRequest(eip1559TransactionCallParameter());
-    mockTransientProcessorResultGasEstimate(1L, false);
-=======
-  public void shouldReturnGasEstimateErrorWhenTransientTransactionProcessorReturnsResultFailure() {
-    final JsonRpcRequestContext request = ethEstimateGasRequest(callParameter());
     mockTransientProcessorResultGasEstimate(1L, false, false);
->>>>>>> 83e03706
 
     final JsonRpcResponse expectedResponse =
         new JsonRpcErrorResponse(null, JsonRpcError.INTERNAL_ERROR);
@@ -196,7 +184,7 @@
   @Test
   public void shouldReturnErrorWhenWorldStateIsNotAvailable() {
     when(worldStateArchive.isWorldStateAvailable(any())).thenReturn(false);
-    final JsonRpcRequestContext request = ethEstimateGasRequest(callParameter());
+    final JsonRpcRequestContext request = ethEstimateGasRequest(legacyTransactionCallParameter());
     mockTransientProcessorResultGasEstimate(1L, false, false);
 
     final JsonRpcResponse expectedResponse =
@@ -207,8 +195,8 @@
   }
 
   @Test
-  public void shouldReturnErrorWhenTransactioReverted() {
-    final JsonRpcRequestContext request = ethEstimateGasRequest(callParameter());
+  public void shouldReturnErrorWhenTransactionReverted() {
+    final JsonRpcRequestContext request = ethEstimateGasRequest(legacyTransactionCallParameter());
     mockTransientProcessorResultGasEstimate(1L, false, true);
 
     final JsonRpcResponse expectedResponse =
