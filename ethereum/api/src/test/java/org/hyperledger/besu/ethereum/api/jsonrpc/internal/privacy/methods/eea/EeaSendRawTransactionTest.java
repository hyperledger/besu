--- conflicted
+++ resolved
@@ -292,13 +292,8 @@
 
   @Test
   public void invalidTransactionIsNotSentToTransactionPool() {
-<<<<<<< HEAD
     when(privacyController.sendTransaction(any(PrivateTransaction.class), any()))
-        .thenThrow(new EnclaveException("enclave failed to execute"));
-=======
-    when(privacyController.sendTransaction(any(PrivateTransaction.class)))
         .thenThrow(new EnclaveServerException(500, "enclave failed to execute"));
->>>>>>> f2a3c00d
 
     final JsonRpcRequestContext request =
         new JsonRpcRequestContext(
