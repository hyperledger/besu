/*
 * Copyright ConsenSys AG.
 *
 * Licensed under the Apache License, Version 2.0 (the "License"); you may not use this file except in compliance with
 * the License. You may obtain a copy of the License at
 *
 * http://www.apache.org/licenses/LICENSE-2.0
 *
 * Unless required by applicable law or agreed to in writing, software distributed under the License is distributed on
 * an "AS IS" BASIS, WITHOUT WARRANTIES OR CONDITIONS OF ANY KIND, either express or implied. See the License for the
 * specific language governing permissions and limitations under the License.
 *
 * SPDX-License-Identifier: Apache-2.0
 */
package org.hyperledger.besu.ethereum.api.jsonrpc.internal.methods;

import static org.assertj.core.api.Assertions.assertThat;
import static org.mockito.Mockito.mock;
import static org.mockito.Mockito.when;

import org.hyperledger.besu.crypto.SECPSignature;
import org.hyperledger.besu.crypto.SignatureAlgorithmFactory;
import org.hyperledger.besu.datatypes.Address;
import org.hyperledger.besu.datatypes.Hash;
import org.hyperledger.besu.datatypes.TransactionType;
import org.hyperledger.besu.datatypes.Wei;
import org.hyperledger.besu.ethereum.GasLimitCalculator;
import org.hyperledger.besu.ethereum.api.jsonrpc.internal.JsonRpcRequest;
import org.hyperledger.besu.ethereum.api.jsonrpc.internal.JsonRpcRequestContext;
import org.hyperledger.besu.ethereum.api.jsonrpc.internal.response.JsonRpcSuccessResponse;
import org.hyperledger.besu.ethereum.api.jsonrpc.internal.results.TransactionReceiptRootResult;
import org.hyperledger.besu.ethereum.api.jsonrpc.internal.results.TransactionReceiptStatusResult;
import org.hyperledger.besu.ethereum.api.query.BlockchainQueries;
import org.hyperledger.besu.ethereum.api.query.TransactionReceiptWithMetadata;
import org.hyperledger.besu.ethereum.core.BlockDataGenerator;
import org.hyperledger.besu.ethereum.core.BlockHeader;
import org.hyperledger.besu.ethereum.core.BlockHeaderTestFixture;
import org.hyperledger.besu.ethereum.core.Transaction;
import org.hyperledger.besu.ethereum.core.TransactionReceipt;
import org.hyperledger.besu.ethereum.linea.CalldataLimits;
import org.hyperledger.besu.ethereum.mainnet.PoWHasher;
import org.hyperledger.besu.ethereum.mainnet.ProtocolSchedule;
import org.hyperledger.besu.ethereum.mainnet.ProtocolSpec;
import org.hyperledger.besu.ethereum.mainnet.feemarket.FeeMarket;

import java.math.BigInteger;
import java.util.Collections;
import java.util.Optional;

import org.apache.tuweni.bytes.Bytes;
import org.apache.tuweni.units.bigints.UInt256s;
import org.junit.Test;

public class EthGetTransactionReceiptTest {
  private final TransactionReceipt statusReceipt =
      new TransactionReceipt(1, 12, Collections.emptyList(), Optional.empty());
  private final Hash stateRoot =
      Hash.fromHexString("0000000000000000000000000000000000000000000000000000000000000000");
  private final TransactionReceipt rootReceipt =
      new TransactionReceipt(stateRoot, 12, Collections.emptyList(), Optional.empty());

  private final SECPSignature signature =
      SignatureAlgorithmFactory.getInstance()
          .createSignature(BigInteger.ONE, BigInteger.TEN, (byte) 1);
  private final Address sender =
      Address.fromHexString("0x0000000000000000000000000000000000000003");
  private final Transaction transaction =
      Transaction.builder()
          .nonce(1)
          .gasPrice(Wei.of(12))
          .gasLimit(43)
          .payload(Bytes.EMPTY)
          .value(Wei.ZERO)
          .signature(signature)
          .sender(sender)
          .guessType()
          .build();

  private final Hash hash =
      Hash.fromHexString("aaaaaaaaaaaaaaaaaaaaaaaaaaaaaaaaaaaaaaaaaaaaaaaaaaaaaaaaaaaaaaaa");
  private final Hash blockHash =
      Hash.fromHexString("bbbbbbbbbbbbbbbbbbbbbbbbbbbbbbbbbbbbbbbbbbbbbbbbbbbbbbbbbbbbbbbb");

  private final TransactionReceiptWithMetadata statusReceiptWithMetadata =
      TransactionReceiptWithMetadata.create(
          statusReceipt, transaction, hash, 1, 2, Optional.empty(), blockHash, 4);
  private final TransactionReceiptWithMetadata rootReceiptWithMetaData =
      TransactionReceiptWithMetadata.create(
          rootReceipt, transaction, hash, 1, 2, Optional.empty(), blockHash, 4);

  private final ProtocolSpec rootTransactionTypeSpec =
      new ProtocolSpec(
          "root",
          null,
          null,
          null,
          null,
          null,
          null,
          null,
          null,
          null,
          null,
          null,
          null,
          null,
          null,
          BlockHeader::getCoinbase,
          null,
          false,
          null,
          GasLimitCalculator.constant(),
          FeeMarket.legacy(),
          null,
          Optional.of(PoWHasher.ETHASH_LIGHT),
          null,
          Optional.empty(),
          null,
          true,
<<<<<<< HEAD
          CalldataLimits.NO_LIMITS);
=======
          true);
>>>>>>> 6603ebb7
  private final ProtocolSpec statusTransactionTypeSpec =
      new ProtocolSpec(
          "status",
          null,
          null,
          null,
          null,
          null,
          null,
          null,
          null,
          null,
          null,
          null,
          null,
          null,
          null,
          BlockHeader::getCoinbase,
          null,
          false,
          null,
          GasLimitCalculator.constant(),
          FeeMarket.legacy(),
          null,
          Optional.of(PoWHasher.ETHASH_LIGHT),
          null,
          Optional.empty(),
          null,
          true,
<<<<<<< HEAD
          CalldataLimits.NO_LIMITS);
=======
          true);
>>>>>>> 6603ebb7

  @SuppressWarnings("unchecked")
  private final ProtocolSchedule protocolSchedule = mock(ProtocolSchedule.class);

  private final BlockchainQueries blockchain = mock(BlockchainQueries.class);
  private final EthGetTransactionReceipt ethGetTransactionReceipt =
      new EthGetTransactionReceipt(blockchain);
  private final String receiptString =
      "0xcbef69eaf44af151aa66677ae4b8d8c343a09f667c873a3a6f4558fa4051fa5f";
  private final Hash receiptHash =
      Hash.fromHexString("cbef69eaf44af151aa66677ae4b8d8c343a09f667c873a3a6f4558fa4051fa5f");
  Object[] params = new Object[] {receiptString};
  private final JsonRpcRequestContext request =
      new JsonRpcRequestContext(new JsonRpcRequest("1", "eth_getTransactionReceipt", params));

  @Test
  public void shouldCreateAStatusTransactionReceiptWhenStatusTypeProtocol() {
    when(blockchain.headBlockNumber()).thenReturn(1L);
    when(blockchain.transactionReceiptByTransactionHash(receiptHash))
        .thenReturn(Optional.of(statusReceiptWithMetadata));
    when(protocolSchedule.getByBlockHeader(blockHeader(1))).thenReturn(statusTransactionTypeSpec);

    final JsonRpcSuccessResponse response =
        (JsonRpcSuccessResponse) ethGetTransactionReceipt.response(request);
    final TransactionReceiptStatusResult result =
        (TransactionReceiptStatusResult) response.getResult();

    assertThat(result.getType()).isEqualTo("0x0");
    assertThat(result.getStatus()).isEqualTo("0x1");
  }

  @Test
  public void shouldCreateARootTransactionReceiptWhenRootTypeProtocol() {
    when(blockchain.headBlockNumber()).thenReturn(1L);
    when(blockchain.transactionReceiptByTransactionHash(receiptHash))
        .thenReturn(Optional.of(rootReceiptWithMetaData));
    when(protocolSchedule.getByBlockHeader(blockHeader(1))).thenReturn(rootTransactionTypeSpec);

    final JsonRpcSuccessResponse response =
        (JsonRpcSuccessResponse) ethGetTransactionReceipt.response(request);
    final TransactionReceiptRootResult result = (TransactionReceiptRootResult) response.getResult();

    assertThat(result.getType()).isEqualTo("0x0");
    assertThat(result.getRoot()).isEqualTo(stateRoot.toString());
  }

  @Test
  public void shouldWorkFor1559Txs() {
    when(blockchain.headBlockNumber()).thenReturn(1L);
    final Transaction transaction1559 =
        new BlockDataGenerator().transaction(TransactionType.EIP1559);
    final Wei baseFee = Wei.ONE;
    final TransactionReceiptWithMetadata transactionReceiptWithMetadata =
        TransactionReceiptWithMetadata.create(
            statusReceipt, transaction1559, hash, 1, 2, Optional.of(baseFee), blockHash, 4);
    when(blockchain.transactionReceiptByTransactionHash(receiptHash))
        .thenReturn(Optional.of(transactionReceiptWithMetadata));
    when(protocolSchedule.getByBlockHeader(blockHeader(1))).thenReturn(rootTransactionTypeSpec);

    final JsonRpcSuccessResponse response =
        (JsonRpcSuccessResponse) ethGetTransactionReceipt.response(request);
    final TransactionReceiptStatusResult result =
        (TransactionReceiptStatusResult) response.getResult();

    assertThat(result.getStatus()).isEqualTo("0x1");
    assertThat(result.getType()).isEqualTo("0x2");
    assertThat(Wei.fromHexString(result.getEffectiveGasPrice()))
        .isEqualTo(
            UInt256s.min(
                baseFee.add(transaction1559.getMaxPriorityFeePerGas().get()),
                transaction1559.getMaxFeePerGas().get()));
  }

  private BlockHeader blockHeader(final long number) {
    return new BlockHeaderTestFixture().number(number).buildHeader();
  }
}<|MERGE_RESOLUTION|>--- conflicted
+++ resolved
@@ -117,11 +117,8 @@
           Optional.empty(),
           null,
           true,
-<<<<<<< HEAD
+          true,
           CalldataLimits.NO_LIMITS);
-=======
-          true);
->>>>>>> 6603ebb7
   private final ProtocolSpec statusTransactionTypeSpec =
       new ProtocolSpec(
           "status",
@@ -151,11 +148,8 @@
           Optional.empty(),
           null,
           true,
-<<<<<<< HEAD
+          true,
           CalldataLimits.NO_LIMITS);
-=======
-          true);
->>>>>>> 6603ebb7
 
   @SuppressWarnings("unchecked")
   private final ProtocolSchedule protocolSchedule = mock(ProtocolSchedule.class);
