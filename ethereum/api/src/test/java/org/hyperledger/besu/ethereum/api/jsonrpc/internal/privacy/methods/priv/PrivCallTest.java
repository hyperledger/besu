--- conflicted
+++ resolved
@@ -194,12 +194,7 @@
   }
 
   private void mockTransactionProcessorSuccessResult(final Bytes output) {
-<<<<<<< HEAD
-    final PrivateTransactionProcessor.TransactionProcessingResult result =
-        mock(PrivateTransactionProcessor.TransactionProcessingResult.class);
-=======
     final TransactionProcessingResult result = mock(TransactionProcessingResult.class);
->>>>>>> 4ff73342
 
     when(result.getValidationResult()).thenReturn(ValidationResult.valid());
     when(result.getOutput()).thenReturn(output);
