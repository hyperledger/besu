--- conflicted
+++ resolved
@@ -166,13 +166,9 @@
     when(privacyController.retrieveTransaction(anyString()))
         .thenReturn(
             new ReceiveResponse(
-<<<<<<< HEAD
-                Base64.getEncoder().encodeToString(bvrlp.encoded().toArray()).getBytes(UTF_8), ""));
-=======
-                Base64.getEncoder().encodeToString(bvrlp.encoded().extractArray()).getBytes(UTF_8),
+                Base64.getEncoder().encodeToString(bvrlp.encoded().toArrayUnsafe()).getBytes(UTF_8),
                 ""));
 
->>>>>>> 74e352cb
     final JsonRpcSuccessResponse response =
         (JsonRpcSuccessResponse) privGetPrivateTransaction.response(request);
     final PrivateTransactionResult result = (PrivateTransactionResult) response.getResult();
