/*
 * Copyright ConsenSys AG.
 *
 * Licensed under the Apache License, Version 2.0 (the "License"); you may not use this file except in compliance with
 * the License. You may obtain a copy of the License at
 *
 * http://www.apache.org/licenses/LICENSE-2.0
 *
 * Unless required by applicable law or agreed to in writing, software distributed under the License is distributed on
 * an "AS IS" BASIS, WITHOUT WARRANTIES OR CONDITIONS OF ANY KIND, either express or implied. See the License for the
 * specific language governing permissions and limitations under the License.
 *
 * SPDX-License-Identifier: Apache-2.0
 */
package org.hyperledger.besu.ethereum.api.jsonrpc.internal.privacy.methods.priv;

import static java.nio.charset.StandardCharsets.UTF_8;
import static org.assertj.core.api.Assertions.assertThat;
import static org.mockito.ArgumentMatchers.any;
import static org.mockito.ArgumentMatchers.anyString;
import static org.mockito.Mockito.mock;
import static org.mockito.Mockito.verify;
import static org.mockito.Mockito.when;

import org.hyperledger.besu.crypto.SECP256K1;
import org.hyperledger.besu.enclave.Enclave;
import org.hyperledger.besu.enclave.types.ReceiveResponse;
import org.hyperledger.besu.ethereum.api.jsonrpc.internal.JsonRpcRequest;
import org.hyperledger.besu.ethereum.api.jsonrpc.internal.JsonRpcRequestContext;
import org.hyperledger.besu.ethereum.api.jsonrpc.internal.privacy.methods.EnclavePublicKeyProvider;
import org.hyperledger.besu.ethereum.api.jsonrpc.internal.response.JsonRpcSuccessResponse;
import org.hyperledger.besu.ethereum.api.jsonrpc.internal.results.privacy.PrivateTransactionGroupResult;
import org.hyperledger.besu.ethereum.api.jsonrpc.internal.results.privacy.PrivateTransactionLegacyResult;
import org.hyperledger.besu.ethereum.api.jsonrpc.internal.results.privacy.PrivateTransactionResult;
import org.hyperledger.besu.ethereum.api.query.BlockchainQueries;
import org.hyperledger.besu.ethereum.api.query.TransactionWithMetadata;
import org.hyperledger.besu.ethereum.core.Address;
import org.hyperledger.besu.ethereum.core.Hash;
import org.hyperledger.besu.ethereum.core.PrivacyParameters;
import org.hyperledger.besu.ethereum.core.Transaction;
import org.hyperledger.besu.ethereum.core.UnformattedDataImpl;
import org.hyperledger.besu.ethereum.core.Wei;
import org.hyperledger.besu.ethereum.privacy.PrivacyController;
import org.hyperledger.besu.ethereum.privacy.PrivateTransaction;
import org.hyperledger.besu.ethereum.privacy.Restriction;
import org.hyperledger.besu.ethereum.rlp.BytesValueRLPOutput;

import java.math.BigInteger;
import java.util.Base64;
import java.util.Optional;

import com.google.common.collect.Lists;
import io.vertx.core.json.JsonObject;
import io.vertx.ext.auth.User;
import io.vertx.ext.auth.jwt.impl.JWTUser;
import org.apache.tuweni.bytes.Bytes;
import org.junit.Before;
import org.junit.Rule;
import org.junit.Test;
import org.junit.rules.TemporaryFolder;

public class PrivGetPrivateTransactionTest {

  @Rule public final TemporaryFolder temp = new TemporaryFolder();

  private final Address sender =
      Address.fromHexString("0x0000000000000000000000000000000000000003");
  private static final SECP256K1.KeyPair KEY_PAIR =
      SECP256K1.KeyPair.create(
          SECP256K1.PrivateKey.create(
              new BigInteger(
                  "8f2a55949038a9610f50fb23b5883af3b4ecb3c3bb792cbcefbd1542c692be63", 16)));
  private static final String ENCLAVE_PUBLIC_KEY = "A1aVtMxLCUHmBVHXoZzzBgPbW/wj5axDpW9X8l91SGo=";
  private static final String TRANSACTION_HASH =
      Bytes.fromBase64String("5bpr9tz4zhmWmk9RlNng93Ky7lXwFkMc7+ckoFgUMku=").toString();
  private static final Bytes ENCLAVE_KEY =
      Bytes.fromBase64String("93Ky7lXwFkMc7+ckoFgUMku5bpr9tz4zhmWmk9RlNng=");

  private final PrivateTransaction.Builder privateTransactionBuilder =
      PrivateTransaction.builder()
          .nonce(0)
          .gasPrice(Wei.of(1000))
          .gasLimit(3000000)
          .to(null)
          .value(Wei.ZERO)
          .payload(
              Bytes.fromHexString(
                  "0x608060405234801561001057600080fd5b5060d08061001f60003960"
                      + "00f3fe60806040526004361060485763ffffffff7c01000000"
                      + "00000000000000000000000000000000000000000000000000"
                      + "60003504166360fe47b18114604d5780636d4ce63c14607557"
                      + "5b600080fd5b348015605857600080fd5b5060736004803603"
                      + "6020811015606d57600080fd5b50356099565b005b34801560"
                      + "8057600080fd5b506087609e565b6040805191825251908190"
                      + "0360200190f35b600055565b6000549056fea165627a7a7230"
                      + "5820cb1d0935d14b589300b12fcd0ab849a7e9019c81da24d6"
                      + "daa4f6b2f003d1b0180029"))
          .sender(sender)
          .chainId(BigInteger.valueOf(2018))
          .privateFrom(Bytes.fromBase64String("A1aVtMxLCUHmBVHXoZzzBgPbW/wj5axDpW9X8l91SGo="))
          .restriction(Restriction.RESTRICTED);

  private final Enclave enclave = mock(Enclave.class);
  private final PrivacyParameters privacyParameters = mock(PrivacyParameters.class);
  private final BlockchainQueries blockchain = mock(BlockchainQueries.class);
  private final TransactionWithMetadata returnedTransaction = mock(TransactionWithMetadata.class);
  private final Transaction justTransaction = mock(Transaction.class);
  private final PrivacyController privacyController = mock(PrivacyController.class);
  private final User user =
      new JWTUser(new JsonObject().put("privacyPublicKey", ENCLAVE_PUBLIC_KEY), "");
  private final EnclavePublicKeyProvider enclavePublicKeyProvider = (user) -> ENCLAVE_PUBLIC_KEY;

  @Before
  public void before() {
    when(privacyParameters.getEnclave()).thenReturn(enclave);
    when(privacyParameters.isEnabled()).thenReturn(true);
  }

  @Test
  public void returnsPrivateTransactionLegacy() {
    when(blockchain.transactionByHash(any(Hash.class)))
        .thenReturn(Optional.of(returnedTransaction));
    when(returnedTransaction.getTransaction()).thenReturn(justTransaction);
<<<<<<< HEAD
    when(justTransaction.getPayloadBytes()).thenReturn(ENCLAVE_KEY);
=======
    when(justTransaction.getPayload())
        .thenReturn(new UnformattedDataImpl(Bytes.fromBase64String("")));
>>>>>>> 66510134

    final PrivateTransaction privateTransaction =
        privateTransactionBuilder
            .privateFor(
                Lists.newArrayList(
                    Bytes.fromBase64String("Ko2bVqD+nNlNYL5EE7y3IdOnviftjiizpjRt+HTuFBs=")))
            .signAndBuild(KEY_PAIR);
    final PrivateTransactionLegacyResult privateTransactionLegacyResult =
        new PrivateTransactionLegacyResult(privateTransaction);

    final PrivGetPrivateTransaction privGetPrivateTransaction =
        new PrivGetPrivateTransaction(blockchain, privacyController, enclavePublicKeyProvider);
    final Object[] params = new Object[] {TRANSACTION_HASH};
    final JsonRpcRequestContext request =
        new JsonRpcRequestContext(
            new JsonRpcRequest("1", "priv_getPrivateTransaction", params), user);

    final BytesValueRLPOutput bvrlp = new BytesValueRLPOutput();
    privateTransaction.writeTo(bvrlp);
    when(privacyController.retrieveTransaction(anyString(), any()))
        .thenReturn(
            new ReceiveResponse(
                Base64.getEncoder().encodeToString(bvrlp.encoded().toArray()).getBytes(UTF_8), ""));
    final JsonRpcSuccessResponse response =
        (JsonRpcSuccessResponse) privGetPrivateTransaction.response(request);
    final PrivateTransactionResult result = (PrivateTransactionResult) response.getResult();

    assertThat(result).isEqualToComparingFieldByField(privateTransactionLegacyResult);
    verify(privacyController).retrieveTransaction(ENCLAVE_KEY.toBase64String(), ENCLAVE_PUBLIC_KEY);
  }

  @Test
  public void returnsPrivateTransactionGroup() {
    when(blockchain.transactionByHash(any(Hash.class)))
        .thenReturn(Optional.of(returnedTransaction));
    when(returnedTransaction.getTransaction()).thenReturn(justTransaction);
    when(justTransaction.getPayload())
        .thenReturn(new UnformattedDataImpl(Bytes.fromBase64String("")));

    final PrivateTransaction privateTransaction =
        privateTransactionBuilder
            .privacyGroupId(Bytes.fromBase64String("Ko2bVqD+nNlNYL5EE7y3IdOnviftjiizpjRt+HTuFBs="))
            .signAndBuild(KEY_PAIR);
    final PrivateTransactionGroupResult privateTransactionGroupResult =
        new PrivateTransactionGroupResult(privateTransaction);

    final PrivGetPrivateTransaction privGetPrivateTransaction =
        new PrivGetPrivateTransaction(blockchain, privacyController, enclavePublicKeyProvider);

    final Object[] params = new Object[] {TRANSACTION_HASH};
    final JsonRpcRequestContext request =
        new JsonRpcRequestContext(new JsonRpcRequest("1", "priv_getPrivateTransaction", params));

    final BytesValueRLPOutput bvrlp = new BytesValueRLPOutput();
    privateTransaction.writeTo(bvrlp);
    when(privacyController.retrieveTransaction(anyString(), any()))
        .thenReturn(
            new ReceiveResponse(
                Base64.getEncoder().encodeToString(bvrlp.encoded().toArrayUnsafe()).getBytes(UTF_8),
                ""));

    final JsonRpcSuccessResponse response =
        (JsonRpcSuccessResponse) privGetPrivateTransaction.response(request);
    final PrivateTransactionResult result = (PrivateTransactionResult) response.getResult();

    assertThat(result).isEqualToComparingFieldByField(privateTransactionGroupResult);
  }
}<|MERGE_RESOLUTION|>--- conflicted
+++ resolved
@@ -121,12 +121,8 @@
     when(blockchain.transactionByHash(any(Hash.class)))
         .thenReturn(Optional.of(returnedTransaction));
     when(returnedTransaction.getTransaction()).thenReturn(justTransaction);
-<<<<<<< HEAD
-    when(justTransaction.getPayloadBytes()).thenReturn(ENCLAVE_KEY);
-=======
     when(justTransaction.getPayload())
-        .thenReturn(new UnformattedDataImpl(Bytes.fromBase64String("")));
->>>>>>> 66510134
+        .thenReturn(new UnformattedDataImpl(ENCLAVE_KEY));
 
     final PrivateTransaction privateTransaction =
         privateTransactionBuilder
