/*
 * Copyright ConsenSys AG.
 *
 * Licensed under the Apache License, Version 2.0 (the "License"); you may not use this file except in compliance with
 * the License. You may obtain a copy of the License at
 *
 * http://www.apache.org/licenses/LICENSE-2.0
 *
 * Unless required by applicable law or agreed to in writing, software distributed under the License is distributed on
 * an "AS IS" BASIS, WITHOUT WARRANTIES OR CONDITIONS OF ANY KIND, either express or implied. See the License for the
 * specific language governing permissions and limitations under the License.
 *
 * SPDX-License-Identifier: Apache-2.0
 */
package org.hyperledger.besu.ethereum.api.jsonrpc.internal.methods;

import static org.assertj.core.api.Assertions.assertThat;
import static org.assertj.core.api.Assertions.assertThatThrownBy;
import static org.mockito.ArgumentMatchers.anyLong;
import static org.mockito.Mockito.verifyNoMoreInteractions;
import static org.mockito.Mockito.when;

import org.hyperledger.besu.datatypes.Hash;
import org.hyperledger.besu.datatypes.Wei;
import org.hyperledger.besu.ethereum.api.jsonrpc.internal.JsonRpcRequest;
import org.hyperledger.besu.ethereum.api.jsonrpc.internal.JsonRpcRequestContext;
import org.hyperledger.besu.ethereum.api.jsonrpc.internal.exception.InvalidJsonRpcParameters;
import org.hyperledger.besu.ethereum.api.jsonrpc.internal.response.JsonRpcResponse;
import org.hyperledger.besu.ethereum.api.jsonrpc.internal.response.JsonRpcSuccessResponse;
import org.hyperledger.besu.ethereum.api.query.BlockWithMetadata;
import org.hyperledger.besu.ethereum.api.query.BlockchainQueries;
import org.hyperledger.besu.ethereum.api.query.TransactionWithMetadata;
import org.hyperledger.besu.ethereum.chain.Blockchain;
import org.hyperledger.besu.ethereum.core.BlockHeader;
import org.hyperledger.besu.ethereum.core.BlockHeaderTestFixture;
import org.hyperledger.besu.ethereum.core.Difficulty;
import org.hyperledger.besu.ethereum.mainnet.ProtocolSchedule;
import org.hyperledger.besu.ethereum.mainnet.ProtocolSpec;

import java.util.Collections;
import java.util.Optional;

import org.assertj.core.util.Arrays;
import org.junit.jupiter.api.BeforeEach;
import org.junit.jupiter.api.Test;
import org.junit.jupiter.api.extension.ExtendWith;
import org.mockito.Mock;
import org.mockito.junit.jupiter.MockitoExtension;

@ExtendWith(MockitoExtension.class)
public class EthGetMinerDataByBlockNumberTest {
  @Mock private BlockchainQueries blockchainQueries;
  @Mock private ProtocolSchedule protocolSchedule;
  @Mock private ProtocolSpec protocolSpec;
  @Mock private Blockchain blockChain;
  private EthGetMinerDataByBlockNumber method;
  private final String ETH_METHOD = "eth_getMinerDataByBlockNumber";
  private final BlockHeaderTestFixture blockHeaderTestFixture = new BlockHeaderTestFixture();

  @BeforeEach
  public void before() {
    this.method = new EthGetMinerDataByBlockNumber(blockchainQueries, protocolSchedule);
  }

  @Test
  public void shouldReturnExpectedMethodNameTest() {
    assertThat(method.getName()).isEqualTo(ETH_METHOD);
  }

  @Test
  public void successTest() {
    final BlockHeader header = blockHeaderTestFixture.buildHeader();
    final BlockWithMetadata<TransactionWithMetadata, Hash> blockWithMetadata =
        new BlockWithMetadata<>(
            header, Collections.emptyList(), Collections.emptyList(), Difficulty.of(100L), 5);

    when(blockchainQueries.blockByNumber(anyLong())).thenReturn(Optional.of(blockWithMetadata));
    when(protocolSchedule.getByBlockHeader(header)).thenReturn(protocolSpec);
    when(protocolSpec.getBlockReward()).thenReturn(Wei.fromEth(2));
    when(blockchainQueries.getBlockchain()).thenReturn(blockChain);

    JsonRpcRequest request = new JsonRpcRequest("2.0", ETH_METHOD, Arrays.array("5094833"));
    JsonRpcRequestContext requestContext = new JsonRpcRequestContext(request);
    JsonRpcResponse response = method.response(requestContext);

    assertThat(response).isNotNull().isInstanceOf(JsonRpcSuccessResponse.class);
    assertThat(((JsonRpcSuccessResponse) response).getResult()).isNotNull();
    assertThat(((JsonRpcSuccessResponse) response).getResult())
        .hasFieldOrProperty("netBlockReward")
        .hasFieldOrProperty("staticBlockReward")
        .hasFieldOrProperty("transactionFee")
        .hasFieldOrProperty("uncleInclusionReward")
        .hasFieldOrProperty("uncleRewards")
        .hasFieldOrProperty("coinbase")
        .hasFieldOrProperty("extraData")
        .hasFieldOrProperty("difficulty")
        .hasFieldOrProperty("totalDifficulty");
  }

  @Test
  public void exceptionWhenNoNumberSuppliedTest() {
    JsonRpcRequest request = new JsonRpcRequest("2.0", ETH_METHOD, Arrays.array());
    JsonRpcRequestContext requestContext = new JsonRpcRequestContext(request);
    assertThatThrownBy(() -> method.response(requestContext))
        .isInstanceOf(InvalidJsonRpcParameters.class)
<<<<<<< HEAD
        .hasMessage("Invalid block parameter");
=======
        .hasMessage("Invalid block parameter (index 0)");
>>>>>>> bca34cb6

    verifyNoMoreInteractions(blockchainQueries);
  }

  @Test
  public void exceptionWhenNumberParamInvalidTest() {
    JsonRpcRequest request = new JsonRpcRequest("2.0", ETH_METHOD, Arrays.array("number"));
    JsonRpcRequestContext requestContext = new JsonRpcRequestContext(request);
    assertThatThrownBy(() -> method.response(requestContext))
        .isInstanceOf(InvalidJsonRpcParameters.class)
        .hasMessageContaining("Invalid block parameter");

    verifyNoMoreInteractions(blockchainQueries);
  }
}<|MERGE_RESOLUTION|>--- conflicted
+++ resolved
@@ -103,11 +103,7 @@
     JsonRpcRequestContext requestContext = new JsonRpcRequestContext(request);
     assertThatThrownBy(() -> method.response(requestContext))
         .isInstanceOf(InvalidJsonRpcParameters.class)
-<<<<<<< HEAD
-        .hasMessage("Invalid block parameter");
-=======
         .hasMessage("Invalid block parameter (index 0)");
->>>>>>> bca34cb6
 
     verifyNoMoreInteractions(blockchainQueries);
   }
