/*
 * Copyright ConsenSys AG.
 *
 * Licensed under the Apache License, Version 2.0 (the "License"); you may not use this file except in compliance with
 * the License. You may obtain a copy of the License at
 *
 * http://www.apache.org/licenses/LICENSE-2.0
 *
 * Unless required by applicable law or agreed to in writing, software distributed under the License is distributed on
 * an "AS IS" BASIS, WITHOUT WARRANTIES OR CONDITIONS OF ANY KIND, either express or implied. See the License for the
 * specific language governing permissions and limitations under the License.
 *
 * SPDX-License-Identifier: Apache-2.0
 */
package org.hyperledger.besu.ethereum.api.jsonrpc.internal.methods;

import static org.assertj.core.api.Assertions.assertThat;
import static org.assertj.core.api.Assertions.catchThrowable;
import static org.mockito.ArgumentMatchers.eq;
import static org.mockito.Mockito.when;

import org.hyperledger.besu.crypto.KeyPair;
import org.hyperledger.besu.crypto.SignatureAlgorithmFactory;
import org.hyperledger.besu.datatypes.Hash;
import org.hyperledger.besu.datatypes.Wei;
import org.hyperledger.besu.ethereum.api.jsonrpc.internal.JsonRpcRequest;
import org.hyperledger.besu.ethereum.api.jsonrpc.internal.JsonRpcRequestContext;
import org.hyperledger.besu.ethereum.api.jsonrpc.internal.exception.InvalidJsonRpcParameters;
import org.hyperledger.besu.ethereum.api.jsonrpc.internal.response.JsonRpcResponse;
import org.hyperledger.besu.ethereum.api.jsonrpc.internal.response.JsonRpcSuccessResponse;
import org.hyperledger.besu.ethereum.api.jsonrpc.internal.results.BlockResult;
import org.hyperledger.besu.ethereum.api.query.BlockWithMetadata;
import org.hyperledger.besu.ethereum.api.query.BlockchainQueries;
import org.hyperledger.besu.ethereum.api.query.TransactionWithMetadata;
import org.hyperledger.besu.ethereum.core.Block;
import org.hyperledger.besu.ethereum.core.BlockBody;
import org.hyperledger.besu.ethereum.core.BlockHeader;
import org.hyperledger.besu.ethereum.core.BlockHeaderTestFixture;
import org.hyperledger.besu.ethereum.core.Difficulty;
import org.hyperledger.besu.ethereum.core.Transaction;
import org.hyperledger.besu.ethereum.core.TransactionTestFixture;

import java.util.ArrayList;
import java.util.Collections;
import java.util.List;
import java.util.Optional;

import org.junit.jupiter.api.BeforeEach;
import org.junit.jupiter.api.Test;
import org.junit.jupiter.api.extension.ExtendWith;
import org.mockito.Mock;
import org.mockito.junit.jupiter.MockitoExtension;

@ExtendWith(MockitoExtension.class)
public class EthGetUncleByBlockNumberAndIndexTest {

  private final BlockHeaderTestFixture blockHeaderTestFixture = new BlockHeaderTestFixture();
  private final TransactionTestFixture transactionTestFixture = new TransactionTestFixture();

  private EthGetUncleByBlockNumberAndIndex method;

  @Mock private BlockchainQueries blockchainQueries;

  @BeforeEach
  public void before() {
    this.method = new EthGetUncleByBlockNumberAndIndex(blockchainQueries);
  }

  @Test
  public void methodShouldReturnExpectedName() {
    assertThat(method.getName()).isEqualTo("eth_getUncleByBlockNumberAndIndex");
  }

  @Test
  public void shouldReturnErrorWhenMissingBlockNumberParam() {
    final JsonRpcRequestContext request = getUncleByBlockNumberAndIndex(new Object[] {});

    final Throwable thrown = catchThrowable(() -> method.response(request));

    assertThat(thrown)
        .isInstanceOf(InvalidJsonRpcParameters.class)
<<<<<<< HEAD
        .hasMessage("Invalid block parameter");
=======
        .hasMessage("Invalid block parameter (index 0)");
>>>>>>> bca34cb6
  }

  @Test
  public void shouldReturnErrorWhenMissingIndexParam() {
    final JsonRpcRequestContext request = getUncleByBlockNumberAndIndex(new Object[] {"0x1"});

    final Throwable thrown = catchThrowable(() -> method.response(request));

    assertThat(thrown)
        .isInstanceOf(InvalidJsonRpcParameters.class)
        .hasMessage("Missing required json rpc parameter at index 1");
  }

  @Test
  public void shouldReturnNullResultWhenBlockDoesNotHaveOmmer() {
    final JsonRpcRequestContext request =
        getUncleByBlockNumberAndIndex(new Object[] {"0x1", "0x0"});
    final JsonRpcResponse expectedResponse = new JsonRpcSuccessResponse(null, null);

    when(blockchainQueries.getOmmer(eq(1L), eq(0))).thenReturn(Optional.empty());

    final JsonRpcResponse response = method.response(request);

    assertThat(response).usingRecursiveComparison().isEqualTo(expectedResponse);
  }

  @Test
  public void shouldReturnExpectedBlockResult() {
    final JsonRpcRequestContext request =
        getUncleByBlockNumberAndIndex(new Object[] {"0x1", "0x0"});
    final BlockHeader header = blockHeaderTestFixture.baseFeePerGas(Wei.of(7L)).buildHeader();
    final BlockResult expectedBlockResult = blockResult(header);
    final JsonRpcResponse expectedResponse = new JsonRpcSuccessResponse(null, expectedBlockResult);

    when(blockchainQueries.getOmmer(eq(1L), eq(0))).thenReturn(Optional.of(header));

    final JsonRpcResponse response = method.response(request);

    assertThat(response).usingRecursiveComparison().isEqualTo(expectedResponse);
  }

  private BlockResult blockResult(final BlockHeader header) {
    final Block block =
        new Block(header, new BlockBody(Collections.emptyList(), Collections.emptyList()));
    return new BlockResult(
        header,
        Collections.emptyList(),
        Collections.emptyList(),
        Difficulty.ZERO,
        block.calculateSize());
  }

  private JsonRpcRequestContext getUncleByBlockNumberAndIndex(final Object[] params) {
    return new JsonRpcRequestContext(
        new JsonRpcRequest("2.0", "eth_getUncleByBlockNumberAndIndex", params));
  }

  public BlockWithMetadata<TransactionWithMetadata, Hash> blockWithMetadata(
      final BlockHeader header) {
    final KeyPair keyPair = SignatureAlgorithmFactory.getInstance().generateKeyPair();
    final List<TransactionWithMetadata> transactions = new ArrayList<>();
    for (int i = 0; i < 3; i++) {
      final Transaction transaction = transactionTestFixture.createTransaction(keyPair);
      transactions.add(
          new TransactionWithMetadata(
              transaction, header.getNumber(), Optional.empty(), header.getHash(), 0));
    }

    final List<Hash> ommers = new ArrayList<>();
    ommers.add(Hash.ZERO);

    return new BlockWithMetadata<>(header, transactions, ommers, header.getDifficulty(), 0);
  }
}<|MERGE_RESOLUTION|>--- conflicted
+++ resolved
@@ -79,11 +79,7 @@
 
     assertThat(thrown)
         .isInstanceOf(InvalidJsonRpcParameters.class)
-<<<<<<< HEAD
-        .hasMessage("Invalid block parameter");
-=======
         .hasMessage("Invalid block parameter (index 0)");
->>>>>>> bca34cb6
   }
 
   @Test
