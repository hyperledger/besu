/*
 * Copyright ConsenSys AG.
 *
 * Licensed under the Apache License, Version 2.0 (the "License"); you may not use this file except in compliance with
 * the License. You may obtain a copy of the License at
 *
 * http://www.apache.org/licenses/LICENSE-2.0
 *
 * Unless required by applicable law or agreed to in writing, software distributed under the License is distributed on
 * an "AS IS" BASIS, WITHOUT WARRANTIES OR CONDITIONS OF ANY KIND, either express or implied. See the License for the
 * specific language governing permissions and limitations under the License.
 *
 * SPDX-License-Identifier: Apache-2.0
 */
package org.hyperledger.besu.ethereum.api.jsonrpc.internal.privacy.methods.priv;

import static org.assertj.core.api.Assertions.assertThat;
import static org.assertj.core.api.Assertions.catchThrowableOfType;
import static org.mockito.ArgumentMatchers.any;
import static org.mockito.Mockito.mock;
import static org.mockito.Mockito.verify;
import static org.mockito.Mockito.when;

import org.hyperledger.besu.enclave.Enclave;
import org.hyperledger.besu.enclave.EnclaveServerException;
import org.hyperledger.besu.enclave.types.PrivacyGroup;
import org.hyperledger.besu.ethereum.api.jsonrpc.internal.JsonRpcRequest;
import org.hyperledger.besu.ethereum.api.jsonrpc.internal.JsonRpcRequestContext;
import org.hyperledger.besu.ethereum.api.jsonrpc.internal.exception.InvalidJsonRpcParameters;
import org.hyperledger.besu.ethereum.api.jsonrpc.internal.privacy.parameters.CreatePrivacyGroupParameter;
import org.hyperledger.besu.ethereum.api.jsonrpc.internal.response.JsonRpcError;
import org.hyperledger.besu.ethereum.api.jsonrpc.internal.response.JsonRpcErrorResponse;
import org.hyperledger.besu.ethereum.api.jsonrpc.internal.response.JsonRpcSuccessResponse;
import org.hyperledger.besu.ethereum.core.PrivacyParameters;
import org.hyperledger.besu.ethereum.privacy.PrivacyController;

import java.util.List;
import java.util.Optional;

import io.vertx.core.json.JsonObject;
import io.vertx.ext.auth.User;
import io.vertx.ext.auth.jwt.impl.JWTUser;
import org.assertj.core.util.Lists;
import org.junit.Before;
import org.junit.Test;

public class PrivCreatePrivacyGroupTest {

  private static final String FROM = "first participant";
  private static final String NAME = "testName";
  private static final String DESCRIPTION = "testDesc";
  private static final List<String> ADDRESSES = Lists.newArrayList(FROM, "second participant");
  private static final String ENCLAVE_PUBLIC_KEY = "A1aVtMxLCUHmBVHXoZzzBgPbW/wj5axDpW9X8l91SGo=";

  private final Enclave enclave = mock(Enclave.class);
  private final PrivacyParameters privacyParameters = mock(PrivacyParameters.class);
  private final PrivacyController privacyController = mock(PrivacyController.class);
  private final User user =
      new JWTUser(new JsonObject().put("privacyPublicKey", ENCLAVE_PUBLIC_KEY), "");

  @Before
  public void setUp() {
    when(privacyParameters.getEnclave()).thenReturn(enclave);
    when(privacyParameters.isEnabled()).thenReturn(true);
  }

  @Test
  public void verifyCreatePrivacyGroup() {
    final String expected = "a wonderful group";
    final PrivacyGroup privacyGroup =
        new PrivacyGroup(expected, PrivacyGroup.Type.PANTHEON, NAME, DESCRIPTION, ADDRESSES);
    when(privacyController.createPrivacyGroup(
            ADDRESSES, NAME, DESCRIPTION, Optional.of(ENCLAVE_PUBLIC_KEY)))
        .thenReturn(privacyGroup);
    when(privacyParameters.getEnclavePublicKey()).thenReturn(FROM);

    final PrivCreatePrivacyGroup privCreatePrivacyGroup =
        new PrivCreatePrivacyGroup(privacyController);

    final CreatePrivacyGroupParameter param =
        new CreatePrivacyGroupParameter(ADDRESSES, NAME, DESCRIPTION);

    final Object[] params = new Object[] {param};

    final JsonRpcRequestContext request =
        new JsonRpcRequestContext(new JsonRpcRequest("1", "priv_createPrivacyGroup", params), user);

    final JsonRpcSuccessResponse response =
        (JsonRpcSuccessResponse) privCreatePrivacyGroup.response(request);

    final String result = (String) response.getResult();

    assertThat(result).isEqualTo(expected);
    verify(privacyController)
        .createPrivacyGroup(ADDRESSES, NAME, DESCRIPTION, Optional.of(ENCLAVE_PUBLIC_KEY));
  }

  @Test
  public void verifyCreatePrivacyGroupWithoutDescription() {
    final String expected = "a wonderful group";
    final PrivacyGroup privacyGroup =
        new PrivacyGroup(expected, PrivacyGroup.Type.PANTHEON, NAME, DESCRIPTION, ADDRESSES);
    when(privacyController.createPrivacyGroup(ADDRESSES, NAME, null, Optional.empty()))
        .thenReturn(privacyGroup);
    when(privacyParameters.getEnclavePublicKey()).thenReturn(FROM);

    final PrivCreatePrivacyGroup privCreatePrivacyGroup =
        new PrivCreatePrivacyGroup(privacyController);

    final Object[] params =
        new Object[] {
          new Object() {
            public List<String> getAddresses() {
              return ADDRESSES;
            }

            public String getName() {
              return NAME;
            }
          }
        };

    final JsonRpcRequestContext request =
        new JsonRpcRequestContext(new JsonRpcRequest("1", "priv_createPrivacyGroup", params));

    final JsonRpcSuccessResponse response =
        (JsonRpcSuccessResponse) privCreatePrivacyGroup.response(request);

    final String result = (String) response.getResult();

    assertThat(result).isEqualTo(expected);
  }

  @Test
  public void verifyCreatePrivacyGroupWithoutName() {
    final String expected = "a wonderful group";
    final PrivacyGroup privacyGroup =
        new PrivacyGroup(expected, PrivacyGroup.Type.PANTHEON, NAME, DESCRIPTION, ADDRESSES);
    when(privacyController.createPrivacyGroup(ADDRESSES, null, DESCRIPTION, Optional.empty()))
        .thenReturn(privacyGroup);
    when(privacyParameters.getEnclavePublicKey()).thenReturn(FROM);

    final PrivCreatePrivacyGroup privCreatePrivacyGroup =
        new PrivCreatePrivacyGroup(privacyController);

    final Object[] params =
        new Object[] {
          new Object() {
            public List<String> getAddresses() {
              return ADDRESSES;
            }

            public String getDescription() {
              return DESCRIPTION;
            }
          }
        };

    final JsonRpcRequestContext request =
        new JsonRpcRequestContext(new JsonRpcRequest("1", "priv_createPrivacyGroup", params));

    final JsonRpcSuccessResponse response =
        (JsonRpcSuccessResponse) privCreatePrivacyGroup.response(request);

    final String result = (String) response.getResult();

    assertThat(result).isEqualTo(expected);
  }

  @Test
  public void verifyCreatePrivacyGroupWithoutOptionalParams() {
    final String expected = "a wonderful group";
    final PrivacyGroup privacyGroup =
        new PrivacyGroup(expected, PrivacyGroup.Type.PANTHEON, NAME, DESCRIPTION, ADDRESSES);
    when(privacyController.createPrivacyGroup(ADDRESSES, null, null, Optional.empty()))
        .thenReturn(privacyGroup);
    when(privacyParameters.getEnclavePublicKey()).thenReturn(FROM);

    final PrivCreatePrivacyGroup privCreatePrivacyGroup =
        new PrivCreatePrivacyGroup(privacyController);

    final Object[] params =
        new Object[] {
          new Object() {
            public List<String> getAddresses() {
              return ADDRESSES;
            }
          }
        };

    final JsonRpcRequestContext request =
        new JsonRpcRequestContext(new JsonRpcRequest("1", "priv_createPrivacyGroup", params));

    final JsonRpcSuccessResponse response =
        (JsonRpcSuccessResponse) privCreatePrivacyGroup.response(request);

    final String result = (String) response.getResult();

    assertThat(result).isEqualTo(expected);
  }

  @Test
  public void returnsCorrectExceptionInvalidParam() {

    final String expected = "a wonderful group";
    final PrivacyGroup privacyGroup =
        new PrivacyGroup(expected, PrivacyGroup.Type.PANTHEON, NAME, DESCRIPTION, ADDRESSES);
    when(enclave.createPrivacyGroup(any(), any(), any(), any())).thenReturn(privacyGroup);
    when(privacyParameters.getEnclavePublicKey()).thenReturn(FROM);

    final PrivCreatePrivacyGroup privCreatePrivacyGroup =
        new PrivCreatePrivacyGroup(privacyController);

    final Object[] params =
        new Object[] {
          new Object() {
            public String getName() {
              return NAME;
            }

            public String getDescription() {
              return DESCRIPTION;
            }
          }
        };

    final JsonRpcRequestContext request =
        new JsonRpcRequestContext(new JsonRpcRequest("1", "priv_createPrivacyGroup", params));

    final Throwable response =
        catchThrowableOfType(
            () -> privCreatePrivacyGroup.response(request), InvalidJsonRpcParameters.class);

    assertThat(response.getMessage()).isEqualTo("Invalid json rpc parameter at index 0");
  }

  @Test
  public void returnsCorrectExceptionMissingParam() {

    final PrivCreatePrivacyGroup privCreatePrivacyGroup =
        new PrivCreatePrivacyGroup(privacyController);

    final Object[] params = new Object[] {};

    final JsonRpcRequestContext request =
        new JsonRpcRequestContext(new JsonRpcRequest("1", "priv_createPrivacyGroup", params));

    final Throwable response =
        catchThrowableOfType(
            () -> privCreatePrivacyGroup.response(request), InvalidJsonRpcParameters.class);

    assertThat(response.getMessage()).isEqualTo("Missing required json rpc parameter at index 0");
  }

  @Test
  public void returnsCorrectErrorEnclaveError() {
<<<<<<< HEAD
    when(privacyController.createPrivacyGroup(ADDRESSES, NAME, DESCRIPTION, Optional.empty()))
        .thenThrow(new EnclaveException(""));
=======
    when(privacyController.createPrivacyGroup(ADDRESSES, NAME, DESCRIPTION))
        .thenThrow(new EnclaveServerException(500, ""));
>>>>>>> f2a3c00d
    final PrivCreatePrivacyGroup privCreatePrivacyGroup =
        new PrivCreatePrivacyGroup(privacyController);

    final CreatePrivacyGroupParameter param =
        new CreatePrivacyGroupParameter(ADDRESSES, NAME, DESCRIPTION);

    final Object[] params = new Object[] {param};

    final JsonRpcRequestContext request =
        new JsonRpcRequestContext(new JsonRpcRequest("1", "priv_createPrivacyGroup", params));

    final JsonRpcErrorResponse response =
        (JsonRpcErrorResponse) privCreatePrivacyGroup.response(request);

    final JsonRpcError result = response.getError();

    assertThat(result).isEqualTo(JsonRpcError.ENCLAVE_ERROR);
  }
}<|MERGE_RESOLUTION|>--- conflicted
+++ resolved
@@ -254,13 +254,8 @@
 
   @Test
   public void returnsCorrectErrorEnclaveError() {
-<<<<<<< HEAD
     when(privacyController.createPrivacyGroup(ADDRESSES, NAME, DESCRIPTION, Optional.empty()))
-        .thenThrow(new EnclaveException(""));
-=======
-    when(privacyController.createPrivacyGroup(ADDRESSES, NAME, DESCRIPTION))
         .thenThrow(new EnclaveServerException(500, ""));
->>>>>>> f2a3c00d
     final PrivCreatePrivacyGroup privCreatePrivacyGroup =
         new PrivCreatePrivacyGroup(privacyController);
 
