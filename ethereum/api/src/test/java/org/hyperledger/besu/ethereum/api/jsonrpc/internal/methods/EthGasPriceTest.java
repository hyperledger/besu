--- conflicted
+++ resolved
@@ -369,11 +369,7 @@
             null,
             null,
             null,
-<<<<<<< HEAD
-            null,
-            null,
-=======
->>>>>>> c1c37158
+            null,
             null),
         new BlockBody(
             IntStream.range(0, txsNum)
