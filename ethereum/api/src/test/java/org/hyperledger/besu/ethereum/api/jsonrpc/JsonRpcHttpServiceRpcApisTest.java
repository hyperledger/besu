/*
 * Copyright ConsenSys AG.
 *
 * Licensed under the Apache License, Version 2.0 (the "License"); you may not use this file except in compliance with
 * the License. You may obtain a copy of the License at
 *
 * http://www.apache.org/licenses/LICENSE-2.0
 *
 * Unless required by applicable law or agreed to in writing, software distributed under the License is distributed on
 * an "AS IS" BASIS, WITHOUT WARRANTIES OR CONDITIONS OF ANY KIND, either express or implied. See the License for the
 * specific language governing permissions and limitations under the License.
 *
 * SPDX-License-Identifier: Apache-2.0
 */
package org.hyperledger.besu.ethereum.api.jsonrpc;

import static java.util.Collections.singletonList;
import static org.assertj.core.api.Assertions.assertThat;
import static org.mockito.Mockito.mock;
import static org.mockito.Mockito.spy;

import org.hyperledger.besu.config.StubGenesisConfigOptions;
import org.hyperledger.besu.crypto.NodeKeyUtils;
import org.hyperledger.besu.ethereum.api.jsonrpc.health.HealthService;
import org.hyperledger.besu.ethereum.api.jsonrpc.internal.filter.FilterManager;
import org.hyperledger.besu.ethereum.api.jsonrpc.internal.methods.JsonRpcMethod;
import org.hyperledger.besu.ethereum.api.jsonrpc.internal.response.JsonRpcError;
import org.hyperledger.besu.ethereum.api.jsonrpc.methods.JsonRpcMethodsFactory;
import org.hyperledger.besu.ethereum.api.jsonrpc.websocket.WebSocketConfiguration;
import org.hyperledger.besu.ethereum.api.query.BlockchainQueries;
import org.hyperledger.besu.ethereum.blockcreation.EthHashMiningCoordinator;
import org.hyperledger.besu.ethereum.core.InMemoryStorageProvider;
import org.hyperledger.besu.ethereum.core.PrivacyParameters;
import org.hyperledger.besu.ethereum.core.ProtocolScheduleFixture;
import org.hyperledger.besu.ethereum.core.Synchronizer;
import org.hyperledger.besu.ethereum.eth.EthProtocol;
import org.hyperledger.besu.ethereum.eth.manager.EthPeers;
import org.hyperledger.besu.ethereum.eth.transactions.TransactionPool;
import org.hyperledger.besu.ethereum.p2p.config.DiscoveryConfiguration;
import org.hyperledger.besu.ethereum.p2p.config.NetworkingConfiguration;
import org.hyperledger.besu.ethereum.p2p.config.RlpxConfiguration;
import org.hyperledger.besu.ethereum.p2p.network.DefaultP2PNetwork;
import org.hyperledger.besu.ethereum.p2p.network.P2PNetwork;
import org.hyperledger.besu.ethereum.p2p.rlpx.wire.Capability;
import org.hyperledger.besu.ethereum.permissioning.AccountLocalConfigPermissioningController;
import org.hyperledger.besu.ethereum.permissioning.NodeLocalConfigPermissioningController;
import org.hyperledger.besu.metrics.noop.NoOpMetricsSystem;
import org.hyperledger.besu.metrics.prometheus.MetricsConfiguration;
import org.hyperledger.besu.nat.NatService;

import java.math.BigInteger;
import java.util.ArrayList;
import java.util.Arrays;
import java.util.HashMap;
import java.util.HashSet;
import java.util.List;
import java.util.Map;
import java.util.Optional;
import java.util.Set;

import com.google.common.collect.Lists;
import io.vertx.core.Vertx;
import io.vertx.core.json.Json;
import io.vertx.core.json.JsonObject;
import okhttp3.MediaType;
import okhttp3.OkHttpClient;
import okhttp3.Request;
import okhttp3.RequestBody;
import okhttp3.Response;
import org.junit.After;
import org.junit.Before;
import org.junit.Rule;
import org.junit.Test;
import org.junit.rules.TemporaryFolder;
import org.junit.runner.RunWith;
import org.mockito.Mock;
import org.mockito.junit.MockitoJUnitRunner;

@RunWith(MockitoJUnitRunner.class)
public class JsonRpcHttpServiceRpcApisTest {
  @Rule public final TemporaryFolder folder = new TemporaryFolder();

  private final Vertx vertx = Vertx.vertx();
  private final OkHttpClient client = new OkHttpClient();
  private JsonRpcHttpService service;
  private static String baseUrl;
  private static final MediaType JSON = MediaType.parse("application/json; charset=utf-8");
  private static final String CLIENT_VERSION = "TestClientVersion/0.1.0";
  private static final BigInteger NETWORK_ID = BigInteger.valueOf(123);
  private JsonRpcConfiguration configuration;
  private static final List<String> netServices =
      new ArrayList<>(Arrays.asList("jsonrpc", "ws", "p2p", "metrics"));

  @Mock protected static BlockchainQueries blockchainQueries;

  private final JsonRpcTestHelper testHelper = new JsonRpcTestHelper();
  private final NatService natService = new NatService(Optional.empty());

  @Before
  public void before() {
    configuration = JsonRpcConfiguration.createDefault();
    configuration.setPort(0);
  }

  @After
  public void after() {
    service.stop().join();
  }

  @Test
  public void requestWithNetMethodShouldSucceedWhenDefaultApisEnabled() throws Exception {
    service = createJsonRpcHttpServiceWithRpcApis(configuration);
    final String id = "123";
    final RequestBody body =
        RequestBody.create(
            JSON,
            "{\"jsonrpc\":\"2.0\",\"id\":" + Json.encode(id) + ",\"method\":\"net_version\"}");

    try (final Response resp = client.newCall(buildRequest(body)).execute()) {
      assertThat(resp.code()).isEqualTo(200);
    }
  }

  @Test
  public void requestWithNetMethodShouldSucceedWhenNetApiIsEnabled() throws Exception {
    service = createJsonRpcHttpServiceWithRpcApis(RpcApis.NET);
    final String id = "123";
    final RequestBody body =
        RequestBody.create(
            JSON,
            "{\"jsonrpc\":\"2.0\",\"id\":" + Json.encode(id) + ",\"method\":\"net_version\"}");

    try (final Response resp = client.newCall(buildRequest(body)).execute()) {
      assertThat(resp.code()).isEqualTo(200);
    }
  }

  @Test
  public void requestWithNetMethodShouldSuccessWithCode200WhenNetApiIsNotEnabled()
      throws Exception {
    service = createJsonRpcHttpServiceWithRpcApis(RpcApis.WEB3);
    final String id = "123";
    final RequestBody body =
        RequestBody.create(
            JSON,
            "{\"jsonrpc\":\"2.0\",\"id\":" + Json.encode(id) + ",\"method\":\"net_version\"}");

    try (final Response resp = client.newCall(buildRequest(body)).execute()) {
      assertThat(resp.code()).isEqualTo(200);
      // Check general format of result
      final JsonObject json = new JsonObject(resp.body().string());
      final JsonRpcError expectedError = JsonRpcError.METHOD_NOT_ENABLED;
      testHelper.assertValidJsonRpcError(
          json, id, expectedError.getCode(), expectedError.getMessage());
    }
  }

  @Test
  public void requestWithNetMethodShouldSucceedWhenNetApiAndOtherIsEnabled() throws Exception {
    service = createJsonRpcHttpServiceWithRpcApis(RpcApis.NET, RpcApis.WEB3);
    final String id = "123";
    final RequestBody body =
        RequestBody.create(
            JSON,
            "{\"jsonrpc\":\"2.0\",\"id\":" + Json.encode(id) + ",\"method\":\"net_version\"}");

    try (final Response resp = client.newCall(buildRequest(body)).execute()) {
      assertThat(resp.code()).isEqualTo(200);
    }
  }

  private JsonRpcConfiguration createJsonRpcConfigurationWithRpcApis(final RpcApi... rpcApis) {
    final JsonRpcConfiguration config = JsonRpcConfiguration.createDefault();
    config.setCorsAllowedDomains(singletonList("*"));
    config.setPort(0);
    if (rpcApis != null) {
      config.setRpcApis(Lists.newArrayList(rpcApis));
    }
    return config;
  }

  private JsonRpcHttpService createJsonRpcHttpServiceWithRpcApis(final RpcApi... rpcApis)
      throws Exception {
    return createJsonRpcHttpServiceWithRpcApis(createJsonRpcConfigurationWithRpcApis(rpcApis));
  }

  private JsonRpcHttpService createJsonRpcHttpServiceWithRpcApis(final JsonRpcConfiguration config)
      throws Exception {
    final Set<Capability> supportedCapabilities = new HashSet<>();
    supportedCapabilities.add(EthProtocol.ETH62);
    supportedCapabilities.add(EthProtocol.ETH63);

    final Map<String, JsonRpcMethod> rpcMethods =
        spy(
            new JsonRpcMethodsFactory()
                .methods(
                    CLIENT_VERSION,
                    NETWORK_ID,
                    new StubGenesisConfigOptions(),
                    mock(P2PNetwork.class),
                    blockchainQueries,
                    mock(Synchronizer.class),
<<<<<<< HEAD
                    MainnetProtocolSchedule.DEFAULT,
=======
                    ProtocolScheduleFixture.MAINNET,
>>>>>>> a7458907
                    mock(FilterManager.class),
                    mock(TransactionPool.class),
                    mock(EthHashMiningCoordinator.class),
                    new NoOpMetricsSystem(),
                    supportedCapabilities,
                    Optional.of(mock(AccountLocalConfigPermissioningController.class)),
                    Optional.of(mock(NodeLocalConfigPermissioningController.class)),
                    config.getRpcApis(),
                    mock(PrivacyParameters.class),
                    mock(JsonRpcConfiguration.class),
                    mock(WebSocketConfiguration.class),
                    mock(MetricsConfiguration.class),
                    natService,
                    new HashMap<>(),
                    folder.getRoot().toPath(),
                    mock(EthPeers.class)));
    final JsonRpcHttpService jsonRpcHttpService =
        new JsonRpcHttpService(
            vertx,
            folder.newFolder().toPath(),
            config,
            new NoOpMetricsSystem(),
            natService,
            rpcMethods,
            HealthService.ALWAYS_HEALTHY,
            HealthService.ALWAYS_HEALTHY);
    jsonRpcHttpService.start().join();

    baseUrl = jsonRpcHttpService.url();
    return jsonRpcHttpService;
  }

  private Request buildRequest(final RequestBody body) {
    return new Request.Builder().post(body).url(baseUrl).build();
  }

  private JsonRpcConfiguration createJsonRpcConfiguration() {
    final JsonRpcConfiguration config = JsonRpcConfiguration.createDefault();
    config.setEnabled(true);
    return config;
  }

  private WebSocketConfiguration createWebSocketConfiguration() {
    final WebSocketConfiguration config = WebSocketConfiguration.createDefault();
    config.setEnabled(true);
    return config;
  }

  private P2PNetwork createP2pNetwork() {
    final NetworkingConfiguration config =
        NetworkingConfiguration.create()
            .setRlpx(RlpxConfiguration.create().setBindPort(0))
            .setDiscovery(DiscoveryConfiguration.create().setBindPort(0));

    final P2PNetwork p2pNetwork =
        DefaultP2PNetwork.builder()
            .supportedCapabilities(Capability.create("eth", 63))
            .nodeKey(NodeKeyUtils.generate())
            .vertx(vertx)
            .config(config)
            .metricsSystem(new NoOpMetricsSystem())
            .storageProvider(new InMemoryStorageProvider())
            .build();

    p2pNetwork.start();
    return p2pNetwork;
  }

  private MetricsConfiguration createMetricsConfiguration() {
    return MetricsConfiguration.builder().enabled(true).port(0).build();
  }

  private JsonRpcHttpService createJsonRpcHttpService(
      final JsonRpcConfiguration jsonRpcConfiguration,
      final WebSocketConfiguration webSocketConfiguration,
      final P2PNetwork p2pNetwork,
      final MetricsConfiguration metricsConfiguration,
      final NatService natService)
      throws Exception {
    final Set<Capability> supportedCapabilities = new HashSet<>();
    supportedCapabilities.add(EthProtocol.ETH62);
    supportedCapabilities.add(EthProtocol.ETH63);
    jsonRpcConfiguration.setPort(0);
    webSocketConfiguration.setPort(0);

    final Map<String, JsonRpcMethod> rpcMethods =
        spy(
            new JsonRpcMethodsFactory()
                .methods(
                    CLIENT_VERSION,
                    NETWORK_ID,
                    new StubGenesisConfigOptions(),
                    p2pNetwork,
                    blockchainQueries,
                    mock(Synchronizer.class),
<<<<<<< HEAD
                    MainnetProtocolSchedule.DEFAULT,
=======
                    ProtocolScheduleFixture.MAINNET,
>>>>>>> a7458907
                    mock(FilterManager.class),
                    mock(TransactionPool.class),
                    mock(EthHashMiningCoordinator.class),
                    new NoOpMetricsSystem(),
                    supportedCapabilities,
                    Optional.of(mock(AccountLocalConfigPermissioningController.class)),
                    Optional.of(mock(NodeLocalConfigPermissioningController.class)),
                    jsonRpcConfiguration.getRpcApis(),
                    mock(PrivacyParameters.class),
                    jsonRpcConfiguration,
                    webSocketConfiguration,
                    metricsConfiguration,
                    natService,
                    new HashMap<>(),
                    folder.getRoot().toPath(),
                    mock(EthPeers.class)));
    final JsonRpcHttpService jsonRpcHttpService =
        new JsonRpcHttpService(
            vertx,
            folder.newFolder().toPath(),
            jsonRpcConfiguration,
            new NoOpMetricsSystem(),
            natService,
            rpcMethods,
            HealthService.ALWAYS_HEALTHY,
            HealthService.ALWAYS_HEALTHY);
    jsonRpcHttpService.start().join();

    baseUrl = jsonRpcHttpService.url();
    return jsonRpcHttpService;
  }

  @Test
  public void netServicesTestWhenJsonrpcWebsocketP2pNetworkAndMatricesIsEnabled() throws Exception {
    final boolean[] servicesStates = new boolean[netServices.size()];
    Arrays.fill(servicesStates, Boolean.TRUE); // All services are enabled
    service = getJsonRpcHttpService(servicesStates);

    final RequestBody body = createNetServicesRequestBody();

    try (final Response resp = client.newCall(buildRequest(body)).execute()) {

      final JsonObject responseBody = new JsonObject(resp.body().string());
      for (int j = 0; j < netServices.size(); j++) {
        assertNetService(servicesStates, responseBody, netServices.get(j));
      }
    }
  }

  @Test
  public void netServicesTestWhenOneIsEnabled() throws Exception {

    for (int i = 0; i < netServices.size(); i++) {

      final boolean[] servicesStates = new boolean[netServices.size()];
      final int enabledServiceIndex = i % netServices.size();
      servicesStates[enabledServiceIndex] = true; // enable only one service at a time
      service = getJsonRpcHttpService(servicesStates);

      final RequestBody body = createNetServicesRequestBody();
      try (final Response resp = client.newCall(buildRequest(body)).execute()) {
        final JsonObject responseBody = new JsonObject(resp.body().string());

        for (int j = 0; j < netServices.size(); j++) {
          assertNetService(servicesStates, responseBody, netServices.get(j));
        }
      }
      service.stop().join();
    }
  }

  private void assertNetService(
      final boolean[] servicesStates, final JsonObject jsonBody, final String serviceName) {

    final boolean isAssertTrue = servicesStates[netServices.indexOf(serviceName)];

    final JsonObject result = jsonBody.getJsonObject("result");
    final JsonObject serviceElement = result.getJsonObject(serviceName);
    if (isAssertTrue) {
      assertThat(
              serviceElement != null
                  && serviceElement.containsKey("host")
                  && serviceElement.containsKey("port"))
          .isTrue();
    } else {
      assertThat(
              serviceElement != null
                  && serviceElement.containsKey("host")
                  && serviceElement.containsKey("port"))
          .isFalse();
    }
  }

  public RequestBody createNetServicesRequestBody() {
    final String id = "123";
    return RequestBody.create(
        JSON, "{\"jsonrpc\":\"2.0\",\"id\":" + Json.encode(id) + ",\"method\":\"net_services\"}");
  }

  public JsonRpcHttpService getJsonRpcHttpService(final boolean[] enabledNetServices)
      throws Exception {

    JsonRpcConfiguration jsonRpcConfiguration = JsonRpcConfiguration.createDefault();
    WebSocketConfiguration webSocketConfiguration = WebSocketConfiguration.createDefault();
    P2PNetwork p2pNetwork = mock(P2PNetwork.class);
    MetricsConfiguration metricsConfiguration = MetricsConfiguration.builder().build();
    NatService natService = mock(NatService.class);

    if (enabledNetServices[netServices.indexOf("jsonrpc")]) {
      jsonRpcConfiguration = createJsonRpcConfiguration();
    }

    if (enabledNetServices[netServices.indexOf("ws")]) {
      webSocketConfiguration = createWebSocketConfiguration();
    }
    if (enabledNetServices[netServices.indexOf("p2p")]) {
      p2pNetwork = createP2pNetwork();
    }
    if (enabledNetServices[netServices.indexOf("metrics")]) {
      metricsConfiguration = createMetricsConfiguration();
    }

    return createJsonRpcHttpService(
        jsonRpcConfiguration, webSocketConfiguration, p2pNetwork, metricsConfiguration, natService);
  }

  @Test
  public void netServicesTestWhenJsonrpcWebsocketP2pNetworkAndMatricesIsDisabled()
      throws Exception {
    service =
        createJsonRpcHttpService(
            JsonRpcConfiguration.createDefault(),
            WebSocketConfiguration.createDefault(),
            mock(P2PNetwork.class),
            MetricsConfiguration.builder().build(),
            natService);
    final RequestBody body = createNetServicesRequestBody();

    try (final Response resp = client.newCall(buildRequest(body)).execute()) {
      final JsonObject json = new JsonObject(resp.body().string());
      final JsonObject result = json.getJsonObject("result");
      assertThat(result.isEmpty()).isTrue();
    }
  }
}<|MERGE_RESOLUTION|>--- conflicted
+++ resolved
@@ -200,11 +200,7 @@
                     mock(P2PNetwork.class),
                     blockchainQueries,
                     mock(Synchronizer.class),
-<<<<<<< HEAD
-                    MainnetProtocolSchedule.DEFAULT,
-=======
                     ProtocolScheduleFixture.MAINNET,
->>>>>>> a7458907
                     mock(FilterManager.class),
                     mock(TransactionPool.class),
                     mock(EthHashMiningCoordinator.class),
@@ -300,11 +296,7 @@
                     p2pNetwork,
                     blockchainQueries,
                     mock(Synchronizer.class),
-<<<<<<< HEAD
-                    MainnetProtocolSchedule.DEFAULT,
-=======
                     ProtocolScheduleFixture.MAINNET,
->>>>>>> a7458907
                     mock(FilterManager.class),
                     mock(TransactionPool.class),
                     mock(EthHashMiningCoordinator.class),
