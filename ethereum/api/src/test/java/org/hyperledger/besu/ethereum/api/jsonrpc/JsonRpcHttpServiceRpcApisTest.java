/*
 * Copyright ConsenSys AG.
 *
 * Licensed under the Apache License, Version 2.0 (the "License"); you may not use this file except in compliance with
 * the License. You may obtain a copy of the License at
 *
 * http://www.apache.org/licenses/LICENSE-2.0
 *
 * Unless required by applicable law or agreed to in writing, software distributed under the License is distributed on
 * an "AS IS" BASIS, WITHOUT WARRANTIES OR CONDITIONS OF ANY KIND, either express or implied. See the License for the
 * specific language governing permissions and limitations under the License.
 *
 * SPDX-License-Identifier: Apache-2.0
 */
package org.hyperledger.besu.ethereum.api.jsonrpc;

import static java.util.Collections.singletonList;
import static org.assertj.core.api.Assertions.assertThat;
import static org.mockito.Mockito.mock;
import static org.mockito.Mockito.spy;

import org.hyperledger.besu.config.StubGenesisConfigOptions;
import org.hyperledger.besu.crypto.SECP256K1;
import org.hyperledger.besu.ethereum.api.jsonrpc.health.HealthService;
import org.hyperledger.besu.ethereum.api.jsonrpc.internal.filter.FilterManager;
import org.hyperledger.besu.ethereum.api.jsonrpc.internal.methods.JsonRpcMethod;
import org.hyperledger.besu.ethereum.api.jsonrpc.internal.response.JsonRpcError;
import org.hyperledger.besu.ethereum.api.jsonrpc.methods.JsonRpcMethodsFactory;
import org.hyperledger.besu.ethereum.api.jsonrpc.websocket.WebSocketConfiguration;
import org.hyperledger.besu.ethereum.api.query.BlockchainQueries;
import org.hyperledger.besu.ethereum.blockcreation.EthHashMiningCoordinator;
import org.hyperledger.besu.ethereum.core.PrivacyParameters;
import org.hyperledger.besu.ethereum.core.Synchronizer;
import org.hyperledger.besu.ethereum.eth.EthProtocol;
import org.hyperledger.besu.ethereum.eth.transactions.TransactionPool;
import org.hyperledger.besu.ethereum.mainnet.MainnetProtocolSchedule;
import org.hyperledger.besu.ethereum.p2p.config.DiscoveryConfiguration;
import org.hyperledger.besu.ethereum.p2p.config.NetworkingConfiguration;
import org.hyperledger.besu.ethereum.p2p.config.RlpxConfiguration;
import org.hyperledger.besu.ethereum.p2p.network.DefaultP2PNetwork;
import org.hyperledger.besu.ethereum.p2p.network.P2PNetwork;
import org.hyperledger.besu.ethereum.p2p.rlpx.wire.Capability;
import org.hyperledger.besu.ethereum.permissioning.AccountLocalConfigPermissioningController;
import org.hyperledger.besu.ethereum.permissioning.NodeLocalConfigPermissioningController;
import org.hyperledger.besu.metrics.noop.NoOpMetricsSystem;
import org.hyperledger.besu.metrics.prometheus.MetricsConfiguration;
import org.hyperledger.besu.nat.NatService;

import java.math.BigInteger;
import java.util.ArrayList;
import java.util.Arrays;
import java.util.HashMap;
import java.util.HashSet;
import java.util.List;
import java.util.Map;
import java.util.Optional;
import java.util.Set;

import com.google.common.collect.Lists;
import io.vertx.core.Vertx;
import io.vertx.core.json.Json;
import io.vertx.core.json.JsonObject;
import okhttp3.MediaType;
import okhttp3.OkHttpClient;
import okhttp3.Request;
import okhttp3.RequestBody;
import okhttp3.Response;
import org.junit.After;
import org.junit.Before;
import org.junit.Rule;
import org.junit.Test;
import org.junit.rules.TemporaryFolder;
import org.junit.runner.RunWith;
import org.mockito.Mock;
import org.mockito.junit.MockitoJUnitRunner;

@RunWith(MockitoJUnitRunner.class)
public class JsonRpcHttpServiceRpcApisTest {
  @Rule public final TemporaryFolder folder = new TemporaryFolder();

  private final Vertx vertx = Vertx.vertx();
  private final OkHttpClient client = new OkHttpClient();
  private JsonRpcHttpService service;
  private static String baseUrl;
  private static final MediaType JSON = MediaType.parse("application/json; charset=utf-8");
  private static final String CLIENT_VERSION = "TestClientVersion/0.1.0";
  private static final BigInteger NETWORK_ID = BigInteger.valueOf(123);
  private JsonRpcConfiguration configuration;
  private static final List<String> netServices =
      new ArrayList<>(Arrays.asList("jsonrpc", "ws", "p2p", "metrics"));

  @Mock protected static BlockchainQueries blockchainQueries;

  private final JsonRpcTestHelper testHelper = new JsonRpcTestHelper();
  private final NatService natService = new NatService(Optional.empty());

  @Before
  public void before() {
    configuration = JsonRpcConfiguration.createDefault();
    configuration.setPort(0);
  }

  @After
  public void after() {
    service.stop().join();
  }

  @Test
  public void requestWithNetMethodShouldSucceedWhenDefaultApisEnabled() throws Exception {
    service = createJsonRpcHttpServiceWithRpcApis(configuration);
    final String id = "123";
    final RequestBody body =
        RequestBody.create(
            JSON,
            "{\"jsonrpc\":\"2.0\",\"id\":" + Json.encode(id) + ",\"method\":\"net_version\"}");

    try (final Response resp = client.newCall(buildRequest(body)).execute()) {
      assertThat(resp.code()).isEqualTo(200);
    }
  }

  @Test
  public void requestWithNetMethodShouldSucceedWhenNetApiIsEnabled() throws Exception {
    service = createJsonRpcHttpServiceWithRpcApis(RpcApis.NET);
    final String id = "123";
    final RequestBody body =
        RequestBody.create(
            JSON,
            "{\"jsonrpc\":\"2.0\",\"id\":" + Json.encode(id) + ",\"method\":\"net_version\"}");

    try (final Response resp = client.newCall(buildRequest(body)).execute()) {
      assertThat(resp.code()).isEqualTo(200);
    }
  }

  @Test
  public void requestWithNetMethodShouldFailWhenNetApiIsNotEnabled() throws Exception {
    service = createJsonRpcHttpServiceWithRpcApis(RpcApis.WEB3);
    final String id = "123";
    final RequestBody body =
        RequestBody.create(
            JSON,
            "{\"jsonrpc\":\"2.0\",\"id\":" + Json.encode(id) + ",\"method\":\"net_version\"}");

    try (final Response resp = client.newCall(buildRequest(body)).execute()) {
      assertThat(resp.code()).isEqualTo(400);
      // Check general format of result
      final JsonObject json = new JsonObject(resp.body().string());
      final JsonRpcError expectedError = JsonRpcError.METHOD_NOT_ENABLED;
      testHelper.assertValidJsonRpcError(
          json, id, expectedError.getCode(), expectedError.getMessage());
    }
  }

  @Test
  public void requestWithNetMethodShouldSucceedWhenNetApiAndOtherIsEnabled() throws Exception {
    service = createJsonRpcHttpServiceWithRpcApis(RpcApis.NET, RpcApis.WEB3);
    final String id = "123";
    final RequestBody body =
        RequestBody.create(
            JSON,
            "{\"jsonrpc\":\"2.0\",\"id\":" + Json.encode(id) + ",\"method\":\"net_version\"}");

    try (final Response resp = client.newCall(buildRequest(body)).execute()) {
      assertThat(resp.code()).isEqualTo(200);
    }
  }

  private JsonRpcConfiguration createJsonRpcConfigurationWithRpcApis(final RpcApi... rpcApis) {
    final JsonRpcConfiguration config = JsonRpcConfiguration.createDefault();
    config.setCorsAllowedDomains(singletonList("*"));
    config.setPort(0);
    if (rpcApis != null) {
      config.setRpcApis(Lists.newArrayList(rpcApis));
    }
    return config;
  }

  private JsonRpcHttpService createJsonRpcHttpServiceWithRpcApis(final RpcApi... rpcApis)
      throws Exception {
    return createJsonRpcHttpServiceWithRpcApis(createJsonRpcConfigurationWithRpcApis(rpcApis));
  }

  private JsonRpcHttpService createJsonRpcHttpServiceWithRpcApis(final JsonRpcConfiguration config)
      throws Exception {
    final Set<Capability> supportedCapabilities = new HashSet<>();
    supportedCapabilities.add(EthProtocol.ETH62);
    supportedCapabilities.add(EthProtocol.ETH63);

    final Map<String, JsonRpcMethod> rpcMethods =
        spy(
            new JsonRpcMethodsFactory()
                .methods(
                    CLIENT_VERSION,
                    NETWORK_ID,
                    new StubGenesisConfigOptions(),
                    mock(P2PNetwork.class),
                    blockchainQueries,
                    mock(Synchronizer.class),
                    MainnetProtocolSchedule.create(),
                    mock(FilterManager.class),
                    mock(TransactionPool.class),
                    mock(EthHashMiningCoordinator.class),
                    new NoOpMetricsSystem(),
                    supportedCapabilities,
                    Optional.of(mock(AccountLocalConfigPermissioningController.class)),
                    Optional.of(mock(NodeLocalConfigPermissioningController.class)),
                    config.getRpcApis(),
                    mock(PrivacyParameters.class),
                    mock(JsonRpcConfiguration.class),
                    mock(WebSocketConfiguration.class),
                    mock(MetricsConfiguration.class),
<<<<<<< HEAD
                    natService));
=======
                    new HashMap<>()));
>>>>>>> 8675a663
    final JsonRpcHttpService jsonRpcHttpService =
        new JsonRpcHttpService(
            vertx,
            folder.newFolder().toPath(),
            config,
            new NoOpMetricsSystem(),
            natService,
            rpcMethods,
            HealthService.ALWAYS_HEALTHY,
            HealthService.ALWAYS_HEALTHY);
    jsonRpcHttpService.start().join();

    baseUrl = jsonRpcHttpService.url();
    return jsonRpcHttpService;
  }

  private Request buildRequest(final RequestBody body) {
    return new Request.Builder().post(body).url(baseUrl).build();
  }

  private JsonRpcConfiguration createJsonRpcConfiguration() {
    final JsonRpcConfiguration config = JsonRpcConfiguration.createDefault();
    config.setEnabled(true);
    return config;
  }

  private WebSocketConfiguration createWebSocketConfiguration() {
    final WebSocketConfiguration config = WebSocketConfiguration.createDefault();
    config.setEnabled(true);
    return config;
  }

  private P2PNetwork createP2pNetwork() {
    final NetworkingConfiguration config =
        NetworkingConfiguration.create()
            .setRlpx(RlpxConfiguration.create().setBindPort(0))
            .setDiscovery(DiscoveryConfiguration.create().setBindPort(0));

    final P2PNetwork p2pNetwork =
        DefaultP2PNetwork.builder()
            .supportedCapabilities(Capability.create("eth", 63))
            .keyPair(SECP256K1.KeyPair.generate())
            .vertx(vertx)
            .config(config)
            .metricsSystem(new NoOpMetricsSystem())
            .build();

    p2pNetwork.start();
    return p2pNetwork;
  }

  private MetricsConfiguration createMetricsConfiguration() {
    return MetricsConfiguration.builder().enabled(true).port(0).build();
  }

  private JsonRpcHttpService createJsonRpcHttpService(
      final JsonRpcConfiguration jsonRpcConfiguration,
      final WebSocketConfiguration webSocketConfiguration,
      final P2PNetwork p2pNetwork,
      final MetricsConfiguration metricsConfiguration,
      final NatService natService)
      throws Exception {
    final Set<Capability> supportedCapabilities = new HashSet<>();
    supportedCapabilities.add(EthProtocol.ETH62);
    supportedCapabilities.add(EthProtocol.ETH63);
    jsonRpcConfiguration.setPort(0);
    webSocketConfiguration.setPort(0);

    final Map<String, JsonRpcMethod> rpcMethods =
        spy(
            new JsonRpcMethodsFactory()
                .methods(
                    CLIENT_VERSION,
                    NETWORK_ID,
                    new StubGenesisConfigOptions(),
                    p2pNetwork,
                    blockchainQueries,
                    mock(Synchronizer.class),
                    MainnetProtocolSchedule.create(),
                    mock(FilterManager.class),
                    mock(TransactionPool.class),
                    mock(EthHashMiningCoordinator.class),
                    new NoOpMetricsSystem(),
                    supportedCapabilities,
                    Optional.of(mock(AccountLocalConfigPermissioningController.class)),
                    Optional.of(mock(NodeLocalConfigPermissioningController.class)),
                    jsonRpcConfiguration.getRpcApis(),
                    mock(PrivacyParameters.class),
                    jsonRpcConfiguration,
                    webSocketConfiguration,
                    metricsConfiguration,
<<<<<<< HEAD
                    natService));
=======
                    new HashMap<>()));
>>>>>>> 8675a663
    final JsonRpcHttpService jsonRpcHttpService =
        new JsonRpcHttpService(
            vertx,
            folder.newFolder().toPath(),
            jsonRpcConfiguration,
            new NoOpMetricsSystem(),
            natService,
            rpcMethods,
            HealthService.ALWAYS_HEALTHY,
            HealthService.ALWAYS_HEALTHY);
    jsonRpcHttpService.start().join();

    baseUrl = jsonRpcHttpService.url();
    return jsonRpcHttpService;
  }

  @Test
  public void netServicesTestWhenJsonrpcWebsocketP2pNetworkAndMatricesIsEnabled() throws Exception {
    final boolean[] servicesStates = new boolean[netServices.size()];
    Arrays.fill(servicesStates, Boolean.TRUE); // All services are enabled
    service = getJsonRpcHttpService(servicesStates);

    final RequestBody body = createNetServicesRequestBody();

    try (final Response resp = client.newCall(buildRequest(body)).execute()) {

      final JsonObject responseBody = new JsonObject(resp.body().string());
      for (int j = 0; j < netServices.size(); j++) {
        assertNetService(servicesStates, responseBody, netServices.get(j));
      }
    }
  }

  @Test
  public void netServicesTestWhenOneIsEnabled() throws Exception {

    for (int i = 0; i < netServices.size(); i++) {

      final boolean[] servicesStates = new boolean[netServices.size()];
      final int enabledServiceIndex = i % netServices.size();
      servicesStates[enabledServiceIndex] = true; // enable only one service at a time
      service = getJsonRpcHttpService(servicesStates);

      final RequestBody body = createNetServicesRequestBody();
      try (final Response resp = client.newCall(buildRequest(body)).execute()) {
        final JsonObject responseBody = new JsonObject(resp.body().string());

        for (int j = 0; j < netServices.size(); j++) {
          assertNetService(servicesStates, responseBody, netServices.get(j));
        }
      }
      service.stop().join();
    }
  }

  private void assertNetService(
      final boolean[] servicesStates, final JsonObject jsonBody, final String serviceName) {

    final boolean isAssertTrue = servicesStates[netServices.indexOf(serviceName)];

    final JsonObject result = jsonBody.getJsonObject("result");
    final JsonObject serviceElement = result.getJsonObject(serviceName);
    if (isAssertTrue) {
      assertThat(
              serviceElement != null
                  && serviceElement.containsKey("host")
                  && serviceElement.containsKey("port"))
          .isTrue();
    } else {
      assertThat(
              serviceElement != null
                  && serviceElement.containsKey("host")
                  && serviceElement.containsKey("port"))
          .isFalse();
    }
  }

  public RequestBody createNetServicesRequestBody() {
    final String id = "123";
    return RequestBody.create(
        JSON, "{\"jsonrpc\":\"2.0\",\"id\":" + Json.encode(id) + ",\"method\":\"net_services\"}");
  }

  public JsonRpcHttpService getJsonRpcHttpService(final boolean[] enabledNetServices)
      throws Exception {

    JsonRpcConfiguration jsonRpcConfiguration = JsonRpcConfiguration.createDefault();
    WebSocketConfiguration webSocketConfiguration = WebSocketConfiguration.createDefault();
    P2PNetwork p2pNetwork = mock(P2PNetwork.class);
    MetricsConfiguration metricsConfiguration = MetricsConfiguration.builder().build();
    NatService natService = mock(NatService.class);

    if (enabledNetServices[netServices.indexOf("jsonrpc")]) {
      jsonRpcConfiguration = createJsonRpcConfiguration();
    }

    if (enabledNetServices[netServices.indexOf("ws")]) {
      webSocketConfiguration = createWebSocketConfiguration();
    }
    if (enabledNetServices[netServices.indexOf("p2p")]) {
      p2pNetwork = createP2pNetwork();
    }
    if (enabledNetServices[netServices.indexOf("metrics")]) {
      metricsConfiguration = createMetricsConfiguration();
    }

    return createJsonRpcHttpService(
        jsonRpcConfiguration, webSocketConfiguration, p2pNetwork, metricsConfiguration, natService);
  }

  @Test
  public void netServicesTestWhenJsonrpcWebsocketP2pNetworkAndMatricesIsDisabled()
      throws Exception {
    service =
        createJsonRpcHttpService(
            JsonRpcConfiguration.createDefault(),
            WebSocketConfiguration.createDefault(),
            mock(P2PNetwork.class),
            MetricsConfiguration.builder().build(),
            natService);
    final RequestBody body = createNetServicesRequestBody();

    try (final Response resp = client.newCall(buildRequest(body)).execute()) {
      final JsonObject json = new JsonObject(resp.body().string());
      final JsonObject result = json.getJsonObject("result");
      assertThat(result.isEmpty()).isTrue();
    }
  }
}<|MERGE_RESOLUTION|>--- conflicted
+++ resolved
@@ -210,11 +210,8 @@
                     mock(JsonRpcConfiguration.class),
                     mock(WebSocketConfiguration.class),
                     mock(MetricsConfiguration.class),
-<<<<<<< HEAD
-                    natService));
-=======
+                    natService,
                     new HashMap<>()));
->>>>>>> 8675a663
     final JsonRpcHttpService jsonRpcHttpService =
         new JsonRpcHttpService(
             vertx,
@@ -306,11 +303,8 @@
                     jsonRpcConfiguration,
                     webSocketConfiguration,
                     metricsConfiguration,
-<<<<<<< HEAD
-                    natService));
-=======
+                    natService,
                     new HashMap<>()));
->>>>>>> 8675a663
     final JsonRpcHttpService jsonRpcHttpService =
         new JsonRpcHttpService(
             vertx,
