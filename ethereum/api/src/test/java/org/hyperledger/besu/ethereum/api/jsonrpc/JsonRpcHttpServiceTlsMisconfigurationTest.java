--- conflicted
+++ resolved
@@ -129,11 +129,8 @@
                     mock(EthPeers.class),
                     vertx,
                     Optional.empty(),
-<<<<<<< HEAD
+                    Optional.empty(),
                     LineaParameters.DEFAULT));
-=======
-                    Optional.empty()));
->>>>>>> 6603ebb7
   }
 
   @AfterEach
