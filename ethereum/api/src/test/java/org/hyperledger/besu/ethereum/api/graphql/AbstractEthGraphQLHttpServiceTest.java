/*
 * Copyright ConsenSys AG.
 *
 * Licensed under the Apache License, Version 2.0 (the "License"); you may not use this file except in compliance with
 * the License. You may obtain a copy of the License at
 *
 * http://www.apache.org/licenses/LICENSE-2.0
 *
 * Unless required by applicable law or agreed to in writing, software distributed under the License is distributed on
 * an "AS IS" BASIS, WITHOUT WARRANTIES OR CONDITIONS OF ANY KIND, either express or implied. See the License for the
 * specific language governing permissions and limitations under the License.
 *
 * SPDX-License-Identifier: Apache-2.0
 */
package org.hyperledger.besu.ethereum.api.graphql;

import org.hyperledger.besu.ethereum.ProtocolContext;
import org.hyperledger.besu.ethereum.api.ImmutableApiConfiguration;
import org.hyperledger.besu.ethereum.api.query.BlockchainQueries;
import org.hyperledger.besu.ethereum.blockcreation.EthHashMiningCoordinator;
import org.hyperledger.besu.ethereum.chain.GenesisState;
import org.hyperledger.besu.ethereum.chain.MutableBlockchain;
import org.hyperledger.besu.ethereum.core.Block;
import org.hyperledger.besu.ethereum.core.BlockImporter;
import org.hyperledger.besu.ethereum.core.DefaultSyncStatus;
import org.hyperledger.besu.ethereum.core.InMemoryStorageProvider;
import org.hyperledger.besu.ethereum.core.ProtocolScheduleFixture;
import org.hyperledger.besu.ethereum.core.Synchronizer;
import org.hyperledger.besu.ethereum.core.Transaction;
import org.hyperledger.besu.ethereum.core.Wei;
import org.hyperledger.besu.ethereum.encoding.ProtocolRLPSpec;
import org.hyperledger.besu.ethereum.eth.EthProtocol;
import org.hyperledger.besu.ethereum.eth.manager.EthScheduler;
import org.hyperledger.besu.ethereum.eth.transactions.PendingTransactions;
import org.hyperledger.besu.ethereum.eth.transactions.TransactionPool;
import org.hyperledger.besu.ethereum.mainnet.HeaderValidationMode;
import org.hyperledger.besu.ethereum.mainnet.MainnetBlockHeaderFunctions;
import org.hyperledger.besu.ethereum.mainnet.ProtocolSchedule;
import org.hyperledger.besu.ethereum.mainnet.ProtocolSpec;
import org.hyperledger.besu.ethereum.mainnet.ValidationResult;
import org.hyperledger.besu.ethereum.p2p.rlpx.wire.Capability;
import org.hyperledger.besu.ethereum.transaction.TransactionInvalidReason;
import org.hyperledger.besu.ethereum.util.RawBlockIterator;
import org.hyperledger.besu.ethereum.worldstate.WorldStateArchive;
import org.hyperledger.besu.plugin.data.SyncStatus;
import org.hyperledger.besu.plugin.data.TransactionType;
import org.hyperledger.besu.testutil.BlockTestUtil;

import java.net.URL;
import java.nio.file.Paths;
import java.time.Instant;
import java.util.ArrayList;
import java.util.Collections;
import java.util.HashSet;
import java.util.List;
import java.util.Optional;
import java.util.Set;

import com.google.common.base.Charsets;
import com.google.common.io.Resources;
import graphql.GraphQL;
import io.vertx.core.Vertx;
import okhttp3.MediaType;
import okhttp3.OkHttpClient;
import org.junit.After;
import org.junit.Before;
import org.junit.BeforeClass;
import org.junit.ClassRule;
import org.junit.rules.TemporaryFolder;
import org.mockito.ArgumentMatchers;
import org.mockito.Mockito;

public abstract class AbstractEthGraphQLHttpServiceTest {
  @ClassRule public static final TemporaryFolder folder = new TemporaryFolder();

  private static ProtocolSchedule PROTOCOL_SCHEDULE;

  static List<Block> BLOCKS;

  private static Block GENESIS_BLOCK;

  private static GenesisState GENESIS_CONFIG;

  private final Vertx vertx = Vertx.vertx();

  private GraphQLHttpService service;

  OkHttpClient client;

  String baseUrl;

  final MediaType JSON = MediaType.parse("application/json; charset=utf-8");
  protected static final MediaType GRAPHQL = MediaType.parse("application/graphql; charset=utf-8");

  private ProtocolContext context;

  @BeforeClass
  public static void setupConstants() throws Exception {
<<<<<<< HEAD
    PROTOCOL_SCHEDULE = MainnetProtocolSchedule.DEFAULT;
=======
    PROTOCOL_SCHEDULE = ProtocolScheduleFixture.MAINNET;
>>>>>>> a7458907

    final URL blocksUrl = BlockTestUtil.getTestBlockchainUrl();

    final URL genesisJsonUrl = BlockTestUtil.getTestGenesisUrl();

    BLOCKS = new ArrayList<>();
    try (final RawBlockIterator iterator =
        new RawBlockIterator(
            Paths.get(blocksUrl.toURI()),
            PROTOCOL_SCHEDULE,
            rlp ->
                ProtocolRLPSpec.decodeBlockHeaderStandalone(
                    rlp, new MainnetBlockHeaderFunctions()))) {
      while (iterator.hasNext()) {
        BLOCKS.add(iterator.next());
      }
    }

    final String genesisJson = Resources.toString(genesisJsonUrl, Charsets.UTF_8);

    GENESIS_BLOCK = BLOCKS.get(0);
    GENESIS_CONFIG = GenesisState.fromJson(genesisJson, PROTOCOL_SCHEDULE);
  }

  @Before
  public void setupTest() throws Exception {
    final Synchronizer synchronizerMock = Mockito.mock(Synchronizer.class);
    final SyncStatus status = new DefaultSyncStatus(1, 2, 3, Optional.of(4L), Optional.of(5L));
    Mockito.when(synchronizerMock.getSyncStatus()).thenReturn(Optional.of(status));

    final EthHashMiningCoordinator miningCoordinatorMock =
        Mockito.mock(EthHashMiningCoordinator.class);
    Mockito.when(miningCoordinatorMock.getMinTransactionGasPrice()).thenReturn(Wei.of(16));

    final TransactionPool transactionPoolMock = Mockito.mock(TransactionPool.class);

    Mockito.when(transactionPoolMock.addLocalTransaction(ArgumentMatchers.any(Transaction.class)))
        .thenReturn(ValidationResult.valid());
    // nonce too low tests uses a tx with nonce=16
    Mockito.when(
            transactionPoolMock.addLocalTransaction(
                ArgumentMatchers.argThat(tx -> tx.getNonce() == 16)))
        .thenReturn(ValidationResult.invalid(TransactionInvalidReason.NONCE_TOO_LOW));
    final PendingTransactions pendingTransactionsMock = Mockito.mock(PendingTransactions.class);
    Mockito.when(transactionPoolMock.getPendingTransactions()).thenReturn(pendingTransactionsMock);
    Mockito.when(pendingTransactionsMock.getTransactionInfo())
        .thenReturn(
            Collections.singleton(
                new PendingTransactions.TransactionInfo(
                    Transaction.builder()
                        .type(TransactionType.FRONTIER)
                        .nonce(42)
                        .gasLimit(654321)
                        .build(),
                    true,
                    Instant.ofEpochSecond(Integer.MAX_VALUE))));

    final WorldStateArchive stateArchive =
        InMemoryStorageProvider.createInMemoryWorldStateArchive();
    GENESIS_CONFIG.writeStateTo(stateArchive.getMutable());

    final MutableBlockchain blockchain =
        InMemoryStorageProvider.createInMemoryBlockchain(GENESIS_BLOCK);
    context = new ProtocolContext(blockchain, stateArchive, null);
    final BlockchainQueries blockchainQueries =
        new BlockchainQueries(
            context.getBlockchain(),
            context.getWorldStateArchive(),
            Optional.empty(),
            Optional.empty(),
            ImmutableApiConfiguration.builder().gasPriceMin(0).build());

    final Set<Capability> supportedCapabilities = new HashSet<>();
    supportedCapabilities.add(EthProtocol.ETH62);
    supportedCapabilities.add(EthProtocol.ETH63);

    final GraphQLConfiguration config = GraphQLConfiguration.createDefault();

    config.setPort(0);
    final GraphQLDataFetcherContextImpl dataFetcherContext =
        new GraphQLDataFetcherContextImpl(
            blockchainQueries,
            PROTOCOL_SCHEDULE,
            transactionPoolMock,
            miningCoordinatorMock,
            synchronizerMock);

    final GraphQLDataFetchers dataFetchers = new GraphQLDataFetchers(supportedCapabilities);
    final GraphQL graphQL = GraphQLProvider.buildGraphQL(dataFetchers);

    service =
        new GraphQLHttpService(
            vertx,
            folder.newFolder().toPath(),
            config,
            graphQL,
            dataFetcherContext,
            Mockito.mock(EthScheduler.class));
    service.start().join();

    client = new OkHttpClient();
    baseUrl = service.url() + "/graphql/";
  }

  @After
  public void shutdownServer() {
    client.dispatcher().executorService().shutdown();
    client.connectionPool().evictAll();
    service.stop().join();
    vertx.close();
  }

  void importBlock(final int n) {
    final Block block = BLOCKS.get(n);
    final ProtocolSpec protocolSpec =
        PROTOCOL_SCHEDULE.getByBlockNumber(block.getHeader().getNumber());
    final BlockImporter blockImporter = protocolSpec.getBlockImporter();
    blockImporter.importBlock(context, block, HeaderValidationMode.FULL);
  }
}<|MERGE_RESOLUTION|>--- conflicted
+++ resolved
@@ -96,11 +96,7 @@
 
   @BeforeClass
   public static void setupConstants() throws Exception {
-<<<<<<< HEAD
-    PROTOCOL_SCHEDULE = MainnetProtocolSchedule.DEFAULT;
-=======
     PROTOCOL_SCHEDULE = ProtocolScheduleFixture.MAINNET;
->>>>>>> a7458907
 
     final URL blocksUrl = BlockTestUtil.getTestBlockchainUrl();
 
