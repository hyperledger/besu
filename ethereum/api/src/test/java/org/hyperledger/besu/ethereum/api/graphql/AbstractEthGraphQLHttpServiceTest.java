--- conflicted
+++ resolved
@@ -14,7 +14,6 @@
  */
 package org.hyperledger.besu.ethereum.api.graphql;
 
-import static org.mockito.Mockito.mock;
 import static org.mockito.Mockito.when;
 
 import org.hyperledger.besu.datatypes.TransactionType;
@@ -37,11 +36,7 @@
 import org.hyperledger.besu.ethereum.p2p.rlpx.wire.Capability;
 import org.hyperledger.besu.ethereum.transaction.TransactionInvalidReason;
 import org.hyperledger.besu.plugin.data.SyncStatus;
-<<<<<<< HEAD
-import org.hyperledger.besu.plugin.services.TransactionSelectionService;
-=======
 import org.hyperledger.besu.plugin.services.storage.DataStorageFormat;
->>>>>>> 2c1733c8
 
 import java.nio.file.Path;
 import java.util.Collections;
@@ -114,15 +109,7 @@
     final MutableBlockchain blockchain = blockchainSetupUtil.getBlockchain();
     ProtocolContext context =
         new ProtocolContext(
-<<<<<<< HEAD
-            blockchain,
-            blockchainSetupUtil.getWorldArchive(),
-            null,
-            mock(TransactionSelectionService.class),
-            new BadBlockManager());
-=======
             blockchain, blockchainSetupUtil.getWorldArchive(), null, new BadBlockManager());
->>>>>>> 2c1733c8
     final BlockchainQueries blockchainQueries =
         new BlockchainQueries(
             context.getBlockchain(),
