--- conflicted
+++ resolved
@@ -108,16 +108,8 @@
 
     final MutableBlockchain blockchain = blockchainSetupUtil.getBlockchain();
     ProtocolContext context =
-<<<<<<< HEAD
-        new ProtocolContext(blockchain, blockchainSetupUtil.getWorldArchive(), null);
-=======
         new ProtocolContext(
-            blockchain,
-            blockchainSetupUtil.getWorldArchive(),
-            null,
-            Optional.empty(),
-            new BadBlockManager());
->>>>>>> 16d47906
+            blockchain, blockchainSetupUtil.getWorldArchive(), null, new BadBlockManager());
     final BlockchainQueries blockchainQueries =
         new BlockchainQueries(
             context.getBlockchain(),
