--- conflicted
+++ resolved
@@ -110,11 +110,7 @@
 
     final MutableBlockchain blockchain = blockchainSetupUtil.getBlockchain();
     ProtocolContext context =
-<<<<<<< HEAD
-        ProtocolContext.create(
-=======
         new ProtocolContext(
->>>>>>> 58acfcea
             blockchain,
             blockchainSetupUtil.getWorldArchive(),
             mock(ConsensusContext.class),
