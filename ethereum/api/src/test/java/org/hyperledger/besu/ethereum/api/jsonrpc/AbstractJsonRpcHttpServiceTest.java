--- conflicted
+++ resolved
@@ -85,11 +85,7 @@
           RpcApis.TRACE.name());
 
   protected final Vertx vertx = Vertx.vertx();
-<<<<<<< HEAD
-  protected final Vertx syncVertx = Vertx.vertx();
-=======
   protected final Vertx syncVertx = Vertx.vertx(new VertxOptions().setWorkerPoolSize(1));
->>>>>>> 719b8fbd
   protected JsonRpcHttpService service;
   protected OkHttpClient client;
   protected String baseUrl;
