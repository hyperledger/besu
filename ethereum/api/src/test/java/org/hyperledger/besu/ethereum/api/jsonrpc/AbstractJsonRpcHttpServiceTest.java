--- conflicted
+++ resolved
@@ -175,6 +175,7 @@
             blockchainSetupUtil.getBlockchain(),
             blockchainSetupUtil.getWorldArchive(),
             blockchainSetupUtil.getProtocolSchedule(),
+            miningConfiguration,
             0L);
 
     return new JsonRpcMethodsFactory()
@@ -210,11 +211,7 @@
             syncVertx,
             mock(ApiConfiguration.class),
             Optional.empty(),
-<<<<<<< HEAD
-            mock(TransactionSimulator.class));
-=======
             transactionSimulator);
->>>>>>> 07ff9521
   }
 
   protected void startService() throws Exception {
