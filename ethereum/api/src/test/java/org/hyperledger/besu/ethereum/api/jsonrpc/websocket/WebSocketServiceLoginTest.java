--- conflicted
+++ resolved
@@ -188,11 +188,8 @@
                     mock(EthPeers.class),
                     vertx,
                     Optional.empty(),
-<<<<<<< HEAD
+                    Optional.empty(),
                     LineaParameters.DEFAULT));
-=======
-                    Optional.empty()));
->>>>>>> 6603ebb7
 
     websocketMethods.putAll(rpcMethods);
     webSocketMessageHandlerSpy =
