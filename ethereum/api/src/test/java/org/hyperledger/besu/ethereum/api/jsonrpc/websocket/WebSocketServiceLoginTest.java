--- conflicted
+++ resolved
@@ -42,15 +42,8 @@
 import io.vertx.core.Vertx;
 import io.vertx.core.http.HttpClient;
 import io.vertx.core.http.HttpClientOptions;
-<<<<<<< HEAD
-import io.vertx.core.http.HttpClientRequest;
-import io.vertx.core.http.RequestOptions;
-import io.vertx.core.http.WebSocketConnectOptions;
-import io.vertx.core.http.impl.headers.VertxHttpHeaders;
-=======
 import io.vertx.core.http.HttpMethod;
 import io.vertx.core.http.WebSocketConnectOptions;
->>>>>>> ebf97370
 import io.vertx.core.json.JsonArray;
 import io.vertx.core.json.JsonObject;
 import io.vertx.ext.auth.JWTOptions;
@@ -114,7 +107,6 @@
         new HttpClientOptions()
             .setDefaultHost(websocketConfiguration.getHost())
             .setDefaultPort(websocketConfiguration.getPort());
-    ;
 
     httpClient = vertx.createHttpClient(httpClientOptions);
   }
@@ -230,35 +222,12 @@
     options.setHost(websocketConfiguration.getHost());
     options.setPort(websocketConfiguration.getPort());
     String badtoken = "badtoken";
-<<<<<<< HEAD
-    headers.add("Authorization", "Bearer " + badtoken);
-
-    final StringBuilder response = new StringBuilder(expectedResponse.length());
-
-    WebSocketConnectOptions connectionOptions =
-        new WebSocketConnectOptions(options).setHeaders(headers);
-
-    httpClient.websocket(
-        connectionOptions,
-=======
-    if (badtoken != null) {
-      options.addHeader("Authorization", "Bearer " + badtoken);
-    }
+    options.addHeader("Authorization", "Bearer " + badtoken);
     httpClient.webSocket(
         options,
->>>>>>> ebf97370
         webSocket -> {
           webSocket.result().writeTextMessage(request);
 
-<<<<<<< HEAD
-          webSocket.frameHandler(
-              frame -> {
-                response.append(frame.textData());
-                if (frame.isFinal()) {
-                  async.complete();
-                }
-              });
-=======
           webSocket
               .result()
               .handler(
@@ -266,11 +235,9 @@
                     context.assertEquals(expectedResponse, buffer.toString());
                     async.complete();
                   });
->>>>>>> ebf97370
-        });
-
-    async.awaitSuccess(VERTX_AWAIT_TIMEOUT_MILLIS);
-    context.assertEquals(expectedResponse, response.toString());
+        });
+
+    async.awaitSuccess(VERTX_AWAIT_TIMEOUT_MILLIS);
   }
 
   @Test
@@ -294,27 +261,11 @@
     if (goodToken != null) {
       options.addHeader("Authorization", "Bearer " + goodToken);
     }
-<<<<<<< HEAD
-
-    final StringBuilder response = new StringBuilder(expectedResponse.length());
-
-    httpClient.websocket(
-=======
     httpClient.webSocket(
->>>>>>> ebf97370
         options,
         webSocket -> {
           webSocket.result().writeTextMessage(requestSub);
 
-<<<<<<< HEAD
-          webSocket.frameHandler(
-              frame -> {
-                response.append(frame.textData());
-                if (frame.isFinal()) {
-                  async.complete();
-                }
-              });
-=======
           webSocket
               .result()
               .handler(
@@ -322,11 +273,9 @@
                     context.assertEquals(expectedResponse, buffer.toString());
                     async.complete();
                   });
->>>>>>> ebf97370
-        });
-
-    async.awaitSuccess(VERTX_AWAIT_TIMEOUT_MILLIS);
-    context.assertEquals(expectedResponse, response.toString());
+        });
+
+    async.awaitSuccess(VERTX_AWAIT_TIMEOUT_MILLIS);
   }
 
   @Test
