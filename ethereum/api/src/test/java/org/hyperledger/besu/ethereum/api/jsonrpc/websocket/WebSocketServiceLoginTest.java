--- conflicted
+++ resolved
@@ -201,12 +201,7 @@
                 TimeoutOptions.defaultOptions().getTimeoutSeconds()));
 
     websocketService =
-<<<<<<< HEAD
-        new WebSocketService(
-            vertx, websocketConfiguration, webSocketMessageHandlerSpy, new NoOpMetricsSystem());
-=======
-        new WebSocketService(vertx, websocketConfiguration, webSocketMessageHandlerSpy);
->>>>>>> 8472797f
+        new WebSocketService(vertx, websocketConfiguration, webSocketMessageHandlerSpy, new NoOpMetricsSystem());
     websocketService.start().join();
     jwtAuth = websocketService.authenticationService.get().getJwtAuthProvider();
 
