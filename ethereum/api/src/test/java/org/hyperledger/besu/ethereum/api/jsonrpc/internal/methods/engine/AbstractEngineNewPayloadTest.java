/*
 * Copyright Hyperledger Besu Contributors.
 *
 * Licensed under the Apache License, Version 2.0 (the "License"); you may not use this file except in compliance with
 * the License. You may obtain a copy of the License at
 *
 * http://www.apache.org/licenses/LICENSE-2.0
 *
 * Unless required by applicable law or agreed to in writing, software distributed under the License is distributed on
 * an "AS IS" BASIS, WITHOUT WARRANTIES OR CONDITIONS OF ANY KIND, either express or implied. See the License for the
 * specific language governing permissions and limitations under the License.
 *
 * SPDX-License-Identifier: Apache-2.0
 */
package org.hyperledger.besu.ethereum.api.jsonrpc.internal.methods.engine;

import static org.assertj.core.api.Assertions.assertThat;
import static org.hyperledger.besu.ethereum.api.jsonrpc.internal.methods.ExecutionEngineJsonRpcMethod.EngineStatus.ACCEPTED;
import static org.hyperledger.besu.ethereum.api.jsonrpc.internal.methods.ExecutionEngineJsonRpcMethod.EngineStatus.INVALID;
import static org.hyperledger.besu.ethereum.api.jsonrpc.internal.methods.ExecutionEngineJsonRpcMethod.EngineStatus.SYNCING;
import static org.hyperledger.besu.ethereum.api.jsonrpc.internal.methods.ExecutionEngineJsonRpcMethod.EngineStatus.VALID;
import static org.hyperledger.besu.ethereum.api.jsonrpc.internal.parameters.WithdrawalParameterTestFixture.WITHDRAWAL_PARAM_1;
import static org.hyperledger.besu.ethereum.api.jsonrpc.internal.response.JsonRpcError.INVALID_PARAMS;
import static org.mockito.ArgumentMatchers.any;
import static org.mockito.ArgumentMatchers.anyLong;
import static org.mockito.Mockito.atLeastOnce;
import static org.mockito.Mockito.mock;
import static org.mockito.Mockito.never;
import static org.mockito.Mockito.spy;
import static org.mockito.Mockito.times;
import static org.mockito.Mockito.verify;
import static org.mockito.Mockito.when;

import org.hyperledger.besu.consensus.merge.MergeContext;
import org.hyperledger.besu.consensus.merge.blockcreation.MergeMiningCoordinator;
import org.hyperledger.besu.datatypes.Hash;
import org.hyperledger.besu.datatypes.Wei;
import org.hyperledger.besu.ethereum.BlockProcessingOutputs;
import org.hyperledger.besu.ethereum.BlockProcessingResult;
import org.hyperledger.besu.ethereum.ProtocolContext;
import org.hyperledger.besu.ethereum.api.jsonrpc.RpcMethod;
import org.hyperledger.besu.ethereum.api.jsonrpc.internal.JsonRpcRequest;
import org.hyperledger.besu.ethereum.api.jsonrpc.internal.JsonRpcRequestContext;
import org.hyperledger.besu.ethereum.api.jsonrpc.internal.methods.ExecutionEngineJsonRpcMethod;
import org.hyperledger.besu.ethereum.api.jsonrpc.internal.parameters.EnginePayloadParameter;
import org.hyperledger.besu.ethereum.api.jsonrpc.internal.parameters.UnsignedLongParameter;
import org.hyperledger.besu.ethereum.api.jsonrpc.internal.parameters.WithdrawalParameter;
import org.hyperledger.besu.ethereum.api.jsonrpc.internal.response.JsonRpcError;
import org.hyperledger.besu.ethereum.api.jsonrpc.internal.response.JsonRpcErrorResponse;
import org.hyperledger.besu.ethereum.api.jsonrpc.internal.response.JsonRpcResponse;
import org.hyperledger.besu.ethereum.api.jsonrpc.internal.response.JsonRpcResponseType;
import org.hyperledger.besu.ethereum.api.jsonrpc.internal.response.JsonRpcSuccessResponse;
import org.hyperledger.besu.ethereum.api.jsonrpc.internal.results.EnginePayloadStatusResult;
import org.hyperledger.besu.ethereum.chain.MutableBlockchain;
import org.hyperledger.besu.ethereum.core.Block;
import org.hyperledger.besu.ethereum.core.BlockBody;
import org.hyperledger.besu.ethereum.core.BlockHeader;
import org.hyperledger.besu.ethereum.core.BlockHeaderTestFixture;
import org.hyperledger.besu.ethereum.eth.manager.EthPeers;
import org.hyperledger.besu.ethereum.mainnet.ProtocolSpec;
import org.hyperledger.besu.ethereum.mainnet.TimestampSchedule;
import org.hyperledger.besu.ethereum.mainnet.WithdrawalsValidator;
import org.hyperledger.besu.ethereum.trie.MerkleTrieException;
import org.hyperledger.besu.plugin.services.exception.StorageException;

import java.util.Collections;
import java.util.List;
import java.util.Optional;
import java.util.concurrent.CompletableFuture;

import io.vertx.core.Vertx;
import org.apache.tuweni.bytes.Bytes32;
import org.jetbrains.annotations.NotNull;
import org.junit.Before;
import org.junit.Test;
import org.junit.runner.RunWith;
import org.mockito.Mock;
import org.mockito.Mockito;
import org.mockito.junit.MockitoJUnitRunner;

@RunWith(MockitoJUnitRunner.class)
public abstract class AbstractEngineNewPayloadTest {

  @FunctionalInterface
  interface MethodFactory {
    AbstractEngineNewPayload create(
        final Vertx vertx,
        final TimestampSchedule timestampSchedule,
        final ProtocolContext protocolContext,
        final MergeMiningCoordinator mergeCoordinator,
        final EthPeers ethPeers,
        final EngineCallListener engineCallListener);
  }

  private final MethodFactory methodFactory;
  protected AbstractEngineNewPayload method;

  public AbstractEngineNewPayloadTest(final MethodFactory methodFactory) {
    this.methodFactory = methodFactory;
  }

  private static final Vertx vertx = Vertx.vertx();
  private static final Hash mockHash = Hash.hash(Bytes32.fromHexStringLenient("0x1337deadbeef"));

  @Mock private ProtocolSpec protocolSpec;
  @Mock private TimestampSchedule timestampSchedule;
  @Mock private ProtocolContext protocolContext;

  @Mock private MergeContext mergeContext;

  @Mock private MergeMiningCoordinator mergeCoordinator;

  @Mock private MutableBlockchain blockchain;

  @Mock private EthPeers ethPeers;

  @Mock private EngineCallListener engineCallListener;

  @Before
  public void before() {
    when(protocolContext.safeConsensusContext(Mockito.any())).thenReturn(Optional.of(mergeContext));
    when(protocolContext.getBlockchain()).thenReturn(blockchain);
    when(protocolSpec.getWithdrawalsValidator())
        .thenReturn(new WithdrawalsValidator.ProhibitedWithdrawals());
    when(timestampSchedule.getByTimestamp(anyLong())).thenReturn(Optional.of(protocolSpec));
    when(ethPeers.peerCount()).thenReturn(1);
    this.method =
        methodFactory.create(
            vertx,
            timestampSchedule,
            protocolContext,
            mergeCoordinator,
            ethPeers,
            engineCallListener);
  }

  @Test
  public abstract void shouldReturnExpectedMethodName();

  @Test
  public void shouldReturnValid() {
<<<<<<< HEAD
    BlockHeader mockHeader = createBlockHeader();
    when(blockchain.getBlockByHash(mockHeader.getHash())).thenReturn(Optional.empty());
    when(blockchain.getBlockHeader(mockHeader.getParentHash()))
        .thenReturn(Optional.of(mock(BlockHeader.class)));
    when(mergeCoordinator.getLatestValidAncestor(any(BlockHeader.class)))
        .thenReturn(Optional.of(mockHash));
    if (validateTerminalPoWBlock())
      when(mergeCoordinator.latestValidAncestorDescendsFromTerminal(any(BlockHeader.class)))
          .thenReturn(true);
    when(mergeCoordinator.rememberBlock(any()))
        .thenReturn(
=======
    BlockHeader mockHeader =
        setupValidPayload(
>>>>>>> 48a1249e
            new BlockProcessingResult(Optional.of(new BlockProcessingOutputs(null, List.of()))));

    var resp = resp(mockPayload(mockHeader, Collections.emptyList()));

    assertValidResponse(mockHeader, resp);
  }

  @Test
  public void shouldReturnInvalidOnBlockExecutionError() {
<<<<<<< HEAD
    BlockHeader mockHeader = createBlockHeader();
    when(blockchain.getBlockByHash(mockHeader.getHash())).thenReturn(Optional.empty());
    when(blockchain.getBlockHeader(mockHeader.getParentHash()))
        .thenReturn(Optional.of(mock(BlockHeader.class)));
    when(mergeCoordinator.getLatestValidAncestor(any(BlockHeader.class)))
        .thenReturn(Optional.of(mockHash));
    if (validateTerminalPoWBlock())
      when(mergeCoordinator.latestValidAncestorDescendsFromTerminal(any(BlockHeader.class)))
          .thenReturn(true);
    when(mergeCoordinator.rememberBlock(any())).thenReturn(new BlockProcessingResult("error 42"));
=======
    BlockHeader mockHeader = setupValidPayload(new BlockProcessingResult("error 42"));
>>>>>>> 48a1249e

    var resp = resp(mockPayload(mockHeader, Collections.emptyList()));

    EnginePayloadStatusResult res = fromSuccessResp(resp);
    assertThat(res.getLatestValidHash().get()).isEqualTo(mockHash);
    assertThat(res.getStatusAsString()).isEqualTo(INVALID.name());
    assertThat(res.getError()).isEqualTo("error 42");
    verify(engineCallListener, times(1)).executionEngineCalled();
  }

  @Test
  public void shouldReturnAcceptedOnLatestValidAncestorEmpty() {
    BlockHeader mockHeader = createBlockHeader();
    when(blockchain.getBlockByHash(mockHeader.getHash())).thenReturn(Optional.empty());
    when(blockchain.getBlockHeader(mockHeader.getParentHash()))
        .thenReturn(Optional.of(mock(BlockHeader.class)));
    when(mergeCoordinator.getLatestValidAncestor(any(BlockHeader.class)))
        .thenReturn(Optional.empty());
    if (validateTerminalPoWBlock())
      when(mergeCoordinator.latestValidAncestorDescendsFromTerminal(any(BlockHeader.class)))
          .thenReturn(true);

    var resp = resp(mockPayload(mockHeader, Collections.emptyList()));

    EnginePayloadStatusResult res = fromSuccessResp(resp);
    assertThat(res.getLatestValidHash()).isEmpty();
    assertThat(res.getStatusAsString()).isEqualTo(ACCEPTED.name());
    assertThat(res.getError()).isNull();
    verify(engineCallListener, times(1)).executionEngineCalled();
  }

  @Test
  public void shouldReturnSuccessOnAlreadyPresent() {
    BlockHeader mockHeader = new BlockHeaderTestFixture().baseFeePerGas(Wei.ONE).buildHeader();
    Block mockBlock =
        new Block(
            mockHeader,
            new BlockBody(Collections.emptyList(), Collections.emptyList(), Optional.empty()));

    when(blockchain.getBlockByHash(any())).thenReturn(Optional.of(mockBlock));

    var resp = resp(mockPayload(mockHeader, Collections.emptyList()));

    assertValidResponse(mockHeader, resp);
  }

  @Test
  public void shouldReturnInvalidOnBadTerminalBlock() {
    if (!validateTerminalPoWBlock()) return;
    BlockHeader mockHeader = createBlockHeader();
    when(blockchain.getBlockByHash(mockHeader.getHash())).thenReturn(Optional.empty());
    when(blockchain.getBlockHeader(mockHeader.getParentHash()))
        .thenReturn(Optional.of(mock(BlockHeader.class)));
    when(mergeCoordinator.latestValidAncestorDescendsFromTerminal(any(BlockHeader.class)))
        .thenReturn(false);

    var resp = resp(mockPayload(mockHeader, Collections.emptyList()));

    EnginePayloadStatusResult res = fromSuccessResp(resp);
    assertThat(res.getLatestValidHash()).isEqualTo(Optional.of(Hash.ZERO));
    assertThat(res.getStatusAsString()).isEqualTo(INVALID.name());
    verify(mergeCoordinator, atLeastOnce()).addBadBlock(any(), any());
    verify(engineCallListener, times(1)).executionEngineCalled();
  }

  @Test
  public void shouldReturnInvalidWithLatestValidHashIsABadBlock() {
    BlockHeader mockHeader = createBlockHeader();
    Hash latestValidHash = Hash.hash(Bytes32.fromHexStringLenient("0xcafebabe"));

    when(blockchain.getBlockByHash(mockHeader.getHash())).thenReturn(Optional.empty());
    when(mergeCoordinator.isBadBlock(mockHeader.getHash())).thenReturn(true);
    when(mergeCoordinator.getLatestValidHashOfBadBlock(mockHeader.getHash()))
        .thenReturn(Optional.of(latestValidHash));

    var resp = resp(mockPayload(mockHeader, Collections.emptyList()));

    EnginePayloadStatusResult res = fromSuccessResp(resp);
    assertThat(res.getLatestValidHash()).isEqualTo(Optional.of(latestValidHash));
    assertThat(res.getStatusAsString()).isEqualTo(INVALID.name());
    verify(engineCallListener, times(1)).executionEngineCalled();
  }

  @Test
  public void shouldNotReturnInvalidOnStorageException() {
<<<<<<< HEAD
    BlockHeader mockHeader = createBlockHeader();
    when(blockchain.getBlockByHash(mockHeader.getHash())).thenReturn(Optional.empty());
    when(blockchain.getBlockHeader(mockHeader.getParentHash()))
        .thenReturn(Optional.of(mock(BlockHeader.class)));
    when(mergeCoordinator.getLatestValidAncestor(any(BlockHeader.class)))
        .thenReturn(Optional.of(mockHash));
    if (validateTerminalPoWBlock())
      when(mergeCoordinator.latestValidAncestorDescendsFromTerminal(any(BlockHeader.class)))
          .thenReturn(true);
    when(mergeCoordinator.rememberBlock(any()))
        .thenReturn(
=======
    BlockHeader mockHeader =
        setupValidPayload(
>>>>>>> 48a1249e
            new BlockProcessingResult(Optional.empty(), new StorageException("database bedlam")));

    var resp = resp(mockPayload(mockHeader, Collections.emptyList()));

    fromErrorResp(resp);
    verify(engineCallListener, times(1)).executionEngineCalled();
    verify(mergeCoordinator, times(0)).addBadBlock(any(), any());
    // verify mainnetBlockValidator does not add to bad block manager
  }

  @Test
  public void shouldNotReturnInvalidOnHandledMerkleTrieException() {
<<<<<<< HEAD
    BlockHeader mockHeader = createBlockHeader();
    when(blockchain.getBlockByHash(mockHeader.getHash())).thenReturn(Optional.empty());
    when(blockchain.getBlockHeader(mockHeader.getParentHash()))
        .thenReturn(Optional.of(mock(BlockHeader.class)));
    when(mergeCoordinator.getLatestValidAncestor(any(BlockHeader.class)))
        .thenReturn(Optional.of(mockHash));
    if (validateTerminalPoWBlock())
      when(mergeCoordinator.latestValidAncestorDescendsFromTerminal(any(BlockHeader.class)))
          .thenReturn(true);
    when(mergeCoordinator.rememberBlock(any()))
        .thenReturn(
=======
    BlockHeader mockHeader =
        setupValidPayload(
>>>>>>> 48a1249e
            new BlockProcessingResult(Optional.empty(), new MerkleTrieException("missing leaf")));

    var resp = resp(mockPayload(mockHeader, Collections.emptyList()));

    verify(engineCallListener, times(1)).executionEngineCalled();
    verify(mergeCoordinator, times(0)).addBadBlock(any(), any());

    fromErrorResp(resp);
  }

  @Test
  public void shouldNotReturnInvalidOnThrownMerkleTrieException() {
    BlockHeader mockHeader = createBlockHeader();
    when(blockchain.getBlockByHash(mockHeader.getHash())).thenReturn(Optional.empty());
    when(blockchain.getBlockHeader(mockHeader.getParentHash()))
        .thenReturn(Optional.of(mock(BlockHeader.class)));
    when(mergeCoordinator.getLatestValidAncestor(any(BlockHeader.class)))
        .thenReturn(Optional.of(mockHash));
    if (validateTerminalPoWBlock())
      when(mergeCoordinator.latestValidAncestorDescendsFromTerminal(any(BlockHeader.class)))
          .thenReturn(true);
    when(mergeCoordinator.rememberBlock(any())).thenThrow(new MerkleTrieException("missing leaf"));

    var resp = resp(mockPayload(mockHeader, Collections.emptyList()));

    verify(engineCallListener, times(1)).executionEngineCalled();
    verify(mergeCoordinator, never()).addBadBlock(any(), any());

    fromErrorResp(resp);
  }

  @Test
  public void shouldReturnInvalidBlockHashOnBadHashParameter() {
    BlockHeader mockHeader = new BlockHeaderTestFixture().buildHeader();

    var resp = resp(mockPayload(mockHeader, Collections.emptyList()));

    EnginePayloadStatusResult res = fromSuccessResp(resp);
    assertThat(res.getLatestValidHash()).isEmpty();
    assertThat(res.getStatusAsString()).isEqualTo(getCorrectInvalidBlockHashStatus().name());
    verify(engineCallListener, times(1)).executionEngineCalled();
  }

  @Test
  public void shouldCheckBlockValidityBeforeCheckingByHashForExisting() {
    BlockHeader realHeader = new BlockHeaderTestFixture().baseFeePerGas(Wei.ONE).buildHeader();
    BlockHeader paramHeader = spy(realHeader);
    when(paramHeader.getHash()).thenReturn(Hash.fromHexStringLenient("0x1337"));

    var resp = resp(mockPayload(paramHeader, Collections.emptyList()));

    EnginePayloadStatusResult res = fromSuccessResp(resp);
    assertThat(res.getLatestValidHash()).isEmpty();
    assertThat(res.getStatusAsString()).isEqualTo(getCorrectInvalidBlockHashStatus().name());
    verify(engineCallListener, times(1)).executionEngineCalled();
  }

  @Test
  public void shouldReturnInvalidOnMalformedTransactions() {
    BlockHeader mockHeader = new BlockHeaderTestFixture().buildHeader();
    when(mergeCoordinator.getLatestValidAncestor(any(Hash.class)))
        .thenReturn(Optional.of(mockHash));

    var resp = resp(mockPayload(mockHeader, List.of("0xDEAD", "0xBEEF")));

    EnginePayloadStatusResult res = fromSuccessResp(resp);
    assertThat(res.getLatestValidHash().get()).isEqualTo(mockHash);
    assertThat(res.getStatusAsString()).isEqualTo(INVALID.name());
    assertThat(res.getError()).isEqualTo("Failed to decode transactions from block parameter");
    verify(engineCallListener, times(1)).executionEngineCalled();
  }

  @Test
  public void shouldReturnInvalidOnOldTimestampInBlock() {
    BlockHeader parent = new BlockHeaderTestFixture().baseFeePerGas(Wei.ONE).buildHeader();
    BlockHeader mockHeader =
        new BlockHeaderTestFixture()
            .baseFeePerGas(Wei.ONE)
            .parentHash(parent.getHash())
            .timestamp(parent.getTimestamp())
            .buildHeader();
    when(blockchain.getBlockByHash(mockHeader.getHash())).thenReturn(Optional.empty());
    when(blockchain.getBlockHeader(parent.getHash())).thenReturn(Optional.of(parent));
    var resp = resp(mockPayload(mockHeader, Collections.emptyList()));

    assertThat(resp.getType()).isEqualTo(JsonRpcResponseType.SUCCESS);
    var res = ((JsonRpcSuccessResponse) resp).getResult();
    assertThat(res).isInstanceOf(EnginePayloadStatusResult.class);
    var payloadStatusResult = (EnginePayloadStatusResult) res;
    assertThat(payloadStatusResult.getStatus()).isEqualTo(INVALID);
    assertThat(payloadStatusResult.getError()).isEqualTo("block timestamp not greater than parent");
    verify(engineCallListener, times(1)).executionEngineCalled();
  }

  @Test
  public void shouldRespondWithSyncingDuringForwardSync() {
    BlockHeader mockHeader = new BlockHeaderTestFixture().baseFeePerGas(Wei.ONE).buildHeader();
    when(mergeContext.isSyncing()).thenReturn(Boolean.TRUE);
    var resp = resp(mockPayload(mockHeader, Collections.emptyList()));

    EnginePayloadStatusResult res = fromSuccessResp(resp);
    assertThat(res.getError()).isNull();
    assertThat(res.getStatusAsString()).isEqualTo(SYNCING.name());
    assertThat(res.getLatestValidHash()).isEmpty();
    verify(engineCallListener, times(1)).executionEngineCalled();
  }

  @Test
  public void shouldRespondWithSyncingDuringBackwardsSync() {
    BlockHeader mockHeader = new BlockHeaderTestFixture().baseFeePerGas(Wei.ONE).buildHeader();
    when(mergeCoordinator.appendNewPayloadToSync(any()))
        .thenReturn(CompletableFuture.completedFuture(null));
    var resp = resp(mockPayload(mockHeader, Collections.emptyList()));

    EnginePayloadStatusResult res = fromSuccessResp(resp);
    assertThat(res.getLatestValidHash()).isEmpty();
    assertThat(res.getStatusAsString()).isEqualTo(SYNCING.name());
    assertThat(res.getError()).isNull();
    verify(engineCallListener, times(1)).executionEngineCalled();
  }

  @Test
  public void shouldRespondWithInvalidTerminalPowBlock() {
    // TODO: implement this as part of https://github.com/hyperledger/besu/issues/3141
    assertThat(mergeContext.getTerminalTotalDifficulty()).isNull();
  }

  @Test
  public void shouldRespondWithInvalidIfExtraDataIsNull() {
    BlockHeader realHeader = new BlockHeaderTestFixture().baseFeePerGas(Wei.ONE).buildHeader();
    BlockHeader paramHeader = spy(realHeader);
    when(paramHeader.getHash()).thenReturn(Hash.fromHexStringLenient("0x1337"));
    when(paramHeader.getExtraData().toHexString()).thenReturn(null);

    var resp = resp(mockPayload(paramHeader, Collections.emptyList()));

    EnginePayloadStatusResult res = fromSuccessResp(resp);
    assertThat(res.getLatestValidHash()).isEmpty();
    assertThat(res.getStatusAsString()).isEqualTo(INVALID.name());
    assertThat(res.getError()).isEqualTo("Field extraData must not be null");
    verify(engineCallListener, times(1)).executionEngineCalled();
  }

  @Test
  public void shouldReturnInvalidWhenBadBlock() {
    when(mergeCoordinator.isBadBlock(any(Hash.class))).thenReturn(true);
    BlockHeader mockHeader = new BlockHeaderTestFixture().baseFeePerGas(Wei.ONE).buildHeader();
    var resp = resp(mockPayload(mockHeader, Collections.emptyList()));

    EnginePayloadStatusResult res = fromSuccessResp(resp);
    assertThat(res.getLatestValidHash()).contains(Hash.ZERO);
    assertThat(res.getStatusAsString()).isEqualTo(INVALID.name());
    assertThat(res.getError()).isEqualTo("Block already present in bad block manager.");
    verify(engineCallListener, times(1)).executionEngineCalled();
  }

<<<<<<< HEAD
  protected boolean validateTerminalPoWBlock() {
    return false;
  }

  protected ExecutionEngineJsonRpcMethod.EngineStatus getCorrectInvalidBlockHashStatus() {
    return INVALID;
=======
  @Test
  public void shouldReturnInvalidIfWithdrawalsIsNotNull_WhenWithdrawalsProhibited() {
    final List<WithdrawalParameter> withdrawals = List.of();
    when(protocolSpec.getWithdrawalsValidator())
        .thenReturn(new WithdrawalsValidator.ProhibitedWithdrawals());

    var resp = resp(mockPayload(createBlockHeader(), Collections.emptyList(), withdrawals));

    final JsonRpcError jsonRpcError = fromErrorResp(resp);
    assertThat(jsonRpcError.getCode()).isEqualTo(INVALID_PARAMS.getCode());
    verify(engineCallListener, times(1)).executionEngineCalled();
  }

  @Test
  public void shouldReturnValidIfWithdrawalsIsNull_WhenWithdrawalsProhibited() {
    final List<WithdrawalParameter> withdrawals = null;
    when(protocolSpec.getWithdrawalsValidator())
        .thenReturn(new WithdrawalsValidator.ProhibitedWithdrawals());
    BlockHeader mockHeader =
        setupValidPayload(
            new BlockProcessingResult(Optional.of(new BlockProcessingOutputs(null, List.of()))));

    var resp = resp(mockPayload(mockHeader, Collections.emptyList(), withdrawals));

    assertValidResponse(mockHeader, resp);
  }

  @Test
  public void shouldReturnInvalidIfWithdrawalsIsNull_WhenWithdrawalsAllowed() {
    final List<WithdrawalParameter> withdrawals = null;
    when(protocolSpec.getWithdrawalsValidator())
        .thenReturn(new WithdrawalsValidator.AllowedWithdrawals());

    var resp = resp(mockPayload(createBlockHeader(), Collections.emptyList(), withdrawals));

    assertThat(fromErrorResp(resp).getCode()).isEqualTo(INVALID_PARAMS.getCode());
    verify(engineCallListener, times(1)).executionEngineCalled();
  }

  @Test
  public void shouldReturnValidIfWithdrawalsIsNotNull_WhenWithdrawalsAllowed() {
    final List<WithdrawalParameter> withdrawals = List.of(WITHDRAWAL_PARAM_1);
    when(protocolSpec.getWithdrawalsValidator())
        .thenReturn(new WithdrawalsValidator.AllowedWithdrawals());
    BlockHeader mockHeader =
        setupValidPayload(
            new BlockProcessingResult(Optional.of(new BlockProcessingOutputs(null, List.of()))));

    var resp = resp(mockPayload(mockHeader, Collections.emptyList(), withdrawals));

    assertValidResponse(mockHeader, resp);
  }

  @Test
  public void shouldReturnValidIfTimestampScheduleIsEmpty() {
    when(timestampSchedule.getByTimestamp(anyLong())).thenReturn(Optional.empty());
    BlockHeader mockHeader =
        setupValidPayload(
            new BlockProcessingResult(Optional.of(new BlockProcessingOutputs(null, List.of()))));

    var resp = resp(mockPayload(mockHeader, Collections.emptyList()));

    assertValidResponse(mockHeader, resp);
>>>>>>> 48a1249e
  }

  private JsonRpcResponse resp(final EnginePayloadParameter payload) {
    return method.response(
        new JsonRpcRequestContext(
            new JsonRpcRequest(
                "2.0", RpcMethod.ENGINE_EXECUTE_PAYLOAD.getMethodName(), new Object[] {payload})));
  }

  private EnginePayloadParameter mockPayload(final BlockHeader header, final List<String> txs) {
    return new EnginePayloadParameter(
        header.getHash(),
        header.getParentHash(),
        header.getCoinbase(),
        header.getStateRoot(),
        new UnsignedLongParameter(header.getNumber()),
        header.getBaseFee().map(w -> w.toHexString()).orElse("0x0"),
        new UnsignedLongParameter(header.getGasLimit()),
        new UnsignedLongParameter(header.getGasUsed()),
        new UnsignedLongParameter(header.getTimestamp()),
        header.getExtraData() == null ? null : header.getExtraData().toHexString(),
        header.getReceiptsRoot(),
        header.getLogsBloom(),
        header.getPrevRandao().map(Bytes32::toHexString).orElse("0x0"),
        txs,
        null);
  }

  private EnginePayloadParameter mockPayload(
      final BlockHeader header,
      final List<String> txs,
      final List<WithdrawalParameter> withdrawals) {
    return new EnginePayloadParameter(
        header.getHash(),
        header.getParentHash(),
        header.getCoinbase(),
        header.getStateRoot(),
        new UnsignedLongParameter(header.getNumber()),
        header.getBaseFee().map(w -> w.toHexString()).orElse("0x0"),
        new UnsignedLongParameter(header.getGasLimit()),
        new UnsignedLongParameter(header.getGasUsed()),
        new UnsignedLongParameter(header.getTimestamp()),
        header.getExtraData() == null ? null : header.getExtraData().toHexString(),
        header.getReceiptsRoot(),
        header.getLogsBloom(),
        header.getPrevRandao().map(Bytes32::toHexString).orElse("0x0"),
        txs,
        withdrawals);
  }

  @NotNull
  private BlockHeader setupValidPayload(final BlockProcessingResult value) {
    BlockHeader mockHeader = createBlockHeader();
    when(blockchain.getBlockByHash(mockHeader.getHash())).thenReturn(Optional.empty());
    when(blockchain.getBlockHeader(mockHeader.getParentHash()))
        .thenReturn(Optional.of(mock(BlockHeader.class)));
    when(mergeCoordinator.getLatestValidAncestor(any(BlockHeader.class)))
        .thenReturn(Optional.of(mockHash));
    when(mergeCoordinator.latestValidAncestorDescendsFromTerminal(any(BlockHeader.class)))
        .thenReturn(true);
    when(mergeCoordinator.rememberBlock(any())).thenReturn(value);
    return mockHeader;
  }

  private EnginePayloadStatusResult fromSuccessResp(final JsonRpcResponse resp) {
    assertThat(resp.getType()).isEqualTo(JsonRpcResponseType.SUCCESS);
    return Optional.of(resp)
        .map(JsonRpcSuccessResponse.class::cast)
        .map(JsonRpcSuccessResponse::getResult)
        .map(EnginePayloadStatusResult.class::cast)
        .get();
  }

  private JsonRpcError fromErrorResp(final JsonRpcResponse resp) {
    assertThat(resp.getType()).isEqualTo(JsonRpcResponseType.ERROR);
    return Optional.of(resp)
        .map(JsonRpcErrorResponse.class::cast)
        .map(JsonRpcErrorResponse::getError)
        .get();
  }

  private BlockHeader createBlockHeader() {
    BlockHeader parentBlockHeader =
        new BlockHeaderTestFixture().baseFeePerGas(Wei.ONE).buildHeader();
    BlockHeader mockHeader =
        new BlockHeaderTestFixture()
            .baseFeePerGas(Wei.ONE)
            .parentHash(parentBlockHeader.getParentHash())
            .number(parentBlockHeader.getNumber() + 1)
            .timestamp(parentBlockHeader.getTimestamp() + 1)
            .buildHeader();
    return mockHeader;
  }

  private void assertValidResponse(final BlockHeader mockHeader, final JsonRpcResponse resp) {
    EnginePayloadStatusResult res = fromSuccessResp(resp);
    assertThat(res.getLatestValidHash().get()).isEqualTo(mockHeader.getHash());
    assertThat(res.getStatusAsString()).isEqualTo(VALID.name());
    assertThat(res.getError()).isNull();
    verify(engineCallListener, times(1)).executionEngineCalled();
  }
}<|MERGE_RESOLUTION|>--- conflicted
+++ resolved
@@ -139,22 +139,8 @@
 
   @Test
   public void shouldReturnValid() {
-<<<<<<< HEAD
-    BlockHeader mockHeader = createBlockHeader();
-    when(blockchain.getBlockByHash(mockHeader.getHash())).thenReturn(Optional.empty());
-    when(blockchain.getBlockHeader(mockHeader.getParentHash()))
-        .thenReturn(Optional.of(mock(BlockHeader.class)));
-    when(mergeCoordinator.getLatestValidAncestor(any(BlockHeader.class)))
-        .thenReturn(Optional.of(mockHash));
-    if (validateTerminalPoWBlock())
-      when(mergeCoordinator.latestValidAncestorDescendsFromTerminal(any(BlockHeader.class)))
-          .thenReturn(true);
-    when(mergeCoordinator.rememberBlock(any()))
-        .thenReturn(
-=======
     BlockHeader mockHeader =
         setupValidPayload(
->>>>>>> 48a1249e
             new BlockProcessingResult(Optional.of(new BlockProcessingOutputs(null, List.of()))));
 
     var resp = resp(mockPayload(mockHeader, Collections.emptyList()));
@@ -164,20 +150,7 @@
 
   @Test
   public void shouldReturnInvalidOnBlockExecutionError() {
-<<<<<<< HEAD
-    BlockHeader mockHeader = createBlockHeader();
-    when(blockchain.getBlockByHash(mockHeader.getHash())).thenReturn(Optional.empty());
-    when(blockchain.getBlockHeader(mockHeader.getParentHash()))
-        .thenReturn(Optional.of(mock(BlockHeader.class)));
-    when(mergeCoordinator.getLatestValidAncestor(any(BlockHeader.class)))
-        .thenReturn(Optional.of(mockHash));
-    if (validateTerminalPoWBlock())
-      when(mergeCoordinator.latestValidAncestorDescendsFromTerminal(any(BlockHeader.class)))
-          .thenReturn(true);
-    when(mergeCoordinator.rememberBlock(any())).thenReturn(new BlockProcessingResult("error 42"));
-=======
     BlockHeader mockHeader = setupValidPayload(new BlockProcessingResult("error 42"));
->>>>>>> 48a1249e
 
     var resp = resp(mockPayload(mockHeader, Collections.emptyList()));
 
@@ -263,22 +236,8 @@
 
   @Test
   public void shouldNotReturnInvalidOnStorageException() {
-<<<<<<< HEAD
-    BlockHeader mockHeader = createBlockHeader();
-    when(blockchain.getBlockByHash(mockHeader.getHash())).thenReturn(Optional.empty());
-    when(blockchain.getBlockHeader(mockHeader.getParentHash()))
-        .thenReturn(Optional.of(mock(BlockHeader.class)));
-    when(mergeCoordinator.getLatestValidAncestor(any(BlockHeader.class)))
-        .thenReturn(Optional.of(mockHash));
-    if (validateTerminalPoWBlock())
-      when(mergeCoordinator.latestValidAncestorDescendsFromTerminal(any(BlockHeader.class)))
-          .thenReturn(true);
-    when(mergeCoordinator.rememberBlock(any()))
-        .thenReturn(
-=======
     BlockHeader mockHeader =
         setupValidPayload(
->>>>>>> 48a1249e
             new BlockProcessingResult(Optional.empty(), new StorageException("database bedlam")));
 
     var resp = resp(mockPayload(mockHeader, Collections.emptyList()));
@@ -291,22 +250,8 @@
 
   @Test
   public void shouldNotReturnInvalidOnHandledMerkleTrieException() {
-<<<<<<< HEAD
-    BlockHeader mockHeader = createBlockHeader();
-    when(blockchain.getBlockByHash(mockHeader.getHash())).thenReturn(Optional.empty());
-    when(blockchain.getBlockHeader(mockHeader.getParentHash()))
-        .thenReturn(Optional.of(mock(BlockHeader.class)));
-    when(mergeCoordinator.getLatestValidAncestor(any(BlockHeader.class)))
-        .thenReturn(Optional.of(mockHash));
-    if (validateTerminalPoWBlock())
-      when(mergeCoordinator.latestValidAncestorDescendsFromTerminal(any(BlockHeader.class)))
-          .thenReturn(true);
-    when(mergeCoordinator.rememberBlock(any()))
-        .thenReturn(
-=======
     BlockHeader mockHeader =
         setupValidPayload(
->>>>>>> 48a1249e
             new BlockProcessingResult(Optional.empty(), new MerkleTrieException("missing leaf")));
 
     var resp = resp(mockPayload(mockHeader, Collections.emptyList()));
@@ -463,14 +408,6 @@
     verify(engineCallListener, times(1)).executionEngineCalled();
   }
 
-<<<<<<< HEAD
-  protected boolean validateTerminalPoWBlock() {
-    return false;
-  }
-
-  protected ExecutionEngineJsonRpcMethod.EngineStatus getCorrectInvalidBlockHashStatus() {
-    return INVALID;
-=======
   @Test
   public void shouldReturnInvalidIfWithdrawalsIsNotNull_WhenWithdrawalsProhibited() {
     final List<WithdrawalParameter> withdrawals = List.of();
@@ -534,7 +471,6 @@
     var resp = resp(mockPayload(mockHeader, Collections.emptyList()));
 
     assertValidResponse(mockHeader, resp);
->>>>>>> 48a1249e
   }
 
   private JsonRpcResponse resp(final EnginePayloadParameter payload) {
@@ -593,10 +529,19 @@
         .thenReturn(Optional.of(mock(BlockHeader.class)));
     when(mergeCoordinator.getLatestValidAncestor(any(BlockHeader.class)))
         .thenReturn(Optional.of(mockHash));
-    when(mergeCoordinator.latestValidAncestorDescendsFromTerminal(any(BlockHeader.class)))
-        .thenReturn(true);
+    if (validateTerminalPoWBlock())
+      when(mergeCoordinator.latestValidAncestorDescendsFromTerminal(any(BlockHeader.class)))
+          .thenReturn(true);
     when(mergeCoordinator.rememberBlock(any())).thenReturn(value);
     return mockHeader;
+  }
+
+  protected boolean validateTerminalPoWBlock() {
+    return false;
+  }
+
+  protected ExecutionEngineJsonRpcMethod.EngineStatus getCorrectInvalidBlockHashStatus() {
+    return INVALID;
   }
 
   private EnginePayloadStatusResult fromSuccessResp(final JsonRpcResponse resp) {
