--- conflicted
+++ resolved
@@ -411,14 +411,9 @@
       final BlockHeader header,
       final List<String> txs,
       final List<WithdrawalParameter> withdrawals,
-<<<<<<< HEAD
-      final List<DepositParameter> deposits,
+    final List<DepositRequestParameter> depositRequests,
       final List<WithdrawalRequestParameter> withdrawalRequests,
-      final ExecutionWitnessParameter executionWitness) {
-=======
-      final List<DepositRequestParameter> depositRequests,
-      final List<WithdrawalRequestParameter> withdrawalRequests) {
->>>>>>> d9ab92e8
+    final ExecutionWitnessParameter executionWitness) {
     return new EnginePayloadParameter(
         header.getHash(),
         header.getParentHash(),
@@ -437,14 +432,9 @@
         withdrawals,
         header.getBlobGasUsed().map(UnsignedLongParameter::new).orElse(null),
         header.getExcessBlobGas().map(BlobGas::toHexString).orElse(null),
-<<<<<<< HEAD
-        deposits,
+        depositRequests,
         withdrawalRequests,
         executionWitness);
-=======
-        depositRequests,
-        withdrawalRequests);
->>>>>>> d9ab92e8
   }
 
   protected BlockHeader setupValidPayload(
