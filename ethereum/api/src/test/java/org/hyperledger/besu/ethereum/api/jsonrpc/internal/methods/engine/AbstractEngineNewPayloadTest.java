/*
 * Copyright Hyperledger Besu Contributors.
 *
 * Licensed under the Apache License, Version 2.0 (the "License"); you may not use this file except in compliance with
 * the License. You may obtain a copy of the License at
 *
 * http://www.apache.org/licenses/LICENSE-2.0
 *
 * Unless required by applicable law or agreed to in writing, software distributed under the License is distributed on
 * an "AS IS" BASIS, WITHOUT WARRANTIES OR CONDITIONS OF ANY KIND, either express or implied. See the License for the
 * specific language governing permissions and limitations under the License.
 *
 * SPDX-License-Identifier: Apache-2.0
 */
package org.hyperledger.besu.ethereum.api.jsonrpc.internal.methods.engine;

import static org.assertj.core.api.Assertions.assertThat;
import static org.hyperledger.besu.ethereum.api.jsonrpc.internal.methods.ExecutionEngineJsonRpcMethod.EngineStatus.ACCEPTED;
import static org.hyperledger.besu.ethereum.api.jsonrpc.internal.methods.ExecutionEngineJsonRpcMethod.EngineStatus.INVALID;
import static org.hyperledger.besu.ethereum.api.jsonrpc.internal.methods.ExecutionEngineJsonRpcMethod.EngineStatus.SYNCING;
import static org.hyperledger.besu.ethereum.api.jsonrpc.internal.methods.ExecutionEngineJsonRpcMethod.EngineStatus.VALID;
import static org.hyperledger.besu.ethereum.api.jsonrpc.internal.parameters.WithdrawalParameterTestFixture.WITHDRAWAL_PARAM_1;
import static org.hyperledger.besu.ethereum.api.jsonrpc.internal.response.JsonRpcError.INVALID_PARAMS;
import static org.mockito.ArgumentMatchers.any;
import static org.mockito.Mockito.mock;
import static org.mockito.Mockito.never;
import static org.mockito.Mockito.spy;
import static org.mockito.Mockito.times;
import static org.mockito.Mockito.verify;
import static org.mockito.Mockito.when;

import org.hyperledger.besu.consensus.merge.MergeContext;
import org.hyperledger.besu.consensus.merge.blockcreation.MergeMiningCoordinator;
import org.hyperledger.besu.datatypes.DataGas;
import org.hyperledger.besu.datatypes.Hash;
import org.hyperledger.besu.datatypes.Wei;
import org.hyperledger.besu.ethereum.BlockProcessingOutputs;
import org.hyperledger.besu.ethereum.BlockProcessingResult;
import org.hyperledger.besu.ethereum.ProtocolContext;
import org.hyperledger.besu.ethereum.api.jsonrpc.RpcMethod;
import org.hyperledger.besu.ethereum.api.jsonrpc.internal.JsonRpcRequest;
import org.hyperledger.besu.ethereum.api.jsonrpc.internal.JsonRpcRequestContext;
import org.hyperledger.besu.ethereum.api.jsonrpc.internal.methods.ExecutionEngineJsonRpcMethod;
import org.hyperledger.besu.ethereum.api.jsonrpc.internal.parameters.EnginePayloadParameter;
import org.hyperledger.besu.ethereum.api.jsonrpc.internal.parameters.UnsignedLongParameter;
import org.hyperledger.besu.ethereum.api.jsonrpc.internal.parameters.WithdrawalParameter;
import org.hyperledger.besu.ethereum.api.jsonrpc.internal.response.JsonRpcError;
import org.hyperledger.besu.ethereum.api.jsonrpc.internal.response.JsonRpcErrorResponse;
import org.hyperledger.besu.ethereum.api.jsonrpc.internal.response.JsonRpcResponse;
import org.hyperledger.besu.ethereum.api.jsonrpc.internal.response.JsonRpcResponseType;
import org.hyperledger.besu.ethereum.api.jsonrpc.internal.response.JsonRpcSuccessResponse;
import org.hyperledger.besu.ethereum.api.jsonrpc.internal.results.EnginePayloadStatusResult;
import org.hyperledger.besu.ethereum.chain.MutableBlockchain;
import org.hyperledger.besu.ethereum.core.Block;
import org.hyperledger.besu.ethereum.core.BlockBody;
import org.hyperledger.besu.ethereum.core.BlockHeader;
import org.hyperledger.besu.ethereum.core.BlockHeaderTestFixture;
import org.hyperledger.besu.ethereum.core.Withdrawal;
import org.hyperledger.besu.ethereum.eth.manager.EthPeers;
import org.hyperledger.besu.ethereum.mainnet.BodyValidation;
import org.hyperledger.besu.ethereum.mainnet.ProtocolSchedule;
import org.hyperledger.besu.ethereum.mainnet.ProtocolSpec;
import org.hyperledger.besu.ethereum.mainnet.WithdrawalsValidator;
import org.hyperledger.besu.ethereum.trie.MerkleTrieException;
import org.hyperledger.besu.plugin.services.exception.StorageException;

import java.util.Collections;
import java.util.List;
import java.util.Optional;
import java.util.concurrent.CompletableFuture;

import io.vertx.core.Vertx;
import org.apache.tuweni.bytes.Bytes32;
import org.jetbrains.annotations.NotNull;
import org.junit.Before;
import org.junit.Ignore;
import org.junit.Test;
import org.junit.runner.RunWith;
import org.mockito.Mock;
import org.mockito.Mockito;
import org.mockito.junit.MockitoJUnitRunner;

@RunWith(MockitoJUnitRunner.class)
public abstract class AbstractEngineNewPayloadTest {

  @FunctionalInterface
  interface MethodFactory {
    AbstractEngineNewPayload create(
        final Vertx vertx,
        final ProtocolSchedule protocolSchedule,
        final ProtocolContext protocolContext,
        final MergeMiningCoordinator mergeCoordinator,
        final EthPeers ethPeers,
        final EngineCallListener engineCallListener);
  }

  private final MethodFactory methodFactory;
  protected AbstractEngineNewPayload method;

  public AbstractEngineNewPayloadTest(final MethodFactory methodFactory) {
    this.methodFactory = methodFactory;
  }

  private static final Vertx vertx = Vertx.vertx();
  private static final Hash mockHash = Hash.hash(Bytes32.fromHexStringLenient("0x1337deadbeef"));

  @Mock private ProtocolSpec protocolSpec;
  @Mock private ProtocolSchedule protocolSchedule;
  @Mock private ProtocolContext protocolContext;

  @Mock private MergeContext mergeContext;

  @Mock protected MergeMiningCoordinator mergeCoordinator;

  @Mock protected MutableBlockchain blockchain;

  @Mock private EthPeers ethPeers;

  @Mock protected EngineCallListener engineCallListener;

  @Before
  public void before() {
    when(protocolContext.safeConsensusContext(Mockito.any())).thenReturn(Optional.of(mergeContext));
    when(protocolContext.getBlockchain()).thenReturn(blockchain);
    when(protocolSpec.getWithdrawalsValidator())
        .thenReturn(new WithdrawalsValidator.ProhibitedWithdrawals());
    when(protocolSchedule.getByBlockHeader(any())).thenReturn(protocolSpec);
    when(ethPeers.peerCount()).thenReturn(1);
    this.method =
        methodFactory.create(
            vertx,
            protocolSchedule,
            protocolContext,
            mergeCoordinator,
            ethPeers,
            engineCallListener);
  }

  @Test
  public abstract void shouldReturnExpectedMethodName();

  @Test
  public void shouldReturnValid() {
    BlockHeader mockHeader =
        setupValidPayload(
            new BlockProcessingResult(Optional.of(new BlockProcessingOutputs(null, List.of()))),
            Optional.empty());

    var resp = resp(mockPayload(mockHeader, Collections.emptyList()));

    assertValidResponse(mockHeader, resp);
  }

  @Test
  public void shouldReturnInvalidOnBlockExecutionError() {
    BlockHeader mockHeader =
        setupValidPayload(new BlockProcessingResult("error 42"), Optional.empty());

    var resp = resp(mockPayload(mockHeader, Collections.emptyList()));

    EnginePayloadStatusResult res = fromSuccessResp(resp);
    assertThat(res.getLatestValidHash().get()).isEqualTo(mockHash);
    assertThat(res.getStatusAsString()).isEqualTo(INVALID.name());
    assertThat(res.getError()).isEqualTo("error 42");
    verify(engineCallListener, times(1)).executionEngineCalled();
  }

  @Test
  public void shouldReturnAcceptedOnLatestValidAncestorEmpty() {
    BlockHeader mockHeader = createBlockHeader(Optional.empty());
    when(blockchain.getBlockByHash(mockHeader.getHash())).thenReturn(Optional.empty());
    when(blockchain.getBlockHeader(mockHeader.getParentHash()))
        .thenReturn(Optional.of(mock(BlockHeader.class)));
    when(mergeCoordinator.getLatestValidAncestor(any(BlockHeader.class)))
        .thenReturn(Optional.empty());
    if (validateTerminalPoWBlock()) {
      when(mergeCoordinator.latestValidAncestorDescendsFromTerminal(any(BlockHeader.class)))
          .thenReturn(true);
    }

    var resp = resp(mockPayload(mockHeader, Collections.emptyList()));

    EnginePayloadStatusResult res = fromSuccessResp(resp);
    assertThat(res.getLatestValidHash()).isEmpty();
    assertThat(res.getStatusAsString()).isEqualTo(ACCEPTED.name());
    assertThat(res.getError()).isNull();
    verify(engineCallListener, times(1)).executionEngineCalled();
  }

  @Test
  public void shouldReturnSuccessOnAlreadyPresent() {
    BlockHeader mockHeader = new BlockHeaderTestFixture().baseFeePerGas(Wei.ONE).buildHeader();
    Block mockBlock =
        new Block(mockHeader, new BlockBody(Collections.emptyList(), Collections.emptyList()));

    when(blockchain.getBlockByHash(any())).thenReturn(Optional.of(mockBlock));

    var resp = resp(mockPayload(mockHeader, Collections.emptyList()));

    assertValidResponse(mockHeader, resp);
  }

  @Test
  public void shouldReturnInvalidWithLatestValidHashIsABadBlock() {
    BlockHeader mockHeader = createBlockHeader(Optional.empty());
    Hash latestValidHash = Hash.hash(Bytes32.fromHexStringLenient("0xcafebabe"));

    when(blockchain.getBlockByHash(mockHeader.getHash())).thenReturn(Optional.empty());
    when(mergeCoordinator.isBadBlock(mockHeader.getHash())).thenReturn(true);
    when(mergeCoordinator.getLatestValidHashOfBadBlock(mockHeader.getHash()))
        .thenReturn(Optional.of(latestValidHash));

    var resp = resp(mockPayload(mockHeader, Collections.emptyList()));

    EnginePayloadStatusResult res = fromSuccessResp(resp);
    assertThat(res.getLatestValidHash()).isEqualTo(Optional.of(latestValidHash));
    assertThat(res.getStatusAsString()).isEqualTo(INVALID.name());
    verify(engineCallListener, times(1)).executionEngineCalled();
  }

  @Test
  public void shouldNotReturnInvalidOnStorageException() {
    BlockHeader mockHeader =
        setupValidPayload(
            new BlockProcessingResult(Optional.empty(), new StorageException("database bedlam")),
            Optional.empty());

    var resp = resp(mockPayload(mockHeader, Collections.emptyList()));

    fromErrorResp(resp);
    verify(engineCallListener, times(1)).executionEngineCalled();
    verify(mergeCoordinator, times(0)).addBadBlock(any(), any());
    // verify mainnetBlockValidator does not add to bad block manager
  }

  @Test
  public void shouldNotReturnInvalidOnHandledMerkleTrieException() {
    BlockHeader mockHeader =
        setupValidPayload(
            new BlockProcessingResult(Optional.empty(), new MerkleTrieException("missing leaf")),
            Optional.empty());

    var resp = resp(mockPayload(mockHeader, Collections.emptyList()));

    verify(engineCallListener, times(1)).executionEngineCalled();
    verify(mergeCoordinator, times(0)).addBadBlock(any(), any());

    fromErrorResp(resp);
  }

  @Test
  public void shouldNotReturnInvalidOnThrownMerkleTrieException() {
    BlockHeader mockHeader = createBlockHeader(Optional.empty());
    when(blockchain.getBlockByHash(mockHeader.getHash())).thenReturn(Optional.empty());
    when(blockchain.getBlockHeader(mockHeader.getParentHash()))
        .thenReturn(Optional.of(mock(BlockHeader.class)));
    when(mergeCoordinator.getLatestValidAncestor(any(BlockHeader.class)))
        .thenReturn(Optional.of(mockHash));
    if (validateTerminalPoWBlock()) {
      when(mergeCoordinator.latestValidAncestorDescendsFromTerminal(any(BlockHeader.class)))
          .thenReturn(true);
    }
    when(mergeCoordinator.rememberBlock(any())).thenThrow(new MerkleTrieException("missing leaf"));

    var resp = resp(mockPayload(mockHeader, Collections.emptyList()));

    verify(engineCallListener, times(1)).executionEngineCalled();
    verify(mergeCoordinator, never()).addBadBlock(any(), any());

    fromErrorResp(resp);
  }

  @Test
  public void shouldReturnInvalidBlockHashOnBadHashParameter() {
    BlockHeader mockHeader = new BlockHeaderTestFixture().buildHeader();

    var resp = resp(mockPayload(mockHeader, Collections.emptyList()));

    EnginePayloadStatusResult res = fromSuccessResp(resp);
    assertThat(res.getLatestValidHash()).isEmpty();
    assertThat(res.getStatusAsString()).isEqualTo(getExpectedInvalidBlockHashStatus().name());
    verify(engineCallListener, times(1)).executionEngineCalled();
  }

  @Test
  public void shouldCheckBlockValidityBeforeCheckingByHashForExisting() {
    BlockHeader realHeader = new BlockHeaderTestFixture().baseFeePerGas(Wei.ONE).buildHeader();
    BlockHeader paramHeader = spy(realHeader);
    when(paramHeader.getHash()).thenReturn(Hash.fromHexStringLenient("0x1337"));

    var resp = resp(mockPayload(paramHeader, Collections.emptyList()));

    EnginePayloadStatusResult res = fromSuccessResp(resp);
    assertThat(res.getLatestValidHash()).isEmpty();
    assertThat(res.getStatusAsString()).isEqualTo(getExpectedInvalidBlockHashStatus().name());
    verify(engineCallListener, times(1)).executionEngineCalled();
  }

  @Test
  public void shouldReturnInvalidOnMalformedTransactions() {
    BlockHeader mockHeader = new BlockHeaderTestFixture().buildHeader();
    when(mergeCoordinator.getLatestValidAncestor(any(Hash.class)))
        .thenReturn(Optional.of(mockHash));

    var resp = resp(mockPayload(mockHeader, List.of("0xDEAD", "0xBEEF")));

    EnginePayloadStatusResult res = fromSuccessResp(resp);
    assertThat(res.getLatestValidHash().get()).isEqualTo(mockHash);
    assertThat(res.getStatusAsString()).isEqualTo(INVALID.name());
    assertThat(res.getError()).isEqualTo("Failed to decode transactions from block parameter");
    verify(engineCallListener, times(1)).executionEngineCalled();
  }

  @Test
  public void shouldReturnInvalidOnOldTimestampInBlock() {
    BlockHeader parent = new BlockHeaderTestFixture().baseFeePerGas(Wei.ONE).buildHeader();
    BlockHeader mockHeader =
        new BlockHeaderTestFixture()
            .baseFeePerGas(Wei.ONE)
            .parentHash(parent.getHash())
            .timestamp(parent.getTimestamp())
            .buildHeader();
    when(blockchain.getBlockByHash(mockHeader.getHash())).thenReturn(Optional.empty());
    when(blockchain.getBlockHeader(parent.getHash())).thenReturn(Optional.of(parent));
    var resp = resp(mockPayload(mockHeader, Collections.emptyList()));

    assertThat(resp.getType()).isEqualTo(JsonRpcResponseType.SUCCESS);
    var res = ((JsonRpcSuccessResponse) resp).getResult();
    assertThat(res).isInstanceOf(EnginePayloadStatusResult.class);
    var payloadStatusResult = (EnginePayloadStatusResult) res;
    assertThat(payloadStatusResult.getStatus()).isEqualTo(INVALID);
    assertThat(payloadStatusResult.getError()).isEqualTo("block timestamp not greater than parent");
    verify(engineCallListener, times(1)).executionEngineCalled();
  }

  @Test
  public void shouldRespondWithSyncingDuringForwardSync() {
    BlockHeader mockHeader = new BlockHeaderTestFixture().baseFeePerGas(Wei.ONE).buildHeader();
    when(mergeContext.isSyncing()).thenReturn(Boolean.TRUE);
    var resp = resp(mockPayload(mockHeader, Collections.emptyList()));

    EnginePayloadStatusResult res = fromSuccessResp(resp);
    assertThat(res.getError()).isNull();
    assertThat(res.getStatusAsString()).isEqualTo(SYNCING.name());
    assertThat(res.getLatestValidHash()).isEmpty();
    verify(engineCallListener, times(1)).executionEngineCalled();
  }

  @Test
  public void shouldRespondWithSyncingDuringBackwardsSync() {
    BlockHeader mockHeader =
        new BlockHeaderTestFixture()
            .baseFeePerGas(Wei.ONE)
            .excessDataGas(DataGas.ZERO)
            .buildHeader();
    when(mergeCoordinator.appendNewPayloadToSync(any()))
        .thenReturn(CompletableFuture.completedFuture(null));
    var resp = resp(mockPayload(mockHeader, Collections.emptyList()));

    EnginePayloadStatusResult res = fromSuccessResp(resp);
    assertThat(res.getLatestValidHash()).isEmpty();
    assertThat(res.getStatusAsString()).isEqualTo(SYNCING.name());
    assertThat(res.getError()).isNull();
    verify(engineCallListener, times(1)).executionEngineCalled();
  }

  @Test
  @Ignore
  public void shouldRespondWithInvalidTerminalPowBlock() {
    // TODO: implement this as part of https://github.com/hyperledger/besu/issues/3141
    // mergeContext is a mock
    //    assertThat(mergeContext.getTerminalTotalDifficulty()).isNull();
  }

  @Test
  public void shouldRespondWithInvalidIfExtraDataIsNull() {
    BlockHeader realHeader = new BlockHeaderTestFixture().baseFeePerGas(Wei.ONE).buildHeader();
    BlockHeader paramHeader = spy(realHeader);
    when(paramHeader.getHash()).thenReturn(Hash.fromHexStringLenient("0x1337"));
    when(paramHeader.getExtraData().toHexString()).thenReturn(null);

    var resp = resp(mockPayload(paramHeader, Collections.emptyList()));

    EnginePayloadStatusResult res = fromSuccessResp(resp);
    assertThat(res.getLatestValidHash()).isEmpty();
    assertThat(res.getStatusAsString()).isEqualTo(INVALID.name());
    assertThat(res.getError()).isEqualTo("Field extraData must not be null");
    verify(engineCallListener, times(1)).executionEngineCalled();
  }

  @Test
  public void shouldReturnInvalidWhenBadBlock() {
    when(mergeCoordinator.isBadBlock(any(Hash.class))).thenReturn(true);
    BlockHeader mockHeader = new BlockHeaderTestFixture().baseFeePerGas(Wei.ONE).buildHeader();
    var resp = resp(mockPayload(mockHeader, Collections.emptyList()));

    EnginePayloadStatusResult res = fromSuccessResp(resp);
    assertThat(res.getLatestValidHash()).contains(Hash.ZERO);
    assertThat(res.getStatusAsString()).isEqualTo(INVALID.name());
    assertThat(res.getError()).isEqualTo("Block already present in bad block manager.");
    verify(engineCallListener, times(1)).executionEngineCalled();
  }

  @Test
  public void shouldReturnInvalidIfWithdrawalsIsNotNull_WhenWithdrawalsProhibited() {
    final List<WithdrawalParameter> withdrawals = List.of();
    when(protocolSpec.getWithdrawalsValidator())
        .thenReturn(new WithdrawalsValidator.ProhibitedWithdrawals());

    var resp =
        resp(
            mockPayload(
                createBlockHeader(Optional.of(Collections.emptyList())),
                Collections.emptyList(),
                withdrawals));

    final JsonRpcError jsonRpcError = fromErrorResp(resp);
    assertThat(jsonRpcError.getCode()).isEqualTo(INVALID_PARAMS.getCode());
    verify(engineCallListener, times(1)).executionEngineCalled();
  }

  @Test
  public void shouldReturnValidIfWithdrawalsIsNull_WhenWithdrawalsProhibited() {
    final List<WithdrawalParameter> withdrawals = null;
    when(protocolSpec.getWithdrawalsValidator())
        .thenReturn(new WithdrawalsValidator.ProhibitedWithdrawals());
    BlockHeader mockHeader =
        setupValidPayload(
            new BlockProcessingResult(Optional.of(new BlockProcessingOutputs(null, List.of()))),
            Optional.empty());

    var resp = resp(mockPayload(mockHeader, Collections.emptyList(), withdrawals));

    assertValidResponse(mockHeader, resp);
  }

  @Test
  public void shouldReturnInvalidIfWithdrawalsIsNull_WhenWithdrawalsAllowed() {
    final List<WithdrawalParameter> withdrawals = null;
    when(protocolSpec.getWithdrawalsValidator())
        .thenReturn(new WithdrawalsValidator.AllowedWithdrawals());

    var resp =
        resp(
            mockPayload(createBlockHeader(Optional.empty()), Collections.emptyList(), withdrawals));

    assertThat(fromErrorResp(resp).getCode()).isEqualTo(INVALID_PARAMS.getCode());
    verify(engineCallListener, times(1)).executionEngineCalled();
  }

  @Test
  public void shouldReturnValidIfWithdrawalsIsNotNull_WhenWithdrawalsAllowed() {
    final List<WithdrawalParameter> withdrawalsParam = List.of(WITHDRAWAL_PARAM_1);
    final List<Withdrawal> withdrawals = List.of(WITHDRAWAL_PARAM_1.toWithdrawal());
    when(protocolSpec.getWithdrawalsValidator())
        .thenReturn(new WithdrawalsValidator.AllowedWithdrawals());
    BlockHeader mockHeader =
        setupValidPayload(
            new BlockProcessingResult(Optional.of(new BlockProcessingOutputs(null, List.of()))),
            Optional.of(withdrawals));

    var resp = resp(mockPayload(mockHeader, Collections.emptyList(), withdrawalsParam));

    assertValidResponse(mockHeader, resp);
  }

  @Test
  public void shouldReturnValidIfProtocolScheduleIsEmpty() {
    when(protocolSchedule.getByBlockHeader(any())).thenReturn(null);
    BlockHeader mockHeader =
        setupValidPayload(
            new BlockProcessingResult(Optional.of(new BlockProcessingOutputs(null, List.of()))),
            Optional.empty());

    var resp = resp(mockPayload(mockHeader, Collections.emptyList()));

    assertValidResponse(mockHeader, resp);
  }

  protected JsonRpcResponse resp(final EnginePayloadParameter payload) {
    return method.response(
        new JsonRpcRequestContext(
            new JsonRpcRequest(
                "2.0", RpcMethod.ENGINE_NEW_PAYLOAD_V2.getMethodName(), new Object[] {payload})));
  }

  protected EnginePayloadParameter mockPayload(final BlockHeader header, final List<String> txs) {
    return mockPayload(header, txs, null);
  }

  private EnginePayloadParameter mockPayload(
      final BlockHeader header,
      final List<String> txs,
      final List<WithdrawalParameter> withdrawals) {
    return new EnginePayloadParameter(
        header.getHash(),
        header.getParentHash(),
        header.getCoinbase(),
        header.getStateRoot(),
        new UnsignedLongParameter(header.getNumber()),
        header.getBaseFee().map(w -> w.toHexString()).orElse("0x0"),
        new UnsignedLongParameter(header.getGasLimit()),
        new UnsignedLongParameter(header.getGasUsed()),
        new UnsignedLongParameter(header.getTimestamp()),
        header.getExtraData() == null ? null : header.getExtraData().toHexString(),
        header.getReceiptsRoot(),
        header.getLogsBloom(),
        header.getPrevRandao().map(Bytes32::toHexString).orElse("0x0"),
        txs,
        withdrawals,
<<<<<<< HEAD
        header.getExcessDataGas().map(DataGas::toHexString).orElse(null),
        null);
=======
        new UnsignedLongParameter(header.getDataGasUsed()),
        header.getExcessDataGas().map(DataGas::toHexString).orElse(null));
>>>>>>> bb5608a0
  }

  @NotNull
  private BlockHeader setupValidPayload(
      final BlockProcessingResult value, final Optional<List<Withdrawal>> maybeWithdrawals) {
    BlockHeader mockHeader = createBlockHeader(maybeWithdrawals);
    when(blockchain.getBlockByHash(mockHeader.getHash())).thenReturn(Optional.empty());
    when(blockchain.getBlockHeader(mockHeader.getParentHash()))
        .thenReturn(Optional.of(mock(BlockHeader.class)));
    when(mergeCoordinator.getLatestValidAncestor(any(BlockHeader.class)))
        .thenReturn(Optional.of(mockHash));
    if (validateTerminalPoWBlock()) {
      when(mergeCoordinator.latestValidAncestorDescendsFromTerminal(any(BlockHeader.class)))
          .thenReturn(true);
    }
    when(mergeCoordinator.rememberBlock(any())).thenReturn(value);
    return mockHeader;
  }

  protected boolean validateTerminalPoWBlock() {
    return false;
  }

  protected ExecutionEngineJsonRpcMethod.EngineStatus getExpectedInvalidBlockHashStatus() {
    return INVALID;
  }

  protected EnginePayloadStatusResult fromSuccessResp(final JsonRpcResponse resp) {
    assertThat(resp.getType()).isEqualTo(JsonRpcResponseType.SUCCESS);
    return Optional.of(resp)
        .map(JsonRpcSuccessResponse.class::cast)
        .map(JsonRpcSuccessResponse::getResult)
        .map(EnginePayloadStatusResult.class::cast)
        .get();
  }

  private JsonRpcError fromErrorResp(final JsonRpcResponse resp) {
    assertThat(resp.getType()).isEqualTo(JsonRpcResponseType.ERROR);
    return Optional.of(resp)
        .map(JsonRpcErrorResponse.class::cast)
        .map(JsonRpcErrorResponse::getError)
        .get();
  }

  protected BlockHeader createBlockHeader(final Optional<List<Withdrawal>> maybeWithdrawals) {
    BlockHeader parentBlockHeader =
        new BlockHeaderTestFixture().baseFeePerGas(Wei.ONE).buildHeader();
    BlockHeader mockHeader =
        new BlockHeaderTestFixture()
            .baseFeePerGas(Wei.ONE)
            .parentHash(parentBlockHeader.getParentHash())
            .number(parentBlockHeader.getNumber() + 1)
            .timestamp(parentBlockHeader.getTimestamp() + 1)
            .withdrawalsRoot(maybeWithdrawals.map(BodyValidation::withdrawalsRoot).orElse(null))
            .buildHeader();
    return mockHeader;
  }

  private void assertValidResponse(final BlockHeader mockHeader, final JsonRpcResponse resp) {
    EnginePayloadStatusResult res = fromSuccessResp(resp);
    assertThat(res.getLatestValidHash().get()).isEqualTo(mockHeader.getHash());
    assertThat(res.getStatusAsString()).isEqualTo(VALID.name());
    assertThat(res.getError()).isNull();
    verify(engineCallListener, times(1)).executionEngineCalled();
  }
}<|MERGE_RESOLUTION|>--- conflicted
+++ resolved
@@ -508,13 +508,9 @@
         header.getPrevRandao().map(Bytes32::toHexString).orElse("0x0"),
         txs,
         withdrawals,
-<<<<<<< HEAD
-        header.getExcessDataGas().map(DataGas::toHexString).orElse(null),
-        null);
-=======
+        null,
         new UnsignedLongParameter(header.getDataGasUsed()),
         header.getExcessDataGas().map(DataGas::toHexString).orElse(null));
->>>>>>> bb5608a0
   }
 
   @NotNull
