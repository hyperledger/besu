--- conflicted
+++ resolved
@@ -81,23 +81,7 @@
 import org.mockito.junit.jupiter.MockitoExtension;
 
 @ExtendWith(MockitoExtension.class)
-<<<<<<< HEAD
 public abstract class AbstractEngineNewPayloadTest extends AbstractScheduledApiTest {
-=======
-public abstract class AbstractEngineNewPayloadTest {
-
-  protected final ScheduledProtocolSpec.Hardfork londonHardfork =
-      new ScheduledProtocolSpec.Hardfork("London", 0);
-  protected final ScheduledProtocolSpec.Hardfork parisHardfork =
-      new ScheduledProtocolSpec.Hardfork("Paris", 10);
-  protected final ScheduledProtocolSpec.Hardfork shanghaiHardfork =
-      new ScheduledProtocolSpec.Hardfork("Shanghai", 20);
-  protected final ScheduledProtocolSpec.Hardfork cancunHardfork =
-      new ScheduledProtocolSpec.Hardfork("Cancun", 30);
-  protected final ScheduledProtocolSpec.Hardfork experimentalHardfork =
-      new ScheduledProtocolSpec.Hardfork("Experimental", 40);
-  protected Optional<Bytes32> maybeParentBeaconBlockRoot = Optional.empty();
->>>>>>> 47285a48
 
   @FunctionalInterface
   interface MethodFactory {
@@ -110,8 +94,8 @@
         final EngineCallListener engineCallListener);
   }
 
-  // private final MethodFactory methodFactory;
   protected AbstractEngineNewPayload method;
+  protected Optional<Bytes32> maybeParentBeaconBlockRoot = Optional.empty();
 
   public AbstractEngineNewPayloadTest() {}
 
