/*
 * Copyright Hyperledger Besu Contributors.
 *
 * Licensed under the Apache License, Version 2.0 (the "License"); you may not use this file except in compliance with
 * the License. You may obtain a copy of the License at
 *
 * http://www.apache.org/licenses/LICENSE-2.0
 *
 * Unless required by applicable law or agreed to in writing, software distributed under the License is distributed on
 * an "AS IS" BASIS, WITHOUT WARRANTIES OR CONDITIONS OF ANY KIND, either express or implied. See the License for the
 * specific language governing permissions and limitations under the License.
 *
 * SPDX-License-Identifier: Apache-2.0
 */
package org.hyperledger.besu.ethereum.api.jsonrpc.internal.methods.engine;

import static org.assertj.core.api.Assertions.assertThat;
import static org.hyperledger.besu.ethereum.api.jsonrpc.internal.methods.ExecutionEngineJsonRpcMethod.EngineStatus.ACCEPTED;
import static org.hyperledger.besu.ethereum.api.jsonrpc.internal.methods.ExecutionEngineJsonRpcMethod.EngineStatus.INVALID;
import static org.hyperledger.besu.ethereum.api.jsonrpc.internal.methods.ExecutionEngineJsonRpcMethod.EngineStatus.SYNCING;
import static org.hyperledger.besu.ethereum.api.jsonrpc.internal.methods.ExecutionEngineJsonRpcMethod.EngineStatus.VALID;
import static org.hyperledger.besu.ethereum.api.jsonrpc.internal.parameters.WithdrawalParameterTestFixture.WITHDRAWAL_PARAM_1;
import static org.hyperledger.besu.ethereum.api.jsonrpc.internal.response.JsonRpcError.INVALID_PARAMS;
import static org.mockito.ArgumentMatchers.any;
import static org.mockito.ArgumentMatchers.anyLong;
import static org.mockito.Mockito.mock;
import static org.mockito.Mockito.never;
import static org.mockito.Mockito.spy;
import static org.mockito.Mockito.times;
import static org.mockito.Mockito.verify;
import static org.mockito.Mockito.when;

import org.hyperledger.besu.consensus.merge.MergeContext;
import org.hyperledger.besu.consensus.merge.blockcreation.MergeMiningCoordinator;
import org.hyperledger.besu.datatypes.DataGas;
import org.hyperledger.besu.datatypes.Hash;
import org.hyperledger.besu.datatypes.Wei;
import org.hyperledger.besu.ethereum.BlockProcessingOutputs;
import org.hyperledger.besu.ethereum.BlockProcessingResult;
import org.hyperledger.besu.ethereum.ProtocolContext;
import org.hyperledger.besu.ethereum.api.jsonrpc.RpcMethod;
import org.hyperledger.besu.ethereum.api.jsonrpc.internal.JsonRpcRequest;
import org.hyperledger.besu.ethereum.api.jsonrpc.internal.JsonRpcRequestContext;
import org.hyperledger.besu.ethereum.api.jsonrpc.internal.methods.ExecutionEngineJsonRpcMethod;
import org.hyperledger.besu.ethereum.api.jsonrpc.internal.parameters.EnginePayloadParameter;
import org.hyperledger.besu.ethereum.api.jsonrpc.internal.parameters.UnsignedLongParameter;
import org.hyperledger.besu.ethereum.api.jsonrpc.internal.parameters.WithdrawalParameter;
import org.hyperledger.besu.ethereum.api.jsonrpc.internal.response.JsonRpcError;
import org.hyperledger.besu.ethereum.api.jsonrpc.internal.response.JsonRpcErrorResponse;
import org.hyperledger.besu.ethereum.api.jsonrpc.internal.response.JsonRpcResponse;
import org.hyperledger.besu.ethereum.api.jsonrpc.internal.response.JsonRpcResponseType;
import org.hyperledger.besu.ethereum.api.jsonrpc.internal.response.JsonRpcSuccessResponse;
import org.hyperledger.besu.ethereum.api.jsonrpc.internal.results.EnginePayloadStatusResult;
import org.hyperledger.besu.ethereum.chain.MutableBlockchain;
import org.hyperledger.besu.ethereum.core.Block;
import org.hyperledger.besu.ethereum.core.BlockBody;
import org.hyperledger.besu.ethereum.core.BlockHeader;
import org.hyperledger.besu.ethereum.core.BlockHeaderTestFixture;
import org.hyperledger.besu.ethereum.core.Withdrawal;
import org.hyperledger.besu.ethereum.eth.manager.EthPeers;
import org.hyperledger.besu.ethereum.mainnet.BodyValidation;
import org.hyperledger.besu.ethereum.mainnet.ProtocolSpec;
import org.hyperledger.besu.ethereum.mainnet.TimestampSchedule;
import org.hyperledger.besu.ethereum.mainnet.WithdrawalsValidator;
import org.hyperledger.besu.ethereum.trie.MerkleTrieException;
import org.hyperledger.besu.plugin.services.exception.StorageException;

import java.util.Collections;
import java.util.List;
import java.util.Optional;
import java.util.concurrent.CompletableFuture;

import io.vertx.core.Vertx;
import org.apache.tuweni.bytes.Bytes32;
import org.jetbrains.annotations.NotNull;
import org.junit.Before;
import org.junit.Test;
import org.junit.runner.RunWith;
import org.mockito.Mock;
import org.mockito.Mockito;
import org.mockito.junit.MockitoJUnitRunner;

@RunWith(MockitoJUnitRunner.class)
public abstract class AbstractEngineNewPayloadTest {

  @FunctionalInterface
  interface MethodFactory {
    AbstractEngineNewPayload create(
        final Vertx vertx,
        final TimestampSchedule timestampSchedule,
        final ProtocolContext protocolContext,
        final MergeMiningCoordinator mergeCoordinator,
        final EthPeers ethPeers,
        final EngineCallListener engineCallListener);
  }

  private final MethodFactory methodFactory;
  protected AbstractEngineNewPayload method;

  public AbstractEngineNewPayloadTest(final MethodFactory methodFactory) {
    this.methodFactory = methodFactory;
  }

  private static final Vertx vertx = Vertx.vertx();
  private static final Hash mockHash = Hash.hash(Bytes32.fromHexStringLenient("0x1337deadbeef"));

  @Mock private ProtocolSpec protocolSpec;
  @Mock private TimestampSchedule timestampSchedule;
  @Mock private ProtocolContext protocolContext;

  @Mock private MergeContext mergeContext;

  @Mock protected MergeMiningCoordinator mergeCoordinator;

  @Mock protected MutableBlockchain blockchain;

  @Mock private EthPeers ethPeers;

  @Mock protected EngineCallListener engineCallListener;

  @Before
  public void before() {
    when(protocolContext.safeConsensusContext(Mockito.any())).thenReturn(Optional.of(mergeContext));
    when(protocolContext.getBlockchain()).thenReturn(blockchain);
    when(protocolSpec.getWithdrawalsValidator())
        .thenReturn(new WithdrawalsValidator.ProhibitedWithdrawals());
    when(timestampSchedule.getByTimestamp(anyLong())).thenReturn(Optional.of(protocolSpec));
    when(ethPeers.peerCount()).thenReturn(1);
    this.method =
        methodFactory.create(
            vertx,
            timestampSchedule,
            protocolContext,
            mergeCoordinator,
            ethPeers,
            engineCallListener);
  }

  @Test
  public abstract void shouldReturnExpectedMethodName();

  @Test
  public void shouldReturnValid() {
    BlockHeader mockHeader =
        setupValidPayload(
            new BlockProcessingResult(Optional.of(new BlockProcessingOutputs(null, List.of()))),
            Optional.empty());

    var resp = resp(mockPayload(mockHeader, Collections.emptyList()));

    assertValidResponse(mockHeader, resp);
  }

  @Test
  public void shouldReturnInvalidOnBlockExecutionError() {
    BlockHeader mockHeader =
        setupValidPayload(new BlockProcessingResult("error 42"), Optional.empty());

    var resp = resp(mockPayload(mockHeader, Collections.emptyList()));

    EnginePayloadStatusResult res = fromSuccessResp(resp);
    assertThat(res.getLatestValidHash().get()).isEqualTo(mockHash);
    assertThat(res.getStatusAsString()).isEqualTo(INVALID.name());
    assertThat(res.getError()).isEqualTo("error 42");
    verify(engineCallListener, times(1)).executionEngineCalled();
  }

  @Test
  public void shouldReturnAcceptedOnLatestValidAncestorEmpty() {
    BlockHeader mockHeader = createBlockHeader(Optional.empty());
    when(blockchain.getBlockByHash(mockHeader.getHash())).thenReturn(Optional.empty());
    when(blockchain.getBlockHeader(mockHeader.getParentHash()))
        .thenReturn(Optional.of(mock(BlockHeader.class)));
    when(mergeCoordinator.getLatestValidAncestor(any(BlockHeader.class)))
        .thenReturn(Optional.empty());
    if (validateTerminalPoWBlock()) {
      when(mergeCoordinator.latestValidAncestorDescendsFromTerminal(any(BlockHeader.class)))
          .thenReturn(true);
    }

    var resp = resp(mockPayload(mockHeader, Collections.emptyList()));

    EnginePayloadStatusResult res = fromSuccessResp(resp);
    assertThat(res.getLatestValidHash()).isEmpty();
    assertThat(res.getStatusAsString()).isEqualTo(ACCEPTED.name());
    assertThat(res.getError()).isNull();
    verify(engineCallListener, times(1)).executionEngineCalled();
  }

  @Test
  public void shouldReturnSuccessOnAlreadyPresent() {
    BlockHeader mockHeader = new BlockHeaderTestFixture().baseFeePerGas(Wei.ONE).buildHeader();
    Block mockBlock =
        new Block(mockHeader, new BlockBody(Collections.emptyList(), Collections.emptyList()));

    when(blockchain.getBlockByHash(any())).thenReturn(Optional.of(mockBlock));

    var resp = resp(mockPayload(mockHeader, Collections.emptyList()));

    assertValidResponse(mockHeader, resp);
  }

  @Test
  public void shouldReturnInvalidWithLatestValidHashIsABadBlock() {
    BlockHeader mockHeader = createBlockHeader(Optional.empty());
    Hash latestValidHash = Hash.hash(Bytes32.fromHexStringLenient("0xcafebabe"));

    when(blockchain.getBlockByHash(mockHeader.getHash())).thenReturn(Optional.empty());
    when(mergeCoordinator.isBadBlock(mockHeader.getHash())).thenReturn(true);
    when(mergeCoordinator.getLatestValidHashOfBadBlock(mockHeader.getHash()))
        .thenReturn(Optional.of(latestValidHash));

    var resp = resp(mockPayload(mockHeader, Collections.emptyList()));

    EnginePayloadStatusResult res = fromSuccessResp(resp);
    assertThat(res.getLatestValidHash()).isEqualTo(Optional.of(latestValidHash));
    assertThat(res.getStatusAsString()).isEqualTo(INVALID.name());
    verify(engineCallListener, times(1)).executionEngineCalled();
  }

  @Test
  public void shouldNotReturnInvalidOnStorageException() {
    BlockHeader mockHeader =
        setupValidPayload(
            new BlockProcessingResult(Optional.empty(), new StorageException("database bedlam")),
            Optional.empty());

    var resp = resp(mockPayload(mockHeader, Collections.emptyList()));

    fromErrorResp(resp);
    verify(engineCallListener, times(1)).executionEngineCalled();
    verify(mergeCoordinator, times(0)).addBadBlock(any(), any());
    // verify mainnetBlockValidator does not add to bad block manager
  }

  @Test
  public void shouldNotReturnInvalidOnHandledMerkleTrieException() {
    BlockHeader mockHeader =
        setupValidPayload(
            new BlockProcessingResult(Optional.empty(), new MerkleTrieException("missing leaf")),
            Optional.empty());

    var resp = resp(mockPayload(mockHeader, Collections.emptyList()));

    verify(engineCallListener, times(1)).executionEngineCalled();
    verify(mergeCoordinator, times(0)).addBadBlock(any(), any());

    fromErrorResp(resp);
  }

  @Test
  public void shouldNotReturnInvalidOnThrownMerkleTrieException() {
    BlockHeader mockHeader = createBlockHeader(Optional.empty());
    when(blockchain.getBlockByHash(mockHeader.getHash())).thenReturn(Optional.empty());
    when(blockchain.getBlockHeader(mockHeader.getParentHash()))
        .thenReturn(Optional.of(mock(BlockHeader.class)));
    when(mergeCoordinator.getLatestValidAncestor(any(BlockHeader.class)))
        .thenReturn(Optional.of(mockHash));
    if (validateTerminalPoWBlock()) {
      when(mergeCoordinator.latestValidAncestorDescendsFromTerminal(any(BlockHeader.class)))
          .thenReturn(true);
    }
    when(mergeCoordinator.rememberBlock(any())).thenThrow(new MerkleTrieException("missing leaf"));

    var resp = resp(mockPayload(mockHeader, Collections.emptyList()));

    verify(engineCallListener, times(1)).executionEngineCalled();
    verify(mergeCoordinator, never()).addBadBlock(any(), any());

    fromErrorResp(resp);
  }

  @Test
  public void shouldReturnInvalidBlockHashOnBadHashParameter() {
    BlockHeader mockHeader = new BlockHeaderTestFixture().buildHeader();

    var resp = resp(mockPayload(mockHeader, Collections.emptyList()));

    EnginePayloadStatusResult res = fromSuccessResp(resp);
    assertThat(res.getLatestValidHash()).isEmpty();
    assertThat(res.getStatusAsString()).isEqualTo(getExpectedInvalidBlockHashStatus().name());
    verify(engineCallListener, times(1)).executionEngineCalled();
  }

  @Test
  public void shouldCheckBlockValidityBeforeCheckingByHashForExisting() {
    BlockHeader realHeader = new BlockHeaderTestFixture().baseFeePerGas(Wei.ONE).buildHeader();
    BlockHeader paramHeader = spy(realHeader);
    when(paramHeader.getHash()).thenReturn(Hash.fromHexStringLenient("0x1337"));

    var resp = resp(mockPayload(paramHeader, Collections.emptyList()));

    EnginePayloadStatusResult res = fromSuccessResp(resp);
    assertThat(res.getLatestValidHash()).isEmpty();
    assertThat(res.getStatusAsString()).isEqualTo(getExpectedInvalidBlockHashStatus().name());
    verify(engineCallListener, times(1)).executionEngineCalled();
  }

  @Test
  public void shouldReturnInvalidOnMalformedTransactions() {
    BlockHeader mockHeader = new BlockHeaderTestFixture().buildHeader();
    when(mergeCoordinator.getLatestValidAncestor(any(Hash.class)))
        .thenReturn(Optional.of(mockHash));

    var resp = resp(mockPayload(mockHeader, List.of("0xDEAD", "0xBEEF")));

    EnginePayloadStatusResult res = fromSuccessResp(resp);
    assertThat(res.getLatestValidHash().get()).isEqualTo(mockHash);
    assertThat(res.getStatusAsString()).isEqualTo(INVALID.name());
    assertThat(res.getError()).isEqualTo("Failed to decode transactions from block parameter");
    verify(engineCallListener, times(1)).executionEngineCalled();
  }

  @Test
  public void shouldReturnInvalidOnOldTimestampInBlock() {
    BlockHeader parent = new BlockHeaderTestFixture().baseFeePerGas(Wei.ONE).buildHeader();
    BlockHeader mockHeader =
        new BlockHeaderTestFixture()
            .baseFeePerGas(Wei.ONE)
            .parentHash(parent.getHash())
            .timestamp(parent.getTimestamp())
            .buildHeader();
    when(blockchain.getBlockByHash(mockHeader.getHash())).thenReturn(Optional.empty());
    when(blockchain.getBlockHeader(parent.getHash())).thenReturn(Optional.of(parent));
    var resp = resp(mockPayload(mockHeader, Collections.emptyList()));

    assertThat(resp.getType()).isEqualTo(JsonRpcResponseType.SUCCESS);
    var res = ((JsonRpcSuccessResponse) resp).getResult();
    assertThat(res).isInstanceOf(EnginePayloadStatusResult.class);
    var payloadStatusResult = (EnginePayloadStatusResult) res;
    assertThat(payloadStatusResult.getStatus()).isEqualTo(INVALID);
    assertThat(payloadStatusResult.getError()).isEqualTo("block timestamp not greater than parent");
    verify(engineCallListener, times(1)).executionEngineCalled();
  }

  @Test
  public void shouldRespondWithSyncingDuringForwardSync() {
    BlockHeader mockHeader = new BlockHeaderTestFixture().baseFeePerGas(Wei.ONE).buildHeader();
    when(mergeContext.isSyncing()).thenReturn(Boolean.TRUE);
    var resp = resp(mockPayload(mockHeader, Collections.emptyList()));

    EnginePayloadStatusResult res = fromSuccessResp(resp);
    assertThat(res.getError()).isNull();
    assertThat(res.getStatusAsString()).isEqualTo(SYNCING.name());
    assertThat(res.getLatestValidHash()).isEmpty();
    verify(engineCallListener, times(1)).executionEngineCalled();
  }

  @Test
  public void shouldRespondWithSyncingDuringBackwardsSync() {
    BlockHeader mockHeader = new BlockHeaderTestFixture().baseFeePerGas(Wei.ONE).buildHeader();
    when(mergeCoordinator.appendNewPayloadToSync(any()))
        .thenReturn(CompletableFuture.completedFuture(null));
    var resp = resp(mockPayload(mockHeader, Collections.emptyList()));

    EnginePayloadStatusResult res = fromSuccessResp(resp);
    assertThat(res.getLatestValidHash()).isEmpty();
    assertThat(res.getStatusAsString()).isEqualTo(SYNCING.name());
    assertThat(res.getError()).isNull();
    verify(engineCallListener, times(1)).executionEngineCalled();
  }

  @Test
  public void shouldRespondWithInvalidTerminalPowBlock() {
    // TODO: implement this as part of https://github.com/hyperledger/besu/issues/3141
    assertThat(mergeContext.getTerminalTotalDifficulty()).isNull();
  }

  @Test
  public void shouldRespondWithInvalidIfExtraDataIsNull() {
    BlockHeader realHeader = new BlockHeaderTestFixture().baseFeePerGas(Wei.ONE).buildHeader();
    BlockHeader paramHeader = spy(realHeader);
    when(paramHeader.getHash()).thenReturn(Hash.fromHexStringLenient("0x1337"));
    when(paramHeader.getExtraData().toHexString()).thenReturn(null);

    var resp = resp(mockPayload(paramHeader, Collections.emptyList()));

    EnginePayloadStatusResult res = fromSuccessResp(resp);
    assertThat(res.getLatestValidHash()).isEmpty();
    assertThat(res.getStatusAsString()).isEqualTo(INVALID.name());
    assertThat(res.getError()).isEqualTo("Field extraData must not be null");
    verify(engineCallListener, times(1)).executionEngineCalled();
  }

  @Test
  public void shouldReturnInvalidWhenBadBlock() {
    when(mergeCoordinator.isBadBlock(any(Hash.class))).thenReturn(true);
    BlockHeader mockHeader = new BlockHeaderTestFixture().baseFeePerGas(Wei.ONE).buildHeader();
    var resp = resp(mockPayload(mockHeader, Collections.emptyList()));

    EnginePayloadStatusResult res = fromSuccessResp(resp);
    assertThat(res.getLatestValidHash()).contains(Hash.ZERO);
    assertThat(res.getStatusAsString()).isEqualTo(INVALID.name());
    assertThat(res.getError()).isEqualTo("Block already present in bad block manager.");
    verify(engineCallListener, times(1)).executionEngineCalled();
  }

  @Test
  public void shouldReturnInvalidIfWithdrawalsIsNotNull_WhenWithdrawalsProhibited() {
    final List<WithdrawalParameter> withdrawals = List.of();
    when(protocolSpec.getWithdrawalsValidator())
        .thenReturn(new WithdrawalsValidator.ProhibitedWithdrawals());

    var resp =
        resp(
            mockPayload(
                createBlockHeader(Optional.of(Collections.emptyList())),
                Collections.emptyList(),
                withdrawals));

    final JsonRpcError jsonRpcError = fromErrorResp(resp);
    assertThat(jsonRpcError.getCode()).isEqualTo(INVALID_PARAMS.getCode());
    verify(engineCallListener, times(1)).executionEngineCalled();
  }

  @Test
  public void shouldReturnValidIfWithdrawalsIsNull_WhenWithdrawalsProhibited() {
    final List<WithdrawalParameter> withdrawals = null;
    when(protocolSpec.getWithdrawalsValidator())
        .thenReturn(new WithdrawalsValidator.ProhibitedWithdrawals());
    BlockHeader mockHeader =
        setupValidPayload(
            new BlockProcessingResult(Optional.of(new BlockProcessingOutputs(null, List.of()))),
            Optional.empty());

    var resp = resp(mockPayload(mockHeader, Collections.emptyList(), withdrawals));

    assertValidResponse(mockHeader, resp);
  }

  @Test
  public void shouldReturnInvalidIfWithdrawalsIsNull_WhenWithdrawalsAllowed() {
    final List<WithdrawalParameter> withdrawals = null;
    when(protocolSpec.getWithdrawalsValidator())
        .thenReturn(new WithdrawalsValidator.AllowedWithdrawals());

    var resp =
        resp(
            mockPayload(createBlockHeader(Optional.empty()), Collections.emptyList(), withdrawals));

    assertThat(fromErrorResp(resp).getCode()).isEqualTo(INVALID_PARAMS.getCode());
    verify(engineCallListener, times(1)).executionEngineCalled();
  }

  @Test
  public void shouldReturnValidIfWithdrawalsIsNotNull_WhenWithdrawalsAllowed() {
    final List<WithdrawalParameter> withdrawalsParam = List.of(WITHDRAWAL_PARAM_1);
    final List<Withdrawal> withdrawals = List.of(WITHDRAWAL_PARAM_1.toWithdrawal());
    when(protocolSpec.getWithdrawalsValidator())
        .thenReturn(new WithdrawalsValidator.AllowedWithdrawals());
    BlockHeader mockHeader =
        setupValidPayload(
            new BlockProcessingResult(Optional.of(new BlockProcessingOutputs(null, List.of()))),
            Optional.of(withdrawals));

    var resp = resp(mockPayload(mockHeader, Collections.emptyList(), withdrawalsParam));

    assertValidResponse(mockHeader, resp);
  }

  @Test
  public void shouldReturnValidIfTimestampScheduleIsEmpty() {
    when(timestampSchedule.getByTimestamp(anyLong())).thenReturn(Optional.empty());
    BlockHeader mockHeader =
        setupValidPayload(
            new BlockProcessingResult(Optional.of(new BlockProcessingOutputs(null, List.of()))),
            Optional.empty());

    var resp = resp(mockPayload(mockHeader, Collections.emptyList()));

    assertValidResponse(mockHeader, resp);
  }

  protected JsonRpcResponse resp(final EnginePayloadParameter payload) {
    return method.response(
        new JsonRpcRequestContext(
            new JsonRpcRequest(
                "2.0", RpcMethod.ENGINE_EXECUTE_PAYLOAD.getMethodName(), new Object[] {payload})));
  }

  protected EnginePayloadParameter mockPayload(final BlockHeader header, final List<String> txs) {
    return new EnginePayloadParameter(
        header.getHash(),
        header.getParentHash(),
        header.getCoinbase(),
        header.getStateRoot(),
        new UnsignedLongParameter(header.getNumber()),
        header.getBaseFee().map(w -> w.toHexString()).orElse("0x0"),
        new UnsignedLongParameter(header.getGasLimit()),
        new UnsignedLongParameter(header.getGasUsed()),
        new UnsignedLongParameter(header.getTimestamp()),
        header.getExtraData() == null ? null : header.getExtraData().toHexString(),
        header.getReceiptsRoot(),
        header.getLogsBloom(),
        header.getPrevRandao().map(Bytes32::toHexString).orElse("0x0"),
        txs,
        null,
<<<<<<< HEAD
        header.getExcessDataGas().map(DataGas::toHexString).orElse(null));
=======
        header.getExcessDataGas().map(DataGas::toHexString).orElse(""));
>>>>>>> 83fa7817
  }

  private EnginePayloadParameter mockPayload(
      final BlockHeader header,
      final List<String> txs,
      final List<WithdrawalParameter> withdrawals) {
    return new EnginePayloadParameter(
        header.getHash(),
        header.getParentHash(),
        header.getCoinbase(),
        header.getStateRoot(),
        new UnsignedLongParameter(header.getNumber()),
        header.getBaseFee().map(w -> w.toHexString()).orElse("0x0"),
        new UnsignedLongParameter(header.getGasLimit()),
        new UnsignedLongParameter(header.getGasUsed()),
        new UnsignedLongParameter(header.getTimestamp()),
        header.getExtraData() == null ? null : header.getExtraData().toHexString(),
        header.getReceiptsRoot(),
        header.getLogsBloom(),
        header.getPrevRandao().map(Bytes32::toHexString).orElse("0x0"),
        txs,
        withdrawals,
<<<<<<< HEAD
        header.getExcessDataGas().map(DataGas::toHexString).orElse(null));
=======
        header.getExcessDataGas().map(DataGas::toHexString).orElse(""));
>>>>>>> 83fa7817
  }

  @NotNull
  private BlockHeader setupValidPayload(
      final BlockProcessingResult value, final Optional<List<Withdrawal>> maybeWithdrawals) {
    BlockHeader mockHeader = createBlockHeader(maybeWithdrawals);
    when(blockchain.getBlockByHash(mockHeader.getHash())).thenReturn(Optional.empty());
    when(blockchain.getBlockHeader(mockHeader.getParentHash()))
        .thenReturn(Optional.of(mock(BlockHeader.class)));
    when(mergeCoordinator.getLatestValidAncestor(any(BlockHeader.class)))
        .thenReturn(Optional.of(mockHash));
    if (validateTerminalPoWBlock()) {
      when(mergeCoordinator.latestValidAncestorDescendsFromTerminal(any(BlockHeader.class)))
          .thenReturn(true);
    }
    when(mergeCoordinator.rememberBlock(any())).thenReturn(value);
    return mockHeader;
  }

  protected boolean validateTerminalPoWBlock() {
    return false;
  }

  protected ExecutionEngineJsonRpcMethod.EngineStatus getExpectedInvalidBlockHashStatus() {
    return INVALID;
  }

  protected EnginePayloadStatusResult fromSuccessResp(final JsonRpcResponse resp) {
    assertThat(resp.getType()).isEqualTo(JsonRpcResponseType.SUCCESS);
    return Optional.of(resp)
        .map(JsonRpcSuccessResponse.class::cast)
        .map(JsonRpcSuccessResponse::getResult)
        .map(EnginePayloadStatusResult.class::cast)
        .get();
  }

  private JsonRpcError fromErrorResp(final JsonRpcResponse resp) {
    assertThat(resp.getType()).isEqualTo(JsonRpcResponseType.ERROR);
    return Optional.of(resp)
        .map(JsonRpcErrorResponse.class::cast)
        .map(JsonRpcErrorResponse::getError)
        .get();
  }

  protected BlockHeader createBlockHeader(final Optional<List<Withdrawal>> maybeWithdrawals) {
    BlockHeader parentBlockHeader =
        new BlockHeaderTestFixture().baseFeePerGas(Wei.ONE).buildHeader();
    BlockHeader mockHeader =
        new BlockHeaderTestFixture()
            .baseFeePerGas(Wei.ONE)
            .parentHash(parentBlockHeader.getParentHash())
            .number(parentBlockHeader.getNumber() + 1)
            .timestamp(parentBlockHeader.getTimestamp() + 1)
            .withdrawalsRoot(maybeWithdrawals.map(BodyValidation::withdrawalsRoot).orElse(null))
            .buildHeader();
    return mockHeader;
  }

  private void assertValidResponse(final BlockHeader mockHeader, final JsonRpcResponse resp) {
    EnginePayloadStatusResult res = fromSuccessResp(resp);
    assertThat(res.getLatestValidHash().get()).isEqualTo(mockHeader.getHash());
    assertThat(res.getStatusAsString()).isEqualTo(VALID.name());
    assertThat(res.getError()).isNull();
    verify(engineCallListener, times(1)).executionEngineCalled();
  }
}<|MERGE_RESOLUTION|>--- conflicted
+++ resolved
@@ -495,11 +495,7 @@
         header.getPrevRandao().map(Bytes32::toHexString).orElse("0x0"),
         txs,
         null,
-<<<<<<< HEAD
-        header.getExcessDataGas().map(DataGas::toHexString).orElse(null));
-=======
         header.getExcessDataGas().map(DataGas::toHexString).orElse(""));
->>>>>>> 83fa7817
   }
 
   private EnginePayloadParameter mockPayload(
@@ -522,11 +518,7 @@
         header.getPrevRandao().map(Bytes32::toHexString).orElse("0x0"),
         txs,
         withdrawals,
-<<<<<<< HEAD
-        header.getExcessDataGas().map(DataGas::toHexString).orElse(null));
-=======
         header.getExcessDataGas().map(DataGas::toHexString).orElse(""));
->>>>>>> 83fa7817
   }
 
   @NotNull
