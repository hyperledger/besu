/*
 * Copyright Hyperledger Besu Contributors.
 *
 * Licensed under the Apache License, Version 2.0 (the "License"); you may not use this file except in compliance with
 * the License. You may obtain a copy of the License at
 *
 * http://www.apache.org/licenses/LICENSE-2.0
 *
 * Unless required by applicable law or agreed to in writing, software distributed under the License is distributed on
 * an "AS IS" BASIS, WITHOUT WARRANTIES OR CONDITIONS OF ANY KIND, either express or implied. See the License for the
 * specific language governing permissions and limitations under the License.
 *
 * SPDX-License-Identifier: Apache-2.0
 */
package org.hyperledger.besu.ethereum.api.jsonrpc.internal.methods.engine;

import static org.assertj.core.api.Assertions.assertThat;
import static org.hyperledger.besu.ethereum.api.jsonrpc.internal.methods.ExecutionEngineJsonRpcMethod.EngineStatus.ACCEPTED;
import static org.hyperledger.besu.ethereum.api.jsonrpc.internal.methods.ExecutionEngineJsonRpcMethod.EngineStatus.INVALID;
import static org.hyperledger.besu.ethereum.api.jsonrpc.internal.methods.ExecutionEngineJsonRpcMethod.EngineStatus.SYNCING;
import static org.hyperledger.besu.ethereum.api.jsonrpc.internal.methods.ExecutionEngineJsonRpcMethod.EngineStatus.VALID;
import static org.mockito.ArgumentMatchers.any;
import static org.mockito.ArgumentMatchers.argThat;
import static org.mockito.Mockito.lenient;
import static org.mockito.Mockito.mock;
import static org.mockito.Mockito.never;
import static org.mockito.Mockito.spy;
import static org.mockito.Mockito.times;
import static org.mockito.Mockito.verify;
import static org.mockito.Mockito.when;

import org.hyperledger.besu.consensus.merge.MergeContext;
import org.hyperledger.besu.consensus.merge.blockcreation.MergeMiningCoordinator;
import org.hyperledger.besu.datatypes.BlobGas;
import org.hyperledger.besu.datatypes.Hash;
import org.hyperledger.besu.datatypes.VersionedHash;
import org.hyperledger.besu.datatypes.Wei;
import org.hyperledger.besu.ethereum.BlockProcessingOutputs;
import org.hyperledger.besu.ethereum.BlockProcessingResult;
import org.hyperledger.besu.ethereum.ProtocolContext;
import org.hyperledger.besu.ethereum.api.jsonrpc.internal.JsonRpcRequest;
import org.hyperledger.besu.ethereum.api.jsonrpc.internal.JsonRpcRequestContext;
import org.hyperledger.besu.ethereum.api.jsonrpc.internal.methods.ExecutionEngineJsonRpcMethod;
import org.hyperledger.besu.ethereum.api.jsonrpc.internal.parameters.DepositParameter;
import org.hyperledger.besu.ethereum.api.jsonrpc.internal.parameters.EnginePayloadParameter;
import org.hyperledger.besu.ethereum.api.jsonrpc.internal.parameters.UnsignedLongParameter;
import org.hyperledger.besu.ethereum.api.jsonrpc.internal.parameters.WithdrawalParameter;
import org.hyperledger.besu.ethereum.api.jsonrpc.internal.response.JsonRpcError;
import org.hyperledger.besu.ethereum.api.jsonrpc.internal.response.JsonRpcErrorResponse;
import org.hyperledger.besu.ethereum.api.jsonrpc.internal.response.JsonRpcResponse;
import org.hyperledger.besu.ethereum.api.jsonrpc.internal.response.JsonRpcResponseType;
import org.hyperledger.besu.ethereum.api.jsonrpc.internal.response.JsonRpcSuccessResponse;
import org.hyperledger.besu.ethereum.api.jsonrpc.internal.results.EnginePayloadStatusResult;
import org.hyperledger.besu.ethereum.chain.MutableBlockchain;
import org.hyperledger.besu.ethereum.core.Block;
import org.hyperledger.besu.ethereum.core.BlockBody;
import org.hyperledger.besu.ethereum.core.BlockHeader;
import org.hyperledger.besu.ethereum.core.BlockHeaderTestFixture;
import org.hyperledger.besu.ethereum.core.Deposit;
import org.hyperledger.besu.ethereum.core.Withdrawal;
import org.hyperledger.besu.ethereum.eth.manager.EthPeers;
import org.hyperledger.besu.ethereum.mainnet.BodyValidation;
import org.hyperledger.besu.ethereum.mainnet.DefaultProtocolSchedule;
import org.hyperledger.besu.ethereum.mainnet.DepositsValidator;
import org.hyperledger.besu.ethereum.mainnet.ProtocolSchedule;
import org.hyperledger.besu.ethereum.mainnet.ProtocolSpec;
import org.hyperledger.besu.ethereum.mainnet.ScheduledProtocolSpec;
import org.hyperledger.besu.ethereum.mainnet.WithdrawalsValidator;
import org.hyperledger.besu.ethereum.trie.MerkleTrieException;
import org.hyperledger.besu.plugin.services.exception.StorageException;

import java.util.Collections;
import java.util.List;
import java.util.Optional;
import java.util.concurrent.CompletableFuture;
import java.util.function.Predicate;

import io.vertx.core.Vertx;
import org.apache.tuweni.bytes.Bytes32;
<<<<<<< HEAD
import org.jetbrains.annotations.NotNull;
import org.junit.Before;
import org.junit.Test;
import org.junit.runner.RunWith;
=======
import org.junit.jupiter.api.BeforeEach;
import org.junit.jupiter.api.Test;
import org.junit.jupiter.api.extension.ExtendWith;
import org.mockito.ArgumentMatcher;
>>>>>>> 7605351c
import org.mockito.Mock;
import org.mockito.Mockito;
import org.mockito.junit.jupiter.MockitoExtension;

@ExtendWith(MockitoExtension.class)
public abstract class AbstractEngineNewPayloadTest {

  protected final ScheduledProtocolSpec.Hardfork londonHardfork =
      new ScheduledProtocolSpec.Hardfork("London", 0);
  protected final ScheduledProtocolSpec.Hardfork parisHardfork =
      new ScheduledProtocolSpec.Hardfork("Paris", 10);
  protected final ScheduledProtocolSpec.Hardfork shanghaiHardfork =
      new ScheduledProtocolSpec.Hardfork("Shanghai", 20);
  protected final ScheduledProtocolSpec.Hardfork cancunHardfork =
      new ScheduledProtocolSpec.Hardfork("Cancun", 30);
  protected final ScheduledProtocolSpec.Hardfork experimentalHardfork =
      new ScheduledProtocolSpec.Hardfork("Experimental", 40);
  protected Optional<Bytes32> maybeParentBeaconBlockRoot = Optional.empty();

  @FunctionalInterface
  interface MethodFactory {
    AbstractEngineNewPayload create(
        final Vertx vertx,
        final ProtocolSchedule protocolSchedule,
        final ProtocolContext protocolContext,
        final MergeMiningCoordinator mergeCoordinator,
        final EthPeers ethPeers,
        final EngineCallListener engineCallListener);
  }

  static class HardforkMatcher implements ArgumentMatcher<Predicate<ScheduledProtocolSpec>> {
    private final ScheduledProtocolSpec.Hardfork fork;
    private final ScheduledProtocolSpec spec;

    public HardforkMatcher(final ScheduledProtocolSpec.Hardfork hardfork) {
      this.fork = hardfork;
      this.spec = mock(ScheduledProtocolSpec.class);
      when(spec.fork()).thenReturn(fork);
    }

    @Override
    public boolean matches(final Predicate<ScheduledProtocolSpec> value) {
      if (value == null) {
        return false;
      }
      return value.test(spec);
    }
  }
  // private final MethodFactory methodFactory;
  protected AbstractEngineNewPayload method;

  public AbstractEngineNewPayloadTest() {}

  protected static final Vertx vertx = Vertx.vertx();
  protected static final Hash mockHash = Hash.hash(Bytes32.fromHexStringLenient("0x1337deadbeef"));

  @Mock protected ProtocolSpec protocolSpec;
  @Mock protected DefaultProtocolSchedule protocolSchedule;
  @Mock protected ProtocolContext protocolContext;

  @Mock protected MergeContext mergeContext;

  @Mock protected MergeMiningCoordinator mergeCoordinator;

  @Mock protected MutableBlockchain blockchain;

  @Mock protected EthPeers ethPeers;

  @Mock protected EngineCallListener engineCallListener;

  @BeforeEach
  public void before() {
    when(protocolContext.safeConsensusContext(Mockito.any())).thenReturn(Optional.of(mergeContext));
    when(protocolContext.getBlockchain()).thenReturn(blockchain);
    lenient()
        .when(protocolSpec.getWithdrawalsValidator())
        .thenReturn(new WithdrawalsValidator.ProhibitedWithdrawals());
    lenient()
        .when(protocolSpec.getDepositsValidator())
        .thenReturn(new DepositsValidator.ProhibitedDeposits());
    lenient().when(protocolSchedule.getByBlockHeader(any())).thenReturn(protocolSpec);
    lenient().when(ethPeers.peerCount()).thenReturn(1);
    lenient()
        .when(protocolSchedule.hardforkFor(argThat(new HardforkMatcher(cancunHardfork))))
        .thenReturn(Optional.of(cancunHardfork));
    lenient()
        .when(protocolSchedule.hardforkFor(argThat(new HardforkMatcher(shanghaiHardfork))))
        .thenReturn(Optional.of(shanghaiHardfork));
  }

  @Test
  public abstract void shouldReturnExpectedMethodName();

  @Test
  public void shouldReturnValid() {
    BlockHeader mockHeader =
        setupValidPayload(
            new BlockProcessingResult(Optional.of(new BlockProcessingOutputs(null, List.of()))),
            Optional.empty(),
            Optional.empty());
    lenient()
        .when(blockchain.getBlockHeader(mockHeader.getParentHash()))
        .thenReturn(Optional.of(mock(BlockHeader.class)));
    var resp = resp(mockEnginePayload(mockHeader, Collections.emptyList()));

    assertValidResponse(mockHeader, resp);
  }

  @Test
  public void shouldReturnInvalidOnBlockExecutionError() {
    BlockHeader mockHeader =
        setupValidPayload(
            new BlockProcessingResult("error 42"), Optional.empty(), Optional.empty());
    lenient()
        .when(blockchain.getBlockHeader(mockHeader.getParentHash()))
        .thenReturn(Optional.of(mock(BlockHeader.class)));
    var resp = resp(mockEnginePayload(mockHeader, Collections.emptyList()));

    EnginePayloadStatusResult res = fromSuccessResp(resp);
    assertThat(res.getLatestValidHash().get()).isEqualTo(mockHash);
    assertThat(res.getStatusAsString()).isEqualTo(INVALID.name());
    assertThat(res.getError()).isEqualTo("error 42");
    verify(engineCallListener, times(1)).executionEngineCalled();
  }

  @Test
  public void shouldReturnAcceptedOnLatestValidAncestorEmpty() {
    BlockHeader mockHeader = createBlockHeader(Optional.empty(), Optional.empty());
    when(blockchain.getBlockByHash(mockHeader.getHash())).thenReturn(Optional.empty());
    when(blockchain.getBlockHeader(mockHeader.getParentHash()))
        .thenReturn(Optional.of(mock(BlockHeader.class)));
    when(mergeCoordinator.getLatestValidAncestor(any(BlockHeader.class)))
        .thenReturn(Optional.empty());
<<<<<<< HEAD
=======
    if (validateTerminalPoWBlock()) {
      lenient()
          .when(mergeCoordinator.latestValidAncestorDescendsFromTerminal(any(BlockHeader.class)))
          .thenReturn(true);
    }
>>>>>>> 7605351c

    var resp = resp(mockEnginePayload(mockHeader, Collections.emptyList()));

    EnginePayloadStatusResult res = fromSuccessResp(resp);
    assertThat(res.getLatestValidHash()).isEmpty();
    assertThat(res.getStatusAsString()).isEqualTo(ACCEPTED.name());
    assertThat(res.getError()).isNull();
    verify(engineCallListener, times(1)).executionEngineCalled();
  }

  @Test
  public void shouldReturnSuccessOnAlreadyPresent() {
    BlockHeader mockHeader = createBlockHeader(Optional.empty(), Optional.empty());
    Block mockBlock =
        new Block(mockHeader, new BlockBody(Collections.emptyList(), Collections.emptyList()));

    when(blockchain.getBlockByHash(any())).thenReturn(Optional.of(mockBlock));

    var resp = resp(mockEnginePayload(mockHeader, Collections.emptyList()));

    assertValidResponse(mockHeader, resp);
  }

  @Test
  public void shouldReturnInvalidWithLatestValidHashIsABadBlock() {
    BlockHeader mockHeader = createBlockHeader(Optional.empty(), Optional.empty());
    Hash latestValidHash = Hash.hash(Bytes32.fromHexStringLenient("0xcafebabe"));

    when(blockchain.getBlockByHash(mockHeader.getHash())).thenReturn(Optional.empty());
    when(mergeCoordinator.isBadBlock(mockHeader.getHash())).thenReturn(true);
    when(mergeCoordinator.getLatestValidHashOfBadBlock(mockHeader.getHash()))
        .thenReturn(Optional.of(latestValidHash));

    var resp = resp(mockEnginePayload(mockHeader, Collections.emptyList()));

    EnginePayloadStatusResult res = fromSuccessResp(resp);
    assertThat(res.getLatestValidHash()).isEqualTo(Optional.of(latestValidHash));
    assertThat(res.getStatusAsString()).isEqualTo(INVALID.name());
    verify(engineCallListener, times(1)).executionEngineCalled();
  }

  @Test
  public void shouldNotReturnInvalidOnStorageException() {
    BlockHeader mockHeader =
        setupValidPayload(
            new BlockProcessingResult(Optional.empty(), new StorageException("database bedlam")),
            Optional.empty(),
            Optional.empty());
    lenient()
        .when(blockchain.getBlockHeader(mockHeader.getParentHash()))
        .thenReturn(Optional.of(mock(BlockHeader.class)));
    var resp = resp(mockEnginePayload(mockHeader, Collections.emptyList()));

    fromErrorResp(resp);
    verify(engineCallListener, times(1)).executionEngineCalled();
    verify(mergeCoordinator, times(0)).addBadBlock(any(), any());
    // verify mainnetBlockValidator does not add to bad block manager
  }

  @Test
  public void shouldNotReturnInvalidOnHandledMerkleTrieException() {
    BlockHeader mockHeader =
        setupValidPayload(
            new BlockProcessingResult(Optional.empty(), new MerkleTrieException("missing leaf")),
            Optional.empty(),
            Optional.empty());

    lenient()
        .when(blockchain.getBlockHeader(mockHeader.getParentHash()))
        .thenReturn(Optional.of(mock(BlockHeader.class)));
    var resp = resp(mockEnginePayload(mockHeader, Collections.emptyList()));

    verify(engineCallListener, times(1)).executionEngineCalled();
    verify(mergeCoordinator, times(0)).addBadBlock(any(), any());

    fromErrorResp(resp);
  }

  @Test
  public void shouldNotReturnInvalidOnThrownMerkleTrieException() {
    BlockHeader mockHeader = createBlockHeader(Optional.empty(), Optional.empty());
    when(blockchain.getBlockByHash(mockHeader.getHash())).thenReturn(Optional.empty());
    when(blockchain.getBlockHeader(mockHeader.getParentHash()))
        .thenReturn(Optional.of(mock(BlockHeader.class)));
    when(mergeCoordinator.getLatestValidAncestor(any(BlockHeader.class)))
        .thenReturn(Optional.of(mockHash));
<<<<<<< HEAD
=======
    if (validateTerminalPoWBlock()) {
      lenient()
          .when(mergeCoordinator.latestValidAncestorDescendsFromTerminal(any(BlockHeader.class)))
          .thenReturn(true);
    }
>>>>>>> 7605351c
    when(mergeCoordinator.rememberBlock(any())).thenThrow(new MerkleTrieException("missing leaf"));

    var resp = resp(mockEnginePayload(mockHeader, Collections.emptyList()));

    verify(engineCallListener, times(1)).executionEngineCalled();
    verify(mergeCoordinator, never()).addBadBlock(any(), any());

    fromErrorResp(resp);
  }

  @Test
  public void shouldReturnInvalidBlockHashOnBadHashParameter() {
    BlockHeader mockHeader = spy(createBlockHeader(Optional.empty(), Optional.empty()));
    lenient()
        .when(mergeCoordinator.getLatestValidAncestor(mockHeader.getBlockHash()))
        .thenReturn(Optional.empty());
    lenient()
        .when(blockchain.getBlockHeader(mockHeader.getParentHash()))
        .thenReturn(Optional.of(mock(BlockHeader.class)));
    lenient()
        .when(mergeCoordinator.latestValidAncestorDescendsFromTerminal(any(BlockHeader.class)))
        .thenReturn(true);
    lenient().when(mockHeader.getHash()).thenReturn(Hash.fromHexStringLenient("0x1337"));
    var resp = resp(mockEnginePayload(mockHeader, Collections.emptyList()));

    EnginePayloadStatusResult res = fromSuccessResp(resp);
    assertThat(res.getStatusAsString()).isEqualTo(getExpectedInvalidBlockHashStatus().name());
    verify(engineCallListener, times(1)).executionEngineCalled();
  }

  @Test
  public void shouldCheckBlockValidityBeforeCheckingByHashForExisting() {
    BlockHeader realHeader = createBlockHeader(Optional.empty(), Optional.empty());
    BlockHeader paramHeader = spy(realHeader);
    when(paramHeader.getHash()).thenReturn(Hash.fromHexStringLenient("0x1337"));

    var resp = resp(mockEnginePayload(paramHeader, Collections.emptyList()));

    EnginePayloadStatusResult res = fromSuccessResp(resp);
    assertThat(res.getLatestValidHash()).isEmpty();
    assertThat(res.getStatusAsString()).isEqualTo(getExpectedInvalidBlockHashStatus().name());
    verify(engineCallListener, times(1)).executionEngineCalled();
  }

  @Test
  public void shouldReturnInvalidOnMalformedTransactions() {
    BlockHeader mockHeader = createBlockHeader(Optional.empty(), Optional.empty());
    when(mergeCoordinator.getLatestValidAncestor(any(Hash.class)))
        .thenReturn(Optional.of(mockHash));

    var resp = resp(mockEnginePayload(mockHeader, List.of("0xDEAD", "0xBEEF")));

    EnginePayloadStatusResult res = fromSuccessResp(resp);
    assertThat(res.getLatestValidHash().get()).isEqualTo(mockHash);
    assertThat(res.getStatusAsString()).isEqualTo(INVALID.name());
    assertThat(res.getError()).isEqualTo("Failed to decode transactions from block parameter");
    verify(engineCallListener, times(1)).executionEngineCalled();
  }

  @Test
  public void shouldRespondWithSyncingDuringForwardSync() {
    BlockHeader mockHeader = createBlockHeader(Optional.empty(), Optional.empty());
    when(mergeContext.isSyncing()).thenReturn(Boolean.TRUE);
    var resp = resp(mockEnginePayload(mockHeader, Collections.emptyList()));

    EnginePayloadStatusResult res = fromSuccessResp(resp);
    assertThat(res.getError()).isNull();
    assertThat(res.getStatusAsString()).isEqualTo(SYNCING.name());
    assertThat(res.getLatestValidHash()).isEmpty();
    verify(engineCallListener, times(1)).executionEngineCalled();
  }

  @Test
  public void shouldRespondWithSyncingDuringBackwardsSync() {
    BlockHeader mockHeader = createBlockHeader(Optional.empty(), Optional.empty());
    when(mergeCoordinator.appendNewPayloadToSync(any()))
        .thenReturn(CompletableFuture.completedFuture(null));
    var resp = resp(mockEnginePayload(mockHeader, Collections.emptyList()));

    EnginePayloadStatusResult res = fromSuccessResp(resp);
    assertThat(res.getLatestValidHash()).isEmpty();
    assertThat(res.getStatusAsString()).isEqualTo(SYNCING.name());
    assertThat(res.getError()).isNull();
    verify(engineCallListener, times(1)).executionEngineCalled();
  }

  @Test
  public void shouldRespondWithInvalidIfExtraDataIsNull() {
    BlockHeader realHeader = createBlockHeader(Optional.empty(), Optional.empty());
    BlockHeader paramHeader = spy(realHeader);
    when(paramHeader.getHash()).thenReturn(Hash.fromHexStringLenient("0x1337"));
    when(paramHeader.getExtraData().toHexString()).thenReturn(null);

    var resp = resp(mockEnginePayload(paramHeader, Collections.emptyList()));

    EnginePayloadStatusResult res = fromSuccessResp(resp);
    assertThat(res.getLatestValidHash()).isEmpty();
    assertThat(res.getStatusAsString()).isEqualTo(INVALID.name());
    assertThat(res.getError()).isEqualTo("Field extraData must not be null");
    verify(engineCallListener, times(1)).executionEngineCalled();
  }

  @Test
  public void shouldReturnInvalidWhenBadBlock() {
    when(mergeCoordinator.isBadBlock(any(Hash.class))).thenReturn(true);
    BlockHeader mockHeader = createBlockHeader(Optional.empty(), Optional.empty());
    var resp = resp(mockEnginePayload(mockHeader, Collections.emptyList()));
    when(protocolSpec.getWithdrawalsValidator())
        .thenReturn(new WithdrawalsValidator.AllowedWithdrawals());
    EnginePayloadStatusResult res = fromSuccessResp(resp);
    assertThat(res.getLatestValidHash()).contains(Hash.ZERO);
    assertThat(res.getStatusAsString()).isEqualTo(INVALID.name());
    assertThat(res.getError()).isEqualTo("Block already present in bad block manager.");
    verify(engineCallListener, times(1)).executionEngineCalled();
  }

  @Test
  public void shouldReturnValidIfProtocolScheduleIsEmpty() {
    when(protocolSchedule.getByBlockHeader(any())).thenReturn(null);
    BlockHeader mockHeader =
        setupValidPayload(
            new BlockProcessingResult(Optional.of(new BlockProcessingOutputs(null, List.of()))),
            Optional.empty(),
            Optional.empty());
    lenient()
        .when(blockchain.getBlockHeader(mockHeader.getParentHash()))
        .thenReturn(Optional.of(mock(BlockHeader.class)));
    var resp = resp(mockEnginePayload(mockHeader, Collections.emptyList()));

    assertValidResponse(mockHeader, resp);
  }

  protected JsonRpcResponse resp(final EnginePayloadParameter payload) {
    Object[] params =
        maybeParentBeaconBlockRoot
            .map(bytes32 -> new Object[] {payload, null, bytes32.toHexString()})
            .orElseGet(() -> new Object[] {payload});
    return method.response(
        new JsonRpcRequestContext(new JsonRpcRequest("2.0", this.method.getName(), params)));
  }

  protected EnginePayloadParameter mockEnginePayload(
      final BlockHeader header, final List<String> txs) {
    return mockEnginePayload(header, txs, null, null, null);
  }

  protected EnginePayloadParameter mockEnginePayload(
      final BlockHeader header,
      final List<String> txs,
      final List<WithdrawalParameter> withdrawals,
      final List<DepositParameter> deposits) {
    return mockEnginePayload(
        header,
        txs,
        withdrawals,
        deposits,
        List.of(VersionedHash.DEFAULT_VERSIONED_HASH.toBytes()));
  }

  protected EnginePayloadParameter mockEnginePayload(
      final BlockHeader header,
      final List<String> txs,
      final List<WithdrawalParameter> withdrawals,
      final List<DepositParameter> deposits,
      final List<Bytes32> versionedHashes) {
    return new EnginePayloadParameter(
        header.getHash(),
        header.getParentHash(),
        header.getCoinbase(),
        header.getStateRoot(),
        new UnsignedLongParameter(header.getNumber()),
        header.getBaseFee().map(w -> w.toHexString()).orElse("0x0"),
        new UnsignedLongParameter(header.getGasLimit()),
        new UnsignedLongParameter(header.getGasUsed()),
        new UnsignedLongParameter(header.getTimestamp()),
        header.getExtraData() == null ? null : header.getExtraData().toHexString(),
        header.getReceiptsRoot(),
        header.getLogsBloom(),
        header.getPrevRandao().map(Bytes32::toHexString).orElse("0x0"),
        txs,
        withdrawals,
        header.getBlobGasUsed().map(UnsignedLongParameter::new).orElse(null),
        header.getExcessBlobGas().map(BlobGas::toHexString).orElse(null),
        versionedHashes,
        deposits);
  }

  protected BlockHeader setupValidPayload(
      final BlockProcessingResult value,
      final Optional<List<Withdrawal>> maybeWithdrawals,
      final Optional<List<Deposit>> maybeDeposits) {

    BlockHeader mockHeader = createBlockHeader(maybeWithdrawals, maybeDeposits);
    when(blockchain.getBlockByHash(mockHeader.getHash())).thenReturn(Optional.empty());
    // when(blockchain.getBlockHeader(mockHeader.getParentHash()))
    //  .thenReturn(Optional.of(mock(BlockHeader.class)));
    when(mergeCoordinator.getLatestValidAncestor(any(BlockHeader.class)))
        .thenReturn(Optional.of(mockHash));
<<<<<<< HEAD
=======
    if (validateTerminalPoWBlock()) {
      lenient()
          .when(mergeCoordinator.latestValidAncestorDescendsFromTerminal(any(BlockHeader.class)))
          .thenReturn(true);
    }
>>>>>>> 7605351c
    when(mergeCoordinator.rememberBlock(any())).thenReturn(value);
    return mockHeader;
  }

  protected ExecutionEngineJsonRpcMethod.EngineStatus getExpectedInvalidBlockHashStatus() {
    return INVALID;
  }

  protected EnginePayloadStatusResult fromSuccessResp(final JsonRpcResponse resp) {
    assertThat(resp.getType()).isEqualTo(JsonRpcResponseType.SUCCESS);
    return Optional.of(resp)
        .map(JsonRpcSuccessResponse.class::cast)
        .map(JsonRpcSuccessResponse::getResult)
        .map(EnginePayloadStatusResult.class::cast)
        .get();
  }

  protected JsonRpcError fromErrorResp(final JsonRpcResponse resp) {
    assertThat(resp.getType()).isEqualTo(JsonRpcResponseType.ERROR);
    return Optional.of(resp)
        .map(JsonRpcErrorResponse.class::cast)
        .map(JsonRpcErrorResponse::getError)
        .get();
  }

  protected BlockHeader createBlockHeader(
      final Optional<List<Withdrawal>> maybeWithdrawals,
      final Optional<List<Deposit>> maybeDeposits) {
    BlockHeader parentBlockHeader =
        new BlockHeaderTestFixture().baseFeePerGas(Wei.ONE).buildHeader();
    BlockHeader mockHeader =
        new BlockHeaderTestFixture()
            .baseFeePerGas(Wei.ONE)
            .parentHash(parentBlockHeader.getParentHash())
            .number(parentBlockHeader.getNumber() + 1)
            .timestamp(parentBlockHeader.getTimestamp() + 1)
            .withdrawalsRoot(maybeWithdrawals.map(BodyValidation::withdrawalsRoot).orElse(null))
            .depositsRoot(maybeDeposits.map(BodyValidation::depositsRoot).orElse(null))
            .parentBeaconBlockRoot(maybeParentBeaconBlockRoot)
            .buildHeader();
    return mockHeader;
  }

  protected void assertValidResponse(final BlockHeader mockHeader, final JsonRpcResponse resp) {
    EnginePayloadStatusResult res = fromSuccessResp(resp);
    assertThat(res.getLatestValidHash().get()).isEqualTo(mockHeader.getHash());
    assertThat(res.getStatusAsString()).isEqualTo(VALID.name());
    assertThat(res.getError()).isNull();
    verify(engineCallListener, times(1)).executionEngineCalled();
  }
}<|MERGE_RESOLUTION|>--- conflicted
+++ resolved
@@ -77,17 +77,10 @@
 
 import io.vertx.core.Vertx;
 import org.apache.tuweni.bytes.Bytes32;
-<<<<<<< HEAD
-import org.jetbrains.annotations.NotNull;
-import org.junit.Before;
-import org.junit.Test;
-import org.junit.runner.RunWith;
-=======
 import org.junit.jupiter.api.BeforeEach;
 import org.junit.jupiter.api.Test;
 import org.junit.jupiter.api.extension.ExtendWith;
 import org.mockito.ArgumentMatcher;
->>>>>>> 7605351c
 import org.mockito.Mock;
 import org.mockito.Mockito;
 import org.mockito.junit.jupiter.MockitoExtension;
@@ -221,14 +214,6 @@
         .thenReturn(Optional.of(mock(BlockHeader.class)));
     when(mergeCoordinator.getLatestValidAncestor(any(BlockHeader.class)))
         .thenReturn(Optional.empty());
-<<<<<<< HEAD
-=======
-    if (validateTerminalPoWBlock()) {
-      lenient()
-          .when(mergeCoordinator.latestValidAncestorDescendsFromTerminal(any(BlockHeader.class)))
-          .thenReturn(true);
-    }
->>>>>>> 7605351c
 
     var resp = resp(mockEnginePayload(mockHeader, Collections.emptyList()));
 
@@ -315,14 +300,6 @@
         .thenReturn(Optional.of(mock(BlockHeader.class)));
     when(mergeCoordinator.getLatestValidAncestor(any(BlockHeader.class)))
         .thenReturn(Optional.of(mockHash));
-<<<<<<< HEAD
-=======
-    if (validateTerminalPoWBlock()) {
-      lenient()
-          .when(mergeCoordinator.latestValidAncestorDescendsFromTerminal(any(BlockHeader.class)))
-          .thenReturn(true);
-    }
->>>>>>> 7605351c
     when(mergeCoordinator.rememberBlock(any())).thenThrow(new MerkleTrieException("missing leaf"));
 
     var resp = resp(mockEnginePayload(mockHeader, Collections.emptyList()));
@@ -521,14 +498,6 @@
     //  .thenReturn(Optional.of(mock(BlockHeader.class)));
     when(mergeCoordinator.getLatestValidAncestor(any(BlockHeader.class)))
         .thenReturn(Optional.of(mockHash));
-<<<<<<< HEAD
-=======
-    if (validateTerminalPoWBlock()) {
-      lenient()
-          .when(mergeCoordinator.latestValidAncestorDescendsFromTerminal(any(BlockHeader.class)))
-          .thenReturn(true);
-    }
->>>>>>> 7605351c
     when(mergeCoordinator.rememberBlock(any())).thenReturn(value);
     return mockHeader;
   }
