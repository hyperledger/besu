/*
 * Copyright ConsenSys AG.
 *
 * Licensed under the Apache License, Version 2.0 (the "License"); you may not use this file except in compliance with
 * the License. You may obtain a copy of the License at
 *
 * http://www.apache.org/licenses/LICENSE-2.0
 *
 * Unless required by applicable law or agreed to in writing, software distributed under the License is distributed on
 * an "AS IS" BASIS, WITHOUT WARRANTIES OR CONDITIONS OF ANY KIND, either express or implied. See the License for the
 * specific language governing permissions and limitations under the License.
 *
 * SPDX-License-Identifier: Apache-2.0
 */

package org.hyperledger.besu.ethereum.api.jsonrpc;

import static org.mockito.Mockito.mock;
import static org.mockito.Mockito.spy;

import org.hyperledger.besu.config.StubGenesisConfigOptions;
import org.hyperledger.besu.ethereum.ProtocolContext;
import org.hyperledger.besu.ethereum.api.jsonrpc.health.HealthService;
import org.hyperledger.besu.ethereum.api.jsonrpc.internal.filter.FilterManager;
import org.hyperledger.besu.ethereum.api.jsonrpc.internal.methods.JsonRpcMethod;
import org.hyperledger.besu.ethereum.api.jsonrpc.methods.JsonRpcMethodsFactory;
import org.hyperledger.besu.ethereum.api.jsonrpc.websocket.WebSocketConfiguration;
import org.hyperledger.besu.ethereum.api.query.BlockchainQueries;
import org.hyperledger.besu.ethereum.blockcreation.PoWMiningCoordinator;
import org.hyperledger.besu.ethereum.chain.Blockchain;
import org.hyperledger.besu.ethereum.chain.ChainHead;
import org.hyperledger.besu.ethereum.core.PrivacyParameters;
import org.hyperledger.besu.ethereum.core.Synchronizer;
import org.hyperledger.besu.ethereum.eth.EthProtocol;
import org.hyperledger.besu.ethereum.eth.manager.EthPeers;
import org.hyperledger.besu.ethereum.eth.transactions.TransactionPool;
import org.hyperledger.besu.ethereum.mainnet.MainnetProtocolSchedule;
import org.hyperledger.besu.ethereum.p2p.network.P2PNetwork;
import org.hyperledger.besu.ethereum.p2p.rlpx.wire.Capability;
import org.hyperledger.besu.ethereum.permissioning.AccountLocalConfigPermissioningController;
import org.hyperledger.besu.ethereum.permissioning.NodeLocalConfigPermissioningController;
import org.hyperledger.besu.evm.internal.EvmConfiguration;
import org.hyperledger.besu.metrics.noop.NoOpMetricsSystem;
import org.hyperledger.besu.metrics.prometheus.MetricsConfiguration;
import org.hyperledger.besu.nat.NatService;

import java.math.BigInteger;
import java.util.Arrays;
import java.util.Collection;
import java.util.Collections;
import java.util.HashMap;
import java.util.HashSet;
import java.util.Map;
import java.util.Optional;
import java.util.Set;

import io.vertx.core.Vertx;
import okhttp3.MediaType;
import okhttp3.OkHttpClient;
import okhttp3.Request;
import okhttp3.RequestBody;
import org.junit.AfterClass;
import org.junit.ClassRule;
import org.junit.rules.TemporaryFolder;

public class JsonRpcHttpServiceTestBase {

  @ClassRule public static final TemporaryFolder folder = new TemporaryFolder();
  protected final JsonRpcTestHelper testHelper = new JsonRpcTestHelper();

  private static final Vertx vertx = Vertx.vertx();

  protected static Map<String, JsonRpcMethod> rpcMethods;
  protected static JsonRpcHttpService service;
  protected static OkHttpClient client;
  protected static String baseUrl;
  protected static final MediaType JSON = MediaType.parse("application/json; charset=utf-8");
  protected static final String CLIENT_VERSION = "TestClientVersion/0.1.0";
  protected static final BigInteger CHAIN_ID = BigInteger.valueOf(123);
  protected static P2PNetwork peerDiscoveryMock;
  protected static EthPeers ethPeersMock;
  protected static Blockchain blockchain;
  protected static BlockchainQueries blockchainQueries;
  protected static ChainHead chainHead;
  protected static Synchronizer synchronizer;
  protected static final Collection<RpcApi> JSON_RPC_APIS =
      Arrays.asList(RpcApis.ETH, RpcApis.NET, RpcApis.WEB3, RpcApis.ADMIN);
  protected static final NatService natService = new NatService(Optional.empty());
  protected static int maxConnections = 80;

  public static void initServerAndClient() throws Exception {
    peerDiscoveryMock = mock(P2PNetwork.class);
    ethPeersMock = mock(EthPeers.class);
    blockchain = mock(Blockchain.class);
    blockchainQueries = mock(BlockchainQueries.class);
    chainHead = mock(ChainHead.class);
    synchronizer = mock(Synchronizer.class);

    final Set<Capability> supportedCapabilities = new HashSet<>();
    supportedCapabilities.add(EthProtocol.ETH62);
    supportedCapabilities.add(EthProtocol.ETH63);

    rpcMethods =
        spy(
            new JsonRpcMethodsFactory()
                .methods(
                    CLIENT_VERSION,
                    CHAIN_ID,
                    new StubGenesisConfigOptions(),
                    peerDiscoveryMock,
                    blockchainQueries,
                    synchronizer,
                    MainnetProtocolSchedule.fromConfig(
<<<<<<< HEAD
                        new StubGenesisConfigOptions().constantinopleBlock(0).chainId(CHAIN_ID)),
                    mock(ProtocolContext.class),
=======
                        new StubGenesisConfigOptions().constantinopleBlock(0).chainId(CHAIN_ID),
                        EvmConfiguration.DEFAULT),
>>>>>>> 4b7f2ae0
                    mock(FilterManager.class),
                    mock(TransactionPool.class),
                    mock(PoWMiningCoordinator.class),
                    new NoOpMetricsSystem(),
                    supportedCapabilities,
                    Optional.of(mock(AccountLocalConfigPermissioningController.class)),
                    Optional.of(mock(NodeLocalConfigPermissioningController.class)),
                    JSON_RPC_APIS,
                    mock(PrivacyParameters.class),
                    mock(JsonRpcConfiguration.class),
                    mock(WebSocketConfiguration.class),
                    mock(MetricsConfiguration.class),
                    natService,
                    new HashMap<>(),
                    folder.getRoot().toPath(),
                    ethPeersMock));
    service = createJsonRpcHttpService(createLimitedJsonRpcConfig());
    service.start().join();

    // Build an OkHttp client.
    client = new OkHttpClient();
    baseUrl = service.url();
  }

  protected static JsonRpcHttpService createJsonRpcHttpService(final JsonRpcConfiguration config)
      throws Exception {
    return new JsonRpcHttpService(
        vertx,
        folder.newFolder().toPath(),
        config,
        new NoOpMetricsSystem(),
        natService,
        rpcMethods,
        HealthService.ALWAYS_HEALTHY,
        HealthService.ALWAYS_HEALTHY);
  }

  protected static JsonRpcHttpService createJsonRpcHttpService() throws Exception {
    return new JsonRpcHttpService(
        vertx,
        folder.newFolder().toPath(),
        createLimitedJsonRpcConfig(),
        new NoOpMetricsSystem(),
        natService,
        rpcMethods,
        HealthService.ALWAYS_HEALTHY,
        HealthService.ALWAYS_HEALTHY);
  }

  private static JsonRpcConfiguration createLimitedJsonRpcConfig() {
    final JsonRpcConfiguration config = JsonRpcConfiguration.createDefault();
    config.setPort(0);
    config.setHostsAllowlist(Collections.singletonList("*"));
    config.setMaxActiveConnections(maxConnections);
    return config;
  }

  protected Request buildPostRequest(final RequestBody body) {
    return new Request.Builder().post(body).url(baseUrl).build();
  }

  protected Request buildGetRequest(final String path) {
    return new Request.Builder().get().url(baseUrl + path).build();
  }

  /** Tears down the HTTP server. */
  @AfterClass
  public static void shutdownServer() {
    service.stop().join();
  }
}<|MERGE_RESOLUTION|>--- conflicted
+++ resolved
@@ -111,13 +111,9 @@
                     blockchainQueries,
                     synchronizer,
                     MainnetProtocolSchedule.fromConfig(
-<<<<<<< HEAD
-                        new StubGenesisConfigOptions().constantinopleBlock(0).chainId(CHAIN_ID)),
-                    mock(ProtocolContext.class),
-=======
                         new StubGenesisConfigOptions().constantinopleBlock(0).chainId(CHAIN_ID),
                         EvmConfiguration.DEFAULT),
->>>>>>> 4b7f2ae0
+                    mock(ProtocolContext.class),
                     mock(FilterManager.class),
                     mock(TransactionPool.class),
                     mock(PoWMiningCoordinator.class),
