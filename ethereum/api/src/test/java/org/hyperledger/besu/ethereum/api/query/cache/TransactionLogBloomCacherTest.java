--- conflicted
+++ resolved
@@ -108,12 +108,8 @@
             null,
             null,
             null,
-<<<<<<< HEAD
-            null,
-            null,
-=======
->>>>>>> c1c37158
-            new MainnetBlockHeaderFunctions());
+            new MainnetBlockHeaderFunctions(),
+            null);
     testHash = fakeHeader.getHash();
     when(blockchain.getBlockHeader(anyLong())).thenReturn(Optional.of(fakeHeader));
     when(scheduler.scheduleFutureTask(any(Supplier.class), any(Duration.class)))
@@ -288,12 +284,8 @@
             null,
             null,
             null,
-<<<<<<< HEAD
-            null,
-            null,
-=======
->>>>>>> c1c37158
-            new MainnetBlockHeaderFunctions());
+            new MainnetBlockHeaderFunctions(),
+            null);
     testHash = fakeHeader.getHash();
     when(blockchain.getBlockHeader(number)).thenReturn(Optional.of(fakeHeader));
     return fakeHeader;
