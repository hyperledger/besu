/*
 * Copyright ConsenSys AG.
 *
 * Licensed under the Apache License, Version 2.0 (the "License"); you may not use this file except in compliance with
 * the License. You may obtain a copy of the License at
 *
 * http://www.apache.org/licenses/LICENSE-2.0
 *
 * Unless required by applicable law or agreed to in writing, software distributed under the License is distributed on
 * an "AS IS" BASIS, WITHOUT WARRANTIES OR CONDITIONS OF ANY KIND, either express or implied. See the License for the
 * specific language governing permissions and limitations under the License.
 *
 * SPDX-License-Identifier: Apache-2.0
 */
package org.hyperledger.besu.ethereum.api.jsonrpc.internal.methods;

import org.hyperledger.besu.datatypes.Address;
import org.hyperledger.besu.datatypes.Hash;
import org.hyperledger.besu.ethereum.api.jsonrpc.internal.JsonRpcRequestContext;
import org.hyperledger.besu.ethereum.api.jsonrpc.internal.exception.InvalidJsonRpcParameters;
import org.hyperledger.besu.ethereum.api.jsonrpc.internal.parameters.BlockParameterOrBlockHash;
import org.hyperledger.besu.ethereum.api.jsonrpc.internal.response.JsonRpcResponse;
import org.hyperledger.besu.ethereum.api.jsonrpc.internal.response.JsonRpcSuccessResponse;
import org.hyperledger.besu.ethereum.api.jsonrpc.internal.response.RpcErrorType;
import org.hyperledger.besu.ethereum.api.jsonrpc.internal.results.DebugAccountRangeAtResult;
import org.hyperledger.besu.ethereum.api.query.BlockWithMetadata;
import org.hyperledger.besu.ethereum.api.query.BlockchainQueries;
import org.hyperledger.besu.ethereum.core.BlockHeader;
import org.hyperledger.besu.evm.worldstate.WorldState.StreamableAccount;

import java.util.Collections;
import java.util.List;
import java.util.Optional;
import java.util.function.Supplier;
import java.util.stream.Collectors;

import com.google.common.base.Suppliers;
import org.apache.tuweni.bytes.Bytes32;

public class DebugAccountRange implements JsonRpcMethod {

  private final Supplier<BlockchainQueries> blockchainQueries;

  public DebugAccountRange(final BlockchainQueries blockchainQueries) {
    this(Suppliers.ofInstance(blockchainQueries));
  }

  public DebugAccountRange(final Supplier<BlockchainQueries> blockchainQueries) {
    this.blockchainQueries = blockchainQueries;
  }

  @Override
  public String getName() {
    // TODO(shemnon) 5229b899 is the last stable commit of retesteth, after this they rename the
    //  method to just "debug_accountRange".  Once the tool is stable we will support the new name.
    return "debug_accountRange";
  }

  @Override
  public JsonRpcResponse response(final JsonRpcRequestContext requestContext) {
<<<<<<< HEAD
    final BlockParameterOrBlockHash blockParameterOrBlockHash =
        requestContext.getRequiredParameter(0, BlockParameterOrBlockHash.class);
=======
    final BlockParameterOrBlockHash blockParameterOrBlockHash;
    try {
      blockParameterOrBlockHash =
          requestContext.getRequiredParameter(0, BlockParameterOrBlockHash.class);
    } catch (Exception e) { // TODO:replace with JsonRpcParameter.JsonRpcParameterException
      throw new InvalidJsonRpcParameters(
          "Invalid block parameter or block hash parameter (index 0)",
          RpcErrorType.INVALID_BLOCK_PARAMS,
          e);
    }
>>>>>>> 1a915458
    final String addressHash;
    try {
      addressHash = requestContext.getRequiredParameter(2, String.class);
    } catch (Exception e) { // TODO:replace with JsonRpcParameter.JsonRpcParameterException
      throw new InvalidJsonRpcParameters(
<<<<<<< HEAD
          "Invalid address hash parameter", RpcErrorType.INVALID_ADDRESS_HASH_PARAMS, e);
=======
          "Invalid address hash parameter (index 2)", RpcErrorType.INVALID_ADDRESS_HASH_PARAMS, e);
>>>>>>> 1a915458
    }
    final int maxResults = requestContext.getRequiredParameter(3, Integer.TYPE);

    final Optional<Hash> blockHashOptional = hashFromParameter(blockParameterOrBlockHash);
    if (blockHashOptional.isEmpty()) {
      return emptyResponse(requestContext);
    }
    final Hash blockHash = blockHashOptional.get();
    final Optional<BlockHeader> blockHeaderOptional =
        blockchainQueries.get().blockByHash(blockHash).map(BlockWithMetadata::getHeader);
    if (blockHeaderOptional.isEmpty()) {
      return emptyResponse(requestContext);
    }

    // TODO deal with mid-block locations
    return blockchainQueries
        .get()
        .getAndMapWorldState(
            blockHeaderOptional.get().getNumber(),
            state -> {
              final List<StreamableAccount> accounts =
                  state
                      .streamAccounts(Bytes32.fromHexStringLenient(addressHash), maxResults + 1)
                      .collect(Collectors.toList());
              Bytes32 nextKey = Bytes32.ZERO;
              if (accounts.size() == maxResults + 1) {
                nextKey = accounts.get(maxResults).getAddressHash();
                accounts.remove(maxResults);
              }

              return Optional.of(
                  new JsonRpcSuccessResponse(
                      requestContext.getRequest().getId(),
                      new DebugAccountRangeAtResult(
                          accounts.stream()
                              .collect(
                                  Collectors.toMap(
                                      account -> account.getAddressHash().toString(),
                                      account ->
                                          account.getAddress().orElse(Address.ZERO).toString())),
                          nextKey.toString())));
            })
        .orElse(emptyResponse(requestContext));
  }

  private Optional<Hash> hashFromParameter(final BlockParameterOrBlockHash blockParameter) {
    if (blockParameter.isEarliest()) {
      return blockchainQueries.get().getBlockHashByNumber(0);
    } else if (blockParameter.isLatest() || blockParameter.isPending()) {
      return blockchainQueries
          .get()
          .latestBlockWithTxHashes()
          .map(block -> block.getHeader().getHash());
    } else if (blockParameter.isNumeric()) {
      return blockchainQueries.get().getBlockHashByNumber(blockParameter.getNumber().getAsLong());
    } else {
      return blockParameter.getHash();
    }
  }

  private JsonRpcSuccessResponse emptyResponse(final JsonRpcRequestContext requestContext) {
    return new JsonRpcSuccessResponse(
        requestContext.getRequest().getId(),
        new DebugAccountRangeAtResult(Collections.emptyNavigableMap(), null));
  }
}<|MERGE_RESOLUTION|>--- conflicted
+++ resolved
@@ -58,10 +58,6 @@
 
   @Override
   public JsonRpcResponse response(final JsonRpcRequestContext requestContext) {
-<<<<<<< HEAD
-    final BlockParameterOrBlockHash blockParameterOrBlockHash =
-        requestContext.getRequiredParameter(0, BlockParameterOrBlockHash.class);
-=======
     final BlockParameterOrBlockHash blockParameterOrBlockHash;
     try {
       blockParameterOrBlockHash =
@@ -72,17 +68,12 @@
           RpcErrorType.INVALID_BLOCK_PARAMS,
           e);
     }
->>>>>>> 1a915458
     final String addressHash;
     try {
       addressHash = requestContext.getRequiredParameter(2, String.class);
     } catch (Exception e) { // TODO:replace with JsonRpcParameter.JsonRpcParameterException
       throw new InvalidJsonRpcParameters(
-<<<<<<< HEAD
-          "Invalid address hash parameter", RpcErrorType.INVALID_ADDRESS_HASH_PARAMS, e);
-=======
           "Invalid address hash parameter (index 2)", RpcErrorType.INVALID_ADDRESS_HASH_PARAMS, e);
->>>>>>> 1a915458
     }
     final int maxResults = requestContext.getRequiredParameter(3, Integer.TYPE);
 
