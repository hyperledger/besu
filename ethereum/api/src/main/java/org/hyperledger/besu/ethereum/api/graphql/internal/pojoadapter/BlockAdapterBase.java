/*
 * Copyright ConsenSys AG.
 *
 * Licensed under the Apache License, Version 2.0 (the "License"); you may not use this file except in compliance with
 * the License. You may obtain a copy of the License at
 *
 * http://www.apache.org/licenses/LICENSE-2.0
 *
 * Unless required by applicable law or agreed to in writing, software distributed under the License is distributed on
 * an "AS IS" BASIS, WITHOUT WARRANTIES OR CONDITIONS OF ANY KIND, either express or implied. See the License for the
 * specific language governing permissions and limitations under the License.
 *
 * SPDX-License-Identifier: Apache-2.0
 */
package org.hyperledger.besu.ethereum.api.graphql.internal.pojoadapter;

import org.hyperledger.besu.datatypes.Address;
import org.hyperledger.besu.datatypes.Hash;
import org.hyperledger.besu.datatypes.Wei;
import org.hyperledger.besu.ethereum.api.graphql.GraphQLContextType;
import org.hyperledger.besu.ethereum.api.query.BlockWithMetadata;
import org.hyperledger.besu.ethereum.api.query.BlockchainQueries;
import org.hyperledger.besu.ethereum.api.query.LogsQuery;
import org.hyperledger.besu.ethereum.api.query.TransactionWithMetadata;
import org.hyperledger.besu.ethereum.core.BlockHeader;
import org.hyperledger.besu.ethereum.core.Difficulty;
import org.hyperledger.besu.ethereum.core.LogWithMetadata;
import org.hyperledger.besu.ethereum.mainnet.ImmutableTransactionValidationParams;
import org.hyperledger.besu.ethereum.mainnet.ProtocolSchedule;
import org.hyperledger.besu.ethereum.mainnet.TransactionValidationParams;
import org.hyperledger.besu.ethereum.rlp.BytesValueRLPOutput;
import org.hyperledger.besu.ethereum.transaction.CallParameter;
import org.hyperledger.besu.ethereum.transaction.TransactionSimulator;
import org.hyperledger.besu.evm.account.Account;
import org.hyperledger.besu.evm.log.LogTopic;
import org.hyperledger.besu.evm.tracing.OperationTracer;

import java.util.ArrayList;
import java.util.Collections;
import java.util.List;
import java.util.Map;
import java.util.Optional;
import java.util.function.Function;

import com.google.common.primitives.Longs;
import graphql.schema.DataFetchingEnvironment;
import org.apache.tuweni.bytes.Bytes;
import org.apache.tuweni.bytes.Bytes32;
import org.apache.tuweni.units.bigints.UInt256;

@SuppressWarnings("unused") // reflected by GraphQL
public class BlockAdapterBase extends AdapterBase {

  private final BlockHeader header;

  BlockAdapterBase(final BlockHeader header) {
    this.header = header;
  }

  public Optional<NormalBlockAdapter> getParent(final DataFetchingEnvironment environment) {
    final BlockchainQueries query = getBlockchainQueries(environment);
    final Hash parentHash = header.getParentHash();
    final Optional<BlockWithMetadata<TransactionWithMetadata, Hash>> block =
        query.blockByHash(parentHash);
    return block.map(NormalBlockAdapter::new);
  }

  public Bytes32 getHash() {
    return header.getHash();
  }

  public Bytes getNonce() {
    final long nonce = header.getNonce();
    final byte[] bytes = Longs.toByteArray(nonce);
    return Bytes.wrap(bytes);
  }

  public Bytes32 getTransactionsRoot() {
    return header.getTransactionsRoot();
  }

  public Bytes32 getStateRoot() {
    return header.getStateRoot();
  }

  public Bytes32 getReceiptsRoot() {
    return header.getReceiptsRoot();
  }

  public AdapterBase getMiner(final DataFetchingEnvironment environment) {

    final BlockchainQueries query = getBlockchainQueries(environment);
    long blockNumber = header.getNumber();
    final Long bn = environment.getArgument("block");
    if (bn != null) {
      blockNumber = bn;
    }

    return query
        .getAndMapWorldState(blockNumber, ws -> Optional.ofNullable(ws.get(header.getCoinbase())))
        .map(account -> (AdapterBase) new AccountAdapter(account))
        .orElseGet(() -> new EmptyAccountAdapter(header.getCoinbase()));
  }

  public Bytes getExtraData() {
    return header.getExtraData();
  }

  public Optional<Wei> getBaseFeePerGas() {
    return header.getBaseFee();
  }

  public Long getGasLimit() {
    return header.getGasLimit();
  }

  public Long getGasUsed() {
    return header.getGasUsed();
  }

  public Long getTimestamp() {
    return header.getTimestamp();
  }

  public Bytes getLogsBloom() {
    return header.getLogsBloom();
  }

  public Bytes32 getMixHash() {
    return header.getMixHash();
  }

  public Difficulty getDifficulty() {
    return header.getDifficulty();
  }

  public Bytes32 getOmmerHash() {
    return header.getOmmersHash();
  }

  public Long getNumber() {
    return header.getNumber();
  }

  public AccountAdapter getAccount(final DataFetchingEnvironment environment) {
    final BlockchainQueries query = getBlockchainQueries(environment);
    final Address address = environment.getArgument("address");
    final long bn = header.getNumber();
    final Address address = environment.getArgument("address");
    return query
        .getAndMapWorldState(
<<<<<<< HEAD
            bn, ws -> Optional.of(new AccountAdapter(ws.get(address), Optional.of(bn))))
=======
            bn,
            ws -> {
              Account account = ws.get(address);
              if (account != null) account.getCode();
              return Optional.of(new AccountAdapter(account));
            })
>>>>>>> 287cfd1f
        .get();
  }

  public List<LogAdapter> getLogs(final DataFetchingEnvironment environment) {

    final Map<String, Object> filter = environment.getArgument("filter");

    @SuppressWarnings("unchecked")
    final List<Address> addresses = (List<Address>) filter.get("addresses");
    @SuppressWarnings("unchecked")
    final List<List<Bytes32>> topics = (List<List<Bytes32>>) filter.get("topics");

    final List<List<LogTopic>> transformedTopics = new ArrayList<>();
    for (final List<Bytes32> topic : topics) {
      if (topic.isEmpty()) {
        transformedTopics.add(Collections.singletonList(null));
      } else {
        transformedTopics.add(topic.stream().map(LogTopic::of).toList());
      }
    }
    final LogsQuery query =
        new LogsQuery.Builder().addresses(addresses).topics(transformedTopics).build();

    final BlockchainQueries blockchain = getBlockchainQueries(environment);

    final Hash hash = header.getHash();
    final List<LogWithMetadata> logs = blockchain.matchingLogs(hash, query, () -> true);
    final List<LogAdapter> results = new ArrayList<>();
    for (final LogWithMetadata log : logs) {
      results.add(new LogAdapter(log));
    }
    return results;
  }

  public Long getEstimateGas(final DataFetchingEnvironment environment) {
    final Optional<CallResult> result = executeCall(environment);
    return result.map(CallResult::getGasUsed).orElse(0L);
  }

  public Optional<CallResult> getCall(final DataFetchingEnvironment environment) {
    return executeCall(environment);
  }

  private Optional<CallResult> executeCall(final DataFetchingEnvironment environment) {
    final Map<String, Object> callData = environment.getArgument("data");
    final Address from = (Address) callData.get("from");
    final Address to = (Address) callData.get("to");
    final Long gas = (Long) callData.get("gas");
    final UInt256 gasPrice = (UInt256) callData.get("gasPrice");
    final UInt256 value = (UInt256) callData.get("value");
    final Bytes data = (Bytes) callData.get("data");
    final Optional<Wei> maxFeePerGas =
        Optional.ofNullable((UInt256) callData.get("maxFeePerGas")).map(Wei::of);
    final Optional<Wei> maxPriorityFeePerGas =
        Optional.ofNullable((UInt256) callData.get("maxPriorityFeePerGas")).map(Wei::of);

    final BlockchainQueries query = getBlockchainQueries(environment);
    final ProtocolSchedule protocolSchedule =
        environment.getGraphQlContext().get(GraphQLContextType.PROTOCOL_SCHEDULE);
    final long bn = header.getNumber();

    final TransactionSimulator transactionSimulator =
        new TransactionSimulator(
            query.getBlockchain(), query.getWorldStateArchive(), protocolSchedule);

    long gasParam = -1;
    Wei gasPriceParam = null;
    Wei valueParam = null;
    if (gas != null) {
      gasParam = gas;
    }
    if (gasPrice != null) {
      gasPriceParam = Wei.of(gasPrice);
    }
    if (value != null) {
      valueParam = Wei.of(value);
    }
    final CallParameter param =
        new CallParameter(
            from,
            to,
            gasParam,
            gasPriceParam,
            maxPriorityFeePerGas,
            maxFeePerGas,
            valueParam,
            data,
            Optional.empty());

    ImmutableTransactionValidationParams.Builder transactionValidationParams =
        ImmutableTransactionValidationParams.builder()
            .from(TransactionValidationParams.transactionSimulator());
    transactionValidationParams.isAllowExceedingBalance(true);

    return transactionSimulator.process(
        param,
        transactionValidationParams.build(),
        OperationTracer.NO_TRACING,
        (mutableWorldState, transactionSimulatorResult) ->
            transactionSimulatorResult.map(
                result -> {
                  long status = 0;
                  if (result.isSuccessful()) {
                    status = 1;
                  }
                  return new CallResult(status, result.getGasEstimate(), result.getOutput());
                }),
        header);
  }

  Bytes getRawHeader() {
    final BytesValueRLPOutput rlpOutput = new BytesValueRLPOutput();
    header.writeTo(rlpOutput);
    return rlpOutput.encoded();
  }

  Bytes getRaw(final DataFetchingEnvironment environment) {
    final BlockchainQueries query = getBlockchainQueries(environment);
    return query
        .getBlockchain()
        .getBlockBody(header.getBlockHash())
        .map(
            blockBody -> {
              final BytesValueRLPOutput rlpOutput = new BytesValueRLPOutput();
              blockBody.writeWrappedBodyTo(rlpOutput);
              return rlpOutput.encoded();
            })
        .orElse(Bytes.EMPTY);
  }

  Optional<Bytes32> getWithdrawalsRoot() {
    return header.getWithdrawalsRoot().map(Function.identity());
  }

  Optional<List<WithdrawalAdapter>> getWithdrawals(final DataFetchingEnvironment environment) {
    final BlockchainQueries query = getBlockchainQueries(environment);
    return query
        .getBlockchain()
        .getBlockBody(header.getBlockHash())
        .flatMap(
            blockBody ->
                blockBody
                    .getWithdrawals()
                    .map(wl -> wl.stream().map(WithdrawalAdapter::new).toList()));
  }
}<|MERGE_RESOLUTION|>--- conflicted
+++ resolved
@@ -144,21 +144,16 @@
 
   public AccountAdapter getAccount(final DataFetchingEnvironment environment) {
     final BlockchainQueries query = getBlockchainQueries(environment);
-    final Address address = environment.getArgument("address");
     final long bn = header.getNumber();
     final Address address = environment.getArgument("address");
     return query
         .getAndMapWorldState(
-<<<<<<< HEAD
-            bn, ws -> Optional.of(new AccountAdapter(ws.get(address), Optional.of(bn))))
-=======
             bn,
             ws -> {
               Account account = ws.get(address);
               if (account != null) account.getCode();
-              return Optional.of(new AccountAdapter(account));
+              return Optional.of(new AccountAdapter(account, Optional.of(bn)));
             })
->>>>>>> 287cfd1f
         .get();
   }
 
