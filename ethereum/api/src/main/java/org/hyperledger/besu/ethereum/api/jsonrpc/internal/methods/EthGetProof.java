/*
 * Copyright ConsenSys AG.
 *
 * Licensed under the Apache License, Version 2.0 (the "License"); you may not use this file except in compliance with
 * the License. You may obtain a copy of the License at
 *
 * http://www.apache.org/licenses/LICENSE-2.0
 *
 * Unless required by applicable law or agreed to in writing, software distributed under the License is distributed on
 * an "AS IS" BASIS, WITHOUT WARRANTIES OR CONDITIONS OF ANY KIND, either express or implied. See the License for the
 * specific language governing permissions and limitations under the License.
 *
 * SPDX-License-Identifier: Apache-2.0
 */
package org.hyperledger.besu.ethereum.api.jsonrpc.internal.methods;

import org.hyperledger.besu.ethereum.api.jsonrpc.RpcMethod;
import org.hyperledger.besu.ethereum.api.jsonrpc.internal.JsonRpcRequestContext;
import org.hyperledger.besu.ethereum.api.jsonrpc.internal.parameters.BlockParameterOrBlockHash;
import org.hyperledger.besu.ethereum.api.jsonrpc.internal.response.JsonRpcError;
import org.hyperledger.besu.ethereum.api.jsonrpc.internal.response.JsonRpcErrorResponse;
import org.hyperledger.besu.ethereum.api.jsonrpc.internal.response.JsonRpcResponse;
import org.hyperledger.besu.ethereum.api.jsonrpc.internal.response.JsonRpcSuccessResponse;
import org.hyperledger.besu.ethereum.api.jsonrpc.internal.results.proof.GetProofResult;
import org.hyperledger.besu.ethereum.api.query.BlockchainQueries;
import org.hyperledger.besu.ethereum.core.Address;
import org.hyperledger.besu.ethereum.core.WorldState;
import org.hyperledger.besu.ethereum.proof.WorldStateProof;

import java.util.Arrays;
import java.util.List;
import java.util.Optional;
import java.util.stream.Collectors;

import org.apache.tuweni.units.bigints.UInt256;

public class EthGetProof extends AbstractBlockParameterOrBlockHashMethod {
  public EthGetProof(final BlockchainQueries blockchain) {
    super(blockchain);
  }

  @Override
  public String getName() {
    return RpcMethod.ETH_GET_PROOF.getMethodName();
  }

  @Override
  protected BlockParameterOrBlockHash blockParameterOrBlockHash(
      final JsonRpcRequestContext request) {
    return request.getRequiredParameter(2, BlockParameterOrBlockHash.class);
  }

  @Override
  protected Object resultByBlockNumber(
      final JsonRpcRequestContext requestContext, final long blockNumber) {

    final Address address = requestContext.getRequiredParameter(0, Address.class);
    final List<UInt256> storageKeys = getStorageKeys(requestContext);

<<<<<<< HEAD
    final Optional<MutableWorldState> worldState =
        blockchainQueries.get().getWorldState(blockNumber);
=======
    final Optional<WorldState> worldState = blockchain.getWorldState(blockNumber);
>>>>>>> dce14691

    if (worldState.isPresent()) {
      Optional<WorldStateProof> proofOptional =
          blockchainQueries
              .get()
              .getWorldStateArchive()
              .getAccountProof(worldState.get().rootHash(), address, storageKeys);
      return proofOptional
          .map(
              proof ->
                  (JsonRpcResponse)
                      new JsonRpcSuccessResponse(
                          requestContext.getRequest().getId(),
                          GetProofResult.buildGetProofResult(address, proof)))
          .orElse(
              new JsonRpcErrorResponse(
                  requestContext.getRequest().getId(), JsonRpcError.NO_ACCOUNT_FOUND));
    }

    return new JsonRpcErrorResponse(
        requestContext.getRequest().getId(), JsonRpcError.WORLD_STATE_UNAVAILABLE);
  }

  @Override
  public JsonRpcResponse response(final JsonRpcRequestContext requestContext) {
    return (JsonRpcResponse) handleParamTypes(requestContext);
  }

  private List<UInt256> getStorageKeys(final JsonRpcRequestContext request) {
    return Arrays.stream(request.getRequiredParameter(1, String[].class))
        .map(UInt256::fromHexString)
        .collect(Collectors.toList());
  }
}<|MERGE_RESOLUTION|>--- conflicted
+++ resolved
@@ -57,12 +57,7 @@
     final Address address = requestContext.getRequiredParameter(0, Address.class);
     final List<UInt256> storageKeys = getStorageKeys(requestContext);
 
-<<<<<<< HEAD
-    final Optional<MutableWorldState> worldState =
-        blockchainQueries.get().getWorldState(blockNumber);
-=======
     final Optional<WorldState> worldState = blockchain.getWorldState(blockNumber);
->>>>>>> dce14691
 
     if (worldState.isPresent()) {
       Optional<WorldStateProof> proofOptional =
