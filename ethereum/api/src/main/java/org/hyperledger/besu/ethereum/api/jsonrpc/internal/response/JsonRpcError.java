/*
 * Copyright ConsenSys AG.
 *
 * Licensed under the Apache License, Version 2.0 (the "License"); you may not use this file except in compliance with
 * the License. You may obtain a copy of the License at
 *
 * http://www.apache.org/licenses/LICENSE-2.0
 *
 * Unless required by applicable law or agreed to in writing, software distributed under the License is distributed on
 * an "AS IS" BASIS, WITHOUT WARRANTIES OR CONDITIONS OF ANY KIND, either express or implied. See the License for the
 * specific language governing permissions and limitations under the License.
 *
 * SPDX-License-Identifier: Apache-2.0
 */
package org.hyperledger.besu.ethereum.api.jsonrpc.internal.response;

import java.util.Objects;

import com.fasterxml.jackson.annotation.JsonCreator;
import com.fasterxml.jackson.annotation.JsonFormat;
import com.fasterxml.jackson.annotation.JsonGetter;
import com.fasterxml.jackson.annotation.JsonInclude;
import com.fasterxml.jackson.annotation.JsonProperty;

@JsonInclude(value = JsonInclude.Include.NON_NULL)
@JsonFormat(shape = JsonFormat.Shape.OBJECT)
public class JsonRpcError {
  private final int code;
  private final String message;
<<<<<<< HEAD
  private String data;
  private String reason;

  JsonRpcError(final int code, final String message, final String data, final String reason) {
=======
  private final String data;

  @JsonCreator
  public JsonRpcError(
      @JsonProperty("code") final int code,
      @JsonProperty("message") final String message,
      @JsonProperty("data") final String data) {
>>>>>>> 56768060
    this.code = code;
    this.message = message;
    this.data = data;
    this.reason = reason;
  }

<<<<<<< HEAD
  JsonRpcError(final int code, final String message) {
    this(code, message, null, null);
=======
  public JsonRpcError(final RpcErrorType errorType, final String data) {
    this(errorType.getCode(), errorType.getMessage(), data);
  }

  public JsonRpcError(final RpcErrorType errorType) {
    this(errorType, null);
>>>>>>> 56768060
  }

  @JsonGetter("code")
  public int getCode() {
    return code;
  }

  @JsonGetter("message")
  public String getMessage() {
    return (reason == null ? message : message + ": " + reason);
  }

  @JsonGetter("data")
  public String getData() {
    return data;
  }

  @Override
  public boolean equals(final Object o) {
    if (this == o) {
      return true;
    }
    if (o == null || getClass() != o.getClass()) {
      return false;
    }
    final JsonRpcError that = (JsonRpcError) o;
    return code == that.code
        && Objects.equals(message, that.message)
        && Objects.equals(data, that.data);
  }

<<<<<<< HEAD
  public void setReason(final String reason) {
    this.reason = reason;
  }

  @JsonCreator
  public static JsonRpcError fromJson(
      @JsonProperty("code") final int code,
      @JsonProperty("message") final String message,
      @JsonProperty("data") final String data) {
    for (final JsonRpcError error : JsonRpcError.values()) {
      if (error.code == code && error.message.equals(message) && error.data.equals(data)) {
        return error;
      }
    }
    return null;
=======
  @Override
  public int hashCode() {
    return Objects.hash(code, message, data);
>>>>>>> 56768060
  }
}<|MERGE_RESOLUTION|>--- conflicted
+++ resolved
@@ -27,37 +27,25 @@
 public class JsonRpcError {
   private final int code;
   private final String message;
-<<<<<<< HEAD
-  private String data;
-  private String reason;
-
-  JsonRpcError(final int code, final String message, final String data, final String reason) {
-=======
   private final String data;
+  private final String reason;
 
   @JsonCreator
   public JsonRpcError(
-      @JsonProperty("code") final int code,
-      @JsonProperty("message") final String message,
-      @JsonProperty("data") final String data) {
->>>>>>> 56768060
+          @JsonProperty("code") final int code,
+          @JsonProperty("message") final String message,
+          @JsonProperty("data") final String data) {
     this.code = code;
     this.message = message;
     this.data = data;
-    this.reason = reason;
   }
 
-<<<<<<< HEAD
-  JsonRpcError(final int code, final String message) {
-    this(code, message, null, null);
-=======
   public JsonRpcError(final RpcErrorType errorType, final String data) {
     this(errorType.getCode(), errorType.getMessage(), data);
   }
 
   public JsonRpcError(final RpcErrorType errorType) {
     this(errorType, null);
->>>>>>> 56768060
   }
 
   @JsonGetter("code")
@@ -75,6 +63,10 @@
     return data;
   }
 
+  public void setReason(final String reason) {
+    this.reason = reason;
+  }
+
   @Override
   public boolean equals(final Object o) {
     if (this == o) {
@@ -85,30 +77,12 @@
     }
     final JsonRpcError that = (JsonRpcError) o;
     return code == that.code
-        && Objects.equals(message, that.message)
-        && Objects.equals(data, that.data);
+            && Objects.equals(message, that.message)
+            && Objects.equals(data, that.data);
   }
 
-<<<<<<< HEAD
-  public void setReason(final String reason) {
-    this.reason = reason;
-  }
-
-  @JsonCreator
-  public static JsonRpcError fromJson(
-      @JsonProperty("code") final int code,
-      @JsonProperty("message") final String message,
-      @JsonProperty("data") final String data) {
-    for (final JsonRpcError error : JsonRpcError.values()) {
-      if (error.code == code && error.message.equals(message) && error.data.equals(data)) {
-        return error;
-      }
-    }
-    return null;
-=======
   @Override
   public int hashCode() {
     return Objects.hash(code, message, data);
->>>>>>> 56768060
   }
 }