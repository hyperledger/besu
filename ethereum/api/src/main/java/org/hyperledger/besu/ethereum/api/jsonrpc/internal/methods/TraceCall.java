--- conflicted
+++ resolved
@@ -23,13 +23,9 @@
 import org.hyperledger.besu.ethereum.api.jsonrpc.internal.parameters.TraceTypeParameter;
 import org.hyperledger.besu.ethereum.api.jsonrpc.internal.processor.TransactionTrace;
 import org.hyperledger.besu.ethereum.api.jsonrpc.internal.response.JsonRpcErrorResponse;
-<<<<<<< HEAD
-=======
 import org.hyperledger.besu.ethereum.api.jsonrpc.internal.results.tracing.flat.FlatTrace;
 import org.hyperledger.besu.ethereum.api.jsonrpc.internal.results.tracing.flat.MixInIgnoreRevertReason;
->>>>>>> 6e62e78f
 import org.hyperledger.besu.ethereum.api.query.BlockchainQueries;
-import org.hyperledger.besu.ethereum.api.util.TraceUtils;
 import org.hyperledger.besu.ethereum.core.Block;
 import org.hyperledger.besu.ethereum.core.BlockHeader;
 import org.hyperledger.besu.ethereum.mainnet.ProtocolSchedule;
@@ -40,28 +36,14 @@
 import java.util.Optional;
 import java.util.Set;
 
-<<<<<<< HEAD
-public class TraceCall extends AbstractBlockParameterMethod implements JsonRpcMethod {
-  private final ProtocolSchedule protocolSchedule;
-  private final TransactionSimulator transactionSimulator;
-
-=======
 public class TraceCall extends AbstractTraceByBlock implements JsonRpcMethod {
->>>>>>> 6e62e78f
   public TraceCall(
       final BlockchainQueries blockchainQueries,
       final ProtocolSchedule protocolSchedule,
       final TransactionSimulator transactionSimulator) {
-<<<<<<< HEAD
-    super(blockchainQueries);
-
-    this.protocolSchedule = protocolSchedule;
-    this.transactionSimulator = transactionSimulator;
-=======
     super(blockchainQueries, protocolSchedule, transactionSimulator);
     // The trace_call specification does not output the revert reason, so we have to remove it
     mapper.addMixIn(FlatTrace.class, MixInIgnoreRevertReason.class);
->>>>>>> 6e62e78f
   }
 
   @Override
@@ -115,26 +97,7 @@
 
     final Block block = blockchainQueries.get().getBlockchain().getChainHeadBlock();
 
-<<<<<<< HEAD
-    return TraceUtils.getTraceCallResult(
+    return getTraceCallResult(
         protocolSchedule, traceTypes, maybeSimulatorResult, transactionTrace, block);
   }
-
-  private TransactionValidationParams buildTransactionValidationParams() {
-    return ImmutableTransactionValidationParams.builder()
-        .from(TransactionValidationParams.transactionSimulator())
-        .build();
-  }
-
-  private TraceOptions buildTraceOptions(final Set<TraceTypeParameter.TraceType> traceTypes) {
-    return new TraceOptions(
-        traceTypes.contains(TraceTypeParameter.TraceType.STATE_DIFF),
-        false,
-        traceTypes.contains(TraceTypeParameter.TraceType.TRACE)
-            || traceTypes.contains(TraceTypeParameter.TraceType.VM_TRACE));
-=======
-    return getTraceCallResult(
-        protocolSchedule, traceTypes, maybeSimulatorResult, transactionTrace, block);
->>>>>>> 6e62e78f
-  }
 }