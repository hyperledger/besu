/*
 * Copyright ConsenSys AG.
 *
 * Licensed under the Apache License, Version 2.0 (the "License"); you may not use this file except in compliance with
 * the License. You may obtain a copy of the License at
 *
 * http://www.apache.org/licenses/LICENSE-2.0
 *
 * Unless required by applicable law or agreed to in writing, software distributed under the License is distributed on
 * an "AS IS" BASIS, WITHOUT WARRANTIES OR CONDITIONS OF ANY KIND, either express or implied. See the License for the
 * specific language governing permissions and limitations under the License.
 *
 * SPDX-License-Identifier: Apache-2.0
 */
package org.hyperledger.besu.ethereum.api.jsonrpc.internal.methods;

import org.hyperledger.besu.ethereum.api.jsonrpc.RpcMethod;
import org.hyperledger.besu.ethereum.api.jsonrpc.internal.JsonRpcRequestContext;
import org.hyperledger.besu.ethereum.api.jsonrpc.internal.exception.InvalidJsonRpcParameters;
import org.hyperledger.besu.ethereum.api.jsonrpc.internal.parameters.FilterParameter;
import org.hyperledger.besu.ethereum.api.jsonrpc.internal.response.JsonRpcErrorResponse;
import org.hyperledger.besu.ethereum.api.jsonrpc.internal.response.JsonRpcResponse;
import org.hyperledger.besu.ethereum.api.jsonrpc.internal.response.JsonRpcSuccessResponse;
import org.hyperledger.besu.ethereum.api.jsonrpc.internal.response.RpcErrorType;
import org.hyperledger.besu.ethereum.api.jsonrpc.internal.results.LogsResult;
import org.hyperledger.besu.ethereum.api.query.BlockchainQueries;
import org.hyperledger.besu.ethereum.core.LogWithMetadata;

import java.util.Collections;
import java.util.List;
import java.util.concurrent.atomic.AtomicReference;

import org.slf4j.Logger;
import org.slf4j.LoggerFactory;

public class EthGetLogs implements JsonRpcMethod {

  private static final Logger LOG = LoggerFactory.getLogger(EthGetLogs.class);

  private final BlockchainQueries blockchain;
  private final long maxLogRange;

  public EthGetLogs(final BlockchainQueries blockchain, final long maxLogRange) {
    this.blockchain = blockchain;
    this.maxLogRange = maxLogRange;
  }

  @Override
  public String getName() {
    return RpcMethod.ETH_GET_LOGS.getMethodName();
  }

  @Override
  public JsonRpcResponse response(final JsonRpcRequestContext requestContext) {
    final FilterParameter filter = requestContext.getRequiredParameter(0, FilterParameter.class);
    LOG.atTrace().setMessage("eth_getLogs FilterParameter: {}").addArgument(filter).log();

    if (!filter.isValid()) {
      return new JsonRpcErrorResponse(
          requestContext.getRequest().getId(), RpcErrorType.INVALID_PARAMS);
    }

    final AtomicReference<Exception> ex = new AtomicReference<>();
    final List<LogWithMetadata> matchingLogs =
        filter
            .getBlockHash()
            .map(
                blockHash ->
                    blockchain.matchingLogs(
                        blockHash, filter.getLogsQuery(), requestContext::isAlive))
            .orElseGet(
                () -> {
                  final long fromBlockNumber;
                  final long toBlockNumber;
                  try {
                    fromBlockNumber =
                        filter
                            .getFromBlock()
                            .getBlockNumber(blockchain)
                            .orElseThrow(
                                () ->
                                    new InvalidJsonRpcParameters(
                                        "fromBlock not found: " + filter.getFromBlock(),
                                        RpcErrorType.INVALID_BLOCK_NUMBER_PARAMS));
                    toBlockNumber =
                        filter
                            .getToBlock()
                            .getBlockNumber(blockchain)
                            .orElseThrow(
                                () ->
                                    new InvalidJsonRpcParameters(
                                        "toBlock not found: " + filter.getToBlock(),
                                        RpcErrorType.INVALID_BLOCK_NUMBER_PARAMS));
                    if (maxLogRange > 0 && (toBlockNumber - fromBlockNumber) > maxLogRange) {
                      throw new InvalidJsonRpcParameters(
                          "Requested range exceeds maximum range limit",
                          RpcErrorType.EXCEEDS_RPC_MAX_BLOCK_RANGE);
                    }
                  } catch (final Exception e) {
                    ex.set(e);
                    return Collections.emptyList();
                  }

                  return blockchain.matchingLogs(
                      fromBlockNumber,
                      toBlockNumber,
                      filter.getLogsQuery(),
                      requestContext::isAlive);
                });

    if (ex.get() != null) {
      LOG.atDebug()
          .setMessage("eth_getLogs request {} failed:")
          .addArgument(requestContext.getRequest())
          .setCause(ex.get())
          .log();
      if (ex.get() instanceof InvalidJsonRpcParameters) {
        return new JsonRpcErrorResponse(
            requestContext.getRequest().getId(),
            ((InvalidJsonRpcParameters) ex.get()).getRpcErrorType());
      } else {
<<<<<<< HEAD
        LOG.error("Unexpected exception: {}", ex.get(), ex.get());
        // TODO: wrap and throw? Something obviously went wrong
=======
        throw new RuntimeException(ex.get());
>>>>>>> a55c331e
      }
    }

    return new JsonRpcSuccessResponse(
        requestContext.getRequest().getId(), new LogsResult(matchingLogs));
  }
}<|MERGE_RESOLUTION|>--- conflicted
+++ resolved
@@ -119,12 +119,7 @@
             requestContext.getRequest().getId(),
             ((InvalidJsonRpcParameters) ex.get()).getRpcErrorType());
       } else {
-<<<<<<< HEAD
-        LOG.error("Unexpected exception: {}", ex.get(), ex.get());
-        // TODO: wrap and throw? Something obviously went wrong
-=======
         throw new RuntimeException(ex.get());
->>>>>>> a55c331e
       }
     }
 
