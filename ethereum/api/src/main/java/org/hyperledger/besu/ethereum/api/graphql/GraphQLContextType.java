--- conflicted
+++ resolved
@@ -41,12 +41,6 @@
   /** Represents chain ID context. */
   CHAIN_ID,
 
-<<<<<<< HEAD
-  /** Represents gas cap context. */
-  GAS_CAP,
-
-=======
->>>>>>> 07ff9521
   /** Represents the transaction simulator. */
   TRANSACTION_SIMULATOR
 }