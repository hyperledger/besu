/*
 * Copyright Hyperledger Besu Contributors.
 *
 * Licensed under the Apache License, Version 2.0 (the "License"); you may not use this file except in compliance with
 * the License. You may obtain a copy of the License at
 *
 * http://www.apache.org/licenses/LICENSE-2.0
 *
 * Unless required by applicable law or agreed to in writing, software distributed under the License is distributed on
 * an "AS IS" BASIS, WITHOUT WARRANTIES OR CONDITIONS OF ANY KIND, either express or implied. See the License for the
 * specific language governing permissions and limitations under the License.
 *
 * SPDX-License-Identifier: Apache-2.0
 */
package org.hyperledger.besu.ethereum.api.jsonrpc.internal.methods.engine;

import static java.util.stream.Collectors.toList;
import static org.hyperledger.besu.ethereum.api.jsonrpc.internal.methods.ExecutionEngineJsonRpcMethod.EngineStatus.ACCEPTED;
import static org.hyperledger.besu.ethereum.api.jsonrpc.internal.methods.ExecutionEngineJsonRpcMethod.EngineStatus.INVALID;
import static org.hyperledger.besu.ethereum.api.jsonrpc.internal.methods.ExecutionEngineJsonRpcMethod.EngineStatus.INVALID_BLOCK_HASH;
import static org.hyperledger.besu.ethereum.api.jsonrpc.internal.methods.ExecutionEngineJsonRpcMethod.EngineStatus.SYNCING;
import static org.hyperledger.besu.ethereum.api.jsonrpc.internal.methods.ExecutionEngineJsonRpcMethod.EngineStatus.VALID;
import static org.hyperledger.besu.ethereum.api.jsonrpc.internal.methods.engine.DepositsValidatorProvider.getDepositsValidator;
<<<<<<< HEAD
import static org.hyperledger.besu.ethereum.api.jsonrpc.internal.methods.engine.ExecutionWitnessValidatorProvider.getExecutionWitnessValidator;
=======
import static org.hyperledger.besu.ethereum.api.jsonrpc.internal.methods.engine.ValidatorExitsValidatorProvider.getValidatorExitsValidator;
>>>>>>> f26f3f52
import static org.hyperledger.besu.ethereum.api.jsonrpc.internal.methods.engine.WithdrawalsValidatorProvider.getWithdrawalsValidator;
import static org.hyperledger.besu.ethereum.api.jsonrpc.internal.response.RpcErrorType.INVALID_PARAMS;

import org.hyperledger.besu.consensus.merge.blockcreation.MergeMiningCoordinator;
import org.hyperledger.besu.datatypes.Address;
import org.hyperledger.besu.datatypes.BlobGas;
import org.hyperledger.besu.datatypes.Hash;
import org.hyperledger.besu.datatypes.VersionedHash;
import org.hyperledger.besu.datatypes.Wei;
import org.hyperledger.besu.ethereum.BlockProcessingResult;
import org.hyperledger.besu.ethereum.ProtocolContext;
import org.hyperledger.besu.ethereum.api.jsonrpc.internal.JsonRpcRequestContext;
import org.hyperledger.besu.ethereum.api.jsonrpc.internal.methods.ExecutionEngineJsonRpcMethod;
import org.hyperledger.besu.ethereum.api.jsonrpc.internal.parameters.DepositParameter;
import org.hyperledger.besu.ethereum.api.jsonrpc.internal.parameters.EnginePayloadParameter;
<<<<<<< HEAD
import org.hyperledger.besu.ethereum.api.jsonrpc.internal.parameters.ExecutionWitnessParameter;
=======
import org.hyperledger.besu.ethereum.api.jsonrpc.internal.parameters.ValidatorExitParameter;
>>>>>>> f26f3f52
import org.hyperledger.besu.ethereum.api.jsonrpc.internal.parameters.WithdrawalParameter;
import org.hyperledger.besu.ethereum.api.jsonrpc.internal.response.JsonRpcError;
import org.hyperledger.besu.ethereum.api.jsonrpc.internal.response.JsonRpcErrorResponse;
import org.hyperledger.besu.ethereum.api.jsonrpc.internal.response.JsonRpcResponse;
import org.hyperledger.besu.ethereum.api.jsonrpc.internal.response.JsonRpcSuccessResponse;
import org.hyperledger.besu.ethereum.api.jsonrpc.internal.response.RpcErrorType;
import org.hyperledger.besu.ethereum.api.jsonrpc.internal.results.EnginePayloadStatusResult;
import org.hyperledger.besu.ethereum.core.Block;
import org.hyperledger.besu.ethereum.core.BlockBody;
import org.hyperledger.besu.ethereum.core.BlockHeader;
import org.hyperledger.besu.ethereum.core.BlockHeaderFunctions;
import org.hyperledger.besu.ethereum.core.Deposit;
import org.hyperledger.besu.ethereum.core.Difficulty;
import org.hyperledger.besu.ethereum.core.Transaction;
import org.hyperledger.besu.ethereum.core.ValidatorExit;
import org.hyperledger.besu.ethereum.core.Withdrawal;
import org.hyperledger.besu.ethereum.core.encoding.EncodingContext;
import org.hyperledger.besu.ethereum.core.encoding.TransactionDecoder;
import org.hyperledger.besu.ethereum.eth.manager.EthPeers;
import org.hyperledger.besu.ethereum.mainnet.BodyValidation;
import org.hyperledger.besu.ethereum.mainnet.MainnetBlockHeaderFunctions;
import org.hyperledger.besu.ethereum.mainnet.ProtocolSchedule;
import org.hyperledger.besu.ethereum.mainnet.ProtocolSpec;
import org.hyperledger.besu.ethereum.mainnet.ValidationResult;
import org.hyperledger.besu.ethereum.mainnet.feemarket.ExcessBlobGasCalculator;
import org.hyperledger.besu.ethereum.rlp.RLPException;
import org.hyperledger.besu.ethereum.trie.MerkleTrieException;
import org.hyperledger.besu.ethereum.trie.verkle.ExecutionWitness;
import org.hyperledger.besu.plugin.services.exception.StorageException;

import java.security.InvalidParameterException;
import java.util.ArrayList;
import java.util.Collections;
import java.util.List;
import java.util.Optional;
import java.util.stream.Collectors;

import io.vertx.core.Vertx;
import io.vertx.core.json.Json;
import org.apache.tuweni.bytes.Bytes;
import org.apache.tuweni.bytes.Bytes32;
import org.slf4j.Logger;
import org.slf4j.LoggerFactory;

public abstract class AbstractEngineNewPayload extends ExecutionEngineJsonRpcMethod {

  private static final Hash OMMERS_HASH_CONSTANT = Hash.EMPTY_LIST_HASH;
  private static final Logger LOG = LoggerFactory.getLogger(AbstractEngineNewPayload.class);
  private static final BlockHeaderFunctions headerFunctions = new MainnetBlockHeaderFunctions();
  private final MergeMiningCoordinator mergeCoordinator;
  private final EthPeers ethPeers;

  public AbstractEngineNewPayload(
      final Vertx vertx,
      final ProtocolSchedule protocolSchedule,
      final ProtocolContext protocolContext,
      final MergeMiningCoordinator mergeCoordinator,
      final EthPeers ethPeers,
      final EngineCallListener engineCallListener) {
    super(vertx, protocolSchedule, protocolContext, engineCallListener);
    this.mergeCoordinator = mergeCoordinator;
    this.ethPeers = ethPeers;
  }

  @Override
  public JsonRpcResponse syncResponse(final JsonRpcRequestContext requestContext) {
    engineCallListener.executionEngineCalled();
    // LOG.info("NewPayload param" + Arrays.toString(requestContext.getRequest().getParams()));
    final EnginePayloadParameter blockParam =
        requestContext.getRequiredParameter(0, EnginePayloadParameter.class);

    final Optional<List<String>> maybeVersionedHashParam =
        requestContext.getOptionalList(1, String.class);

    final Object reqId = requestContext.getRequest().getId();

    Optional<String> maybeParentBeaconBlockRootParam =
        requestContext.getOptionalParameter(2, String.class);
    final Optional<Bytes32> maybeParentBeaconBlockRoot =
        maybeParentBeaconBlockRootParam.map(Bytes32::fromHexString);

    final ValidationResult<RpcErrorType> parameterValidationResult =
        validateParameters(blockParam, maybeVersionedHashParam, maybeParentBeaconBlockRootParam);
    if (!parameterValidationResult.isValid()) {
      return new JsonRpcErrorResponse(reqId, parameterValidationResult);
    }

    final ValidationResult<RpcErrorType> forkValidationResult =
        validateForkSupported(blockParam.getTimestamp());
    if (!forkValidationResult.isValid()) {
      return new JsonRpcErrorResponse(reqId, forkValidationResult);
    }

    final Optional<List<VersionedHash>> maybeVersionedHashes;
    try {
      maybeVersionedHashes = extractVersionedHashes(maybeVersionedHashParam);
    } catch (RuntimeException ex) {
      return respondWithInvalid(
          reqId,
          blockParam,
          mergeCoordinator.getLatestValidAncestor(blockParam.getParentHash()).orElse(null),
          INVALID,
          "Invalid versionedHash");
    }

    final Optional<BlockHeader> maybeParentHeader =
        protocolContext.getBlockchain().getBlockHeader(blockParam.getParentHash());

    LOG.atTrace()
        .setMessage("blockparam: {}")
        .addArgument(() -> Json.encodePrettily(blockParam))
        .log();

    final Optional<List<Withdrawal>> maybeWithdrawals =
        Optional.ofNullable(blockParam.getWithdrawals())
            .map(ws -> ws.stream().map(WithdrawalParameter::toWithdrawal).collect(toList()));

    if (!getWithdrawalsValidator(
            protocolSchedule.get(), blockParam.getTimestamp(), blockParam.getBlockNumber())
        .validateWithdrawals(maybeWithdrawals)) {
      return new JsonRpcErrorResponse(
          reqId, new JsonRpcError(INVALID_PARAMS, "Invalid withdrawals"));
    }

    final Optional<List<Deposit>> maybeDeposits =
        Optional.ofNullable(blockParam.getDeposits())
            .map(ds -> ds.stream().map(DepositParameter::toDeposit).collect(toList()));
    if (!getDepositsValidator(
            protocolSchedule.get(), blockParam.getTimestamp(), blockParam.getBlockNumber())
        .validateDepositParameter(maybeDeposits)) {
      return new JsonRpcErrorResponse(reqId, new JsonRpcError(INVALID_PARAMS, "Invalid deposits"));
    }

<<<<<<< HEAD
    final Optional<ExecutionWitness> maybeExecutionWitness =
        Optional.ofNullable(blockParam.getExecutionWitness())
            .map(ExecutionWitnessParameter::toExecutionWitness);
    if (!getExecutionWitnessValidator(
            protocolSchedule.get(), blockParam.getTimestamp(), blockParam.getBlockNumber())
        .validateExecutionWitness(maybeExecutionWitness)) {
      return new JsonRpcErrorResponse(
          reqId, new JsonRpcError(INVALID_PARAMS, "Invalid executionWitness"));
=======
    final Optional<List<ValidatorExit>> maybeExits =
        Optional.ofNullable(blockParam.getExits())
            .map(
                exits ->
                    exits.stream().map(ValidatorExitParameter::toValidatorExit).collect(toList()));
    if (!getValidatorExitsValidator(
            protocolSchedule.get(), blockParam.getTimestamp(), blockParam.getBlockNumber())
        .validateValidatorExitParameter(maybeExits)) {
      return new JsonRpcErrorResponse(reqId, new JsonRpcError(INVALID_PARAMS, "Invalid exits"));
>>>>>>> f26f3f52
    }

    if (mergeContext.get().isSyncing()) {
      LOG.debug("We are syncing");
      return respondWith(reqId, blockParam, null, SYNCING);
    }

    final List<Transaction> transactions;
    try {
      transactions =
          blockParam.getTransactions().stream()
              .map(Bytes::fromHexString)
              .map(in -> TransactionDecoder.decodeOpaqueBytes(in, EncodingContext.BLOCK_BODY))
              .collect(Collectors.toList());
      transactions.forEach(
          transaction ->
              mergeCoordinator
                  .getEthScheduler()
                  .scheduleTxWorkerTask(
                      () -> {
                        Address sender = transaction.getSender();
                        LOG.atTrace()
                            .setMessage("The sender for transaction {} is calculated : {}")
                            .addArgument(transaction::getHash)
                            .addArgument(sender)
                            .log();
                      }));
    } catch (final RLPException | IllegalArgumentException e) {
      return respondWithInvalid(
          reqId,
          blockParam,
          mergeCoordinator.getLatestValidAncestor(blockParam.getParentHash()).orElse(null),
          INVALID,
          "Failed to decode transactions from block parameter");
    }

    if (blockParam.getExtraData() == null) {
      return respondWithInvalid(
          reqId,
          blockParam,
          mergeCoordinator.getLatestValidAncestor(blockParam.getParentHash()).orElse(null),
          INVALID,
          "Field extraData must not be null");
    }

    final BlockHeader newBlockHeader =
        new BlockHeader(
            blockParam.getParentHash(),
            OMMERS_HASH_CONSTANT,
            blockParam.getFeeRecipient(),
            blockParam.getStateRoot(),
            BodyValidation.transactionsRoot(transactions),
            blockParam.getReceiptsRoot(),
            blockParam.getLogsBloom(),
            Difficulty.ZERO,
            blockParam.getBlockNumber(),
            blockParam.getGasLimit(),
            blockParam.getGasUsed(),
            blockParam.getTimestamp(),
            Bytes.fromHexString(blockParam.getExtraData()),
            blockParam.getBaseFeePerGas(),
            blockParam.getPrevRandao(),
            0,
            maybeWithdrawals.map(BodyValidation::withdrawalsRoot).orElse(null),
            blockParam.getBlobGasUsed(),
            blockParam.getExcessBlobGas() == null
                ? null
                : BlobGas.fromHexString(blockParam.getExcessBlobGas()),
            maybeParentBeaconBlockRoot.orElse(null),
            maybeDeposits.map(BodyValidation::depositsRoot).orElse(null),
<<<<<<< HEAD
            maybeExecutionWitness.orElse(null),
=======
            maybeExits.map(BodyValidation::exitsRoot).orElse(null),
>>>>>>> f26f3f52
            headerFunctions);

    // ensure the block hash matches the blockParam hash
    // this must be done before any other check
    if (!newBlockHeader.getHash().equals(blockParam.getBlockHash())) {
      String errorMessage =
          String.format(
              "Computed block hash %s does not match block hash parameter %s",
              newBlockHeader.getBlockHash(), blockParam.getBlockHash());
      LOG.debug(errorMessage);
      return respondWithInvalid(reqId, blockParam, null, getInvalidBlockHashStatus(), errorMessage);
    }

    final var blobTransactions =
        transactions.stream().filter(transaction -> transaction.getType().supportsBlob()).toList();

    ValidationResult<RpcErrorType> blobValidationResult =
        validateBlobs(
            blobTransactions,
            newBlockHeader,
            maybeParentHeader,
            maybeVersionedHashes,
            protocolSchedule.get().getByBlockHeader(newBlockHeader));
    if (!blobValidationResult.isValid()) {
      return respondWithInvalid(
          reqId,
          blockParam,
          mergeCoordinator.getLatestValidAncestor(blockParam.getParentHash()).orElse(null),
          getInvalidBlockHashStatus(),
          blobValidationResult.getErrorMessage());
    }

    // do we already have this payload
    if (protocolContext.getBlockchain().getBlockByHash(newBlockHeader.getBlockHash()).isPresent()) {
      LOG.debug("block already present");
      return respondWith(reqId, blockParam, blockParam.getBlockHash(), VALID);
    }
    if (mergeCoordinator.isBadBlock(blockParam.getBlockHash())) {
      return respondWithInvalid(
          reqId,
          blockParam,
          mergeCoordinator
              .getLatestValidHashOfBadBlock(blockParam.getBlockHash())
              .orElse(Hash.ZERO),
          INVALID,
          "Block already present in bad block manager.");
    }

    if (maybeParentHeader.isPresent()
        && (Long.compareUnsigned(maybeParentHeader.get().getTimestamp(), blockParam.getTimestamp())
            >= 0)) {
      return respondWithInvalid(
          reqId,
          blockParam,
          mergeCoordinator.getLatestValidAncestor(blockParam.getParentHash()).orElse(null),
          INVALID,
          "block timestamp not greater than parent");
    }

    final var block =
        new Block(
            newBlockHeader,
            new BlockBody(
                transactions,
                Collections.emptyList(),
                maybeWithdrawals,
                maybeDeposits,
                maybeExits));

    if (maybeParentHeader.isEmpty()) {
      LOG.atDebug()
          .setMessage("Parent of block {} is not present, append it to backward sync")
          .addArgument(block::toLogString)
          .log();
      mergeCoordinator.appendNewPayloadToSync(block);
      return respondWith(reqId, blockParam, null, SYNCING);
    }

    final var latestValidAncestor = mergeCoordinator.getLatestValidAncestor(newBlockHeader);

    if (latestValidAncestor.isEmpty()) {
      return respondWith(reqId, blockParam, null, ACCEPTED);
    }

    // execute block and return result response
    final long startTimeMs = System.currentTimeMillis();
    final BlockProcessingResult executionResult = mergeCoordinator.rememberBlock(block);

    if (executionResult.isSuccessful()) {
      logImportedBlockInfo(
          block,
          blobTransactions.stream()
              .map(Transaction::getVersionedHashes)
              .flatMap(Optional::stream)
              .mapToInt(List::size)
              .sum(),
          (System.currentTimeMillis() - startTimeMs) / 1000.0);
      return respondWith(reqId, blockParam, newBlockHeader.getHash(), VALID);
    } else {
      if (executionResult.causedBy().isPresent()) {
        Throwable causedBy = executionResult.causedBy().get();
        if (causedBy instanceof StorageException || causedBy instanceof MerkleTrieException) {
          RpcErrorType error = RpcErrorType.INTERNAL_ERROR;
          JsonRpcErrorResponse response = new JsonRpcErrorResponse(reqId, error);
          return response;
        }
      }
      LOG.debug("New payload is invalid: {}", executionResult.errorMessage.get());
      return respondWithInvalid(
          reqId,
          blockParam,
          latestValidAncestor.get(),
          INVALID,
          executionResult.errorMessage.get());
    }
  }

  JsonRpcResponse respondWith(
      final Object requestId,
      final EnginePayloadParameter param,
      final Hash latestValidHash,
      final EngineStatus status) {
    if (INVALID.equals(status) || INVALID_BLOCK_HASH.equals(status)) {
      throw new IllegalArgumentException(
          "Don't call respondWith() with invalid status of " + status.toString());
    }
    LOG.atDebug()
        .setMessage(
            "New payload: number: {}, hash: {}, parentHash: {}, latestValidHash: {}, status: {}")
        .addArgument(param::getBlockNumber)
        .addArgument(param::getBlockHash)
        .addArgument(param::getParentHash)
        .addArgument(() -> latestValidHash == null ? null : latestValidHash.toHexString())
        .addArgument(status::name)
        .log();
    return new JsonRpcSuccessResponse(
        requestId, new EnginePayloadStatusResult(status, latestValidHash, Optional.empty()));
  }

  // engine api calls are synchronous, no need for volatile
  private long lastInvalidWarn = 0;

  JsonRpcResponse respondWithInvalid(
      final Object requestId,
      final EnginePayloadParameter param,
      final Hash latestValidHash,
      final EngineStatus invalidStatus,
      final String validationError) {
    if (!INVALID.equals(invalidStatus) && !INVALID_BLOCK_HASH.equals(invalidStatus)) {
      throw new IllegalArgumentException(
          "Don't call respondWithInvalid() with non-invalid status of " + invalidStatus.toString());
    }
    final String invalidBlockLogMessage =
        String.format(
            "Invalid new payload: number: %s, hash: %s, parentHash: %s, latestValidHash: %s, status: %s, validationError: %s",
            param.getBlockNumber(),
            param.getBlockHash(),
            param.getParentHash(),
            latestValidHash == null ? null : latestValidHash.toHexString(),
            invalidStatus.name(),
            validationError);
    // always log invalid at DEBUG
    LOG.debug(invalidBlockLogMessage);
    // periodically log at WARN
    if (lastInvalidWarn + ENGINE_API_LOGGING_THRESHOLD < System.currentTimeMillis()) {
      lastInvalidWarn = System.currentTimeMillis();
      LOG.warn(invalidBlockLogMessage);
    }
    return new JsonRpcSuccessResponse(
        requestId,
        new EnginePayloadStatusResult(
            invalidStatus, latestValidHash, Optional.of(validationError)));
  }

  protected EngineStatus getInvalidBlockHashStatus() {
    return INVALID;
  }

  protected ValidationResult<RpcErrorType> validateParameters(
      final EnginePayloadParameter parameter,
      final Optional<List<String>> maybeVersionedHashParam,
      final Optional<String> maybeBeaconBlockRootParam) {
    return ValidationResult.valid();
  }

  protected ValidationResult<RpcErrorType> validateBlobs(
      final List<Transaction> blobTransactions,
      final BlockHeader header,
      final Optional<BlockHeader> maybeParentHeader,
      final Optional<List<VersionedHash>> maybeVersionedHashes,
      final ProtocolSpec protocolSpec) {

    final List<VersionedHash> transactionVersionedHashes = new ArrayList<>();
    for (Transaction transaction : blobTransactions) {
      var versionedHashes = transaction.getVersionedHashes();
      // blob transactions must have at least one blob
      if (versionedHashes.isEmpty()) {
        return ValidationResult.invalid(
            RpcErrorType.INVALID_PARAMS, "There must be at least one blob");
      }
      transactionVersionedHashes.addAll(versionedHashes.get());
    }

    if (maybeVersionedHashes.isEmpty() && !transactionVersionedHashes.isEmpty()) {
      return ValidationResult.invalid(
          RpcErrorType.INVALID_PARAMS, "Payload must contain versioned hashes for transactions");
    }

    // Validate versionedHashesParam
    if (maybeVersionedHashes.isPresent()
        && !maybeVersionedHashes.get().equals(transactionVersionedHashes)) {
      return ValidationResult.invalid(
          RpcErrorType.INVALID_PARAMS,
          "Versioned hashes from blob transactions do not match expected values");
    }

    // Validate excessBlobGas
    if (maybeParentHeader.isPresent()) {
      if (!validateExcessBlobGas(header, maybeParentHeader.get(), protocolSpec)) {
        return ValidationResult.invalid(
            RpcErrorType.INVALID_PARAMS,
            "Payload excessBlobGas does not match calculated excessBlobGas");
      }
    }

    // Validate blobGasUsed
    if (header.getBlobGasUsed().isPresent() && maybeVersionedHashes.isPresent()) {
      if (!validateBlobGasUsed(header, maybeVersionedHashes.get(), protocolSpec)) {
        return ValidationResult.invalid(
            RpcErrorType.INVALID_PARAMS,
            "Payload BlobGasUsed does not match calculated BlobGasUsed");
      }
    }

    if (protocolSpec.getGasCalculator().blobGasCost(transactionVersionedHashes.size())
        > protocolSpec.getGasLimitCalculator().currentBlobGasLimit()) {
      return ValidationResult.invalid(
          RpcErrorType.INVALID_PARAMS,
          String.format("Invalid Blob Count: %d", transactionVersionedHashes.size()));
    }
    return ValidationResult.valid();
  }

  private boolean validateExcessBlobGas(
      final BlockHeader header, final BlockHeader parentHeader, final ProtocolSpec protocolSpec) {
    BlobGas calculatedBlobGas =
        ExcessBlobGasCalculator.calculateExcessBlobGasForParent(protocolSpec, parentHeader);
    return header.getExcessBlobGas().orElse(BlobGas.ZERO).equals(calculatedBlobGas);
  }

  private boolean validateBlobGasUsed(
      final BlockHeader header,
      final List<VersionedHash> maybeVersionedHashes,
      final ProtocolSpec protocolSpec) {
    var calculatedBlobGas =
        protocolSpec.getGasCalculator().blobGasCost(maybeVersionedHashes.size());
    return header.getBlobGasUsed().orElse(0L).equals(calculatedBlobGas);
  }

  private Optional<List<VersionedHash>> extractVersionedHashes(
      final Optional<List<String>> maybeVersionedHashParam) {
    return maybeVersionedHashParam.map(
        versionedHashes ->
            versionedHashes.stream()
                .map(Bytes32::fromHexString)
                .map(
                    hash -> {
                      try {
                        return new VersionedHash(hash);
                      } catch (InvalidParameterException e) {
                        throw new RuntimeException(e);
                      }
                    })
                .collect(Collectors.toList()));
  }

  private void logImportedBlockInfo(final Block block, final int blobCount, final double timeInS) {
    final StringBuilder message = new StringBuilder();
    message.append("Imported #%,d / %d tx");
    final List<Object> messageArgs =
        new ArrayList<>(
            List.of(block.getHeader().getNumber(), block.getBody().getTransactions().size()));
    if (block.getBody().getWithdrawals().isPresent()) {
      message.append(" / %d ws");
      messageArgs.add(block.getBody().getWithdrawals().get().size());
    }
    if (block.getBody().getDeposits().isPresent()) {
      message.append(" / %d ds");
      messageArgs.add(block.getBody().getDeposits().get().size());
    }
    message.append(" / %d blobs / base fee %s / %,d (%01.1f%%) gas / (%s) in %01.3fs. Peers: %d");
    messageArgs.addAll(
        List.of(
            blobCount,
            block.getHeader().getBaseFee().map(Wei::toHumanReadableString).orElse("N/A"),
            block.getHeader().getGasUsed(),
            (block.getHeader().getGasUsed() * 100.0) / block.getHeader().getGasLimit(),
            block.getHash().toHexString(),
            timeInS,
            ethPeers.peerCount()));
    LOG.info(String.format(message.toString(), messageArgs.toArray()));
  }
}<|MERGE_RESOLUTION|>--- conflicted
+++ resolved
@@ -21,11 +21,8 @@
 import static org.hyperledger.besu.ethereum.api.jsonrpc.internal.methods.ExecutionEngineJsonRpcMethod.EngineStatus.SYNCING;
 import static org.hyperledger.besu.ethereum.api.jsonrpc.internal.methods.ExecutionEngineJsonRpcMethod.EngineStatus.VALID;
 import static org.hyperledger.besu.ethereum.api.jsonrpc.internal.methods.engine.DepositsValidatorProvider.getDepositsValidator;
-<<<<<<< HEAD
 import static org.hyperledger.besu.ethereum.api.jsonrpc.internal.methods.engine.ExecutionWitnessValidatorProvider.getExecutionWitnessValidator;
-=======
 import static org.hyperledger.besu.ethereum.api.jsonrpc.internal.methods.engine.ValidatorExitsValidatorProvider.getValidatorExitsValidator;
->>>>>>> f26f3f52
 import static org.hyperledger.besu.ethereum.api.jsonrpc.internal.methods.engine.WithdrawalsValidatorProvider.getWithdrawalsValidator;
 import static org.hyperledger.besu.ethereum.api.jsonrpc.internal.response.RpcErrorType.INVALID_PARAMS;
 
@@ -41,11 +38,8 @@
 import org.hyperledger.besu.ethereum.api.jsonrpc.internal.methods.ExecutionEngineJsonRpcMethod;
 import org.hyperledger.besu.ethereum.api.jsonrpc.internal.parameters.DepositParameter;
 import org.hyperledger.besu.ethereum.api.jsonrpc.internal.parameters.EnginePayloadParameter;
-<<<<<<< HEAD
 import org.hyperledger.besu.ethereum.api.jsonrpc.internal.parameters.ExecutionWitnessParameter;
-=======
 import org.hyperledger.besu.ethereum.api.jsonrpc.internal.parameters.ValidatorExitParameter;
->>>>>>> f26f3f52
 import org.hyperledger.besu.ethereum.api.jsonrpc.internal.parameters.WithdrawalParameter;
 import org.hyperledger.besu.ethereum.api.jsonrpc.internal.response.JsonRpcError;
 import org.hyperledger.besu.ethereum.api.jsonrpc.internal.response.JsonRpcErrorResponse;
@@ -179,16 +173,6 @@
       return new JsonRpcErrorResponse(reqId, new JsonRpcError(INVALID_PARAMS, "Invalid deposits"));
     }
 
-<<<<<<< HEAD
-    final Optional<ExecutionWitness> maybeExecutionWitness =
-        Optional.ofNullable(blockParam.getExecutionWitness())
-            .map(ExecutionWitnessParameter::toExecutionWitness);
-    if (!getExecutionWitnessValidator(
-            protocolSchedule.get(), blockParam.getTimestamp(), blockParam.getBlockNumber())
-        .validateExecutionWitness(maybeExecutionWitness)) {
-      return new JsonRpcErrorResponse(
-          reqId, new JsonRpcError(INVALID_PARAMS, "Invalid executionWitness"));
-=======
     final Optional<List<ValidatorExit>> maybeExits =
         Optional.ofNullable(blockParam.getExits())
             .map(
@@ -198,7 +182,16 @@
             protocolSchedule.get(), blockParam.getTimestamp(), blockParam.getBlockNumber())
         .validateValidatorExitParameter(maybeExits)) {
       return new JsonRpcErrorResponse(reqId, new JsonRpcError(INVALID_PARAMS, "Invalid exits"));
->>>>>>> f26f3f52
+    }
+
+    final Optional<ExecutionWitness> maybeExecutionWitness =
+        Optional.ofNullable(blockParam.getExecutionWitness())
+            .map(ExecutionWitnessParameter::toExecutionWitness);
+    if (!getExecutionWitnessValidator(
+            protocolSchedule.get(), blockParam.getTimestamp(), blockParam.getBlockNumber())
+        .validateExecutionWitness(maybeExecutionWitness)) {
+      return new JsonRpcErrorResponse(
+          reqId, new JsonRpcError(INVALID_PARAMS, "Invalid executionWitness"));
     }
 
     if (mergeContext.get().isSyncing()) {
@@ -269,11 +262,8 @@
                 : BlobGas.fromHexString(blockParam.getExcessBlobGas()),
             maybeParentBeaconBlockRoot.orElse(null),
             maybeDeposits.map(BodyValidation::depositsRoot).orElse(null),
-<<<<<<< HEAD
+            maybeExits.map(BodyValidation::exitsRoot).orElse(null),
             maybeExecutionWitness.orElse(null),
-=======
-            maybeExits.map(BodyValidation::exitsRoot).orElse(null),
->>>>>>> f26f3f52
             headerFunctions);
 
     // ensure the block hash matches the blockParam hash
