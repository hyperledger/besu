--- conflicted
+++ resolved
@@ -615,13 +615,9 @@
             new JsonRpcRequestContext(requestBody, () -> !ctx.response().closed()));
       } catch (final InvalidJsonRpcParameters e) {
         LOG.debug("Invalid Params", e);
-<<<<<<< HEAD
-        return errorResponse(id, INVALID_PARAMS);
-=======
         return errorResponse(id, JsonRpcError.INVALID_PARAMS);
       } catch (final MultiTenancyValidationException e) {
         return unauthorizedResponse(id, JsonRpcError.UNAUTHORIZED);
->>>>>>> 8f806123
       } catch (final RuntimeException e) {
         LOG.error("Error processing JSON-RPC requestBody", e);
         return errorResponse(id, JsonRpcError.INTERNAL_ERROR);
