/*
 * Copyright ConsenSys AG.
 *
 * Licensed under the Apache License, Version 2.0 (the "License"); you may not use this file except in compliance with
 * the License. You may obtain a copy of the License at
 *
 * http://www.apache.org/licenses/LICENSE-2.0
 *
 * Unless required by applicable law or agreed to in writing, software distributed under the License is distributed on
 * an "AS IS" BASIS, WITHOUT WARRANTIES OR CONDITIONS OF ANY KIND, either express or implied. See the License for the
 * specific language governing permissions and limitations under the License.
 *
 * SPDX-License-Identifier: Apache-2.0
 */
package org.hyperledger.besu.ethereum.api.query;

import static com.google.common.base.Preconditions.checkArgument;
import static org.hyperledger.besu.ethereum.api.query.cache.TransactionLogBloomCacher.BLOCKS_PER_BLOOM_CACHE;

import org.hyperledger.besu.datatypes.Address;
import org.hyperledger.besu.datatypes.Hash;
import org.hyperledger.besu.datatypes.Wei;
import org.hyperledger.besu.ethereum.api.ApiConfiguration;
import org.hyperledger.besu.ethereum.api.ImmutableApiConfiguration;
import org.hyperledger.besu.ethereum.api.query.cache.TransactionLogBloomCacher;
import org.hyperledger.besu.ethereum.chain.Blockchain;
import org.hyperledger.besu.ethereum.chain.TransactionLocation;
import org.hyperledger.besu.ethereum.core.Block;
import org.hyperledger.besu.ethereum.core.BlockBody;
import org.hyperledger.besu.ethereum.core.BlockHeader;
import org.hyperledger.besu.ethereum.core.LogWithMetadata;
import org.hyperledger.besu.ethereum.core.MutableWorldState;
import org.hyperledger.besu.ethereum.core.Transaction;
import org.hyperledger.besu.ethereum.core.TransactionReceipt;
import org.hyperledger.besu.ethereum.eth.manager.EthScheduler;
import org.hyperledger.besu.ethereum.worldstate.WorldStateArchive;
import org.hyperledger.besu.evm.account.Account;
import org.hyperledger.besu.evm.log.LogsBloomFilter;

import java.io.EOFException;
import java.io.IOException;
import java.io.RandomAccessFile;
import java.math.BigInteger;
import java.nio.file.Files;
import java.nio.file.Path;
import java.util.ArrayList;
import java.util.Collection;
import java.util.Collections;
import java.util.List;
import java.util.Optional;
import java.util.concurrent.atomic.AtomicInteger;
import java.util.function.Function;
import java.util.function.Supplier;
import java.util.stream.Collectors;
import java.util.stream.IntStream;
import java.util.stream.LongStream;

import org.apache.tuweni.bytes.Bytes;
import org.apache.tuweni.units.bigints.UInt256;
import org.slf4j.Logger;
import org.slf4j.LoggerFactory;

public class BlockchainQueries {
  private static final Logger LOG = LoggerFactory.getLogger(BlockchainQueries.class);

  private final WorldStateArchive worldStateArchive;
  private final Blockchain blockchain;
  private final Optional<Path> cachePath;
  private final Optional<TransactionLogBloomCacher> transactionLogBloomCacher;
  private final ApiConfiguration apiConfig;

  public BlockchainQueries(final Blockchain blockchain, final WorldStateArchive worldStateArchive) {
    this(blockchain, worldStateArchive, Optional.empty(), Optional.empty());
  }

  public BlockchainQueries(
      final Blockchain blockchain,
      final WorldStateArchive worldStateArchive,
      final EthScheduler scheduler) {
    this(blockchain, worldStateArchive, Optional.empty(), Optional.ofNullable(scheduler));
  }

  public BlockchainQueries(
      final Blockchain blockchain,
      final WorldStateArchive worldStateArchive,
      final Optional<Path> cachePath,
      final Optional<EthScheduler> scheduler) {
    this(
        blockchain,
        worldStateArchive,
        cachePath,
        scheduler,
        ImmutableApiConfiguration.builder().build());
  }

  public BlockchainQueries(
      final Blockchain blockchain,
      final WorldStateArchive worldStateArchive,
      final Optional<Path> cachePath,
      final Optional<EthScheduler> scheduler,
      final ApiConfiguration apiConfig) {
    this.blockchain = blockchain;
    this.worldStateArchive = worldStateArchive;
    this.cachePath = cachePath;
    this.transactionLogBloomCacher =
        (cachePath.isPresent() && scheduler.isPresent())
            ? Optional.of(
                new TransactionLogBloomCacher(blockchain, cachePath.get(), scheduler.get()))
            : Optional.empty();
    this.apiConfig = apiConfig;
  }

  public Blockchain getBlockchain() {
    return blockchain;
  }

  public WorldStateArchive getWorldStateArchive() {
    return worldStateArchive;
  }

  public Optional<TransactionLogBloomCacher> getTransactionLogBloomCacher() {
    return transactionLogBloomCacher;
  }

  /**
   * Retrieves the header hash of the block at the given height in the canonical chain.
   *
   * @param number The height of the block whose hash should be retrieved.
   * @return The hash of the block at the given height.
   */
  public Optional<Hash> getBlockHashByNumber(final long number) {
    return blockchain.getBlockHashByNumber(number);
  }

  /**
   * Return the block number of the head of the chain.
   *
   * @return The block number of the head of the chain.
   */
  public long headBlockNumber() {
    return blockchain.getChainHeadBlockNumber();
  }

  /**
   * Return the header of the head of the chain.
   *
   * @return The header of the head of the chain.
   */
  public BlockHeader headBlockHeader() {
    return blockchain.getChainHeadHeader();
  }

  /**
   * Return the header of the last finalized block.
   *
   * @return The header of the last finalized block.
   */
  public Optional<BlockHeader> finalizedBlockHeader() {
    return blockchain.getFinalized().flatMap(blockchain::getBlockHeader);
  }

  /**
   * Return the header of the last safe block.
   *
   * @return The header of the last safe block.
   */
  public Optional<BlockHeader> safeBlockHeader() {
    return blockchain.getSafeBlock().flatMap(blockchain::getBlockHeader);
  }

  /**
   * Determines the block header for the address associated with this storage index.
   *
   * @param address The address of the account that owns the storage being queried.
   * @param storageIndex The storage index whose value is being retrieved.
   * @param blockNumber The blockNumber that is being queried.
   * @return The value at the storage index being queried.
   */
  public Optional<UInt256> storageAt(
      final Address address, final UInt256 storageIndex, final long blockNumber) {
    final Hash blockHash =
        getBlockHeaderByNumber(blockNumber).map(BlockHeader::getHash).orElse(Hash.EMPTY);

    return storageAt(address, storageIndex, blockHash);
  }

  /**
   * Determines the block header for the address associated with this storage index.
   *
   * @param address The address of the account that owns the storage being queried.
   * @param storageIndex The storage index whose value is being retrieved.
   * @param blockHash The blockHash that is being queried.
   * @return The value at the storage index being queried.
   */
  public Optional<UInt256> storageAt(
      final Address address, final UInt256 storageIndex, final Hash blockHash) {
    return fromAccount(
        address, blockHash, account -> account.getStorageValue(storageIndex), UInt256.ZERO);
  }

  /**
   * Returns the balance of the given account at a specific block number.
   *
   * @param address The address of the account being queried.
   * @param blockNumber The block number being queried.
   * @return The balance of the account in Wei.
   */
  public Optional<Wei> accountBalance(final Address address, final long blockNumber) {
    final Hash blockHash =
        getBlockHeaderByNumber(blockNumber).map(BlockHeader::getHash).orElse(Hash.EMPTY);

    return accountBalance(address, blockHash);
  }

  /**
   * Returns the balance of the given account at a specific block hash.
   *
   * @param address The address of the account being queried.
   * @param blockHash The block hash being queried.
   * @return The balance of the account in Wei.
   */
  public Optional<Wei> accountBalance(final Address address, final Hash blockHash) {
    return fromAccount(address, blockHash, Account::getBalance, Wei.ZERO);
  }

  /**
   * Retrieves the code associated with the given account at a particular block number.
   *
   * @param address The account address being queried.
   * @param blockNumber The height of the block to be checked.
   * @return The code associated with this address.
   */
  public Optional<Bytes> getCode(final Address address, final long blockNumber) {
    final Hash blockHash =
        getBlockHeaderByNumber(blockNumber).map(BlockHeader::getHash).orElse(Hash.EMPTY);

    return getCode(address, blockHash);
  }

  /**
   * Retrieves the code associated with the given account at a particular block hash.
   *
   * @param address The account address being queried.
   * @param blockHash The hash of the block to be checked.
   * @return The code associated with this address.
   */
  public Optional<Bytes> getCode(final Address address, final Hash blockHash) {
    return fromAccount(address, blockHash, Account::getCode, Bytes.EMPTY);
  }

  /**
   * Returns the number of transactions in the block at the given height.
   *
   * @param blockNumber The height of the block being queried.
   * @return The number of transactions contained in the referenced block.
   */
  public Optional<Integer> getTransactionCount(final long blockNumber) {
    if (outsideBlockchainRange(blockNumber)) {
      return Optional.empty();
    }
    return Optional.of(
        blockchain
            .getBlockHashByNumber(blockNumber)
            .flatMap(this::blockByHashWithTxHashes)
            .map(BlockWithMetadata::getTransactions)
            .map(List::size)
            .orElse(-1));
  }

  /**
   * Returns the number of transactions in the block with the given hash.
   *
   * @param blockHeaderHash The hash of the block being queried.
   * @return The number of transactions contained in the referenced block.
   */
  public Integer getTransactionCount(final Hash blockHeaderHash) {
    return blockchain
        .getBlockBody(blockHeaderHash)
        .map(body -> body.getTransactions().size())
        .orElse(-1);
  }

  /**
   * Returns the number of transactions sent from the given address in the block at the given
   * height.
   *
   * @param address The address whose sent transactions we want to count.
   * @param blockNumber The height of the block being queried.
   * @return The number of transactions sent from the given address.
   */
  public long getTransactionCount(final Address address, final long blockNumber) {
    final Hash blockHash =
        getBlockHeaderByNumber(blockNumber).map(BlockHeader::getHash).orElse(Hash.EMPTY);

    return getTransactionCount(address, blockHash);
  }

  /**
   * Returns the number of transactions sent from the given address in the block at the given hash.
   *
   * @param address The address whose sent transactions we want to count.
   * @param blockHash The hash of the block being queried.
   * @return The number of transactions sent from the given address.
   */
  public long getTransactionCount(final Address address, final Hash blockHash) {
    return getAndMapWorldState(
            blockHash, worldState -> Optional.ofNullable(worldState.get(address)))
        .map(Account::getNonce)
        .orElse(0L);
  }

  /**
   * Returns the number of transactions sent from the given address in the latest block.
   *
   * @param address The address whose sent transactions we want to count.
   * @return The number of transactions sent from the given address.
   */
  public long getTransactionCount(final Address address) {
    return getTransactionCount(address, headBlockNumber());
  }

  /**
   * Returns the number of ommers in the block at the given height.
   *
   * @param blockNumber The height of the block being queried.
   * @return The number of ommers in the referenced block.
   */
  public Optional<Integer> getOmmerCount(final long blockNumber) {
    return blockchain.getBlockHashByNumber(blockNumber).flatMap(this::getOmmerCount);
  }

  /**
   * Returns the number of ommers in the block at the given height.
   *
   * @param blockHeaderHash The hash of the block being queried.
   * @return The number of ommers in the referenced block.
   */
  public Optional<Integer> getOmmerCount(final Hash blockHeaderHash) {
    return blockchain.getBlockBody(blockHeaderHash).map(b -> b.getOmmers().size());
  }

  /**
   * Returns the number of ommers in the latest block.
   *
   * @return The number of ommers in the latest block.
   */
  public Optional<Integer> getOmmerCount() {
    return getOmmerCount(blockchain.getChainHeadHash());
  }

  /**
   * Returns the ommer at the given index for the referenced block.
   *
   * @param blockHeaderHash The hash of the block to be queried.
   * @param index The index of the ommer in the blocks ommers list.
   * @return The ommer at the given index belonging to the referenced block.
   */
  public Optional<BlockHeader> getOmmer(final Hash blockHeaderHash, final int index) {
    return blockchain.getBlockBody(blockHeaderHash).map(blockBody -> getOmmer(blockBody, index));
  }

  private BlockHeader getOmmer(final BlockBody blockBody, final int index) {
    final List<BlockHeader> ommers = blockBody.getOmmers();
    if (ommers.size() > index) {
      return ommers.get(index);
    } else {
      return null;
    }
  }

  /**
   * Returns the ommer at the given index for the referenced block.
   *
   * @param blockNumber The block number identifying the block to be queried.
   * @param index The index of the ommer in the blocks ommers list.
   * @return The ommer at the given index belonging to the referenced block.
   */
  public Optional<BlockHeader> getOmmer(final long blockNumber, final int index) {
    return blockchain.getBlockHashByNumber(blockNumber).flatMap(hash -> getOmmer(hash, index));
  }

  /**
   * Returns the ommer at the given index for the latest block.
   *
   * @param index The index of the ommer in the blocks ommers list.
   * @return The ommer at the given index belonging to the latest block.
   */
  public Optional<BlockHeader> getOmmer(final int index) {
    return blockchain
        .getBlockHashByNumber(blockchain.getChainHeadBlockNumber())
        .flatMap(hash -> getOmmer(hash, index));
  }

  /**
   * Given a block hash, returns the associated block augmented with metadata.
   *
   * @param blockHeaderHash The hash of the target block's header.
   * @return The referenced block.
   */
  public Optional<BlockWithMetadata<TransactionWithMetadata, Hash>> blockByHash(
      final Hash blockHeaderHash) {
    return blockchain
        .getBlockHeader(blockHeaderHash)
        .flatMap(
            header ->
                blockchain
                    .getBlockBody(blockHeaderHash)
                    .flatMap(
                        body ->
                            blockchain
                                .getTotalDifficultyByHash(blockHeaderHash)
                                .map(
                                    td -> {
                                      final List<Transaction> txs = body.getTransactions();
                                      final List<TransactionWithMetadata> formattedTxs =
                                          formatTransactions(
                                              txs,
                                              header.getNumber(),
                                              header.getBaseFee(),
                                              blockHeaderHash);
                                      final List<Hash> ommers =
                                          body.getOmmers().stream()
                                              .map(BlockHeader::getHash)
                                              .collect(Collectors.toList());
                                      final int size = new Block(header, body).calculateSize();
                                      return new BlockWithMetadata<>(
                                          header,
                                          formattedTxs,
                                          ommers,
                                          td,
                                          size,
                                          body.getWithdrawals());
                                    })));
  }

  /**
   * Given a block number, returns the associated block augmented with metadata.
   *
   * @param number The height of the target block.
   * @return The referenced block.
   */
  public Optional<BlockWithMetadata<TransactionWithMetadata, Hash>> blockByNumber(
      final long number) {
    return blockchain.getBlockHashByNumber(number).flatMap(this::blockByHash);
  }

  /**
   * Returns the latest block augmented with metadata.
   *
   * @return The latest block.
   */
  public Optional<BlockWithMetadata<TransactionWithMetadata, Hash>> latestBlock() {
    return this.blockByHash(blockchain.getChainHeadHash());
  }

  /**
   * Given a block hash, returns the associated block with metadata and a list of transaction hashes
   * rather than full transactions.
   *
   * @param blockHeaderHash The hash of the target block's header.
   * @return The referenced block.
   */
  public Optional<BlockWithMetadata<Hash, Hash>> blockByHashWithTxHashes(
      final Hash blockHeaderHash) {
    return blockchain
        .getBlockHeader(blockHeaderHash)
        .flatMap(
            header ->
                blockchain
                    .getBlockBody(blockHeaderHash)
                    .flatMap(
                        body ->
                            blockchain
                                .getTotalDifficultyByHash(blockHeaderHash)
                                .map(
                                    td -> {
                                      final List<Hash> txs =
                                          body.getTransactions().stream()
                                              .map(Transaction::getHash)
                                              .collect(Collectors.toList());
                                      final List<Hash> ommers =
                                          body.getOmmers().stream()
                                              .map(BlockHeader::getHash)
                                              .collect(Collectors.toList());
                                      final int size = new Block(header, body).calculateSize();
                                      return new BlockWithMetadata<>(
                                          header, txs, ommers, td, size, body.getWithdrawals());
                                    })));
  }

  /**
   * Given a block number, returns the associated block with metadata and a list of transaction
   * hashes rather than full transactions.
   *
   * @param blockNumber The height of the target block's header.
   * @return The referenced block.
   */
  public Optional<BlockWithMetadata<Hash, Hash>> blockByNumberWithTxHashes(final long blockNumber) {
    return blockchain.getBlockHashByNumber(blockNumber).flatMap(this::blockByHashWithTxHashes);
  }

  public Optional<BlockHeader> getBlockHeaderByHash(final Hash hash) {
    return blockchain.getBlockHeader(hash);
  }

  public Optional<BlockHeader> getBlockHeaderByNumber(final long number) {
    return blockchain.getBlockHeader(number);
  }

  public boolean blockIsOnCanonicalChain(final Hash hash) {
    return blockchain.blockIsOnCanonicalChain(hash);
  }

  /**
   * Returns the latest block with metadata and a list of transaction hashes rather than full
   * transactions.
   *
   * @return The latest block.
   */
  public Optional<BlockWithMetadata<Hash, Hash>> latestBlockWithTxHashes() {
    return this.blockByHashWithTxHashes(blockchain.getChainHeadHash());
  }

  /**
   * Given a transaction hash, returns the associated transaction.
   *
   * @param transactionHash The hash of the target transaction.
   * @return The transaction associated with the given hash.
   */
  public Optional<TransactionWithMetadata> transactionByHash(final Hash transactionHash) {
    final Optional<TransactionLocation> maybeLocation =
        blockchain.getTransactionLocation(transactionHash);
    if (maybeLocation.isEmpty()) {
      return Optional.empty();
    }
    final TransactionLocation loc = maybeLocation.get();
    final Hash blockHash = loc.getBlockHash();
    // getTransactionLocation should not return if the TX or block doesn't exist, so throwing
    // on a missing optional is appropriate.
    final BlockHeader header = blockchain.getBlockHeader(blockHash).orElseThrow();
    final Transaction transaction = blockchain.getTransactionByHash(transactionHash).orElseThrow();
    return Optional.of(
        new TransactionWithMetadata(
            transaction,
            header.getNumber(),
            header.getBaseFee(),
            blockHash,
            loc.getTransactionIndex()));
  }

  /**
   * Returns the transaction at the given index for the specified block.
   *
   * @param blockNumber The number of the block being queried.
   * @param txIndex The index of the transaction to return.
   * @return The transaction at the specified location.
   */
  public Optional<TransactionWithMetadata> transactionByBlockNumberAndIndex(
      final long blockNumber, final int txIndex) {
    checkArgument(txIndex >= 0);
    return blockchain
        .getBlockHeader(blockNumber)
        .map(header -> transactionByHeaderAndIndex(header, txIndex));
  }

  /**
   * Returns the transaction at the given index for the specified block.
   *
   * @param blockHeaderHash The hash of the block being queried.
   * @param txIndex The index of the transaction to return.
   * @return The transaction at the specified location.
   */
  public Optional<TransactionWithMetadata> transactionByBlockHashAndIndex(
      final Hash blockHeaderHash, final int txIndex) {
    checkArgument(txIndex >= 0);
    return blockchain
        .getBlockHeader(blockHeaderHash)
        .map(header -> transactionByHeaderAndIndex(header, txIndex));
  }

  /**
   * Helper method to return the transaction at the given index for the specified header, used by
   * getTransactionByBlock*AndIndex methods.
   *
   * @param header The block header.
   * @param txIndex The index of the transaction to return.
   * @return The transaction at the specified location.
   */
  private TransactionWithMetadata transactionByHeaderAndIndex(
      final BlockHeader header, final int txIndex) {
    final Hash blockHeaderHash = header.getHash();
    // headers should not exist w/o bodies, so not being present is exceptional
    final BlockBody blockBody = blockchain.getBlockBody(blockHeaderHash).orElseThrow();
    final List<Transaction> txs = blockBody.getTransactions();
    if (txIndex >= txs.size()) {
      return null;
    }
    return new TransactionWithMetadata(
        txs.get(txIndex), header.getNumber(), header.getBaseFee(), blockHeaderHash, txIndex);
  }

  public Optional<TransactionLocation> transactionLocationByHash(final Hash transactionHash) {
    return blockchain.getTransactionLocation(transactionHash);
  }

  /**
   * Returns the transaction receipt associated with the given transaction hash.
   *
   * @param transactionHash The hash of the transaction that corresponds to the receipt to retrieve.
   * @return The transaction receipt associated with the referenced transaction.
   */
  public Optional<TransactionReceiptWithMetadata> transactionReceiptByTransactionHash(
      final Hash transactionHash) {
    final Optional<TransactionLocation> maybeLocation =
        blockchain.getTransactionLocation(transactionHash);
    if (maybeLocation.isEmpty()) {
      return Optional.empty();
    }
    // getTransactionLocation should not return if the TX or block doesn't exist, so throwing
    // on a missing optional is appropriate.
    final TransactionLocation location = maybeLocation.get();
    final Block block = blockchain.getBlockByHash(location.getBlockHash()).orElseThrow();
    final Transaction transaction =
        block.getBody().getTransactions().get(location.getTransactionIndex());

    final Hash blockhash = location.getBlockHash();
    final BlockHeader header = block.getHeader();
    final List<TransactionReceipt> transactionReceipts =
        blockchain.getTxReceipts(blockhash).orElseThrow();
    final TransactionReceipt transactionReceipt =
        transactionReceipts.get(location.getTransactionIndex());

    long gasUsed = transactionReceipt.getCumulativeGasUsed();
    if (location.getTransactionIndex() > 0) {
      gasUsed =
          gasUsed
              - transactionReceipts.get(location.getTransactionIndex() - 1).getCumulativeGasUsed();
    }

    return Optional.of(
        TransactionReceiptWithMetadata.create(
            transactionReceipt,
            transaction,
            transactionHash,
            location.getTransactionIndex(),
            gasUsed,
            header.getBaseFee(),
            blockhash,
            header.getNumber()));
  }

  /**
   * Retrieve logs from the range of blocks with optional filtering based on logger address and log
   * topics.
   *
   * @param fromBlockNumber The block number defining the first block in the search range
   *     (inclusive).
   * @param toBlockNumber The block number defining the last block in the search range (inclusive).
   * @param query Constraints on required topics by topic index. For a given index if the set of
   *     topics is non-empty, the topic at this index must match one of the values in the set.
   * @param isQueryAlive Whether or not the backend query should stay alive.
   * @return The set of logs matching the given constraints.
   */
  public List<LogWithMetadata> matchingLogs(
      final long fromBlockNumber,
      final long toBlockNumber,
      final LogsQuery query,
      final Supplier<Boolean> isQueryAlive) {
    try {
      final List<LogWithMetadata> result = new ArrayList<>();
      final long startSegment = fromBlockNumber / BLOCKS_PER_BLOOM_CACHE;
      final long endSegment = toBlockNumber / BLOCKS_PER_BLOOM_CACHE;
      long currentStep = fromBlockNumber;
      for (long segment = startSegment; segment <= endSegment; segment++) {
        final long thisSegment = segment;
        final long thisStep = currentStep;
        final long nextStep = (segment + 1) * BLOCKS_PER_BLOOM_CACHE;
        BackendQuery.stopIfExpired(isQueryAlive);
        result.addAll(
            cachePath
                .map(path -> path.resolve("logBloom-" + thisSegment + ".cache"))
                .filter(Files::isRegularFile)
                .map(
                    cacheFile -> {
                      try {
                        return matchingLogsCached(
                            thisSegment * BLOCKS_PER_BLOOM_CACHE,
                            thisStep % BLOCKS_PER_BLOOM_CACHE,
                            Math.min(toBlockNumber, nextStep - 1) % BLOCKS_PER_BLOOM_CACHE,
                            query,
                            cacheFile,
                            isQueryAlive);
                      } catch (final Exception e) {
                        throw new RuntimeException(e);
                      }
                    })
                .orElseGet(
                    () ->
                        matchingLogsUncached(
                            thisStep,
                            Math.min(toBlockNumber, Math.min(toBlockNumber, nextStep - 1)),
                            query,
                            isQueryAlive)));
        currentStep = nextStep;
      }
      return result;
    } catch (final Exception e) {
      throw new IllegalStateException("Error retrieving matching logs", e);
    }
  }

  private List<LogWithMetadata> matchingLogsUncached(
      final long fromBlockNumber,
      final long toBlockNumber,
      final LogsQuery query,
      final Supplier<Boolean> isQueryAlive) {
    // rangeClosed handles the inverted from/to situations automatically with zero results.
    return LongStream.rangeClosed(fromBlockNumber, toBlockNumber)
        .mapToObj(blockchain::getBlockHeader)
        // Use takeWhile instead of clamping on toBlockNumber/headBlockNumber because it may get an
        // extra block or two for a query that has a toBlockNumber past chain head.  Similarly this
        // handles the case when fromBlockNumber is past chain head.
        .takeWhile(Optional::isPresent)
        .map(Optional::get)
        .filter(header -> query.couldMatch(header.getLogsBloom(true)))
        .flatMap(header -> matchingLogs(header.getHash(), query, isQueryAlive).stream())
        .collect(Collectors.toList());
  }

  private List<LogWithMetadata> matchingLogsCached(
      final long segmentStart,
      final long offset,
      final long endOffset,
      final LogsQuery query,
      final Path cacheFile,
      final Supplier<Boolean> isQueryAlive)
      throws Exception {
    final List<LogWithMetadata> results = new ArrayList<>();
    try (final RandomAccessFile raf = new RandomAccessFile(cacheFile.toFile(), "r")) {
      raf.seek(offset * 256);
      final byte[] bloomBuff = new byte[256];
      final Bytes bytesValue = Bytes.wrap(bloomBuff);
      for (long pos = offset; pos <= endOffset; pos++) {
        BackendQuery.stopIfExpired(isQueryAlive);
        try {
          raf.readFully(bloomBuff);
        } catch (final EOFException e) {
          results.addAll(
              matchingLogsUncached(
                  segmentStart + pos, segmentStart + endOffset, query, isQueryAlive));
          break;
        }
        final LogsBloomFilter logsBloom = new LogsBloomFilter(bytesValue);
        if (query.couldMatch(logsBloom)) {
          results.addAll(
              matchingLogs(
                  blockchain.getBlockHashByNumber(segmentStart + pos).orElseThrow(),
                  query,
                  isQueryAlive));
        }
      }
    } catch (final IOException e) {
      e.printStackTrace(System.out);
      LOG.error("Error reading cached log blooms", e);
    }
    return results;
  }

  public List<LogWithMetadata> matchingLogs(
      final Hash blockHash, final LogsQuery query, final Supplier<Boolean> isQueryAlive) {
    try {
      final Optional<BlockHeader> blockHeader = getBlockHeader(blockHash, isQueryAlive);
      if (blockHeader.isEmpty()) {
        return Collections.emptyList();
      }
      // receipts and transactions should exist if the header exists, so throwing is ok.
      final List<TransactionReceipt> receipts = getReceipts(blockHash, isQueryAlive);
      final List<Transaction> transactions = getTransactions(blockHash, isQueryAlive);
      final long number = blockHeader.get().getNumber();
      final boolean removed = getRemoved(blockHash, isQueryAlive);

      final AtomicInteger logIndexOffset = new AtomicInteger();
      return IntStream.range(0, receipts.size())
          .mapToObj(
              i -> {
                try {
                  BackendQuery.stopIfExpired(isQueryAlive);
                  final List<LogWithMetadata> result =
                      LogWithMetadata.generate(
                          logIndexOffset.intValue(),
                          receipts.get(i),
                          number,
                          blockHash,
                          transactions.get(i).getHash(),
                          i,
                          removed);
                  logIndexOffset.addAndGet(receipts.get(i).getLogs().size());
                  return result;
                } catch (final Exception e) {
                  throw new RuntimeException(e);
                }
              })
          .flatMap(Collection::stream)
          .filter(query::matches)
          .collect(Collectors.toList());
    } catch (final Exception e) {
      throw new RuntimeException(e);
    }
  }

  public List<LogWithMetadata> matchingLogs(
      final Hash blockHash,
      final TransactionWithMetadata transactionWithMetaData,
      final Supplier<Boolean> isQueryAlive) {
    if (transactionWithMetaData.getTransactionIndex().isEmpty()) {
      throw new RuntimeException(
          "Cannot find logs because transaction "
              + transactionWithMetaData.getTransaction().getHash()
              + " does not have a transaction index");
    }

    try {
      final Optional<BlockHeader> blockHeader = getBlockHeader(blockHash, isQueryAlive);
      if (blockHeader.isEmpty()) {
        return Collections.emptyList();
      }
      // receipts and transactions should exist if the header exists, so throwing is ok.
      final List<TransactionReceipt> receipts = getReceipts(blockHash, isQueryAlive);
      final List<Transaction> transactions = getTransactions(blockHash, isQueryAlive);
      final long number = blockHeader.get().getNumber();
      final boolean removed = getRemoved(blockHash, isQueryAlive);

      final int transactionIndex = transactionWithMetaData.getTransactionIndex().get();
      final int logIndexOffset =
          logIndexOffset(
              transactionWithMetaData.getTransaction().getHash(), receipts, transactions);

      return LogWithMetadata.generate(
          logIndexOffset,
          receipts.get(transactionIndex),
          number,
          blockHash,
          transactions.get(transactionIndex).getHash(),
          transactionIndex,
          removed);

    } catch (final Exception e) {
      throw new RuntimeException(e);
    }
  }

  /**
   * Wraps an operation on MutableWorldState with try-with-resources the corresponding block hash.
   * This method provides access to the worldstate via a mapper function in order to ensure all of
   * the uses of the MutableWorldState are subsequently closed, via the try-with-resources block.
   *
   * @param <U> return type of the operation on the MutableWorldState
   * @param blockHash the block hash
   * @param mapper Function which performs an operation on a MutableWorldState
   * @return the world state at the block number
   */
  public <U> Optional<U> getAndMapWorldState(
      final Hash blockHash, final Function<MutableWorldState, ? extends Optional<U>> mapper) {

    return blockchain
        .getBlockHeader(blockHash)
        .flatMap(
            blockHeader -> {
<<<<<<< HEAD
              try (var ws = worldStateArchive.getMutable(blockHeader, false).orElse(null)) {
                if (ws != null) {
                  return Optional.ofNullable(mapper.apply(ws));
=======
              try (var ws =
                  worldStateArchive
                      .getMutable(blockHeader.getStateRoot(), blockHeader.getBlockHash(), false)
                      .orElse(null)) {
                if (ws != null) {
                  return mapper.apply(ws);
>>>>>>> d736203a
                }
              } catch (Exception ex) {
                LOG.error("failed worldstate query for " + blockHash.toShortHexString(), ex);
              }
              return Optional.empty();
            });
  }

  /**
   * Wraps an operation on MutableWorldState with try-with-resources the corresponding block number
   *
   * @param <U> return type of the operation on the MutableWorldState
   * @param blockNumber the block number
   * @param mapper Function which performs an operation on a MutableWorldState returning type U
   * @return the world state at the block number
   */
  public <U> Optional<U> getAndMapWorldState(
      final long blockNumber, final Function<MutableWorldState, ? extends Optional<U>> mapper) {
    final Hash blockHash =
        getBlockHeaderByNumber(blockNumber).map(BlockHeader::getHash).orElse(Hash.EMPTY);
    return getAndMapWorldState(blockHash, mapper);
  }

  public Optional<Long> gasPrice() {
    final long blockHeight = headBlockNumber();
    final long[] gasCollection =
        LongStream.range(Math.max(0, blockHeight - apiConfig.getGasPriceBlocks()), blockHeight)
            .mapToObj(
                l ->
                    blockchain
                        .getBlockByNumber(l)
                        .map(Block::getBody)
                        .map(BlockBody::getTransactions)
                        .orElseThrow(
                            () -> new IllegalStateException("Could not retrieve block #" + l)))
            .flatMap(Collection::stream)
            .filter(t -> t.getGasPrice().isPresent())
            .mapToLong(t -> t.getGasPrice().get().toLong())
            .sorted()
            .toArray();
    return (gasCollection == null || gasCollection.length == 0)
        ? Optional.empty()
        : Optional.of(
            Math.max(
                apiConfig.getGasPriceMin(),
                Math.min(
                    apiConfig.getGasPriceMax(),
                    gasCollection[
                        Math.min(
                            gasCollection.length - 1,
                            (int) ((gasCollection.length) * apiConfig.getGasPriceFraction()))])));
  }

  public Optional<Wei> gasPriorityFee() {
    final long blockHeight = headBlockNumber();
    final BigInteger[] gasCollection =
        LongStream.range(Math.max(0, blockHeight - apiConfig.getGasPriceBlocks()), blockHeight)
            .mapToObj(
                l ->
                    blockchain
                        .getBlockByNumber(l)
                        .map(Block::getBody)
                        .map(BlockBody::getTransactions)
                        .orElseThrow(
                            () -> new IllegalStateException("Could not retrieve block #" + l)))
            .flatMap(Collection::stream)
            .filter(t -> t.getMaxPriorityFeePerGas().isPresent())
            .map(t -> t.getMaxPriorityFeePerGas().get().toBigInteger())
            .sorted(BigInteger::compareTo)
            .toArray(BigInteger[]::new);
    return (gasCollection.length == 0)
        ? Optional.empty()
        : Optional.of(
            Wei.of(
                gasCollection[
                    Math.min(
                        gasCollection.length - 1,
                        (int) ((gasCollection.length) * apiConfig.getGasPriceFraction()))]));
  }

  private <T> Optional<T> fromAccount(
      final Address address,
      final Hash blockHash,
      final Function<Account, T> getter,
      final T noAccountValue) {
    return getAndMapWorldState(
        blockHash,
        worldState ->
            Optional.ofNullable(worldState.get(address))
                .map(getter)
                .or(() -> Optional.ofNullable(noAccountValue)));
  }

  private List<TransactionWithMetadata> formatTransactions(
      final List<Transaction> txs,
      final long blockNumber,
      final Optional<Wei> baseFee,
      final Hash blockHash) {
    final int count = txs.size();
    final List<TransactionWithMetadata> result = new ArrayList<>(count);
    for (int i = 0; i < count; i++) {
      result.add(new TransactionWithMetadata(txs.get(i), blockNumber, baseFee, blockHash, i));
    }
    return result;
  }

  private boolean outsideBlockchainRange(final long blockNumber) {
    return blockNumber > headBlockNumber() || blockNumber < BlockHeader.GENESIS_BLOCK_NUMBER;
  }

  private Boolean getRemoved(final Hash blockHash, final Supplier<Boolean> isQueryAlive)
      throws Exception {
    return BackendQuery.runIfAlive(
        "matchingLogs - blockIsOnCanonicalChain",
        () -> !blockchain.blockIsOnCanonicalChain(blockHash),
        isQueryAlive);
  }

  private List<Transaction> getTransactions(
      final Hash blockHash, final Supplier<Boolean> isQueryAlive) throws Exception {
    return BackendQuery.runIfAlive(
        "matchingLogs - getBlockBody",
        () -> blockchain.getBlockBody(blockHash).orElseThrow().getTransactions(),
        isQueryAlive);
  }

  private List<TransactionReceipt> getReceipts(
      final Hash blockHash, final Supplier<Boolean> isQueryAlive) throws Exception {
    return BackendQuery.runIfAlive(
        "matchingLogs - getTxReceipts",
        () -> blockchain.getTxReceipts(blockHash).orElseThrow(),
        isQueryAlive);
  }

  private Optional<BlockHeader> getBlockHeader(
      final Hash blockHash, final Supplier<Boolean> isQueryAlive) throws Exception {
    return BackendQuery.runIfAlive(
        "matchingLogs - getBlockHeader", () -> blockchain.getBlockHeader(blockHash), isQueryAlive);
  }

  private int logIndexOffset(
      final Hash transactionHash,
      final List<TransactionReceipt> receipts,
      final List<Transaction> transactions) {
    int logIndexOffset = 0;
    for (int i = 0; i < receipts.size(); i++) {
      if (transactions.get(i).getHash().equals(transactionHash)) {
        break;
      }

      logIndexOffset += receipts.get(i).getLogs().size();
    }

    return logIndexOffset;
  }
}<|MERGE_RESOLUTION|>--- conflicted
+++ resolved
@@ -866,18 +866,12 @@
         .getBlockHeader(blockHash)
         .flatMap(
             blockHeader -> {
-<<<<<<< HEAD
-              try (var ws = worldStateArchive.getMutable(blockHeader, false).orElse(null)) {
-                if (ws != null) {
-                  return Optional.ofNullable(mapper.apply(ws));
-=======
               try (var ws =
                   worldStateArchive
-                      .getMutable(blockHeader.getStateRoot(), blockHeader.getBlockHash(), false)
+                      .getMutable(blockHeader, false)
                       .orElse(null)) {
                 if (ws != null) {
                   return mapper.apply(ws);
->>>>>>> d736203a
                 }
               } catch (Exception ex) {
                 LOG.error("failed worldstate query for " + blockHash.toShortHexString(), ex);
