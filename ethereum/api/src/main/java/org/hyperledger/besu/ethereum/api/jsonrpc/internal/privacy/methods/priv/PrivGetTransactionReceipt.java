--- conflicted
+++ resolved
@@ -93,13 +93,7 @@
     final String privacyGroupId;
     try {
       final ReceiveResponse receiveResponse =
-<<<<<<< HEAD
-          privacyController.retrieveTransaction(
-              BytesValues.asBase64String(transaction.getPayload()),
-              enclavePublicKey(requestContext.getUser()));
-=======
-          privacyController.retrieveTransaction(transaction.getPayloadBytes().toBase64String());
->>>>>>> ccefada7
+          privacyController.retrieveTransaction(transaction.getPayloadBytes().toBase64String(), enclavePublicKey(requestContext.getUser()));
       LOG.trace("Received transaction information");
 
       final BytesValueRLPInput input =
