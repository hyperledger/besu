--- conflicted
+++ resolved
@@ -92,8 +92,7 @@
     final String privacyGroupId;
     try {
       final ReceiveResponse receiveResponse =
-          privacyController.retrieveTransaction(
-              BytesValues.asBase64String(transaction.getPayload()));
+          privacyController.retrieveTransaction(transaction.getPayloadBytes().toBase64String());
       LOG.trace("Received transaction information");
 
       final BytesValueRLPInput input =
@@ -169,16 +168,6 @@
     return new JsonRpcSuccessResponse(requestContext.getRequest().getId(), result);
   }
 
-<<<<<<< HEAD
-  private ReceiveResponse getReceiveResponseFromEnclave(
-      final Transaction transaction, final String publicKey) {
-    LOG.trace("Fetching transaction information from Enclave");
-    final ReceiveRequest enclaveRequest =
-        new ReceiveRequest(transaction.getPayloadBytes().toBase64String(), publicKey);
-    final ReceiveResponse enclaveResponse = enclave.receive(enclaveRequest);
-    LOG.trace("Received transaction information from Enclave");
-    return enclaveResponse;
-=======
   private JsonRpcResponse handleEnclaveException(
       final JsonRpcRequestContext requestContext, final EnclaveException e) {
     final JsonRpcError jsonRpcError =
@@ -197,6 +186,5 @@
       default:
         throw e;
     }
->>>>>>> 74e352cb
   }
 }