/*
 * Copyright ConsenSys AG.
 *
 * Licensed under the Apache License, Version 2.0 (the "License"); you may not use this file except in compliance with
 * the License. You may obtain a copy of the License at
 *
 * http://www.apache.org/licenses/LICENSE-2.0
 *
 * Unless required by applicable law or agreed to in writing, software distributed under the License is distributed on
 * an "AS IS" BASIS, WITHOUT WARRANTIES OR CONDITIONS OF ANY KIND, either express or implied. See the License for the
 * specific language governing permissions and limitations under the License.
 *
 * SPDX-License-Identifier: Apache-2.0
 */
package org.hyperledger.besu.ethereum.api.jsonrpc.internal.privacy.methods.priv;

import static java.nio.charset.StandardCharsets.UTF_8;
import static org.apache.logging.log4j.LogManager.getLogger;

import org.hyperledger.besu.enclave.EnclaveClientException;
import org.hyperledger.besu.enclave.types.ReceiveResponse;
import org.hyperledger.besu.ethereum.api.jsonrpc.JsonRpcEnclaveErrorConverter;
import org.hyperledger.besu.ethereum.api.jsonrpc.RpcMethod;
import org.hyperledger.besu.ethereum.api.jsonrpc.internal.JsonRpcRequestContext;
import org.hyperledger.besu.ethereum.api.jsonrpc.internal.methods.JsonRpcMethod;
import org.hyperledger.besu.ethereum.api.jsonrpc.internal.privacy.methods.EnclavePublicKeyProvider;
import org.hyperledger.besu.ethereum.api.jsonrpc.internal.response.JsonRpcError;
import org.hyperledger.besu.ethereum.api.jsonrpc.internal.response.JsonRpcResponse;
import org.hyperledger.besu.ethereum.api.jsonrpc.internal.response.JsonRpcSuccessResponse;
import org.hyperledger.besu.ethereum.api.jsonrpc.internal.results.Quantity;
import org.hyperledger.besu.ethereum.api.jsonrpc.internal.results.privacy.PrivateTransactionReceiptResult;
import org.hyperledger.besu.ethereum.api.query.BlockchainQueries;
import org.hyperledger.besu.ethereum.chain.TransactionLocation;
import org.hyperledger.besu.ethereum.core.Address;
import org.hyperledger.besu.ethereum.core.BlockBody;
import org.hyperledger.besu.ethereum.core.Hash;
import org.hyperledger.besu.ethereum.core.Log;
import org.hyperledger.besu.ethereum.core.PrivacyParameters;
import org.hyperledger.besu.ethereum.core.Transaction;
import org.hyperledger.besu.ethereum.privacy.PrivacyController;
import org.hyperledger.besu.ethereum.privacy.PrivateTransaction;
import org.hyperledger.besu.ethereum.rlp.BytesValueRLPInput;
import org.hyperledger.besu.ethereum.rlp.RLP;

import java.util.Collections;
import java.util.List;
import java.util.Optional;

import org.apache.logging.log4j.Logger;
import org.apache.tuweni.bytes.Bytes;
import org.apache.tuweni.bytes.Bytes32;

public class PrivGetTransactionReceipt implements JsonRpcMethod {

  private static final Logger LOG = getLogger();

  private final BlockchainQueries blockchain;
  private PrivacyParameters privacyParameters;
  private PrivacyController privacyController;
  private EnclavePublicKeyProvider enclavePublicKeyProvider;

  public PrivGetTransactionReceipt(
      final BlockchainQueries blockchain,
      final PrivacyParameters privacyParameters,
      final PrivacyController privacyController,
      final EnclavePublicKeyProvider enclavePublicKeyProvider) {
    this.blockchain = blockchain;
    this.privacyParameters = privacyParameters;
    this.privacyController = privacyController;
    this.enclavePublicKeyProvider = enclavePublicKeyProvider;
  }

  @Override
  public String getName() {
    return RpcMethod.PRIV_GET_TRANSACTION_RECEIPT.getMethodName();
  }

  @Override
  public JsonRpcResponse response(final JsonRpcRequestContext requestContext) {
    LOG.trace("Executing {}", RpcMethod.PRIV_GET_TRANSACTION_RECEIPT.getMethodName());
    final Hash transactionHash = requestContext.getRequiredParameter(0, Hash.class);
    final Optional<TransactionLocation> maybeLocation =
        blockchain.getBlockchain().getTransactionLocation(transactionHash);
    if (!maybeLocation.isPresent()) {
      return new JsonRpcSuccessResponse(requestContext.getRequest().getId(), null);
    }
    final TransactionLocation location = maybeLocation.get();
    final BlockBody blockBody =
        blockchain.getBlockchain().getBlockBody(location.getBlockHash()).get();
    final Transaction transaction = blockBody.getTransactions().get(location.getTransactionIndex());

    final Hash blockhash = location.getBlockHash();
    final long blockNumber = blockchain.getBlockchain().getBlockHeader(blockhash).get().getNumber();

    final PrivateTransaction privateTransaction;
    final String privacyGroupId;
    try {
      final ReceiveResponse receiveResponse =
<<<<<<< HEAD
          privacyController.retrieveTransaction(
              transaction.getPayloadBytes().toBase64String(),
              enclavePublicKeyProvider.getEnclaveKey(requestContext.getUser()));
=======
          privacyController.retrieveTransaction(transaction.getPayload().toBase64String());
>>>>>>> 66510134
      LOG.trace("Received transaction information");

      final BytesValueRLPInput input =
          new BytesValueRLPInput(
              Bytes.fromBase64String(new String(receiveResponse.getPayload(), UTF_8)), false);

      privateTransaction = PrivateTransaction.readFrom(input);
      privacyGroupId = receiveResponse.getPrivacyGroupId();
    } catch (final EnclaveClientException e) {
      return handleEnclaveException(requestContext, e);
    }

    final String contractAddress =
        !privateTransaction.getTo().isPresent()
            ? Address.privateContractAddress(
                    privateTransaction.getSender(),
                    privateTransaction.getNonce(),
                    Bytes.fromBase64String(privacyGroupId))
                .toString()
            : null;

    LOG.trace("Calculated contractAddress: {}", contractAddress);

    final Bytes rlpEncoded = RLP.encode(privateTransaction::writeTo);
    final Bytes32 txHash = org.hyperledger.besu.crypto.Hash.keccak256(rlpEncoded);

    LOG.trace("Calculated private transaction hash: {}", txHash);

    final List<Log> transactionLogs =
        privacyParameters
            .getPrivateStateStorage()
            .getTransactionLogs(txHash)
            .orElse(Collections.emptyList());

    LOG.trace("Processed private transaction events");

    final Bytes transactionOutput =
        privacyParameters.getPrivateStateStorage().getTransactionOutput(txHash).orElse(Bytes.EMPTY);

    final Bytes revertReason =
        privacyParameters.getPrivateStateStorage().getRevertReason(txHash).orElse(null);

    final String transactionStatus =
        Quantity.create(
            privacyParameters
                .getPrivateStateStorage()
                .getStatus(txHash)
                .orElse(Bytes.EMPTY)
                .toUnsignedBigInteger());

    LOG.trace("Processed private transaction output");

    final PrivateTransactionReceiptResult result =
        new PrivateTransactionReceiptResult(
            contractAddress,
            privateTransaction.getSender().toString(),
            privateTransaction.getTo().map(Address::toString).orElse(null),
            transactionLogs,
            transactionOutput,
            blockhash,
            blockNumber,
            location.getTransactionIndex(),
            transaction.getHash(),
            privateTransaction.hash(),
            privateTransaction.getPrivateFrom(),
            privateTransaction.getPrivateFor().orElse(null),
            privateTransaction.getPrivacyGroupId().orElse(null),
            revertReason,
            transactionStatus);

    LOG.trace("Created Private Transaction from given Transaction Hash");

    return new JsonRpcSuccessResponse(requestContext.getRequest().getId(), result);
  }

  private JsonRpcResponse handleEnclaveException(
      final JsonRpcRequestContext requestContext, final EnclaveClientException e) {
    final JsonRpcError jsonRpcError =
        JsonRpcEnclaveErrorConverter.convertEnclaveInvalidReason(e.getMessage());
    switch (jsonRpcError) {
      case ENCLAVE_PAYLOAD_NOT_FOUND:
        {
          return new JsonRpcSuccessResponse(requestContext.getRequest().getId(), null);
        }
      case ENCLAVE_KEYS_CANNOT_DECRYPT_PAYLOAD:
        {
          LOG.warn(
              "Unable to decrypt payload with configured privacy node key. Check if your 'privacy-public-key-file' property matches your Orion node public key.");
        }
        // fall through
      default:
        throw e;
    }
  }
}<|MERGE_RESOLUTION|>--- conflicted
+++ resolved
@@ -96,13 +96,7 @@
     final String privacyGroupId;
     try {
       final ReceiveResponse receiveResponse =
-<<<<<<< HEAD
-          privacyController.retrieveTransaction(
-              transaction.getPayloadBytes().toBase64String(),
-              enclavePublicKeyProvider.getEnclaveKey(requestContext.getUser()));
-=======
-          privacyController.retrieveTransaction(transaction.getPayload().toBase64String());
->>>>>>> 66510134
+          privacyController.retrieveTransaction(transaction.getPayload().toBase64String(), enclavePublicKeyProvider.getEnclaveKey(requestContext.getUser()));
       LOG.trace("Received transaction information");
 
       final BytesValueRLPInput input =
