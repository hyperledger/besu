/*
 * Copyright ConsenSys AG.
 *
 * Licensed under the Apache License, Version 2.0 (the "License"); you may not use this file except in compliance with
 * the License. You may obtain a copy of the License at
 *
 * http://www.apache.org/licenses/LICENSE-2.0
 *
 * Unless required by applicable law or agreed to in writing, software distributed under the License is distributed on
 * an "AS IS" BASIS, WITHOUT WARRANTIES OR CONDITIONS OF ANY KIND, either express or implied. See the License for the
 * specific language governing permissions and limitations under the License.
 *
 * SPDX-License-Identifier: Apache-2.0
 */
package org.hyperledger.besu.ethereum.api.jsonrpc.internal.privacy.methods.priv;

import static org.apache.logging.log4j.LogManager.getLogger;

import org.hyperledger.besu.enclave.EnclaveException;
import org.hyperledger.besu.enclave.types.ReceiveResponse;
import org.hyperledger.besu.ethereum.api.jsonrpc.JsonRpcEnclaveErrorConverter;
import org.hyperledger.besu.ethereum.api.jsonrpc.RpcMethod;
import org.hyperledger.besu.ethereum.api.jsonrpc.internal.JsonRpcRequestContext;
import org.hyperledger.besu.ethereum.api.jsonrpc.internal.methods.JsonRpcMethod;
import org.hyperledger.besu.ethereum.api.jsonrpc.internal.response.JsonRpcError;
import org.hyperledger.besu.ethereum.api.jsonrpc.internal.response.JsonRpcResponse;
import org.hyperledger.besu.ethereum.api.jsonrpc.internal.response.JsonRpcSuccessResponse;
import org.hyperledger.besu.ethereum.api.jsonrpc.internal.results.Quantity;
import org.hyperledger.besu.ethereum.api.jsonrpc.internal.results.privacy.PrivateTransactionReceiptResult;
import org.hyperledger.besu.ethereum.api.query.BlockchainQueries;
import org.hyperledger.besu.ethereum.chain.TransactionLocation;
import org.hyperledger.besu.ethereum.core.Address;
import org.hyperledger.besu.ethereum.core.BlockBody;
import org.hyperledger.besu.ethereum.core.Hash;
import org.hyperledger.besu.ethereum.core.Log;
import org.hyperledger.besu.ethereum.core.PrivacyParameters;
import org.hyperledger.besu.ethereum.core.Transaction;
import org.hyperledger.besu.ethereum.privacy.PrivacyController;
import org.hyperledger.besu.ethereum.privacy.PrivateTransaction;
import org.hyperledger.besu.ethereum.rlp.BytesValueRLPInput;
import org.hyperledger.besu.ethereum.rlp.RLP;
import org.hyperledger.besu.util.bytes.Bytes32;
import org.hyperledger.besu.util.bytes.BytesValue;
import org.hyperledger.besu.util.bytes.BytesValues;

import java.util.Collections;
import java.util.List;
import java.util.Optional;

import org.apache.logging.log4j.Logger;

public class PrivGetTransactionReceipt implements JsonRpcMethod {

  private static final Logger LOG = getLogger();

  private final BlockchainQueries blockchain;
  private PrivacyParameters privacyParameters;
  private PrivacyController privacyController;

  public PrivGetTransactionReceipt(
      final BlockchainQueries blockchain,
      final PrivacyParameters privacyParameters,
      final PrivacyController privacyController) {
    this.blockchain = blockchain;
    this.privacyParameters = privacyParameters;
    this.privacyController = privacyController;
  }

  @Override
  public String getName() {
    return RpcMethod.PRIV_GET_TRANSACTION_RECEIPT.getMethodName();
  }

  @Override
  public JsonRpcResponse response(final JsonRpcRequestContext requestContext) {
    LOG.trace("Executing {}", RpcMethod.PRIV_GET_TRANSACTION_RECEIPT.getMethodName());
    final Hash transactionHash = requestContext.getRequiredParameter(0, Hash.class);
    final Optional<TransactionLocation> maybeLocation =
        blockchain.getBlockchain().getTransactionLocation(transactionHash);
    if (!maybeLocation.isPresent()) {
      return new JsonRpcSuccessResponse(requestContext.getRequest().getId(), null);
    }
    final TransactionLocation location = maybeLocation.get();
    final BlockBody blockBody =
        blockchain.getBlockchain().getBlockBody(location.getBlockHash()).get();
    final Transaction transaction = blockBody.getTransactions().get(location.getTransactionIndex());

    final Hash blockhash = location.getBlockHash();
    final long blockNumber = blockchain.getBlockchain().getBlockHeader(blockhash).get().getNumber();

    final PrivateTransaction privateTransaction;
    final String privacyGroupId;
    try {
      final ReceiveResponse receiveResponse =
          privacyController.retrieveTransaction(
              BytesValues.asBase64String(transaction.getPayload()));
      LOG.trace("Received transaction information");

      final BytesValueRLPInput bytesValueRLPInput =
          new BytesValueRLPInput(BytesValues.fromBase64(receiveResponse.getPayload()), false);

      privateTransaction = PrivateTransaction.readFrom(bytesValueRLPInput);
      privacyGroupId = receiveResponse.getPrivacyGroupId();
    } catch (final EnclaveException e) {
      return handleEnclaveException(requestContext, e);
    }

    final String contractAddress =
        !privateTransaction.getTo().isPresent()
            ? Address.privateContractAddress(
                    privateTransaction.getSender(),
                    privateTransaction.getNonce(),
                    BytesValues.fromBase64(privacyGroupId))
                .toString()
            : null;

    LOG.trace("Calculated contractAddress: {}", contractAddress);

    final BytesValue rlpEncoded = RLP.encode(privateTransaction::writeTo);
    final Bytes32 txHash = org.hyperledger.besu.crypto.Hash.keccak256(rlpEncoded);

    LOG.trace("Calculated private transaction hash: {}", txHash);

    final List<Log> transactionLogs =
        privacyParameters
            .getPrivateStateStorage()
            .getTransactionLogs(txHash)
            .orElse(Collections.emptyList());

    LOG.trace("Processed private transaction events");

    final BytesValue transactionOutput =
        privacyParameters
            .getPrivateStateStorage()
            .getTransactionOutput(txHash)
            .orElse(BytesValue.wrap(new byte[0]));

    final BytesValue revertReason =
        privacyParameters.getPrivateStateStorage().getRevertReason(txHash).orElse(null);

    final String transactionStatus =
        Quantity.create(
            BytesValues.asUnsignedBigInteger(
                privacyParameters
                    .getPrivateStateStorage()
                    .getStatus(txHash)
                    .orElse(BytesValue.wrap(new byte[0]))));

    LOG.trace("Processed private transaction output");

    final PrivateTransactionReceiptResult result =
        new PrivateTransactionReceiptResult(
            contractAddress,
            privateTransaction.getSender().toString(),
            privateTransaction.getTo().map(Address::toString).orElse(null),
            transactionLogs,
            transactionOutput,
            blockhash,
            blockNumber,
            location.getTransactionIndex(),
            transaction.getHash(),
            privateTransaction.hash(),
            privateTransaction.getPrivateFrom(),
            privateTransaction.getPrivateFor().orElse(null),
            privateTransaction.getPrivacyGroupId().orElse(null),
            revertReason,
            transactionStatus);

    LOG.trace("Created Private Transaction from given Transaction Hash");

    return new JsonRpcSuccessResponse(requestContext.getRequest().getId(), result);
  }
<<<<<<< HEAD
=======

  private ReceiveResponse getReceiveResponseFromEnclave(
      final Transaction transaction, final String publicKey) {
    LOG.trace("Fetching transaction information from Enclave");
    final ReceiveRequest enclaveRequest =
        new ReceiveRequest(BytesValues.asBase64String(transaction.getPayload()), publicKey);
    final ReceiveResponse enclaveResponse = enclave.receive(enclaveRequest);
    LOG.trace("Received transaction information from Enclave");
    return enclaveResponse;
  }

  private JsonRpcResponse handleEnclaveException(
      final JsonRpcRequestContext requestContext, final EnclaveException e) {
    final JsonRpcError jsonRpcError =
        JsonRpcEnclaveErrorConverter.convertEnclaveInvalidReason(e.getMessage());
    switch (jsonRpcError) {
      case ENCLAVE_PAYLOAD_NOT_FOUND:
        {
          return new JsonRpcSuccessResponse(requestContext.getRequest().getId(), null);
        }
      case ENCLAVE_KEYS_CANNOT_DECRYPT_PAYLOAD:
        {
          LOG.warn(
              "Unable to decrypt payload with configured privacy node key. Check if your 'privacy-public-key-file' property matches your Orion node public key.");
        }
        // fall through
      default:
        throw e;
    }
  }
>>>>>>> c7ec15f3
}<|MERGE_RESOLUTION|>--- conflicted
+++ resolved
@@ -170,18 +170,6 @@
 
     return new JsonRpcSuccessResponse(requestContext.getRequest().getId(), result);
   }
-<<<<<<< HEAD
-=======
-
-  private ReceiveResponse getReceiveResponseFromEnclave(
-      final Transaction transaction, final String publicKey) {
-    LOG.trace("Fetching transaction information from Enclave");
-    final ReceiveRequest enclaveRequest =
-        new ReceiveRequest(BytesValues.asBase64String(transaction.getPayload()), publicKey);
-    final ReceiveResponse enclaveResponse = enclave.receive(enclaveRequest);
-    LOG.trace("Received transaction information from Enclave");
-    return enclaveResponse;
-  }
 
   private JsonRpcResponse handleEnclaveException(
       final JsonRpcRequestContext requestContext, final EnclaveException e) {
@@ -202,5 +190,4 @@
         throw e;
     }
   }
->>>>>>> c7ec15f3
 }