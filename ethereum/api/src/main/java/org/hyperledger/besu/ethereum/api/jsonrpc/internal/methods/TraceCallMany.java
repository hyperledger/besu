/*
 * Copyright contributors to Hyperledger Besu.
 *
 * Licensed under the Apache License, Version 2.0 (the "License"); you may not use this file except in compliance with
 * the License. You may obtain a copy of the License at
 *
 * http://www.apache.org/licenses/LICENSE-2.0
 *
 * Unless required by applicable law or agreed to in writing, software distributed under the License is distributed on
 * an "AS IS" BASIS, WITHOUT WARRANTIES OR CONDITIONS OF ANY KIND, either express or implied. See the License for the
 * specific language governing permissions and limitations under the License.
 *
 * SPDX-License-Identifier: Apache-2.0
 */
package org.hyperledger.besu.ethereum.api.jsonrpc.internal.methods;

import static org.hyperledger.besu.ethereum.api.jsonrpc.internal.response.RpcErrorType.BLOCK_NOT_FOUND;
import static org.hyperledger.besu.ethereum.api.jsonrpc.internal.response.RpcErrorType.INTERNAL_ERROR;

import org.hyperledger.besu.ethereum.api.jsonrpc.RpcMethod;
import org.hyperledger.besu.ethereum.api.jsonrpc.internal.JsonRpcRequestContext;
import org.hyperledger.besu.ethereum.api.jsonrpc.internal.exception.InvalidJsonRpcParameters;
import org.hyperledger.besu.ethereum.api.jsonrpc.internal.parameters.BlockParameter;
import org.hyperledger.besu.ethereum.api.jsonrpc.internal.parameters.JsonCallParameter;
import org.hyperledger.besu.ethereum.api.jsonrpc.internal.parameters.JsonRpcParameter.JsonRpcParameterException;
import org.hyperledger.besu.ethereum.api.jsonrpc.internal.parameters.TraceCallManyParameter;
import org.hyperledger.besu.ethereum.api.jsonrpc.internal.parameters.TraceTypeParameter;
import org.hyperledger.besu.ethereum.api.jsonrpc.internal.processor.TransactionTrace;
import org.hyperledger.besu.ethereum.api.jsonrpc.internal.response.JsonRpcErrorResponse;
import org.hyperledger.besu.ethereum.api.jsonrpc.internal.response.RpcErrorType;
import org.hyperledger.besu.ethereum.api.query.BlockchainQueries;
import org.hyperledger.besu.ethereum.core.Block;
import org.hyperledger.besu.ethereum.core.BlockHeader;
import org.hyperledger.besu.ethereum.mainnet.ProtocolSchedule;
import org.hyperledger.besu.ethereum.transaction.TransactionSimulator;
import org.hyperledger.besu.ethereum.transaction.TransactionSimulatorResult;
import org.hyperledger.besu.ethereum.vm.DebugOperationTracer;
import org.hyperledger.besu.evm.worldstate.WorldUpdater;

import java.util.ArrayList;
import java.util.Arrays;
import java.util.List;
import java.util.Optional;
import java.util.Set;

import com.fasterxml.jackson.databind.JsonNode;
import org.slf4j.Logger;
import org.slf4j.LoggerFactory;

public class TraceCallMany extends TraceCall implements JsonRpcMethod {

  private static final Logger LOG = LoggerFactory.getLogger(TraceCallMany.class);

  public TraceCallMany(
      final BlockchainQueries blockchainQueries,
      final ProtocolSchedule protocolSchedule,
      final TransactionSimulator transactionSimulator) {
    super(blockchainQueries, protocolSchedule, transactionSimulator);
  }

  @Override
  public String getName() {
    return transactionSimulator != null ? RpcMethod.TRACE_CALL_MANY.getMethodName() : null;
  }

  @Override
  protected BlockParameter blockParameter(final JsonRpcRequestContext request) {
    final Optional<BlockParameter> maybeBlockParameter;
    try {
      maybeBlockParameter = request.getOptionalParameter(1, BlockParameter.class);
    } catch (JsonRpcParameterException e) {
      throw new InvalidJsonRpcParameters(
          "Invalid block parameter (index 1)", RpcErrorType.INVALID_BLOCK_PARAMS, e);
    }

    return maybeBlockParameter.orElse(BlockParameter.LATEST);
  }

  @Override
  protected Object resultByBlockNumber(
      final JsonRpcRequestContext requestContext, final long blockNumber) {

    if (requestContext.getRequest().getParamLength() != 2) {
      return new JsonRpcErrorResponse(
          requestContext.getRequest().getId(), RpcErrorType.INVALID_PARAM_COUNT);
    }

    final TraceCallManyParameter[] transactionsAndTraceTypeParameters;
    try {
      transactionsAndTraceTypeParameters =
          requestContext.getRequiredParameter(0, TraceCallManyParameter[].class);
      final String blockNumberString = String.valueOf(blockNumber);
      LOG.atTrace()
          .setMessage("Received RPC rpcName={} trace_callManyParams={} block={}")
          .addArgument(this::getName)
          .addArgument(transactionsAndTraceTypeParameters)
          .addArgument(blockNumberString)
          .log();
    } catch (final Exception e) {
      LOG.error("Error parsing trace_callMany parameters: {}", e.getLocalizedMessage());
      return new JsonRpcErrorResponse(
          requestContext.getRequest().getId(), RpcErrorType.INVALID_TRACE_CALL_MANY_PARAMS);
    }

    final Optional<BlockHeader> maybeBlockHeader =
        blockchainQueriesSupplier.get().getBlockHeaderByNumber(blockNumber);

    if (maybeBlockHeader.isEmpty()) {
      return new JsonRpcErrorResponse(requestContext.getRequest().getId(), BLOCK_NOT_FOUND);
    }
    final BlockHeader blockHeader = maybeBlockHeader.get();

    final List<JsonNode> traceCallResults = new ArrayList<>();

    return getBlockchainQueries()
        .getAndMapWorldState(
            blockHeader.getBlockHash(),
            ws -> {
              final WorldUpdater updater = transactionSimulator.getEffectiveWorldStateUpdater(ws);
              try {
                Arrays.stream(transactionsAndTraceTypeParameters)
                    .forEachOrdered(
                        param -> {
                          final WorldUpdater localUpdater = updater.updater();
                          traceCallResults.add(
                              getSingleCallResult(
                                  param.getTuple().getJsonCallParameter(),
                                  param.getTuple().getTraceTypeParameter(),
                                  blockHeader,
                                  localUpdater));
                          localUpdater.commit();
                        });
              } catch (final TransactionInvalidException e) {
                LOG.error("Invalid transaction simulator result");
                return Optional.of(
                    new JsonRpcErrorResponse(requestContext.getRequest().getId(), INTERNAL_ERROR));
              } catch (final EmptySimulatorResultException e) {
                LOG.error(
                    "Empty simulator result, call params: {}, blockHeader: {} ",
                    JsonCallParameterUtil.validateAndGetCallParams(requestContext),
                    blockHeader);
                return Optional.of(
                    new JsonRpcErrorResponse(requestContext.getRequest().getId(), INTERNAL_ERROR));
              } catch (final Exception e) {
                return Optional.of(
                    new JsonRpcErrorResponse(requestContext.getRequest().getId(), INTERNAL_ERROR));
              }
              return Optional.of(traceCallResults);
            });
  }

  private JsonNode getSingleCallResult(
      final JsonCallParameter callParameter,
      final TraceTypeParameter traceTypeParameter,
      final BlockHeader header,
      final WorldUpdater worldUpdater) {
    final Set<TraceTypeParameter.TraceType> traceTypes = traceTypeParameter.getTraceTypes();
    final DebugOperationTracer tracer =
        new DebugOperationTracer(buildTraceOptions(traceTypes), false);
    final var miningBeneficiary =
        protocolSchedule
            .getByBlockHeader(header)
            .getMiningBeneficiaryCalculator()
            .calculateBeneficiary(header);
    final Optional<TransactionSimulatorResult> maybeSimulatorResult =
        transactionSimulator.processWithWorldUpdater(
            callParameter,
<<<<<<< HEAD
            buildTransactionValidationParams(),
            tracer,
            header,
            worldUpdater,
            miningBeneficiary);
=======
            Optional.empty(),
            buildTransactionValidationParams(),
            tracer,
            header,
            worldUpdater);
>>>>>>> 8b7ca201

    LOG.trace("Executing {} call for transaction {}", traceTypeParameter, callParameter);
    if (maybeSimulatorResult.isEmpty()) {
      throw new EmptySimulatorResultException();
    }
    final TransactionSimulatorResult simulatorResult = maybeSimulatorResult.get();
    if (simulatorResult.isInvalid()) {
      throw new TransactionInvalidException();
    }

    final TransactionTrace transactionTrace =
        new TransactionTrace(
            simulatorResult.transaction(), simulatorResult.result(), tracer.getTraceFrames());

    final Block block = blockchainQueriesSupplier.get().getBlockchain().getChainHeadBlock();

    return getTraceCallResult(
        protocolSchedule, traceTypes, maybeSimulatorResult.get(), transactionTrace, block);
  }

  private static class TransactionInvalidException extends RuntimeException {
    TransactionInvalidException() {
      super();
    }
  }

  private static class EmptySimulatorResultException extends RuntimeException {
    EmptySimulatorResultException() {
      super();
    }
  }
}<|MERGE_RESOLUTION|>--- conflicted
+++ resolved
@@ -165,19 +165,12 @@
     final Optional<TransactionSimulatorResult> maybeSimulatorResult =
         transactionSimulator.processWithWorldUpdater(
             callParameter,
-<<<<<<< HEAD
+            Optional.empty(),
             buildTransactionValidationParams(),
             tracer,
             header,
             worldUpdater,
             miningBeneficiary);
-=======
-            Optional.empty(),
-            buildTransactionValidationParams(),
-            tracer,
-            header,
-            worldUpdater);
->>>>>>> 8b7ca201
 
     LOG.trace("Executing {} call for transaction {}", traceTypeParameter, callParameter);
     if (maybeSimulatorResult.isEmpty()) {
