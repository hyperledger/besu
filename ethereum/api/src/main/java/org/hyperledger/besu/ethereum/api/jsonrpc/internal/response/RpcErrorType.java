--- conflicted
+++ resolved
@@ -36,11 +36,7 @@
       "Invalid blob count (blob transactions must have at least one blob)"),
   INVALID_BLOB_GAS_USED_PARAMS(
       INVALID_PARAMS_ERROR_CODE, "Invalid blob gas used param (missing or invalid)"),
-<<<<<<< HEAD
-  INVALID_BLOCK_PARAMS(INVALID_PARAMS_ERROR_CODE, "Invalid block parameter"),
-=======
   INVALID_BLOCK_PARAMS(INVALID_PARAMS_ERROR_CODE, "Invalid block param (block not found)"),
->>>>>>> 5215c953
   INVALID_BLOCK_COUNT_PARAMS(INVALID_PARAMS_ERROR_CODE, "Invalid block count params"),
   INVALID_BLOCK_HASH_PARAMS(INVALID_PARAMS_ERROR_CODE, "Invalid block hash params"),
   INVALID_BLOCK_INDEX_PARAMS(INVALID_PARAMS_ERROR_CODE, "Invalid block index params"),
