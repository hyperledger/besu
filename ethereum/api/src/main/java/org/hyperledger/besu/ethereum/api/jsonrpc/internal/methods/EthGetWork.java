--- conflicted
+++ resolved
@@ -35,11 +35,7 @@
 import org.slf4j.Logger;
 import org.slf4j.LoggerFactory;
 
-<<<<<<< HEAD
-@Deprecated(since = "24.11.0")
-=======
 @Deprecated(since = "24.12.0")
->>>>>>> 63496dbc
 public class EthGetWork implements JsonRpcMethod {
 
   private final MiningCoordinator miner;
