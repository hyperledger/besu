--- conflicted
+++ resolved
@@ -60,10 +60,6 @@
         case INVALID_ACCOUNT_PARAMS:
         case INVALID_ADDRESS_HASH_PARAMS:
         case INVALID_ADDRESS_PARAMS:
-<<<<<<< HEAD
-        case INVALID_AUTH_PARAMS:
-=======
->>>>>>> 1a915458
         case INVALID_BLOB_COUNT:
         case INVALID_BLOB_GAS_USED_PARAMS:
         case INVALID_BLOCK_PARAMS:
@@ -107,10 +103,7 @@
         case INVALID_PRIVACY_GROUP_PARAMS:
         case INVALID_PRIVATE_FROM_PARAMS:
         case INVALID_PRIVATE_FOR_PARAMS:
-<<<<<<< HEAD
-=======
         case INVALID_PROPOSAL_PARAMS:
->>>>>>> 1a915458
         case INVALID_REMOTE_CAPABILITIES_PARAMS:
         case INVALID_REWARD_PERCENTILES_PARAMS:
         case INVALID_SEALER_ID_PARAMS:
