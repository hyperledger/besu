--- conflicted
+++ resolved
@@ -31,25 +31,4 @@
   public String getName() {
     return RpcMethod.PERM_GET_NODES_WHITELIST.getMethodName();
   }
-<<<<<<< HEAD
-
-  @Override
-  public JsonRpcResponse response(final JsonRpcRequestContext requestContext) {
-    try {
-      if (nodeWhitelistPermissioningController.isPresent()) {
-        final List<String> enodeList =
-            nodeWhitelistPermissioningController.get().getNodesAllowlist();
-
-        return new JsonRpcSuccessResponse(requestContext.getRequest().getId(), enodeList);
-      } else {
-        return new JsonRpcErrorResponse(
-            requestContext.getRequest().getId(), JsonRpcError.NODE_ALLOWLIST_NOT_ENABLED);
-      }
-    } catch (P2PDisabledException e) {
-      return new JsonRpcErrorResponse(
-          requestContext.getRequest().getId(), JsonRpcError.P2P_DISABLED);
-    }
-  }
-=======
->>>>>>> 785b26b1
 }