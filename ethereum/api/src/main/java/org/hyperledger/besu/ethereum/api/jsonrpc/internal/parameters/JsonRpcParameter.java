/*
 * Copyright ConsenSys AG.
 *
 * Licensed under the Apache License, Version 2.0 (the "License"); you may not use this file except in compliance with
 * the License. You may obtain a copy of the License at
 *
 * http://www.apache.org/licenses/LICENSE-2.0
 *
 * Unless required by applicable law or agreed to in writing, software distributed under the License is distributed on
 * an "AS IS" BASIS, WITHOUT WARRANTIES OR CONDITIONS OF ANY KIND, either express or implied. See the License for the
 * specific language governing permissions and limitations under the License.
 *
 * SPDX-License-Identifier: Apache-2.0
 */
package org.hyperledger.besu.ethereum.api.jsonrpc.internal.parameters;

import java.util.List;
import java.util.Optional;

<<<<<<< HEAD
import com.fasterxml.jackson.core.JsonProcessingException;
import com.fasterxml.jackson.core.StreamReadConstraints;
=======
>>>>>>> c5e1d1f7
import com.fasterxml.jackson.core.type.TypeReference;
import com.fasterxml.jackson.databind.ObjectMapper;
import com.fasterxml.jackson.datatype.jdk8.Jdk8Module;

public class JsonRpcParameter {

  private static final ObjectMapper mapper =
      new ObjectMapper()
          .registerModule(new Jdk8Module()); // Handle JDK8 Optionals (de)serialization

  static {
    mapper
        .getFactory()
        .setStreamReadConstraints(
            StreamReadConstraints.builder().maxStringLength(Integer.MAX_VALUE).build());
  }

  /**
   * Retrieves a required parameter at the given index interpreted as the given class. Throws
   * InvalidJsonRpcParameters if parameter is missing or of the wrong type.
   *
   * @param params the list of objects from which to extract a typed object.
   * @param index Which index of the params array to access.
   * @param paramClass What type is expected at this index.
   * @param <T> The type of parameter.
   * @return Returns the parameter cast as T if available, otherwise throws exception.
   */
  public <T> T required(final Object[] params, final int index, final Class<T> paramClass)
      throws JsonRpcParameterException {
    return optional(params, index, paramClass)
        .orElseThrow(
            () ->
                new JsonRpcParameterException(
                    "Missing required json rpc parameter at index " + index));
  }

  /**
   * Retrieves an optional parameter at the given index interpreted as the given class. Throws
   * InvalidJsonRpcParameters if parameter is of the wrong type.
   *
   * @param params the list of objects from which to extract a typed object.
   * @param index Which index of the params array to access.
   * @param paramClass What type is expected at this index.
   * @param <T> The type of parameter.
   * @return Returns the parameter cast as T if available.
   */
  public <T> Optional<T> optional(final Object[] params, final int index, final Class<T> paramClass)
      throws JsonRpcParameterException {
    if (params == null || params.length <= index || params[index] == null) {
      return Optional.empty();
    }

    final T param;

    final Object rawParam = params[index];
    if (paramClass.isAssignableFrom(rawParam.getClass())) {
      // If we're dealing with a simple type, just cast the value
      param = paramClass.cast(rawParam);
    } else {
      try {
        param = mapper.convertValue(rawParam, paramClass);
      } catch (final Exception e) {
        throw new JsonRpcParameterException(
            String.format(
                "Invalid json rpc parameter at index %d. Supplied value was: '%s' of type: '%s' - expected type: '%s'",
                index, rawParam, rawParam.getClass().getName(), paramClass.getName()),
            e);
      }
    }

    return Optional.of(param);
  }

  public <T> Optional<List<T>> optionalList(
      final Object[] params, final int index, final Class<T> listClass)
      throws JsonRpcParameterException {
    if (params == null || params.length <= index || params[index] == null) {
      return Optional.empty();
    }
    Object rawParam = params[index];
    if (List.class.isAssignableFrom(rawParam.getClass())) {
      try {
        List<T> returnedList = mapper.convertValue(rawParam, new TypeReference<>() {});
        return Optional.of(returnedList);
      } catch (Exception e) {
        throw new JsonRpcParameterException(
            String.format(
                "Invalid json rpc parameter at index %d. Supplied value was: '%s' of type: '%s' - expected type: '%s'",
                index, rawParam, rawParam.getClass().getName(), listClass.getName()),
            e);
      }
    }
    return Optional.empty();
  }

  public static class JsonRpcParameterException extends Exception {
    public JsonRpcParameterException(final String message) {
      super(message);
    }

    public JsonRpcParameterException(final String message, final Throwable cause) {
      super(message, cause);
    }
  }
}<|MERGE_RESOLUTION|>--- conflicted
+++ resolved
@@ -17,11 +17,6 @@
 import java.util.List;
 import java.util.Optional;
 
-<<<<<<< HEAD
-import com.fasterxml.jackson.core.JsonProcessingException;
-import com.fasterxml.jackson.core.StreamReadConstraints;
-=======
->>>>>>> c5e1d1f7
 import com.fasterxml.jackson.core.type.TypeReference;
 import com.fasterxml.jackson.databind.ObjectMapper;
 import com.fasterxml.jackson.datatype.jdk8.Jdk8Module;
@@ -31,13 +26,6 @@
   private static final ObjectMapper mapper =
       new ObjectMapper()
           .registerModule(new Jdk8Module()); // Handle JDK8 Optionals (de)serialization
-
-  static {
-    mapper
-        .getFactory()
-        .setStreamReadConstraints(
-            StreamReadConstraints.builder().maxStringLength(Integer.MAX_VALUE).build());
-  }
 
   /**
    * Retrieves a required parameter at the given index interpreted as the given class. Throws
@@ -75,7 +63,6 @@
     }
 
     final T param;
-
     final Object rawParam = params[index];
     if (paramClass.isAssignableFrom(rawParam.getClass())) {
       // If we're dealing with a simple type, just cast the value
