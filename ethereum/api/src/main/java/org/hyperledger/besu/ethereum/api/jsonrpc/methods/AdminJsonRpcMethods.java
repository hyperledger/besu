--- conflicted
+++ resolved
@@ -27,11 +27,8 @@
 import org.hyperledger.besu.ethereum.api.jsonrpc.internal.methods.PluginsReloadConfiguration;
 import org.hyperledger.besu.ethereum.api.query.BlockchainQueries;
 import org.hyperledger.besu.ethereum.p2p.network.P2PNetwork;
-<<<<<<< HEAD
 import org.hyperledger.besu.nat.NatService;
-=======
 import org.hyperledger.besu.plugin.BesuPlugin;
->>>>>>> 8675a663
 
 import java.math.BigInteger;
 import java.util.Map;
@@ -43,11 +40,8 @@
   private final GenesisConfigOptions genesisConfigOptions;
   private final P2PNetwork p2pNetwork;
   private final BlockchainQueries blockchainQueries;
-<<<<<<< HEAD
   private final NatService natService;
-=======
   private final Map<String, BesuPlugin> namedPlugins;
->>>>>>> 8675a663
 
   public AdminJsonRpcMethods(
       final String clientVersion,
@@ -55,21 +49,15 @@
       final GenesisConfigOptions genesisConfigOptions,
       final P2PNetwork p2pNetwork,
       final BlockchainQueries blockchainQueries,
-<<<<<<< HEAD
+      final Map<String, BesuPlugin> namedPlugins,
       final NatService natService) {
-=======
-      final Map<String, BesuPlugin> namedPlugins) {
->>>>>>> 8675a663
     this.clientVersion = clientVersion;
     this.networkId = networkId;
     this.genesisConfigOptions = genesisConfigOptions;
     this.p2pNetwork = p2pNetwork;
     this.blockchainQueries = blockchainQueries;
-<<<<<<< HEAD
+    this.namedPlugins = namedPlugins;
     this.natService = natService;
-=======
-    this.namedPlugins = namedPlugins;
->>>>>>> 8675a663
   }
 
   @Override
