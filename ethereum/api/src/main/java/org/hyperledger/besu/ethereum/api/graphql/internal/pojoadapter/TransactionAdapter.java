/*
 * Copyright ConsenSys AG.
 *
 * Licensed under the Apache License, Version 2.0 (the "License"); you may not use this file except in compliance with
 * the License. You may obtain a copy of the License at
 *
 * http://www.apache.org/licenses/LICENSE-2.0
 *
 * Unless required by applicable law or agreed to in writing, software distributed under the License is distributed on
 * an "AS IS" BASIS, WITHOUT WARRANTIES OR CONDITIONS OF ANY KIND, either express or implied. See the License for the
 * specific language governing permissions and limitations under the License.
 *
 * SPDX-License-Identifier: Apache-2.0
 */
package org.hyperledger.besu.ethereum.api.graphql.internal.pojoadapter;

import org.hyperledger.besu.datatypes.Address;
import org.hyperledger.besu.datatypes.Hash;
import org.hyperledger.besu.datatypes.TransactionType;
import org.hyperledger.besu.datatypes.VersionedHash;
import org.hyperledger.besu.datatypes.Wei;
import org.hyperledger.besu.ethereum.api.graphql.GraphQLContextType;
import org.hyperledger.besu.ethereum.api.query.BlockchainQueries;
import org.hyperledger.besu.ethereum.api.query.TransactionReceiptWithMetadata;
import org.hyperledger.besu.ethereum.api.query.TransactionWithMetadata;
import org.hyperledger.besu.ethereum.core.BlockHeader;
import org.hyperledger.besu.ethereum.core.LogWithMetadata;
import org.hyperledger.besu.ethereum.core.Transaction;
import org.hyperledger.besu.ethereum.core.TransactionReceipt;
import org.hyperledger.besu.ethereum.core.encoding.receipt.TransactionReceiptEncoder;
<<<<<<< HEAD
import org.hyperledger.besu.ethereum.core.encoding.receipt.TransactionReceiptEncodingOptions;
=======
import org.hyperledger.besu.ethereum.core.encoding.receipt.TransactionReceiptEncodingConfiguration;
>>>>>>> 4f0b87e2
import org.hyperledger.besu.ethereum.mainnet.ProtocolSchedule;
import org.hyperledger.besu.ethereum.rlp.BytesValueRLPOutput;

import java.math.BigInteger;
import java.util.ArrayList;
import java.util.List;
import java.util.Optional;
import javax.annotation.Nonnull;
import javax.annotation.Nullable;

import graphql.schema.DataFetchingEnvironment;
import org.apache.tuweni.bytes.Bytes;

/**
 * The TransactionAdapter class provides methods to retrieve the transaction details.
 *
 * <p>This class is used to adapt a TransactionWithMetadata object into a format that can be used by
 * GraphQL. The TransactionWithMetadata object is provided at construction time.
 *
 * <p>The class provides methods to retrieve the hash, type, nonce, index, from, to, value, gas
 * price, max fee per gas, max priority fee per gas, max fee per blob gas, effective tip, gas, input
 * data, block, status, gas used, cumulative gas used, effective gas price, blob gas used, blob gas
 * price, created contract, logs, R, S, V, Y parity, access list, raw, raw receipt, and blob
 * versioned hashes of the transaction.
 */
@SuppressWarnings("unused") // reflected by GraphQL
public class TransactionAdapter extends AdapterBase {
  private final TransactionWithMetadata transactionWithMetadata;
  private Optional<TransactionReceiptWithMetadata> transactionReceiptWithMetadata;

  /**
   * Constructs a new TransactionAdapter object.
   *
   * @param transactionWithMetadata the TransactionWithMetadata object to adapt.
   */
  public TransactionAdapter(final @Nonnull TransactionWithMetadata transactionWithMetadata) {
    this.transactionWithMetadata = transactionWithMetadata;
  }

  /**
   * Constructs a new TransactionAdapter object with receipt.
   *
   * @param transactionWithMetadata the TransactionWithMetadata object to adapt.
   * @param transactionReceiptWithMetadata the TransactionReceiptWithMetadata object to adapt.
   */
  public TransactionAdapter(
      final @Nonnull TransactionWithMetadata transactionWithMetadata,
      final @Nullable TransactionReceiptWithMetadata transactionReceiptWithMetadata) {
    this.transactionWithMetadata = transactionWithMetadata;
    this.transactionReceiptWithMetadata = Optional.ofNullable(transactionReceiptWithMetadata);
  }

  /**
   * Reurns the receipt of the transaction.
   *
   * @param environment the data fetching environment.
   * @return the receipt of the transaction.
   */
  private Optional<TransactionReceiptWithMetadata> getReceipt(
      final DataFetchingEnvironment environment) {
    if (transactionReceiptWithMetadata == null) {
      final BlockchainQueries query = getBlockchainQueries(environment);
      final ProtocolSchedule protocolSchedule =
          environment.getGraphQlContext().get(GraphQLContextType.PROTOCOL_SCHEDULE);

      final Transaction transaction = transactionWithMetadata.getTransaction();
      if (transaction == null) {
        transactionReceiptWithMetadata = Optional.empty();
      } else {
        transactionReceiptWithMetadata =
            query.transactionReceiptByTransactionHash(transaction.getHash(), protocolSchedule);
      }
    }
    return transactionReceiptWithMetadata;
  }

  /**
   * Returns the hash of the transaction.
   *
   * @return the hash of the transaction.
   */
  public Hash getHash() {
    return transactionWithMetadata.getTransaction().getHash();
  }

  /**
   * Returns the type of the transaction.
   *
   * @return the type of the transaction.
   */
  public Optional<Integer> getType() {
    return Optional.of(transactionWithMetadata.getTransaction().getType().ordinal());
  }

  /**
   * Returns the nonce of the transaction.
   *
   * @return the nonce of the transaction.
   */
  public Long getNonce() {
    return transactionWithMetadata.getTransaction().getNonce();
  }

  /**
   * Returns the index of the transaction.
   *
   * @return the index of the transaction.
   */
  public Optional<Integer> getIndex() {
    return transactionWithMetadata.getTransactionIndex();
  }

  /**
   * Retrieves the sender of the transaction.
   *
   * <p>This method uses the BlockchainQueries to get the block number and then retrieves the sender
   * of the transaction. It then uses the getAndMapWorldState method to get the state of the
   * sender's account at the given block number.
   *
   * @param environment the data fetching environment.
   * @return an AccountAdapter object representing the sender's account state at the given block
   *     number.
   */
  public AccountAdapter getFrom(final DataFetchingEnvironment environment) {
    final BlockchainQueries query = getBlockchainQueries(environment);
    final Long blockNumber =
        Optional.<Long>ofNullable(environment.getArgument("block"))
            .or(transactionWithMetadata::getBlockNumber)
            .orElseGet(query::headBlockNumber);

    final Address addr = transactionWithMetadata.getTransaction().getSender();
    return query
        .getAndMapWorldState(
            blockNumber,
            mutableWorldState -> Optional.of(new AccountAdapter(mutableWorldState.get(addr))))
        .orElse(new EmptyAccountAdapter(addr));
  }

  /**
   * Retrieves the recipient of the transaction.
   *
   * <p>This method uses the BlockchainQueries to get the block number and then retrieves the
   * recipient of the transaction. It then uses the getAndMapWorldState method to get the state of
   * the recipient's account at the given block number.
   *
   * @param environment the data fetching environment.
   * @return an Optional containing an AccountAdapter object representing the recipient's account
   *     state at the given block number, or an empty Optional if the transaction does not have a
   *     recipient (i.e., it is a contract creation transaction).
   */
  public Optional<AccountAdapter> getTo(final DataFetchingEnvironment environment) {
    final BlockchainQueries query = getBlockchainQueries(environment);
    final Long blockNumber =
        Optional.<Long>ofNullable(environment.getArgument("block"))
            .or(transactionWithMetadata::getBlockNumber)
            .orElseGet(query::headBlockNumber);

    return transactionWithMetadata
        .getTransaction()
        .getTo()
        .flatMap(
            address ->
                query
                    .getAndMapWorldState(
                        blockNumber,
                        ws -> Optional.of(new AccountAdapter(address, ws.get(address))))
                    .or(() -> Optional.of(new EmptyAccountAdapter(address))));
  }

  /**
   * Retrieves the value of the transaction.
   *
   * @return a Wei object representing the value of the transaction.
   */
  public Wei getValue() {
    return transactionWithMetadata.getTransaction().getValue();
  }

  /**
   * Retrieves the gas price of the transaction.
   *
   * @return a Wei object representing the gas price of the transaction. If the transaction does not
   *     specify a gas price, this method returns zero.
   */
  public Wei getGasPrice() {
    return transactionWithMetadata.getTransaction().getGasPrice().orElse(Wei.ZERO);
  }

  /**
   * Retrieves the maximum fee per gas of the transaction.
   *
   * @return an Optional containing a Wei object representing the maximum fee per gas of the
   *     transaction, or an empty Optional if the transaction does not specify a maximum fee per
   *     gas.
   */
  public Optional<Wei> getMaxFeePerGas() {
    return transactionWithMetadata.getTransaction().getMaxFeePerGas();
  }

  /**
   * Retrieves the maximum priority fee per gas of the transaction.
   *
   * @return an Optional containing a Wei object representing the maximum priority fee per gas of
   *     the transaction, or an empty Optional if the transaction does not specify a maximum
   *     priority fee per gas.
   */
  public Optional<Wei> getMaxPriorityFeePerGas() {
    return transactionWithMetadata.getTransaction().getMaxPriorityFeePerGas();
  }

  /**
   * Retrieves the maximum fee per blob gas of the transaction.
   *
   * @return an Optional containing a Wei object representing the maximum fee per blob gas of the
   *     transaction, or an empty Optional if the transaction does not specify a maximum fee per
   *     blob gas.
   */
  public Optional<Wei> getMaxFeePerBlobGas() {
    return transactionWithMetadata.getTransaction().getMaxFeePerBlobGas();
  }

  /**
   * Retrieves the effective tip of the transaction.
   *
   * @param environment the data fetching environment.
   * @return an Optional containing a Wei object representing the effective tip of the transaction,
   *     or an empty Optional if the transaction does not specify an effective tip.
   */
  public Optional<Wei> getEffectiveTip(final DataFetchingEnvironment environment) {
    return getReceipt(environment)
        .map(rwm -> rwm.getTransaction().getEffectivePriorityFeePerGas(rwm.getBaseFee()));
  }

  /**
   * Retrieves the gas limit of the transaction.
   *
   * @return a Long object representing the gas limit of the transaction.
   */
  public Long getGas() {
    return transactionWithMetadata.getTransaction().getGasLimit();
  }

  /**
   * Retrieves the input data of the transaction.
   *
   * @return a Bytes object representing the input data of the transaction.
   */
  public Bytes getInputData() {
    return transactionWithMetadata.getTransaction().getPayload();
  }

  /**
   * Retrieves the block of the transaction.
   *
   * @param environment the data fetching environment.
   * @return an Optional containing a NormalBlockAdapter object representing the block of the
   *     transaction, or an empty Optional if the transaction does not specify a block.
   */
  public Optional<NormalBlockAdapter> getBlock(final DataFetchingEnvironment environment) {
    return transactionWithMetadata
        .getBlockHash()
        .flatMap(blockHash -> getBlockchainQueries(environment).blockByHash(blockHash))
        .map(NormalBlockAdapter::new);
  }

  /**
   * Retrieves the status of the transaction.
   *
   * <p>This method uses the getReceipt method to get the receipt of the transaction. It then checks
   * the status of the receipt. If the status is -1, it returns an empty Optional. Otherwise, it
   * returns an Optional containing the status of the receipt.
   *
   * @param environment the data fetching environment.
   * @return an Optional containing a Long object representing the status of the transaction, or an
   *     empty Optional if the status of the receipt is -1.
   */
  public Optional<Long> getStatus(final DataFetchingEnvironment environment) {
    return getReceipt(environment)
        .map(TransactionReceiptWithMetadata::getReceipt)
        .flatMap(
            receipt ->
                receipt.getStatus() == -1
                    ? Optional.empty()
                    : Optional.of((long) receipt.getStatus()));
  }

  /**
   * Retrieves the revert reason of the transaction, if any.
   *
   * <p>This method uses the getReceipt method to get the receipt of the transaction. It then checks
   * the revert reason of the receipt. It would be an empty Optional for successful transactions.
   * Otherwise, it returns an Optional containing the revert reason.
   *
   * @param environment the data fetching environment.
   * @return an Optional containing a Bytes object representing the revert reason of the
   *     transaction, or an empty Optional .
   */
  public Optional<Bytes> getRevertReason(final DataFetchingEnvironment environment) {
    return getReceipt(environment)
        .map(TransactionReceiptWithMetadata::getReceipt)
        .flatMap(TransactionReceipt::getRevertReason);
  }

  /**
   * Retrieves the gas used by the transaction.
   *
   * <p>This method uses the getReceipt method to get the receipt of the transaction. It then
   * returns an Optional containing the gas used by the transaction.
   *
   * @param environment the data fetching environment.
   * @return an Optional containing a Long object representing the gas used by the transaction.
   */
  public Optional<Long> getGasUsed(final DataFetchingEnvironment environment) {
    return getReceipt(environment).map(TransactionReceiptWithMetadata::getGasUsed);
  }

  /**
   * Retrieves the cumulative gas used by the transaction.
   *
   * <p>This method uses the getReceipt method to get the receipt of the transaction. It then
   * returns an Optional containing the cumulative gas used by the transaction.
   *
   * @param environment the data fetching environment.
   * @return an Optional containing a Long object representing the cumulative gas used by the
   *     transaction.
   */
  public Optional<Long> getCumulativeGasUsed(final DataFetchingEnvironment environment) {
    return getReceipt(environment).map(rpt -> rpt.getReceipt().getCumulativeGasUsed());
  }

  /**
   * Retrieves the effective gas price of the transaction.
   *
   * <p>This method uses the getReceipt method to get the receipt of the transaction. It then
   * returns an Optional containing the effective gas price of the transaction.
   *
   * @param environment the data fetching environment.
   * @return an Optional containing a Wei object representing the effective gas price of the
   *     transaction.
   */
  public Optional<Wei> getEffectiveGasPrice(final DataFetchingEnvironment environment) {
    return getReceipt(environment)
        .map(rwm -> rwm.getTransaction().getEffectiveGasPrice(rwm.getBaseFee()));
  }

  /**
   * Retrieves the blob gas used by the transaction.
   *
   * <p>This method uses the getReceipt method to get the receipt of the transaction. It then
   * returns an Optional containing the blob gas used by the transaction.
   *
   * @param environment the data fetching environment.
   * @return an Optional containing a Long object representing the blob gas used by the transaction.
   */
  public Optional<Long> getBlobGasUsed(final DataFetchingEnvironment environment) {
    return getReceipt(environment).flatMap(TransactionReceiptWithMetadata::getBlobGasUsed);
  }

  /**
   * Retrieves the blob gas price of the transaction.
   *
   * <p>This method uses the getReceipt method to get the receipt of the transaction. It then
   * returns an Optional containing the blob gas price of the transaction.
   *
   * @param environment the data fetching environment.
   * @return an Optional containing a Wei object representing the blob gas price of the transaction.
   */
  public Optional<Wei> getBlobGasPrice(final DataFetchingEnvironment environment) {
    return getReceipt(environment).flatMap(TransactionReceiptWithMetadata::getBlobGasPrice);
  }

  /**
   * Retrieves the contract created by the transaction.
   *
   * <p>This method checks if the transaction is a contract creation transaction. If it is, it
   * retrieves the address of the created contract. It then uses the BlockchainQueries to get the
   * block number and then retrieves the state of the created contract's account at the given block
   * number.
   *
   * @param environment the data fetching environment.
   * @return an Optional containing an AccountAdapter object representing the created contract's
   *     account state at the given block number, or an empty Optional if the transaction is not a
   *     contract creation transaction or if the block number is not specified.
   */
  public Optional<AccountAdapter> getCreatedContract(final DataFetchingEnvironment environment) {
    final boolean contractCreated = transactionWithMetadata.getTransaction().isContractCreation();
    if (contractCreated) {
      final Optional<Address> addr = transactionWithMetadata.getTransaction().contractAddress();

      if (addr.isPresent()) {
        final BlockchainQueries query = getBlockchainQueries(environment);
        final Optional<Long> txBlockNumber = transactionWithMetadata.getBlockNumber();
        final Optional<Long> bn = Optional.ofNullable(environment.getArgument("block"));
        if (txBlockNumber.isEmpty() && bn.isEmpty()) {
          return Optional.empty();
        }
        final long blockNumber = bn.orElseGet(txBlockNumber::get);
        return query
            .getAndMapWorldState(
                blockNumber, ws -> Optional.of(new AccountAdapter(ws.get(addr.get()))))
            .or(() -> Optional.of(new EmptyAccountAdapter(addr.get())));
      }
    }
    return Optional.empty();
  }

  /**
   * Retrieves the logs of the transaction.
   *
   * <p>This method uses the BlockchainQueries to get the block header and the receipt of the
   * transaction. It then retrieves the logs of the transaction and adapts them into a format that
   * can be used by GraphQL.
   *
   * @param environment the data fetching environment.
   * @return a List of LogAdapter objects representing the logs of the transaction. If the
   *     transaction does not have a receipt, this method returns an empty list.
   */
  public List<LogAdapter> getLogs(final DataFetchingEnvironment environment) {
    final BlockchainQueries query = getBlockchainQueries(environment);
    final ProtocolSchedule protocolSchedule =
        environment.getGraphQlContext().get(GraphQLContextType.PROTOCOL_SCHEDULE);

    final Hash hash = transactionWithMetadata.getTransaction().getHash();

    final Optional<BlockHeader> maybeBlockHeader =
        transactionWithMetadata.getBlockNumber().flatMap(query::getBlockHeaderByNumber);

    if (maybeBlockHeader.isEmpty()) {
      throw new RuntimeException(
          "Cannot get block ("
              + transactionWithMetadata.getBlockNumber()
              + ") for transaction "
              + transactionWithMetadata.getTransaction().getHash());
    }

    final Optional<TransactionReceiptWithMetadata> maybeTransactionReceiptWithMetadata =
        query.transactionReceiptByTransactionHash(hash, protocolSchedule);
    final List<LogAdapter> results = new ArrayList<>();
    if (maybeTransactionReceiptWithMetadata.isPresent()) {
      final List<LogWithMetadata> logs =
          query.matchingLogs(
              maybeBlockHeader.get().getBlockHash(), transactionWithMetadata, () -> true);
      for (final LogWithMetadata log : logs) {
        results.add(new LogAdapter(log));
      }
    }
    return results;
  }

  /**
   * Retrieves the R component of the transaction's signature.
   *
   * @return a BigInteger object representing the R component of the transaction's signature.
   */
  public BigInteger getR() {
    return transactionWithMetadata.getTransaction().getR();
  }

  /**
   * Retrieves the S component of the transaction's signature.
   *
   * @return a BigInteger object representing the S component of the transaction's signature.
   */
  public BigInteger getS() {
    return transactionWithMetadata.getTransaction().getS();
  }

  /**
   * Retrieves the V component of the transaction's signature.
   *
   * <p>If the transaction type is less than the BLOB transaction type and V is null, it returns the
   * Y parity of the transaction. Otherwise, it returns V.
   *
   * @return an Optional containing a BigInteger object representing the V component of the
   *     transaction's signature, or an Optional containing the Y parity of the transaction if V is
   *     null and the transaction type is less than the BLOB transaction type.
   */
  public Optional<BigInteger> getV() {
    BigInteger v = transactionWithMetadata.getTransaction().getV();
    return Optional.ofNullable(
        v == null
                && (transactionWithMetadata.getTransaction().getType().getEthSerializedType()
                    < TransactionType.BLOB.getEthSerializedType())
            ? transactionWithMetadata.getTransaction().getYParity()
            : v);
  }

  /**
   * Retrieves the Y parity of the transaction's signature.
   *
   * @return an Optional containing a BigInteger object representing the Y parity of the
   *     transaction's signature.
   */
  public Optional<BigInteger> getYParity() {
    return Optional.ofNullable(transactionWithMetadata.getTransaction().getYParity());
  }

  /**
   * Retrieves the access list of the transaction.
   *
   * @return a List of AccessListEntryAdapter objects representing the access list of the
   *     transaction.
   */
  public List<AccessListEntryAdapter> getAccessList() {
    return transactionWithMetadata
        .getTransaction()
        .getAccessList()
        .map(l -> l.stream().map(AccessListEntryAdapter::new).toList())
        .orElse(List.of());
  }

  /**
   * Retrieves the raw transaction data.
   *
   * <p>This method uses the writeTo method of the transaction to write the transaction data to a
   * BytesValueRLPOutput object. It then encodes the BytesValueRLPOutput object and returns it.
   *
   * @return an Optional containing a Bytes object representing the raw transaction data.
   */
  public Optional<Bytes> getRaw() {
    final BytesValueRLPOutput rlpOutput = new BytesValueRLPOutput();
    transactionWithMetadata.getTransaction().writeTo(rlpOutput);
    return Optional.of(rlpOutput.encoded());
  }

  /**
   * Retrieves the raw receipt of the transaction.
   *
   * <p>This method uses the getReceipt method to get the receipt of the transaction. It then writes
   * the receipt data to a BytesValueRLPOutput object using the writeToForNetwork method of the
   * receipt. It then encodes the BytesValueRLPOutput object and returns it.
   *
   * @param environment the data fetching environment.
   * @return an Optional containing a Bytes object representing the raw receipt of the transaction.
   */
  public Optional<Bytes> getRawReceipt(final DataFetchingEnvironment environment) {
    return getReceipt(environment)
        .map(
            receipt -> {
              final BytesValueRLPOutput rlpOutput = new BytesValueRLPOutput();
              TransactionReceiptEncoder.writeTo(
<<<<<<< HEAD
                  receipt.getReceipt(), rlpOutput, TransactionReceiptEncodingOptions.NETWORK);
=======
                  receipt.getReceipt(), rlpOutput, TransactionReceiptEncodingConfiguration.NETWORK);
>>>>>>> 4f0b87e2
              return rlpOutput.encoded();
            });
  }

  /**
   * Retrieves the versioned hashes of the transaction.
   *
   * @return a List of VersionedHash objects representing the versioned hashes of the transaction.
   */
  public List<VersionedHash> getBlobVersionedHashes() {
    return transactionWithMetadata.getTransaction().getVersionedHashes().orElse(List.of());
  }
}<|MERGE_RESOLUTION|>--- conflicted
+++ resolved
@@ -28,11 +28,7 @@
 import org.hyperledger.besu.ethereum.core.Transaction;
 import org.hyperledger.besu.ethereum.core.TransactionReceipt;
 import org.hyperledger.besu.ethereum.core.encoding.receipt.TransactionReceiptEncoder;
-<<<<<<< HEAD
-import org.hyperledger.besu.ethereum.core.encoding.receipt.TransactionReceiptEncodingOptions;
-=======
 import org.hyperledger.besu.ethereum.core.encoding.receipt.TransactionReceiptEncodingConfiguration;
->>>>>>> 4f0b87e2
 import org.hyperledger.besu.ethereum.mainnet.ProtocolSchedule;
 import org.hyperledger.besu.ethereum.rlp.BytesValueRLPOutput;
 
@@ -574,11 +570,7 @@
             receipt -> {
               final BytesValueRLPOutput rlpOutput = new BytesValueRLPOutput();
               TransactionReceiptEncoder.writeTo(
-<<<<<<< HEAD
-                  receipt.getReceipt(), rlpOutput, TransactionReceiptEncodingOptions.NETWORK);
-=======
                   receipt.getReceipt(), rlpOutput, TransactionReceiptEncodingConfiguration.NETWORK);
->>>>>>> 4f0b87e2
               return rlpOutput.encoded();
             });
   }
