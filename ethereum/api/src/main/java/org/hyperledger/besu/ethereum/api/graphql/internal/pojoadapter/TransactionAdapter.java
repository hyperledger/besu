/*
 * Copyright ConsenSys AG.
 *
 * Licensed under the Apache License, Version 2.0 (the "License"); you may not use this file except in compliance with
 * the License. You may obtain a copy of the License at
 *
 * http://www.apache.org/licenses/LICENSE-2.0
 *
 * Unless required by applicable law or agreed to in writing, software distributed under the License is distributed on
 * an "AS IS" BASIS, WITHOUT WARRANTIES OR CONDITIONS OF ANY KIND, either express or implied. See the License for the
 * specific language governing permissions and limitations under the License.
 *
 * SPDX-License-Identifier: Apache-2.0
 */
package org.hyperledger.besu.ethereum.api.graphql.internal.pojoadapter;

import org.hyperledger.besu.datatypes.Address;
import org.hyperledger.besu.datatypes.Hash;
import org.hyperledger.besu.datatypes.TransactionType;
import org.hyperledger.besu.datatypes.VersionedHash;
import org.hyperledger.besu.datatypes.Wei;
import org.hyperledger.besu.ethereum.api.graphql.GraphQLContextType;
import org.hyperledger.besu.ethereum.api.query.BlockchainQueries;
import org.hyperledger.besu.ethereum.api.query.TransactionReceiptWithMetadata;
import org.hyperledger.besu.ethereum.api.query.TransactionWithMetadata;
import org.hyperledger.besu.ethereum.core.BlockHeader;
import org.hyperledger.besu.ethereum.core.LogWithMetadata;
import org.hyperledger.besu.ethereum.core.Transaction;
import org.hyperledger.besu.ethereum.core.TransactionReceipt;
import org.hyperledger.besu.ethereum.mainnet.ProtocolSchedule;
import org.hyperledger.besu.ethereum.rlp.BytesValueRLPOutput;

import java.math.BigInteger;
import java.util.ArrayList;
import java.util.List;
import java.util.Optional;
import javax.annotation.Nonnull;

import graphql.schema.DataFetchingEnvironment;
import org.apache.tuweni.bytes.Bytes;

/**
 * The TransactionAdapter class provides methods to retrieve the transaction details.
 *
 * <p>This class is used to adapt a TransactionWithMetadata object into a format that can be used by
 * GraphQL. The TransactionWithMetadata object is provided at construction time.
 *
 * <p>The class provides methods to retrieve the hash, type, nonce, index, from, to, value, gas
 * price, max fee per gas, max priority fee per gas, max fee per blob gas, effective tip, gas, input
 * data, block, status, gas used, cumulative gas used, effective gas price, blob gas used, blob gas
 * price, created contract, logs, R, S, V, Y parity, access list, raw, raw receipt, and blob
 * versioned hashes of the transaction.
 */
@SuppressWarnings("unused") // reflected by GraphQL
public class TransactionAdapter extends AdapterBase {
  private final TransactionWithMetadata transactionWithMetadata;
  private Optional<TransactionReceiptWithMetadata> transactionReceiptWithMetadata;

  /**
   * Constructs a new TransactionAdapter object.
   *
   * @param transactionWithMetadata the TransactionWithMetadata object to adapt.
   */
  public TransactionAdapter(final @Nonnull TransactionWithMetadata transactionWithMetadata) {
    this.transactionWithMetadata = transactionWithMetadata;
  }

  private Optional<TransactionReceiptWithMetadata> getReceipt(
      final DataFetchingEnvironment environment) {
    if (transactionReceiptWithMetadata == null) {
      final BlockchainQueries query = getBlockchainQueries(environment);
      final ProtocolSchedule protocolSchedule =
          environment.getGraphQlContext().get(GraphQLContextType.PROTOCOL_SCHEDULE);

      final Transaction transaction = transactionWithMetadata.getTransaction();
      if (transaction == null) {
        transactionReceiptWithMetadata = Optional.empty();
      } else {
        transactionReceiptWithMetadata =
            query.transactionReceiptByTransactionHash(transaction.getHash(), protocolSchedule);
      }
    }
    return transactionReceiptWithMetadata;
  }

  /**
   * Returns the hash of the transaction.
   *
   * @return the hash of the transaction.
   */
  public Hash getHash() {
    return transactionWithMetadata.getTransaction().getHash();
  }

  /**
   * Returns the type of the transaction.
   *
   * @return the type of the transaction.
   */
  public Optional<Integer> getType() {
    return Optional.of(transactionWithMetadata.getTransaction().getType().ordinal());
  }

  /**
   * Returns the nonce of the transaction.
   *
   * @return the nonce of the transaction.
   */
  public Long getNonce() {
    return transactionWithMetadata.getTransaction().getNonce();
  }

  /**
   * Returns the index of the transaction.
   *
   * @return the index of the transaction.
   */
  public Optional<Integer> getIndex() {
    return transactionWithMetadata.getTransactionIndex();
  }

  /**
   * Retrieves the sender of the transaction.
   *
   * <p>This method uses the BlockchainQueries to get the block number and then retrieves the sender
   * of the transaction. It then uses the getAndMapWorldState method to get the state of the
   * sender's account at the given block number.
   *
   * @param environment the data fetching environment.
   * @return an AccountAdapter object representing the sender's account state at the given block
   *     number.
   */
  public AccountAdapter getFrom(final DataFetchingEnvironment environment) {
    final BlockchainQueries query = getBlockchainQueries(environment);
    final Long blockNumber =
        Optional.<Long>ofNullable(environment.getArgument("block"))
            .or(transactionWithMetadata::getBlockNumber)
            .orElseGet(query::headBlockNumber);

    final Address addr = transactionWithMetadata.getTransaction().getSender();
    return query
        .getAndMapWorldState(
            blockNumber,
            mutableWorldState -> Optional.of(new AccountAdapter(mutableWorldState.get(addr))))
        .orElse(new EmptyAccountAdapter(addr));
  }

  /**
   * Retrieves the recipient of the transaction.
   *
   * <p>This method uses the BlockchainQueries to get the block number and then retrieves the
   * recipient of the transaction. It then uses the getAndMapWorldState method to get the state of
   * the recipient's account at the given block number.
   *
   * @param environment the data fetching environment.
   * @return an Optional containing an AccountAdapter object representing the recipient's account
   *     state at the given block number, or an empty Optional if the transaction does not have a
   *     recipient (i.e., it is a contract creation transaction).
   */
  public Optional<AccountAdapter> getTo(final DataFetchingEnvironment environment) {
    final BlockchainQueries query = getBlockchainQueries(environment);
    final Long blockNumber =
        Optional.<Long>ofNullable(environment.getArgument("block"))
            .or(transactionWithMetadata::getBlockNumber)
            .orElseGet(query::headBlockNumber);

    return transactionWithMetadata
        .getTransaction()
        .getTo()
        .flatMap(
            address ->
                query
                    .getAndMapWorldState(
                        blockNumber,
                        ws -> Optional.of(new AccountAdapter(address, ws.get(address))))
                    .or(() -> Optional.of(new EmptyAccountAdapter(address))));
  }

  /**
   * Retrieves the value of the transaction.
   *
   * @return a Wei object representing the value of the transaction.
   */
  public Wei getValue() {
    return transactionWithMetadata.getTransaction().getValue();
  }

  /**
   * Retrieves the gas price of the transaction.
   *
   * @return a Wei object representing the gas price of the transaction. If the transaction does not
   *     specify a gas price, this method returns zero.
   */
  public Wei getGasPrice() {
    return transactionWithMetadata.getTransaction().getGasPrice().orElse(Wei.ZERO);
  }

  /**
   * Retrieves the maximum fee per gas of the transaction.
   *
   * @return an Optional containing a Wei object representing the maximum fee per gas of the
   *     transaction, or an empty Optional if the transaction does not specify a maximum fee per
   *     gas.
   */
  public Optional<Wei> getMaxFeePerGas() {
    return transactionWithMetadata.getTransaction().getMaxFeePerGas();
  }

  /**
   * Retrieves the maximum priority fee per gas of the transaction.
   *
   * @return an Optional containing a Wei object representing the maximum priority fee per gas of
   *     the transaction, or an empty Optional if the transaction does not specify a maximum
   *     priority fee per gas.
   */
  public Optional<Wei> getMaxPriorityFeePerGas() {
    return transactionWithMetadata.getTransaction().getMaxPriorityFeePerGas();
  }

  /**
   * Retrieves the maximum fee per blob gas of the transaction.
   *
   * @return an Optional containing a Wei object representing the maximum fee per blob gas of the
   *     transaction, or an empty Optional if the transaction does not specify a maximum fee per
   *     blob gas.
   */
  public Optional<Wei> getMaxFeePerBlobGas() {
    return transactionWithMetadata.getTransaction().getMaxFeePerBlobGas();
  }

  /**
   * Retrieves the effective tip of the transaction.
   *
   * @param environment the data fetching environment.
   * @return an Optional containing a Wei object representing the effective tip of the transaction,
   *     or an empty Optional if the transaction does not specify an effective tip.
   */
  public Optional<Wei> getEffectiveTip(final DataFetchingEnvironment environment) {
    return getReceipt(environment)
        .map(rwm -> rwm.getTransaction().getEffectivePriorityFeePerGas(rwm.getBaseFee()));
  }

  /**
   * Retrieves the gas limit of the transaction.
   *
   * @return a Long object representing the gas limit of the transaction.
   */
  public Long getGas() {
    return transactionWithMetadata.getTransaction().getGasLimit();
  }

  /**
   * Retrieves the input data of the transaction.
   *
   * @return a Bytes object representing the input data of the transaction.
   */
  public Bytes getInputData() {
    return transactionWithMetadata.getTransaction().getPayload();
  }

  /**
   * Retrieves the block of the transaction.
   *
   * @param environment the data fetching environment.
   * @return an Optional containing a NormalBlockAdapter object representing the block of the
   *     transaction, or an empty Optional if the transaction does not specify a block.
   */
  public Optional<NormalBlockAdapter> getBlock(final DataFetchingEnvironment environment) {
    return transactionWithMetadata
        .getBlockHash()
        .flatMap(blockHash -> getBlockchainQueries(environment).blockByHash(blockHash))
        .map(NormalBlockAdapter::new);
  }

  /**
   * Retrieves the status of the transaction.
   *
   * <p>This method uses the getReceipt method to get the receipt of the transaction. It then checks
   * the status of the receipt. If the status is -1, it returns an empty Optional. Otherwise, it
   * returns an Optional containing the status of the receipt.
   *
   * @param environment the data fetching environment.
   * @return an Optional containing a Long object representing the status of the transaction, or an
   *     empty Optional if the status of the receipt is -1.
   */
  public Optional<Long> getStatus(final DataFetchingEnvironment environment) {
    return getReceipt(environment)
        .map(TransactionReceiptWithMetadata::getReceipt)
        .flatMap(
            receipt ->
                receipt.getStatus() == -1
                    ? Optional.empty()
                    : Optional.of((long) receipt.getStatus()));
  }

  /**
<<<<<<< HEAD
=======
   * Retrieves the revert reason of the transaction, if any.
   *
   * <p>This method uses the getReceipt method to get the receipt of the transaction. It then checks
   * the revert reason of the receipt. It would be an empty Optional for successful transactions.
   * Otherwise, it returns an Optional containing the revert reason.
   *
   * @param environment the data fetching environment.
   * @return an Optional containing a Bytes object representing the revert reason of the
   *     transaction, or an empty Optional .
   */
  public Optional<Bytes> getRevertReason(final DataFetchingEnvironment environment) {
    return getReceipt(environment)
        .map(TransactionReceiptWithMetadata::getReceipt)
        .flatMap(TransactionReceipt::getRevertReason);
  }

  /**
>>>>>>> 94099d18
   * Retrieves the gas used by the transaction.
   *
   * <p>This method uses the getReceipt method to get the receipt of the transaction. It then
   * returns an Optional containing the gas used by the transaction.
   *
   * @param environment the data fetching environment.
   * @return an Optional containing a Long object representing the gas used by the transaction.
   */
  public Optional<Long> getGasUsed(final DataFetchingEnvironment environment) {
    return getReceipt(environment).map(TransactionReceiptWithMetadata::getGasUsed);
  }

  /**
   * Retrieves the cumulative gas used by the transaction.
   *
   * <p>This method uses the getReceipt method to get the receipt of the transaction. It then
   * returns an Optional containing the cumulative gas used by the transaction.
   *
   * @param environment the data fetching environment.
   * @return an Optional containing a Long object representing the cumulative gas used by the
   *     transaction.
   */
  public Optional<Long> getCumulativeGasUsed(final DataFetchingEnvironment environment) {
    return getReceipt(environment).map(rpt -> rpt.getReceipt().getCumulativeGasUsed());
  }

  /**
   * Retrieves the effective gas price of the transaction.
   *
   * <p>This method uses the getReceipt method to get the receipt of the transaction. It then
   * returns an Optional containing the effective gas price of the transaction.
   *
   * @param environment the data fetching environment.
   * @return an Optional containing a Wei object representing the effective gas price of the
   *     transaction.
   */
  public Optional<Wei> getEffectiveGasPrice(final DataFetchingEnvironment environment) {
    return getReceipt(environment)
        .map(rwm -> rwm.getTransaction().getEffectiveGasPrice(rwm.getBaseFee()));
  }

  /**
   * Retrieves the blob gas used by the transaction.
   *
   * <p>This method uses the getReceipt method to get the receipt of the transaction. It then
   * returns an Optional containing the blob gas used by the transaction.
   *
   * @param environment the data fetching environment.
   * @return an Optional containing a Long object representing the blob gas used by the transaction.
   */
  public Optional<Long> getBlobGasUsed(final DataFetchingEnvironment environment) {
    return getReceipt(environment).flatMap(TransactionReceiptWithMetadata::getBlobGasUsed);
  }

  /**
   * Retrieves the blob gas price of the transaction.
   *
   * <p>This method uses the getReceipt method to get the receipt of the transaction. It then
   * returns an Optional containing the blob gas price of the transaction.
   *
   * @param environment the data fetching environment.
   * @return an Optional containing a Wei object representing the blob gas price of the transaction.
   */
  public Optional<Wei> getBlobGasPrice(final DataFetchingEnvironment environment) {
    return getReceipt(environment).flatMap(TransactionReceiptWithMetadata::getBlobGasPrice);
  }

  /**
   * Retrieves the contract created by the transaction.
   *
   * <p>This method checks if the transaction is a contract creation transaction. If it is, it
   * retrieves the address of the created contract. It then uses the BlockchainQueries to get the
   * block number and then retrieves the state of the created contract's account at the given block
   * number.
   *
   * @param environment the data fetching environment.
   * @return an Optional containing an AccountAdapter object representing the created contract's
   *     account state at the given block number, or an empty Optional if the transaction is not a
   *     contract creation transaction or if the block number is not specified.
   */
  public Optional<AccountAdapter> getCreatedContract(final DataFetchingEnvironment environment) {
    final boolean contractCreated = transactionWithMetadata.getTransaction().isContractCreation();
    if (contractCreated) {
      final Optional<Address> addr = transactionWithMetadata.getTransaction().contractAddress();

      if (addr.isPresent()) {
        final BlockchainQueries query = getBlockchainQueries(environment);
        final Optional<Long> txBlockNumber = transactionWithMetadata.getBlockNumber();
        final Optional<Long> bn = Optional.ofNullable(environment.getArgument("block"));
        if (txBlockNumber.isEmpty() && bn.isEmpty()) {
          return Optional.empty();
        }
        final long blockNumber = bn.orElseGet(txBlockNumber::get);
        return query
            .getAndMapWorldState(
                blockNumber, ws -> Optional.of(new AccountAdapter(ws.get(addr.get()))))
            .or(() -> Optional.of(new EmptyAccountAdapter(addr.get())));
      }
    }
    return Optional.empty();
  }

  /**
   * Retrieves the logs of the transaction.
   *
   * <p>This method uses the BlockchainQueries to get the block header and the receipt of the
   * transaction. It then retrieves the logs of the transaction and adapts them into a format that
   * can be used by GraphQL.
   *
   * @param environment the data fetching environment.
   * @return a List of LogAdapter objects representing the logs of the transaction. If the
   *     transaction does not have a receipt, this method returns an empty list.
   */
  public List<LogAdapter> getLogs(final DataFetchingEnvironment environment) {
    final BlockchainQueries query = getBlockchainQueries(environment);
    final ProtocolSchedule protocolSchedule =
        environment.getGraphQlContext().get(GraphQLContextType.PROTOCOL_SCHEDULE);

    final Hash hash = transactionWithMetadata.getTransaction().getHash();

    final Optional<BlockHeader> maybeBlockHeader =
        transactionWithMetadata.getBlockNumber().flatMap(query::getBlockHeaderByNumber);

    if (maybeBlockHeader.isEmpty()) {
      throw new RuntimeException(
          "Cannot get block ("
              + transactionWithMetadata.getBlockNumber()
              + ") for transaction "
              + transactionWithMetadata.getTransaction().getHash());
    }

    final Optional<TransactionReceiptWithMetadata> maybeTransactionReceiptWithMetadata =
        query.transactionReceiptByTransactionHash(hash, protocolSchedule);
    final List<LogAdapter> results = new ArrayList<>();
    if (maybeTransactionReceiptWithMetadata.isPresent()) {
      final List<LogWithMetadata> logs =
          query.matchingLogs(
              maybeBlockHeader.get().getBlockHash(), transactionWithMetadata, () -> true);
      for (final LogWithMetadata log : logs) {
        results.add(new LogAdapter(log));
      }
    }
    return results;
  }

  /**
   * Retrieves the R component of the transaction's signature.
   *
   * @return a BigInteger object representing the R component of the transaction's signature.
   */
  public BigInteger getR() {
    return transactionWithMetadata.getTransaction().getR();
  }

  /**
   * Retrieves the S component of the transaction's signature.
   *
   * @return a BigInteger object representing the S component of the transaction's signature.
   */
  public BigInteger getS() {
    return transactionWithMetadata.getTransaction().getS();
  }

  /**
   * Retrieves the V component of the transaction's signature.
   *
   * <p>If the transaction type is less than the BLOB transaction type and V is null, it returns the
   * Y parity of the transaction. Otherwise, it returns V.
   *
   * @return an Optional containing a BigInteger object representing the V component of the
   *     transaction's signature, or an Optional containing the Y parity of the transaction if V is
   *     null and the transaction type is less than the BLOB transaction type.
   */
  public Optional<BigInteger> getV() {
    BigInteger v = transactionWithMetadata.getTransaction().getV();
    return Optional.ofNullable(
        v == null
                && (transactionWithMetadata.getTransaction().getType().getEthSerializedType()
                    < TransactionType.BLOB.getEthSerializedType())
            ? transactionWithMetadata.getTransaction().getYParity()
            : v);
  }

  /**
   * Retrieves the Y parity of the transaction's signature.
   *
   * @return an Optional containing a BigInteger object representing the Y parity of the
   *     transaction's signature.
   */
  public Optional<BigInteger> getYParity() {
    return Optional.ofNullable(transactionWithMetadata.getTransaction().getYParity());
  }

  /**
   * Retrieves the access list of the transaction.
   *
   * @return a List of AccessListEntryAdapter objects representing the access list of the
   *     transaction.
   */
  public List<AccessListEntryAdapter> getAccessList() {
    return transactionWithMetadata
        .getTransaction()
        .getAccessList()
        .map(l -> l.stream().map(AccessListEntryAdapter::new).toList())
        .orElse(List.of());
  }

  /**
   * Retrieves the raw transaction data.
   *
   * <p>This method uses the writeTo method of the transaction to write the transaction data to a
   * BytesValueRLPOutput object. It then encodes the BytesValueRLPOutput object and returns it.
   *
   * @return an Optional containing a Bytes object representing the raw transaction data.
   */
  public Optional<Bytes> getRaw() {
    final BytesValueRLPOutput rlpOutput = new BytesValueRLPOutput();
    transactionWithMetadata.getTransaction().writeTo(rlpOutput);
    return Optional.of(rlpOutput.encoded());
  }

  /**
   * Retrieves the raw receipt of the transaction.
   *
   * <p>This method uses the getReceipt method to get the receipt of the transaction. It then writes
   * the receipt data to a BytesValueRLPOutput object using the writeToForNetwork method of the
   * receipt. It then encodes the BytesValueRLPOutput object and returns it.
   *
   * @param environment the data fetching environment.
   * @return an Optional containing a Bytes object representing the raw receipt of the transaction.
   */
  public Optional<Bytes> getRawReceipt(final DataFetchingEnvironment environment) {
    return getReceipt(environment)
        .map(
            receipt -> {
              final BytesValueRLPOutput rlpOutput = new BytesValueRLPOutput();
              receipt.getReceipt().writeToForNetwork(rlpOutput);
              return rlpOutput.encoded();
            });
  }

  /**
   * Retrieves the versioned hashes of the transaction.
   *
   * @return a List of VersionedHash objects representing the versioned hashes of the transaction.
   */
  public List<VersionedHash> getBlobVersionedHashes() {
    return transactionWithMetadata.getTransaction().getVersionedHashes().orElse(List.of());
  }
}<|MERGE_RESOLUTION|>--- conflicted
+++ resolved
@@ -294,8 +294,6 @@
   }
 
   /**
-<<<<<<< HEAD
-=======
    * Retrieves the revert reason of the transaction, if any.
    *
    * <p>This method uses the getReceipt method to get the receipt of the transaction. It then checks
@@ -313,7 +311,6 @@
   }
 
   /**
->>>>>>> 94099d18
    * Retrieves the gas used by the transaction.
    *
    * <p>This method uses the getReceipt method to get the receipt of the transaction. It then
