--- conflicted
+++ resolved
@@ -124,14 +124,9 @@
                   protocolContext,
                   mergeCoordinator.get(),
                   ethPeers,
-<<<<<<< HEAD
-                  engineQosTimer),
+                  engineQosTimer,
+                  metricsSystem),
               new EngineNewPayloadV6800( // TODO replaced for the verkle test
-=======
-                  engineQosTimer,
-                  metricsSystem),
-              new EngineNewPayloadV2(
->>>>>>> c1c37158
                   consensusEngineServer,
                   protocolSchedule,
                   protocolContext,
