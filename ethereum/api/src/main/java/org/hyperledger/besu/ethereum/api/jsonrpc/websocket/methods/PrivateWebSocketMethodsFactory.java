/*
 * Copyright ConsenSys AG.
 *
 * Licensed under the Apache License, Version 2.0 (the "License"); you may not use this file except in compliance with
 * the License. You may obtain a copy of the License at
 *
 * http://www.apache.org/licenses/LICENSE-2.0
 *
 * Unless required by applicable law or agreed to in writing, software distributed under the License is distributed on
 * an "AS IS" BASIS, WITHOUT WARRANTIES OR CONDITIONS OF ANY KIND, either express or implied. See the License for the
 * specific language governing permissions and limitations under the License.
 *
 * SPDX-License-Identifier: Apache-2.0
 */
package org.hyperledger.besu.ethereum.api.jsonrpc.websocket.methods;

import org.hyperledger.besu.ethereum.api.jsonrpc.internal.methods.JsonRpcMethod;
import org.hyperledger.besu.ethereum.api.jsonrpc.internal.privacy.methods.PrivacyIdProvider;
import org.hyperledger.besu.ethereum.api.jsonrpc.websocket.subscription.SubscriptionManager;
import org.hyperledger.besu.ethereum.api.jsonrpc.websocket.subscription.request.SubscriptionRequestMapper;
import org.hyperledger.besu.ethereum.api.query.BlockchainQueries;
import org.hyperledger.besu.ethereum.core.PrivacyParameters;
import org.hyperledger.besu.ethereum.mainnet.ProtocolSchedule;
import org.hyperledger.besu.ethereum.privacy.ChainHeadPrivateNonceProvider;
import org.hyperledger.besu.ethereum.privacy.MultiTenancyPrivacyController;
import org.hyperledger.besu.ethereum.privacy.OnchainPrivacyController;
import org.hyperledger.besu.ethereum.privacy.PluginPrivacyController;
import org.hyperledger.besu.ethereum.privacy.PrivacyController;
import org.hyperledger.besu.ethereum.privacy.PrivateNonceProvider;
import org.hyperledger.besu.ethereum.privacy.PrivateTransactionSimulator;
import org.hyperledger.besu.ethereum.privacy.RestrictedDefaultPrivacyController;

import java.math.BigInteger;
import java.util.Collection;
import java.util.Optional;
import java.util.Set;

public class PrivateWebSocketMethodsFactory {

  private final PrivacyParameters privacyParameters;
  private final SubscriptionManager subscriptionManager;
  private final ProtocolSchedule protocolSchedule;
  private final BlockchainQueries blockchainQueries;

  public PrivateWebSocketMethodsFactory(
      final PrivacyParameters privacyParameters,
      final SubscriptionManager subscriptionManager,
      final ProtocolSchedule protocolSchedule,
      final BlockchainQueries blockchainQueries) {
    this.privacyParameters = privacyParameters;
    this.subscriptionManager = subscriptionManager;
    this.protocolSchedule = protocolSchedule;
    this.blockchainQueries = blockchainQueries;
  }

  public Collection<JsonRpcMethod> methods() {
    final SubscriptionRequestMapper subscriptionRequestMapper = new SubscriptionRequestMapper();
    final PrivacyIdProvider privacyIdProvider = PrivacyIdProvider.build(privacyParameters);
    final PrivacyController privacyController = createPrivacyController();

    return Set.of(
        new PrivSubscribe(
            subscriptionManager, subscriptionRequestMapper, privacyController, privacyIdProvider),
        new PrivUnsubscribe(
            subscriptionManager, subscriptionRequestMapper, privacyController, privacyIdProvider));
  }

  private PrivacyController createPrivacyController() {
    final Optional<BigInteger> chainId = protocolSchedule.getChainId();
    if (privacyParameters.isPrivacyPluginEnabled()) {
      return new PluginPrivacyController(
          blockchainQueries.getBlockchain(),
          privacyParameters,
          chainId,
          createPrivateTransactionSimulator(),
          createPrivateNonceProvider(),
          privacyParameters.getPrivateWorldStateReader());
    } else {
      final PrivacyController restrictedPrivacyController;
      if (privacyParameters.isOnchainPrivacyGroupsEnabled()) {
        restrictedPrivacyController =
            new OnchainPrivacyController(
                blockchainQueries.getBlockchain(),
                privacyParameters,
                chainId,
                createPrivateTransactionSimulator(),
                createPrivateNonceProvider(),
                privacyParameters.getPrivateWorldStateReader());
      } else {
        restrictedPrivacyController =
            new RestrictedDefaultPrivacyController(
                blockchainQueries.getBlockchain(),
                privacyParameters,
                chainId,
                createPrivateTransactionSimulator(),
                createPrivateNonceProvider(),
                privacyParameters.getPrivateWorldStateReader());
      }
      return privacyParameters.isMultiTenancyEnabled()
<<<<<<< HEAD
          ? new RestrictedMultiTenancyPrivacyController(
              restrictedDefaultPrivacyController,
              chainId,
              privacyParameters.getEnclave(),
              privacyParameters.isFlexiblePrivacyGroupsEnabled())
          : restrictedDefaultPrivacyController;
=======
          ? new MultiTenancyPrivacyController(restrictedPrivacyController)
          : restrictedPrivacyController;
>>>>>>> 5230af51
    }
  }

  private PrivateTransactionSimulator createPrivateTransactionSimulator() {
    return new PrivateTransactionSimulator(
        blockchainQueries.getBlockchain(),
        blockchainQueries.getWorldStateArchive(),
        protocolSchedule,
        privacyParameters);
  }

  private PrivateNonceProvider createPrivateNonceProvider() {
    return new ChainHeadPrivateNonceProvider(
        blockchainQueries.getBlockchain(),
        privacyParameters.getPrivateStateRootResolver(),
        privacyParameters.getPrivateWorldStateArchive());
  }
}<|MERGE_RESOLUTION|>--- conflicted
+++ resolved
@@ -77,7 +77,7 @@
           privacyParameters.getPrivateWorldStateReader());
     } else {
       final PrivacyController restrictedPrivacyController;
-      if (privacyParameters.isOnchainPrivacyGroupsEnabled()) {
+      if (privacyParameters.isFlexiblePrivacyGroupsEnabled()) {
         restrictedPrivacyController =
             new OnchainPrivacyController(
                 blockchainQueries.getBlockchain(),
@@ -97,17 +97,8 @@
                 privacyParameters.getPrivateWorldStateReader());
       }
       return privacyParameters.isMultiTenancyEnabled()
-<<<<<<< HEAD
-          ? new RestrictedMultiTenancyPrivacyController(
-              restrictedDefaultPrivacyController,
-              chainId,
-              privacyParameters.getEnclave(),
-              privacyParameters.isFlexiblePrivacyGroupsEnabled())
-          : restrictedDefaultPrivacyController;
-=======
           ? new MultiTenancyPrivacyController(restrictedPrivacyController)
           : restrictedPrivacyController;
->>>>>>> 5230af51
     }
   }
 
