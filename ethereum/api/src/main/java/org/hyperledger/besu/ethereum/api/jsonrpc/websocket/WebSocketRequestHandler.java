/*
 * Copyright ConsenSys AG.
 *
 * Licensed under the Apache License, Version 2.0 (the "License"); you may not use this file except in compliance with
 * the License. You may obtain a copy of the License at
 *
 * http://www.apache.org/licenses/LICENSE-2.0
 *
 * Unless required by applicable law or agreed to in writing, software distributed under the License is distributed on
 * an "AS IS" BASIS, WITHOUT WARRANTIES OR CONDITIONS OF ANY KIND, either express or implied. See the License for the
 * specific language governing permissions and limitations under the License.
 *
 * SPDX-License-Identifier: Apache-2.0
 */
package org.hyperledger.besu.ethereum.api.jsonrpc.websocket;

import static java.util.stream.Collectors.toList;
import static org.hyperledger.besu.ethereum.api.jsonrpc.internal.response.JsonRpcError.INVALID_REQUEST;

import org.hyperledger.besu.ethereum.api.handlers.IsAliveHandler;
import org.hyperledger.besu.ethereum.api.handlers.RpcMethodTimeoutException;
import org.hyperledger.besu.ethereum.api.jsonrpc.authentication.AuthenticationService;
import org.hyperledger.besu.ethereum.api.jsonrpc.authentication.AuthenticationUtils;
import org.hyperledger.besu.ethereum.api.jsonrpc.internal.JsonRpcRequestContext;
import org.hyperledger.besu.ethereum.api.jsonrpc.internal.exception.InvalidJsonRpcParameters;
import org.hyperledger.besu.ethereum.api.jsonrpc.internal.methods.JsonRpcMethod;
import org.hyperledger.besu.ethereum.api.jsonrpc.internal.response.JsonRpcError;
import org.hyperledger.besu.ethereum.api.jsonrpc.internal.response.JsonRpcErrorResponse;
import org.hyperledger.besu.ethereum.api.jsonrpc.internal.response.JsonRpcResponse;
import org.hyperledger.besu.ethereum.api.jsonrpc.internal.response.JsonRpcResponseType;
import org.hyperledger.besu.ethereum.api.jsonrpc.internal.response.JsonRpcUnauthorizedResponse;
import org.hyperledger.besu.ethereum.api.jsonrpc.websocket.methods.WebSocketRpcRequest;
import org.hyperledger.besu.ethereum.eth.manager.EthScheduler;

import java.io.IOException;
import java.util.List;
import java.util.Map;
import java.util.Optional;

import com.fasterxml.jackson.core.JsonGenerator;
import com.fasterxml.jackson.databind.ObjectMapper;
import com.fasterxml.jackson.databind.ObjectWriter;
import com.fasterxml.jackson.datatype.jdk8.Jdk8Module;
import io.vertx.core.AsyncResult;
import io.vertx.core.CompositeFuture;
import io.vertx.core.Future;
import io.vertx.core.Handler;
import io.vertx.core.Promise;
import io.vertx.core.Vertx;
import io.vertx.core.http.ServerWebSocket;
import io.vertx.core.json.DecodeException;
import io.vertx.core.json.Json;
import io.vertx.core.json.JsonArray;
import io.vertx.core.json.JsonObject;
import io.vertx.ext.auth.User;
import org.apache.logging.log4j.LogManager;
import org.apache.logging.log4j.Logger;

public class WebSocketRequestHandler {

  private static final Logger LOG = LogManager.getLogger();
  private static final ObjectWriter JSON_OBJECT_WRITER =
      new ObjectMapper()
          .registerModule(new Jdk8Module()) // Handle JDK8 Optionals (de)serialization
          .writer()
          .without(JsonGenerator.Feature.FLUSH_PASSED_TO_STREAM);

  private final Vertx vertx;
  private final Map<String, JsonRpcMethod> methods;
  final EthScheduler ethScheduler;
  private final long timeoutSec;

  public WebSocketRequestHandler(
      final Vertx vertx,
      final Map<String, JsonRpcMethod> methods,
      final EthScheduler ethScheduler,
      final long timeoutSec) {
    this.vertx = vertx;
    this.methods = methods;
    this.ethScheduler = ethScheduler;
    this.timeoutSec = timeoutSec;
  }

  public void handle(final ServerWebSocket websocket, final String payload) {
    handle(Optional.empty(), websocket, payload, Optional.empty());
  }

  public void handle(
      final Optional<AuthenticationService> authenticationService,
      final ServerWebSocket websocket,
      final String payload,
      final Optional<User> user) {
    vertx.executeBlocking(
        executeHandler(authenticationService, websocket, payload, user),
        false,
        resultHandler(websocket));
  }

  private Handler<Promise<Object>> executeHandler(
      final Optional<AuthenticationService> authenticationService,
      final ServerWebSocket websocket,
      final String payload,
      final Optional<User> user) {
    return future -> {
      final String json = payload.trim();
      if (!json.isEmpty() && json.charAt(0) == '{') {
        try {
          handleSingleRequest(authenticationService, websocket, user, future, getRequest(payload));
        } catch (final IllegalArgumentException | DecodeException e) {
          LOG.debug("Error mapping json to WebSocketRpcRequest", e);
          future.complete(new JsonRpcErrorResponse(null, JsonRpcError.INVALID_REQUEST));
          return;
        }
      } else if (json.length() == 0) {
        future.complete(errorResponse(null, INVALID_REQUEST));
        return;
      } else {
        final JsonArray jsonArray = new JsonArray(json);
        if (jsonArray.size() < 1) {
          future.complete(errorResponse(null, INVALID_REQUEST));
          return;
        }
        // handle batch request
        LOG.debug("batch request size {}", jsonArray.size());
        handleJsonBatchRequest(authenticationService, websocket, jsonArray, user);
      }
    };
  }

  private JsonRpcResponse process(
      final Optional<AuthenticationService> authenticationService,
      final ServerWebSocket websocket,
      final Optional<User> user,
      final WebSocketRpcRequest requestBody) {

    if (!methods.containsKey(requestBody.getMethod())) {
      LOG.debug("Can't find method {}", requestBody.getMethod());
      return new JsonRpcErrorResponse(requestBody.getId(), JsonRpcError.METHOD_NOT_FOUND);
    }
    final JsonRpcMethod method = methods.get(requestBody.getMethod());
    try {
      LOG.debug("WS-RPC request -> {}", requestBody.getMethod());
      requestBody.setConnectionId(websocket.textHandlerID());
      if (AuthenticationUtils.isPermitted(authenticationService, user, method)) {
        final JsonRpcRequestContext requestContext =
            new JsonRpcRequestContext(
                requestBody, user, new IsAliveHandler(ethScheduler, timeoutSec));
        return method.response(requestContext);
      } else {
        return new JsonRpcUnauthorizedResponse(requestBody.getId(), JsonRpcError.UNAUTHORIZED);
      }
    } catch (final InvalidJsonRpcParameters e) {
      LOG.debug("Invalid Params", e);
      return new JsonRpcErrorResponse(requestBody.getId(), JsonRpcError.INVALID_PARAMS);
    } catch (final RpcMethodTimeoutException e) {
      LOG.error(JsonRpcError.TIMEOUT_ERROR.getMessage(), e);
      return new JsonRpcErrorResponse(requestBody.getId(), JsonRpcError.TIMEOUT_ERROR);
    } catch (final Exception e) {
      LOG.error(JsonRpcError.INTERNAL_ERROR.getMessage(), e);
      return new JsonRpcErrorResponse(requestBody.getId(), JsonRpcError.INTERNAL_ERROR);
    }
  }

  private void handleSingleRequest(
      final Optional<AuthenticationService> authenticationService,
      final ServerWebSocket websocket,
      final Optional<User> user,
      final Promise<Object> future,
      final WebSocketRpcRequest requestBody) {
    future.complete(process(authenticationService, websocket, user, requestBody));
  }

  @SuppressWarnings("rawtypes")
  private void handleJsonBatchRequest(
      final Optional<AuthenticationService> authenticationService,
      final ServerWebSocket websocket,
      final JsonArray jsonArray,
      final Optional<User> user) {
    // Interpret json as rpc request
    final List<Future> responses =
        jsonArray.stream()
            .map(
                obj -> {
                  if (!(obj instanceof JsonObject)) {
                    return Future.succeededFuture(errorResponse(null, INVALID_REQUEST));
                  }

                  final JsonObject req = (JsonObject) obj;
                  return vertx.<JsonRpcResponse>executeBlocking(
                      future ->
                          future.complete(
                              process(
<<<<<<< HEAD
                                  authenticationService,
                                  websocket,
                                  user,
                                  getRequest(req.toString()))),
                      false,
                      ar -> {
                        if (ar.failed()) {
                          fut.fail(ar.cause());
                        } else {
                          fut.complete((JsonRpcResponse) ar.result());
                        }
                      });
                  return fut;
=======
                                  authenticationService, id, user, getRequest(req.toString()))));
>>>>>>> ebf97370
                })
            .collect(toList());

    CompositeFuture.all(responses)
        .onComplete(
            (res) -> {
              final JsonRpcResponse[] completed =
                  res.result().list().stream()
                      .map(JsonRpcResponse.class::cast)
                      .filter(this::isNonEmptyResponses)
                      .toArray(JsonRpcResponse[]::new);

              replyToClient(websocket, completed);
            });
  }

  private WebSocketRpcRequest getRequest(final String payload) {
    return Json.decodeValue(payload, WebSocketRpcRequest.class);
  }

  private Handler<AsyncResult<Object>> resultHandler(final ServerWebSocket websocket) {
    return result -> {
      if (result.succeeded()) {
        replyToClient(websocket, result.result());
      } else {
        replyToClient(websocket, new JsonRpcErrorResponse(null, JsonRpcError.INTERNAL_ERROR));
      }
    };
  }

  private void replyToClient(final ServerWebSocket websocket, final Object result) {
    try {
      JSON_OBJECT_WRITER.writeValue(new JsonResponseStreamer(websocket), result);
    } catch (IOException ex) {
      LOG.error("Error streaming JSON-RPC response", ex);
    }
  }

  private JsonRpcResponse errorResponse(final Object id, final JsonRpcError error) {
    return new JsonRpcErrorResponse(id, error);
  }

  private boolean isNonEmptyResponses(final JsonRpcResponse result) {
    return result.getType() != JsonRpcResponseType.NONE;
  }
}<|MERGE_RESOLUTION|>--- conflicted
+++ resolved
@@ -190,23 +190,10 @@
                       future ->
                           future.complete(
                               process(
-<<<<<<< HEAD
                                   authenticationService,
                                   websocket,
                                   user,
-                                  getRequest(req.toString()))),
-                      false,
-                      ar -> {
-                        if (ar.failed()) {
-                          fut.fail(ar.cause());
-                        } else {
-                          fut.complete((JsonRpcResponse) ar.result());
-                        }
-                      });
-                  return fut;
-=======
-                                  authenticationService, id, user, getRequest(req.toString()))));
->>>>>>> ebf97370
+                                  getRequest(req.toString()))));
                 })
             .collect(toList());
 
