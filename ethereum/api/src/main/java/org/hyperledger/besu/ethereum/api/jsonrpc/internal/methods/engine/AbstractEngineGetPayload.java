/*
 * Copyright Hyperledger Besu Contributors.
 *
 * Licensed under the Apache License, Version 2.0 (the "License"); you may not use this file except in compliance with
 * the License. You may obtain a copy of the License at
 *
 * http://www.apache.org/licenses/LICENSE-2.0
 *
 * Unless required by applicable law or agreed to in writing, software distributed under the License is distributed on
 * an "AS IS" BASIS, WITHOUT WARRANTIES OR CONDITIONS OF ANY KIND, either express or implied. See the License for the
 * specific language governing permissions and limitations under the License.
 *
 * SPDX-License-Identifier: Apache-2.0
 */
package org.hyperledger.besu.ethereum.api.jsonrpc.internal.methods.engine;

import org.hyperledger.besu.consensus.merge.blockcreation.MergeMiningCoordinator;
import org.hyperledger.besu.consensus.merge.blockcreation.PayloadIdentifier;
import org.hyperledger.besu.datatypes.Wei;
import org.hyperledger.besu.ethereum.ProtocolContext;
import org.hyperledger.besu.ethereum.api.jsonrpc.internal.JsonRpcRequestContext;
import org.hyperledger.besu.ethereum.api.jsonrpc.internal.methods.ExecutionEngineJsonRpcMethod;
import org.hyperledger.besu.ethereum.api.jsonrpc.internal.response.JsonRpcError;
import org.hyperledger.besu.ethereum.api.jsonrpc.internal.response.JsonRpcErrorResponse;
import org.hyperledger.besu.ethereum.api.jsonrpc.internal.response.JsonRpcResponse;
import org.hyperledger.besu.ethereum.api.jsonrpc.internal.results.BlockResultFactory;
import org.hyperledger.besu.ethereum.core.BlockHeader;
import org.hyperledger.besu.ethereum.core.BlockWithReceipts;

import java.util.Optional;

import io.vertx.core.Vertx;
import org.slf4j.Logger;
import org.slf4j.LoggerFactory;

public abstract class AbstractEngineGetPayload extends ExecutionEngineJsonRpcMethod {

  private final MergeMiningCoordinator mergeMiningCoordinator;
  protected final BlockResultFactory blockResultFactory;
  private static final Logger LOG = LoggerFactory.getLogger(AbstractEngineGetPayload.class);

  public AbstractEngineGetPayload(
      final Vertx vertx,
      final ProtocolContext protocolContext,
      final MergeMiningCoordinator mergeMiningCoordinator,
      final BlockResultFactory blockResultFactory,
      final EngineCallListener engineCallListener) {
    super(vertx, protocolContext, engineCallListener);
    this.mergeMiningCoordinator = mergeMiningCoordinator;
    this.blockResultFactory = blockResultFactory;
  }

  @Override
  public JsonRpcResponse syncResponse(final JsonRpcRequestContext request) {
    engineCallListener.executionEngineCalled();

    final PayloadIdentifier payloadId = request.getRequiredParameter(0, PayloadIdentifier.class);
    mergeMiningCoordinator.finalizeProposalById(payloadId);
    final Optional<BlockWithReceipts> blockWithReceipts =
        mergeContext.get().retrieveBlockById(payloadId);
    if (blockWithReceipts.isPresent()) {
      final var proposal = blockWithReceipts.get();
      LOG.atDebug().setMessage("assembledBlock {}").addArgument(() -> proposal).log();
      return createResponse(request, payloadId, proposal);
    }
    return new JsonRpcErrorResponse(request.getRequest().getId(), JsonRpcError.UNKNOWN_PAYLOAD);
  }

  protected void logProposal(
      final PayloadIdentifier payloadId,
      final BlockWithReceipts proposal,
      final Optional<Wei> maybeReward) {
    final BlockHeader proposalHeader = proposal.getHeader();
<<<<<<< HEAD
    final float gasUsedPerc =
        100 * (float) proposalHeader.getGasUsed() / (float) proposalHeader.getGasLimit();
=======
    final float gasUsedPerc = 100.0f * proposalHeader.getGasUsed() / proposalHeader.getGasLimit();
>>>>>>> 83b2615e

    final String message =
        "Fetch block proposal by identifier: {}, hash: {}, "
            + "number: {}, coinbase: {}, transaction count: {}, gas used: {}%"
            + maybeReward.map(unused -> ", reward: {}").orElse("{}");

    LOG.atInfo()
        .setMessage(message)
        .addArgument(payloadId::toHexString)
        .addArgument(proposalHeader::getHash)
        .addArgument(proposalHeader::getNumber)
        .addArgument(proposalHeader::getCoinbase)
        .addArgument(() -> proposal.getBlock().getBody().getTransactions().size())
        .addArgument(() -> String.format("%1.2f", gasUsedPerc))
        .addArgument(maybeReward.map(Wei::toHumanReadableString).orElse(""))
        .log();
  }

  protected abstract JsonRpcResponse createResponse(
      final JsonRpcRequestContext request,
      final PayloadIdentifier payloadId,
      final BlockWithReceipts blockWithReceipts);
}<|MERGE_RESOLUTION|>--- conflicted
+++ resolved
@@ -71,12 +71,7 @@
       final BlockWithReceipts proposal,
       final Optional<Wei> maybeReward) {
     final BlockHeader proposalHeader = proposal.getHeader();
-<<<<<<< HEAD
-    final float gasUsedPerc =
-        100 * (float) proposalHeader.getGasUsed() / (float) proposalHeader.getGasLimit();
-=======
     final float gasUsedPerc = 100.0f * proposalHeader.getGasUsed() / proposalHeader.getGasLimit();
->>>>>>> 83b2615e
 
     final String message =
         "Fetch block proposal by identifier: {}, hash: {}, "
