/*
 * Copyright ConsenSys AG.
 *
 * Licensed under the Apache License, Version 2.0 (the "License"); you may not use this file except in compliance with
 * the License. You may obtain a copy of the License at
 *
 * http://www.apache.org/licenses/LICENSE-2.0
 *
 * Unless required by applicable law or agreed to in writing, software distributed under the License is distributed on
 * an "AS IS" BASIS, WITHOUT WARRANTIES OR CONDITIONS OF ANY KIND, either express or implied. See the License for the
 * specific language governing permissions and limitations under the License.
 *
 * SPDX-License-Identifier: Apache-2.0
 */
package org.hyperledger.besu.ethereum.api.jsonrpc.internal.methods;

import org.hyperledger.besu.ethereum.api.jsonrpc.RpcMethod;
import org.hyperledger.besu.ethereum.api.jsonrpc.internal.JsonRpcRequestContext;
import org.hyperledger.besu.ethereum.api.jsonrpc.internal.parameters.JsonCallParameter;
import org.hyperledger.besu.ethereum.api.jsonrpc.internal.response.JsonRpcError;
import org.hyperledger.besu.ethereum.api.jsonrpc.internal.response.JsonRpcResponse;
import org.hyperledger.besu.ethereum.api.jsonrpc.internal.response.JsonRpcSuccessResponse;
import org.hyperledger.besu.ethereum.api.jsonrpc.internal.results.Quantity;
import org.hyperledger.besu.ethereum.api.query.BlockchainQueries;
import org.hyperledger.besu.ethereum.core.BlockHeader;
import org.hyperledger.besu.ethereum.mainnet.ImmutableTransactionValidationParams;
import org.hyperledger.besu.ethereum.mainnet.TransactionValidationParams;
import org.hyperledger.besu.ethereum.transaction.CallParameter;
import org.hyperledger.besu.ethereum.transaction.TransactionSimulator;
import org.hyperledger.besu.ethereum.transaction.TransactionSimulatorResult;
import org.hyperledger.besu.evm.tracing.EstimateGasOperationTracer;

import java.util.Optional;

public class EthEstimateGas extends AbstractEstimateGas {

  public EthEstimateGas(
      final BlockchainQueries blockchainQueries, final TransactionSimulator transactionSimulator) {
    super(blockchainQueries, transactionSimulator);
  }

  @Override
  public String getName() {
    return RpcMethod.ETH_ESTIMATE_GAS.getMethodName();
  }

  @Override
  public JsonRpcResponse response(final JsonRpcRequestContext requestContext) {
    final JsonCallParameter callParams = validateAndGetCallParams(requestContext);

    final BlockHeader blockHeader = blockHeader();
    if (blockHeader == null) {
      return errorResponse(requestContext, JsonRpcError.INTERNAL_ERROR);
    }
    if (!blockchainQueries
        .getWorldStateArchive()
        .isWorldStateAvailable(blockHeader.getStateRoot(), blockHeader.getHash())) {
      return errorResponse(requestContext, JsonRpcError.WORLD_STATE_UNAVAILABLE);
    }

    final CallParameter modifiedCallParams =
        overrideGasLimitAndPrice(callParams, blockHeader.getGasLimit());

    final boolean isAllowExceedingBalance = !callParams.isMaybeStrict().orElse(Boolean.FALSE);

    final EstimateGasOperationTracer operationTracer = new EstimateGasOperationTracer();

    var gasUsed =
        executeSimulation(
            blockHeader, modifiedCallParams, operationTracer, isAllowExceedingBalance);

    if (gasUsed.isEmpty()) {
      return errorResponse(requestContext, JsonRpcError.INTERNAL_ERROR);
    }

    // if the transaction is invalid or doesn't have enough gas with the max it never will!
    if (gasUsed.get().isInvalid() || !gasUsed.get().isSuccessful()) {
      return errorResponse(requestContext, gasUsed.get());
    }

    var low = gasUsed.get().getResult().getEstimateGasUsedByTransaction();
    var lowResult =
        executeSimulation(
            blockHeader,
            overrideGasLimitAndPrice(callParams, low),
            operationTracer,
<<<<<<< HEAD
            (mutableWorldState, transactionSimulatorResult) ->
                transactionSimulatorResult.map(
                    gasEstimateResponse(requestContext, operationTracer)),
            blockHeader)
        .orElse(errorResponse(requestContext, JsonRpcError.INTERNAL_ERROR));
=======
            isAllowExceedingBalance);

    if (lowResult.isPresent() && lowResult.get().isSuccessful()) {
      return new JsonRpcSuccessResponse(requestContext.getRequest().getId(), Quantity.create(low));
    }

    var high = processEstimateGas(gasUsed.get(), operationTracer);
    var mid = high;
    while (low + 1 < high) {
      mid = (high + low) / 2;

      var binarySearchResult =
          executeSimulation(
              blockHeader,
              overrideGasLimitAndPrice(callParams, mid),
              operationTracer,
              isAllowExceedingBalance);
      if (binarySearchResult.isEmpty() || !binarySearchResult.get().isSuccessful()) {
        low = mid;
      } else {
        high = mid;
      }
    }

    return new JsonRpcSuccessResponse(requestContext.getRequest().getId(), Quantity.create(high));
>>>>>>> f19fb649
  }

  private Optional<TransactionSimulatorResult> executeSimulation(
      final BlockHeader blockHeader,
      final CallParameter modifiedCallParams,
      final EstimateGasOperationTracer operationTracer,
      final boolean allowExceedingBalance) {
    return transactionSimulator.process(
        modifiedCallParams,
        ImmutableTransactionValidationParams.builder()
            .from(TransactionValidationParams.transactionSimulator())
            .isAllowExceedingBalance(allowExceedingBalance)
            .build(),
        operationTracer,
        blockHeader.getNumber());
  }
}<|MERGE_RESOLUTION|>--- conflicted
+++ resolved
@@ -84,13 +84,6 @@
             blockHeader,
             overrideGasLimitAndPrice(callParams, low),
             operationTracer,
-<<<<<<< HEAD
-            (mutableWorldState, transactionSimulatorResult) ->
-                transactionSimulatorResult.map(
-                    gasEstimateResponse(requestContext, operationTracer)),
-            blockHeader)
-        .orElse(errorResponse(requestContext, JsonRpcError.INTERNAL_ERROR));
-=======
             isAllowExceedingBalance);
 
     if (lowResult.isPresent() && lowResult.get().isSuccessful()) {
@@ -116,7 +109,6 @@
     }
 
     return new JsonRpcSuccessResponse(requestContext.getRequest().getId(), Quantity.create(high));
->>>>>>> f19fb649
   }
 
   private Optional<TransactionSimulatorResult> executeSimulation(
