--- conflicted
+++ resolved
@@ -58,15 +58,9 @@
       final EnginePayloadParameter payloadParameter,
       final Optional<Bytes32> maybeParentBeaconBlockRoot) {
 
-<<<<<<< HEAD
     if (payloadParameter.getTimestamp() >= cancunTimestamp) {
-      if (payloadParameter.getDataGasUsed() == null
-          || payloadParameter.getExcessDataGas() == null) {
-=======
-    if (cancun.isPresent() && payloadParameter.getTimestamp() >= cancun.get().milestone()) {
       if (payloadParameter.getBlobGasUsed() == null
           || payloadParameter.getExcessBlobGas() == null) {
->>>>>>> 3b04f5cd
         return ValidationResult.invalid(RpcErrorType.INVALID_PARAMS, "Missing blob gas fields");
       } else if (maybeParentBeaconBlockRoot.isEmpty()) {
         return ValidationResult.invalid(
