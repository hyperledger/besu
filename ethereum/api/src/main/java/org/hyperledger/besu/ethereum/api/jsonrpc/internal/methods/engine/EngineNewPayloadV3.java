--- conflicted
+++ resolved
@@ -61,14 +61,10 @@
     if (payloadParameter.getTimestamp() >= cancunTimestamp) {
       if (payloadParameter.getDataGasUsed() == null
           || payloadParameter.getExcessDataGas() == null) {
-<<<<<<< HEAD
-        return ValidationResult.invalid(RpcErrorType.INVALID_PARAMS, "Missing data gas fields");
+        return ValidationResult.invalid(RpcErrorType.INVALID_PARAMS, "Missing blob gas fields");
       } else if (maybeParentBeaconBlockRoot.isEmpty()) {
         return ValidationResult.invalid(
             RpcErrorType.INVALID_PARAMS, "Missing parent beacon block root");
-=======
-        return ValidationResult.invalid(RpcErrorType.INVALID_PARAMS, "Missing blob gas fields");
->>>>>>> 210927ed
       } else {
         return ValidationResult.valid();
       }
