--- conflicted
+++ resolved
@@ -80,19 +80,7 @@
       return respondWith(reqId, null, SYNCING, null);
     }
 
-<<<<<<< HEAD
     LOG.trace("blockparam: {}", () -> Json.encodePrettily(blockParam));
-=======
-    // we already have this payload
-    if (protocolContext.getBlockchain().getBlockByHash(blockParam.getBlockHash()).isPresent()) {
-      LOG.debug("block already present");
-      return respondWith(reqId, blockParam.getBlockHash(), VALID, null);
-    }
-
-    if (LOG.isTraceEnabled()) {
-      LOG.trace("blockparam: {}", Json.encodePrettily(blockParam));
-    }
->>>>>>> e8a6976d
 
     final List<Transaction> transactions;
     try {
