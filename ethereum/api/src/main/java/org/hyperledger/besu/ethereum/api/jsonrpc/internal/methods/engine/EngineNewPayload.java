--- conflicted
+++ resolved
@@ -195,14 +195,9 @@
     }
 
     // TODO: post-merge cleanup
-<<<<<<< HEAD
     if (!mergeCoordinator.latestValidAncestorDescendsFromTerminal(newBlockHeader)
         && !ChainDataPruner.isPruningEnabled()) {
       mergeCoordinator.addBadBlock(block);
-=======
-    if (!mergeCoordinator.latestValidAncestorDescendsFromTerminal(newBlockHeader)) {
-      mergeCoordinator.addBadBlock(block, Optional.empty());
->>>>>>> 1fa65fb9
       return respondWithInvalid(
           reqId,
           blockParam,
