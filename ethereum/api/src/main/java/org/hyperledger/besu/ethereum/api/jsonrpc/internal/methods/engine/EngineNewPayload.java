/*
 * Copyright Hyperledger Besu Contributors.
 *
 * Licensed under the Apache License, Version 2.0 (the "License"); you may not use this file except in compliance with
 * the License. You may obtain a copy of the License at
 *
 * http://www.apache.org/licenses/LICENSE-2.0
 *
 * Unless required by applicable law or agreed to in writing, software distributed under the License is distributed on
 * an "AS IS" BASIS, WITHOUT WARRANTIES OR CONDITIONS OF ANY KIND, either express or implied. See the License for the
 * specific language governing permissions and limitations under the License.
 *
 * SPDX-License-Identifier: Apache-2.0
 */
package org.hyperledger.besu.ethereum.api.jsonrpc.internal.methods.engine;

import static org.hyperledger.besu.ethereum.api.jsonrpc.internal.methods.ExecutionEngineJsonRpcMethod.EngineStatus.ACCEPTED;
import static org.hyperledger.besu.ethereum.api.jsonrpc.internal.methods.ExecutionEngineJsonRpcMethod.EngineStatus.INVALID;
import static org.hyperledger.besu.ethereum.api.jsonrpc.internal.methods.ExecutionEngineJsonRpcMethod.EngineStatus.INVALID_BLOCK_HASH;
import static org.hyperledger.besu.ethereum.api.jsonrpc.internal.methods.ExecutionEngineJsonRpcMethod.EngineStatus.SYNCING;
import static org.hyperledger.besu.ethereum.api.jsonrpc.internal.methods.ExecutionEngineJsonRpcMethod.EngineStatus.VALID;
import static org.hyperledger.besu.util.Slf4jLambdaHelper.debugLambda;
import static org.hyperledger.besu.util.Slf4jLambdaHelper.traceLambda;

import org.hyperledger.besu.consensus.merge.blockcreation.MergeMiningCoordinator;
import org.hyperledger.besu.datatypes.Hash;
import org.hyperledger.besu.datatypes.Wei;
import org.hyperledger.besu.ethereum.BlockProcessingResult;
import org.hyperledger.besu.ethereum.ProtocolContext;
import org.hyperledger.besu.ethereum.api.jsonrpc.RpcMethod;
import org.hyperledger.besu.ethereum.api.jsonrpc.internal.JsonRpcRequestContext;
import org.hyperledger.besu.ethereum.api.jsonrpc.internal.methods.ExecutionEngineJsonRpcMethod;
import org.hyperledger.besu.ethereum.api.jsonrpc.internal.parameters.EnginePayloadParameter;
import org.hyperledger.besu.ethereum.api.jsonrpc.internal.response.JsonRpcError;
import org.hyperledger.besu.ethereum.api.jsonrpc.internal.response.JsonRpcErrorResponse;
import org.hyperledger.besu.ethereum.api.jsonrpc.internal.response.JsonRpcResponse;
import org.hyperledger.besu.ethereum.api.jsonrpc.internal.response.JsonRpcSuccessResponse;
import org.hyperledger.besu.ethereum.api.jsonrpc.internal.results.EnginePayloadStatusResult;
import org.hyperledger.besu.ethereum.core.Block;
import org.hyperledger.besu.ethereum.core.BlockBody;
import org.hyperledger.besu.ethereum.core.BlockHeader;
import org.hyperledger.besu.ethereum.core.BlockHeaderFunctions;
import org.hyperledger.besu.ethereum.core.Difficulty;
import org.hyperledger.besu.ethereum.core.Transaction;
import org.hyperledger.besu.ethereum.core.encoding.TransactionDecoder;
import org.hyperledger.besu.ethereum.eth.manager.EthPeers;
import org.hyperledger.besu.ethereum.mainnet.BodyValidation;
import org.hyperledger.besu.ethereum.mainnet.MainnetBlockHeaderFunctions;
import org.hyperledger.besu.ethereum.rlp.RLPException;
import org.hyperledger.besu.ethereum.trie.MerkleTrieException;
import org.hyperledger.besu.plugin.services.exception.StorageException;

import java.util.Collections;
import java.util.List;
import java.util.Optional;
import java.util.stream.Collectors;

import io.vertx.core.Vertx;
import io.vertx.core.json.Json;
import org.apache.tuweni.bytes.Bytes;
import org.slf4j.Logger;
import org.slf4j.LoggerFactory;

public class EngineNewPayload extends ExecutionEngineJsonRpcMethod {

  private static final Hash OMMERS_HASH_CONSTANT = Hash.EMPTY_LIST_HASH;
  private static final Logger LOG = LoggerFactory.getLogger(EngineNewPayload.class);
  private static final BlockHeaderFunctions headerFunctions = new MainnetBlockHeaderFunctions();
  private final MergeMiningCoordinator mergeCoordinator;
  private final EthPeers ethPeers;

  public EngineNewPayload(
      final Vertx vertx,
      final ProtocolContext protocolContext,
      final MergeMiningCoordinator mergeCoordinator,
      final EthPeers ethPeers,
      final EngineCallListener engineCallListener) {
    super(vertx, protocolContext, engineCallListener);
    this.mergeCoordinator = mergeCoordinator;
    this.ethPeers = ethPeers;
  }

  @Override
  public String getName() {
    return RpcMethod.ENGINE_NEW_PAYLOAD.getMethodName();
  }

  @Override
  public JsonRpcResponse syncResponse(final JsonRpcRequestContext requestContext) {
    engineCallListener.executionEngineCalled();

    final EnginePayloadParameter blockParam =
        requestContext.getRequiredParameter(0, EnginePayloadParameter.class);

    Object reqId = requestContext.getRequest().getId();

    traceLambda(LOG, "blockparam: {}", () -> Json.encodePrettily(blockParam));

    if (mergeContext.get().isSyncing()) {
      LOG.debug("We are syncing");
      return respondWith(reqId, blockParam, null, SYNCING);
    }

    final List<Transaction> transactions;
    try {
      transactions =
          blockParam.getTransactions().stream()
              .map(Bytes::fromHexString)
              .map(TransactionDecoder::decodeOpaqueBytes)
              .collect(Collectors.toList());
    } catch (final RLPException | IllegalArgumentException e) {
      return respondWithInvalid(
          reqId,
          blockParam,
          mergeCoordinator.getLatestValidAncestor(blockParam.getParentHash()).orElse(null),
          INVALID,
          "Failed to decode transactions from block parameter");
    }

    if (blockParam.getExtraData() == null) {
      return respondWithInvalid(
          reqId,
          blockParam,
          mergeCoordinator.getLatestValidAncestor(blockParam.getParentHash()).orElse(null),
          INVALID,
          "Field extraData must not be null");
    }

    final BlockHeader newBlockHeader =
        new BlockHeader(
            blockParam.getParentHash(),
            OMMERS_HASH_CONSTANT,
            blockParam.getFeeRecipient(),
            blockParam.getStateRoot(),
            BodyValidation.transactionsRoot(transactions),
            blockParam.getReceiptsRoot(),
            blockParam.getLogsBloom(),
            Difficulty.ZERO,
            blockParam.getBlockNumber(),
            blockParam.getGasLimit(),
            blockParam.getGasUsed(),
            blockParam.getTimestamp(),
            Bytes.fromHexString(blockParam.getExtraData()),
            blockParam.getBaseFeePerGas(),
            blockParam.getPrevRandao(),
            0,
            headerFunctions);

    // ensure the block hash matches the blockParam hash
    // this must be done before any other check
    if (!newBlockHeader.getHash().equals(blockParam.getBlockHash())) {
      String errorMessage =
          String.format(
              "Computed block hash %s does not match block hash parameter %s",
              newBlockHeader.getBlockHash(), blockParam.getBlockHash());
      LOG.debug(errorMessage);
      return respondWithInvalid(reqId, blockParam, null, INVALID_BLOCK_HASH, errorMessage);
    }
    // do we already have this payload
    if (protocolContext.getBlockchain().getBlockByHash(newBlockHeader.getBlockHash()).isPresent()) {
      LOG.debug("block already present");
      return respondWith(reqId, blockParam, blockParam.getBlockHash(), VALID);
    }
    if (mergeCoordinator.isBadBlock(blockParam.getBlockHash())) {
      return respondWithInvalid(
          reqId,
          blockParam,
          mergeCoordinator
              .getLatestValidHashOfBadBlock(blockParam.getBlockHash())
              .orElse(Hash.ZERO),
          INVALID,
          "Block already present in bad block manager.");
    }

    Optional<BlockHeader> parentHeader =
        protocolContext.getBlockchain().getBlockHeader(blockParam.getParentHash());
    if (parentHeader.isPresent()
        && (blockParam.getTimestamp() <= parentHeader.get().getTimestamp())) {
      return respondWithInvalid(
          reqId,
          blockParam,
          mergeCoordinator.getLatestValidAncestor(blockParam.getParentHash()).orElse(null),
          INVALID,
          "block timestamp not greater than parent");
    }

    final var block =
        new Block(newBlockHeader, new BlockBody(transactions, Collections.emptyList()));

    if (parentHeader.isEmpty()) {
      debugLambda(
          LOG, "Parent of block {} is not present, append it to backward sync", block::toLogString);
      mergeCoordinator.appendNewPayloadToSync(block);

      return respondWith(reqId, blockParam, null, SYNCING);
    }

    // TODO: post-merge cleanup
<<<<<<< HEAD
    if (!mergeContext.get().isCheckpointPostMergeSync()
        && !mergeCoordinator.latestValidAncestorDescendsFromTerminal(newBlockHeader)) {
=======
    if (!mergeCoordinator.latestValidAncestorDescendsFromTerminal(newBlockHeader)
        && !mergeContext.get().isChainPruningEnabled()) {
>>>>>>> 97588ae7
      mergeCoordinator.addBadBlock(block, Optional.empty());
      return respondWithInvalid(
          reqId,
          blockParam,
          Hash.ZERO,
          INVALID,
          newBlockHeader.getHash() + " did not descend from terminal block");
    }

    final var latestValidAncestor = mergeCoordinator.getLatestValidAncestor(newBlockHeader);

    if (latestValidAncestor.isEmpty()) {
      return respondWith(reqId, blockParam, null, ACCEPTED);
    }

    // execute block and return result response
    final long startTimeMs = System.currentTimeMillis();
    final BlockProcessingResult executionResult = mergeCoordinator.rememberBlock(block);

    if (executionResult.isSuccessful()) {
      logImportedBlockInfo(block, (System.currentTimeMillis() - startTimeMs) / 1000.0);
      return respondWith(reqId, blockParam, newBlockHeader.getHash(), VALID);
    } else {
      if (executionResult.causedBy().isPresent()) {
        Throwable causedBy = executionResult.causedBy().get();
        if (causedBy instanceof StorageException || causedBy instanceof MerkleTrieException) {
          JsonRpcError error = JsonRpcError.INTERNAL_ERROR;
          JsonRpcErrorResponse response = new JsonRpcErrorResponse(reqId, error);
          return response;
        }
      }
      LOG.debug("New payload is invalid: {}", executionResult.errorMessage.get());
      return respondWithInvalid(
          reqId,
          blockParam,
          latestValidAncestor.get(),
          INVALID,
          executionResult.errorMessage.get());
    }
  }

  JsonRpcResponse respondWith(
      final Object requestId,
      final EnginePayloadParameter param,
      final Hash latestValidHash,
      final EngineStatus status) {
    if (INVALID.equals(status) || INVALID_BLOCK_HASH.equals(status)) {
      throw new IllegalArgumentException(
          "Don't call respondWith() with invalid status of " + status.toString());
    }
    debugLambda(
        LOG,
        "New payload: number: {}, hash: {}, parentHash: {}, latestValidHash: {}, status: {}",
        () -> param.getBlockNumber(),
        () -> param.getBlockHash(),
        () -> param.getParentHash(),
        () -> latestValidHash == null ? null : latestValidHash.toHexString(),
        status::name);
    return new JsonRpcSuccessResponse(
        requestId, new EnginePayloadStatusResult(status, latestValidHash, Optional.empty()));
  }

  // engine api calls are synchronous, no need for volatile
  private long lastInvalidWarn = 0;

  JsonRpcResponse respondWithInvalid(
      final Object requestId,
      final EnginePayloadParameter param,
      final Hash latestValidHash,
      final EngineStatus invalidStatus,
      final String validationError) {
    if (!INVALID.equals(invalidStatus) && !INVALID_BLOCK_HASH.equals(invalidStatus)) {
      throw new IllegalArgumentException(
          "Don't call respondWithInvalid() with non-invalid status of " + invalidStatus.toString());
    }
    final String invalidBlockLogMessage =
        String.format(
            "Invalid new payload: number: %s, hash: %s, parentHash: %s, latestValidHash: %s, status: %s, validationError: %s",
            param.getBlockNumber(),
            param.getBlockHash(),
            param.getParentHash(),
            latestValidHash == null ? null : latestValidHash.toHexString(),
            invalidStatus.name(),
            validationError);
    // always log invalid at DEBUG
    LOG.debug(invalidBlockLogMessage);
    // periodically log at WARN
    if (lastInvalidWarn + ENGINE_API_LOGGING_THRESHOLD < System.currentTimeMillis()) {
      lastInvalidWarn = System.currentTimeMillis();
      LOG.warn(invalidBlockLogMessage);
    }
    return new JsonRpcSuccessResponse(
        requestId,
        new EnginePayloadStatusResult(
            invalidStatus, latestValidHash, Optional.of(validationError)));
  }

  private void logImportedBlockInfo(final Block block, final double timeInS) {
    LOG.info(
        String.format(
            "Imported #%,d / %d tx / base fee %s / %,d (%01.1f%%) gas / (%s) in %01.3fs. Peers: %d",
            block.getHeader().getNumber(),
            block.getBody().getTransactions().size(),
            block.getHeader().getBaseFee().map(Wei::toHumanReadableString).orElse("N/A"),
            block.getHeader().getGasUsed(),
            (block.getHeader().getGasUsed() * 100.0) / block.getHeader().getGasLimit(),
            block.getHash().toHexString(),
            timeInS,
            ethPeers.peerCount()));
  }
}<|MERGE_RESOLUTION|>--- conflicted
+++ resolved
@@ -196,13 +196,9 @@
     }
 
     // TODO: post-merge cleanup
-<<<<<<< HEAD
     if (!mergeContext.get().isCheckpointPostMergeSync()
-        && !mergeCoordinator.latestValidAncestorDescendsFromTerminal(newBlockHeader)) {
-=======
-    if (!mergeCoordinator.latestValidAncestorDescendsFromTerminal(newBlockHeader)
+        && !mergeCoordinator.latestValidAncestorDescendsFromTerminal(newBlockHeader)
         && !mergeContext.get().isChainPruningEnabled()) {
->>>>>>> 97588ae7
       mergeCoordinator.addBadBlock(block, Optional.empty());
       return respondWithInvalid(
           reqId,
