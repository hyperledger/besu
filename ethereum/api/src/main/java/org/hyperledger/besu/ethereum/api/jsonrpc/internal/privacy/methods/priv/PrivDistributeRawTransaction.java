--- conflicted
+++ resolved
@@ -25,14 +25,11 @@
 import org.hyperledger.besu.ethereum.api.jsonrpc.internal.response.JsonRpcSuccessResponse;
 import org.hyperledger.besu.ethereum.privacy.PrivacyController;
 import org.hyperledger.besu.ethereum.privacy.PrivateTransaction;
-<<<<<<< HEAD
-import org.hyperledger.besu.ethereum.privacy.PrivateTransactionHandler;
+import org.hyperledger.besu.ethereum.privacy.SendTransactionResponse;
+
+import java.util.Base64;
 
 import org.apache.tuweni.bytes.Bytes;
-=======
-import org.hyperledger.besu.ethereum.privacy.SendTransactionResponse;
-import org.hyperledger.besu.util.bytes.BytesValues;
->>>>>>> 74e352cb
 
 public class PrivDistributeRawTransaction implements JsonRpcMethod {
 
@@ -74,10 +71,7 @@
         () ->
             new JsonRpcSuccessResponse(
                 requestContext.getRequest().getId(),
-<<<<<<< HEAD
-                Bytes.fromBase64String(enclaveKey).toString()));
-=======
-                BytesValues.fromBase64(sendTransactionResponse.getEnclaveKey()).toString()));
->>>>>>> 74e352cb
+                Bytes.wrap(Base64.getDecoder().decode(sendTransactionResponse.getEnclaveKey()))
+                    .toHexString()));
   }
 }