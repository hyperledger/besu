/*
 * Copyright ConsenSys AG.
 *
 * Licensed under the Apache License, Version 2.0 (the "License"); you may not use this file except in compliance with
 * the License. You may obtain a copy of the License at
 *
 * http://www.apache.org/licenses/LICENSE-2.0
 *
 * Unless required by applicable law or agreed to in writing, software distributed under the License is distributed on
 * an "AS IS" BASIS, WITHOUT WARRANTIES OR CONDITIONS OF ANY KIND, either express or implied. See the License for the
 * specific language governing permissions and limitations under the License.
 *
 * SPDX-License-Identifier: Apache-2.0
 */
package org.hyperledger.besu.ethereum.api.graphql;

import static com.google.common.base.Preconditions.checkArgument;

import org.hyperledger.besu.datatypes.Address;
import org.hyperledger.besu.datatypes.Hash;
import org.hyperledger.besu.datatypes.Wei;
import org.hyperledger.besu.enclave.GoQuorumEnclave;
import org.hyperledger.besu.ethereum.api.graphql.internal.pojoadapter.AccountAdapter;
import org.hyperledger.besu.ethereum.api.graphql.internal.pojoadapter.EmptyAccountAdapter;
import org.hyperledger.besu.ethereum.api.graphql.internal.pojoadapter.LogAdapter;
import org.hyperledger.besu.ethereum.api.graphql.internal.pojoadapter.NormalBlockAdapter;
import org.hyperledger.besu.ethereum.api.graphql.internal.pojoadapter.PendingStateAdapter;
import org.hyperledger.besu.ethereum.api.graphql.internal.pojoadapter.SyncStateAdapter;
import org.hyperledger.besu.ethereum.api.graphql.internal.pojoadapter.TransactionAdapter;
import org.hyperledger.besu.ethereum.api.graphql.internal.response.GraphQLError;
import org.hyperledger.besu.ethereum.api.query.BlockWithMetadata;
import org.hyperledger.besu.ethereum.api.query.BlockchainQueries;
import org.hyperledger.besu.ethereum.api.query.LogsQuery;
import org.hyperledger.besu.ethereum.api.query.TransactionWithMetadata;
import org.hyperledger.besu.ethereum.blockcreation.MiningCoordinator;
import org.hyperledger.besu.ethereum.core.GoQuorumPrivacyParameters;
import org.hyperledger.besu.ethereum.core.LogWithMetadata;
import org.hyperledger.besu.ethereum.core.Synchronizer;
import org.hyperledger.besu.ethereum.core.Transaction;
import org.hyperledger.besu.ethereum.eth.EthProtocol;
import org.hyperledger.besu.ethereum.eth.transactions.TransactionPool;
import org.hyperledger.besu.ethereum.mainnet.ValidationResult;
import org.hyperledger.besu.ethereum.p2p.rlpx.wire.Capability;
import org.hyperledger.besu.ethereum.rlp.RLP;
import org.hyperledger.besu.ethereum.rlp.RLPException;
import org.hyperledger.besu.ethereum.transaction.TransactionInvalidReason;
import org.hyperledger.besu.evm.account.Account;
import org.hyperledger.besu.evm.log.LogTopic;
import org.hyperledger.besu.plugin.data.SyncStatus;

import java.math.BigInteger;
import java.util.ArrayList;
import java.util.Collections;
import java.util.List;
import java.util.Map;
import java.util.Optional;
import java.util.OptionalInt;
import java.util.Set;
import java.util.stream.Collectors;

import com.google.common.base.Preconditions;
import graphql.GraphQLContext;
import graphql.schema.DataFetcher;
import org.apache.tuweni.bytes.Bytes;
import org.apache.tuweni.bytes.Bytes32;
import org.slf4j.Logger;
import org.slf4j.LoggerFactory;

public class GraphQLDataFetchers {

  private static final Logger LOG = LoggerFactory.getLogger(GraphQLDataFetchers.class);
  private final Integer highestEthVersion;
  private Optional<GoQuorumPrivacyParameters> goQuorumPrivacyParameters = Optional.empty();

  public GraphQLDataFetchers(
      final Set<Capability> supportedCapabilities,
      final Optional<GoQuorumPrivacyParameters> goQuorumPrivacyParameters) {
    this(supportedCapabilities);
    this.goQuorumPrivacyParameters = goQuorumPrivacyParameters;
  }

  public GraphQLDataFetchers(final Set<Capability> supportedCapabilities) {
    final OptionalInt version =
        supportedCapabilities.stream()
            .filter(cap -> EthProtocol.NAME.equals(cap.getName()))
            .mapToInt(Capability::getVersion)
            .max();
    highestEthVersion = version.isPresent() ? version.getAsInt() : null;
  }

  DataFetcher<Optional<Integer>> getProtocolVersionDataFetcher() {
    return dataFetchingEnvironment -> Optional.of(highestEthVersion);
  }

  DataFetcher<Optional<Bytes32>> getSendRawTransactionDataFetcher() {
    return dataFetchingEnvironment -> {
      try {
        final TransactionPool transactionPool =
            dataFetchingEnvironment.getGraphQlContext().get(GraphQLContextType.TRANSACTION_POOL);
        final Bytes rawTran = dataFetchingEnvironment.getArgument("data");

        final Transaction transaction = Transaction.readFrom(RLP.input(rawTran));
        final ValidationResult<TransactionInvalidReason> validationResult =
            transactionPool.addLocalTransaction(transaction);
        if (validationResult.isValid()) {
          return Optional.of(transaction.getHash());
        } else {
          throw new GraphQLException(GraphQLError.of(validationResult.getInvalidReason()));
        }
      } catch (final IllegalArgumentException | RLPException e) {
        throw new GraphQLException(GraphQLError.INVALID_PARAMS);
      }
    };
  }

  DataFetcher<Optional<SyncStateAdapter>> getSyncingDataFetcher() {
    return dataFetchingEnvironment -> {
      final Synchronizer synchronizer =
          dataFetchingEnvironment.getGraphQlContext().get(GraphQLContextType.SYNCHRONIZER);
      final Optional<SyncStatus> syncStatus = synchronizer.getSyncStatus();
      return syncStatus.map(SyncStateAdapter::new);
    };
  }

  DataFetcher<Optional<PendingStateAdapter>> getPendingStateDataFetcher() {
    return dataFetchingEnvironment -> {
      final TransactionPool txPool =
          dataFetchingEnvironment.getGraphQlContext().get(GraphQLContextType.TRANSACTION_POOL);
      return Optional.of(new PendingStateAdapter(txPool.getPendingTransactions()));
    };
  }

  DataFetcher<Optional<Wei>> getGasPriceDataFetcher() {
    return dataFetchingEnvironment -> {
      final GraphQLContext graphQLContext = dataFetchingEnvironment.getGraphQlContext();
      final BlockchainQueries blockchainQueries =
          graphQLContext.get(GraphQLContextType.BLOCKCHAIN_QUERIES);
      final MiningCoordinator miningCoordinator =
          graphQLContext.get(GraphQLContextType.MINING_COORDINATOR);
      return blockchainQueries
          .gasPrice()
          .map(Wei::of)
          .or(() -> Optional.of(miningCoordinator.getMinTransactionGasPrice()));
    };
  }

  public DataFetcher<Optional<BigInteger>> getChainIdDataFetcher() {
    return dataFetchingEnvironment -> {
      final GraphQLContext graphQLContext = dataFetchingEnvironment.getGraphQlContext();
      return graphQLContext.get(GraphQLContextType.CHAIN_ID);
    };
  }

  public DataFetcher<Wei> getMaxPriorityFeePerGasDataFetcher() {
    return dataFetchingEnvironment -> {
      final BlockchainQueries blockchainQuery =
          dataFetchingEnvironment.getGraphQlContext().get(GraphQLContextType.BLOCKCHAIN_QUERIES);
      return blockchainQuery.gasPriorityFee().orElse(Wei.ZERO);
    };
  }

  DataFetcher<List<NormalBlockAdapter>> getRangeBlockDataFetcher() {

    return dataFetchingEnvironment -> {
      final BlockchainQueries blockchainQuery =
          dataFetchingEnvironment.getGraphQlContext().get(GraphQLContextType.BLOCKCHAIN_QUERIES);

      final long from = dataFetchingEnvironment.getArgument("from");
      final long to;
      if (dataFetchingEnvironment.containsArgument("to")) {
        to = dataFetchingEnvironment.getArgument("to");
      } else {
        to = blockchainQuery.latestBlock().map(block -> block.getHeader().getNumber()).orElse(0L);
      }
      if (from > to) {
        throw new GraphQLException(GraphQLError.INVALID_PARAMS);
      }

      final List<NormalBlockAdapter> results = new ArrayList<>();
      for (long i = from; i <= to; i++) {
        final Optional<BlockWithMetadata<TransactionWithMetadata, Hash>> block =
            blockchainQuery.blockByNumber(i);
        block.ifPresent(e -> results.add(new NormalBlockAdapter(e)));
      }
      return results;
    };
  }

  public DataFetcher<Optional<NormalBlockAdapter>> getBlockDataFetcher() {

    return dataFetchingEnvironment -> {
      final BlockchainQueries blockchain =
          dataFetchingEnvironment.getGraphQlContext().get(GraphQLContextType.BLOCKCHAIN_QUERIES);
      final Long number = dataFetchingEnvironment.getArgument("number");
      final Bytes32 hash = dataFetchingEnvironment.getArgument("hash");
      if ((number != null) && (hash != null)) {
        throw new GraphQLException(GraphQLError.INVALID_PARAMS);
      }

      final Optional<BlockWithMetadata<TransactionWithMetadata, Hash>> block;
      if (number != null) {
        block = blockchain.blockByNumber(number);
        checkArgument(block.isPresent(), "Block number %s was not found", number);
      } else if (hash != null) {
        block = blockchain.blockByHash(Hash.wrap(hash));
        Preconditions.checkArgument(block.isPresent(), "Block hash %s was not found", hash);
      } else {
        block = blockchain.latestBlock();
      }
      return block.map(NormalBlockAdapter::new);
    };
  }

  DataFetcher<Optional<AccountAdapter>> getAccountDataFetcher() {
    return dataFetchingEnvironment -> {
      final BlockchainQueries blockchainQuery =
          dataFetchingEnvironment.getGraphQlContext().get(GraphQLContextType.BLOCKCHAIN_QUERIES);
      final Address addr = dataFetchingEnvironment.getArgument("address");
      final Long bn = dataFetchingEnvironment.getArgument("blockNumber");
      if (bn != null) {
        return blockchainQuery
            .getAndMapWorldState(
                bn,
                ws -> {
                  final Account account = ws.get(addr);
                  if (account == null) {
                    return new EmptyAccountAdapter(addr);
                  }
                  return new AccountAdapter(account);
                })
            .or(
                () -> {
                  if (bn > blockchainQuery.getBlockchain().getChainHeadBlockNumber()) {
                    // block is past chainhead
                    throw new GraphQLException(GraphQLError.INVALID_PARAMS);
                  } else {
                    // we don't have that block
                    throw new GraphQLException(GraphQLError.CHAIN_HEAD_WORLD_STATE_NOT_AVAILABLE);
                  }
                });
      } else {
        // return account on latest block
        final long latestBn = blockchainQuery.latestBlock().get().getHeader().getNumber();
        return blockchainQuery.getAndMapWorldState(
            latestBn,
            ws -> {
              final Account account = ws.get(addr);
              if (account == null) {
                return new EmptyAccountAdapter(addr);
              }
              return new AccountAdapter(account);
            });
      }
    };
  }

  DataFetcher<Optional<List<LogAdapter>>> getLogsDataFetcher() {
    return dataFetchingEnvironment -> {
      final BlockchainQueries blockchainQuery =
          dataFetchingEnvironment.getGraphQlContext().get(GraphQLContextType.BLOCKCHAIN_QUERIES);

      final Map<String, Object> filter = dataFetchingEnvironment.getArgument("filter");

      final long currentBlock = blockchainQuery.getBlockchain().getChainHeadBlockNumber();
      final long fromBlock = (Long) filter.getOrDefault("fromBlock", currentBlock);
      final long toBlock = (Long) filter.getOrDefault("toBlock", currentBlock);

      if (fromBlock > toBlock) {
        throw new GraphQLException(GraphQLError.INVALID_PARAMS);
      }

      @SuppressWarnings("unchecked")
      final List<Address> addrs = (List<Address>) filter.get("addresses");
      @SuppressWarnings("unchecked")
      final List<List<Bytes32>> topics = (List<List<Bytes32>>) filter.get("topics");

      final List<List<LogTopic>> transformedTopics = new ArrayList<>();
      for (final List<Bytes32> topic : topics) {
        if (topic.isEmpty()) {
          transformedTopics.add(Collections.singletonList(null));
        } else {
          transformedTopics.add(topic.stream().map(LogTopic::of).collect(Collectors.toList()));
        }
      }

      final LogsQuery query =
          new LogsQuery.Builder().addresses(addrs).topics(transformedTopics).build();

      final List<LogWithMetadata> logs =
          blockchainQuery.matchingLogs(
              fromBlock,
              toBlock,
              query,
              dataFetchingEnvironment.getGraphQlContext().get(GraphQLContextType.IS_ALIVE_HANDLER));
      final List<LogAdapter> results = new ArrayList<>();
      for (final LogWithMetadata log : logs) {
        results.add(new LogAdapter(log));
      }
      return Optional.of(results);
    };
  }

  DataFetcher<Optional<TransactionAdapter>> getTransactionDataFetcher() {
    return dataFetchingEnvironment -> {
      final BlockchainQueries blockchain =
          dataFetchingEnvironment.getGraphQlContext().get(GraphQLContextType.BLOCKCHAIN_QUERIES);
      final Bytes32 hash = dataFetchingEnvironment.getArgument("hash");
      final Optional<TransactionWithMetadata> tran = blockchain.transactionByHash(Hash.wrap(hash));
      return tran.map(this::getTransactionAdapter);
    };
  }

  private TransactionAdapter getTransactionAdapter(
      final TransactionWithMetadata transactionWithMetadata) {
    final Transaction transaction = transactionWithMetadata.getTransaction();
    final boolean isGoQuorumCompatbilityMode = goQuorumPrivacyParameters.isPresent();
    final boolean isGoQuorumPrivateTransaction =
        isGoQuorumCompatbilityMode
            && transaction.isGoQuorumPrivateTransaction(isGoQuorumCompatbilityMode);
    return isGoQuorumPrivateTransaction
        ? updatePrivatePayload(transaction)
        : new TransactionAdapter(transactionWithMetadata);
  }

  private TransactionAdapter updatePrivatePayload(final Transaction transaction) {
    final GoQuorumEnclave enclave = goQuorumPrivacyParameters.get().enclave();
    Bytes enclavePayload;

    try {
      // Retrieve the payload from the enclave
      enclavePayload =
          Bytes.wrap(enclave.receive(transaction.getPayload().toBase64String()).getPayload());
    } catch (final Exception ex) {
      LOG.debug("An error occurred while retrieving the GoQuorum transaction payload: ", ex);
      enclavePayload = Bytes.EMPTY;
    }

    // Return a new transaction containing the retrieved payload
    return new TransactionAdapter(
        new TransactionWithMetadata(
            new Transaction(
                transaction.getNonce(),
                transaction.getGasPrice(),
                transaction.getMaxPriorityFeePerGas(),
                transaction.getMaxFeePerGas(),
                transaction.getMaxFeePerDataGas(),
                transaction.getGasLimit(),
                transaction.getTo(),
                transaction.getValue(),
                transaction.getSignature(),
                enclavePayload,
                transaction.getSender(),
                transaction.getChainId(),
                Optional.ofNullable(transaction.getV()),
<<<<<<< HEAD
                transaction.getVersionedHashes())));
=======
                transaction.getVersionedHashes(),
                transaction.getBlobsWithCommitments())));
>>>>>>> 83fa7817
  }
}<|MERGE_RESOLUTION|>--- conflicted
+++ resolved
@@ -352,11 +352,7 @@
                 transaction.getSender(),
                 transaction.getChainId(),
                 Optional.ofNullable(transaction.getV()),
-<<<<<<< HEAD
-                transaction.getVersionedHashes())));
-=======
                 transaction.getVersionedHashes(),
                 transaction.getBlobsWithCommitments())));
->>>>>>> 83fa7817
   }
 }