/*
 * Copyright ConsenSys AG.
 *
 * Licensed under the Apache License, Version 2.0 (the "License"); you may not use this file except in compliance with
 * the License. You may obtain a copy of the License at
 *
 * http://www.apache.org/licenses/LICENSE-2.0
 *
 * Unless required by applicable law or agreed to in writing, software distributed under the License is distributed on
 * an "AS IS" BASIS, WITHOUT WARRANTIES OR CONDITIONS OF ANY KIND, either express or implied. See the License for the
 * specific language governing permissions and limitations under the License.
 *
 * SPDX-License-Identifier: Apache-2.0
 */
package org.hyperledger.besu.ethereum.api.jsonrpc;

import org.hyperledger.besu.config.GenesisConfigOptions;
import org.hyperledger.besu.enclave.Enclave;
import org.hyperledger.besu.ethereum.api.jsonrpc.internal.filter.FilterManager;
import org.hyperledger.besu.ethereum.api.jsonrpc.internal.methods.AdminAddPeer;
import org.hyperledger.besu.ethereum.api.jsonrpc.internal.methods.AdminChangeLogLevel;
import org.hyperledger.besu.ethereum.api.jsonrpc.internal.methods.AdminNodeInfo;
import org.hyperledger.besu.ethereum.api.jsonrpc.internal.methods.AdminPeers;
import org.hyperledger.besu.ethereum.api.jsonrpc.internal.methods.AdminRemovePeer;
import org.hyperledger.besu.ethereum.api.jsonrpc.internal.methods.DebugAccountRange;
import org.hyperledger.besu.ethereum.api.jsonrpc.internal.methods.DebugMetrics;
import org.hyperledger.besu.ethereum.api.jsonrpc.internal.methods.DebugStorageRangeAt;
import org.hyperledger.besu.ethereum.api.jsonrpc.internal.methods.DebugTraceBlock;
import org.hyperledger.besu.ethereum.api.jsonrpc.internal.methods.DebugTraceBlockByHash;
import org.hyperledger.besu.ethereum.api.jsonrpc.internal.methods.DebugTraceBlockByNumber;
import org.hyperledger.besu.ethereum.api.jsonrpc.internal.methods.DebugTraceTransaction;
import org.hyperledger.besu.ethereum.api.jsonrpc.internal.methods.EthAccounts;
import org.hyperledger.besu.ethereum.api.jsonrpc.internal.methods.EthBlockNumber;
import org.hyperledger.besu.ethereum.api.jsonrpc.internal.methods.EthCall;
import org.hyperledger.besu.ethereum.api.jsonrpc.internal.methods.EthChainId;
import org.hyperledger.besu.ethereum.api.jsonrpc.internal.methods.EthCoinbase;
import org.hyperledger.besu.ethereum.api.jsonrpc.internal.methods.EthEstimateGas;
import org.hyperledger.besu.ethereum.api.jsonrpc.internal.methods.EthGasPrice;
import org.hyperledger.besu.ethereum.api.jsonrpc.internal.methods.EthGetBalance;
import org.hyperledger.besu.ethereum.api.jsonrpc.internal.methods.EthGetBlockByHash;
import org.hyperledger.besu.ethereum.api.jsonrpc.internal.methods.EthGetBlockByNumber;
import org.hyperledger.besu.ethereum.api.jsonrpc.internal.methods.EthGetBlockTransactionCountByHash;
import org.hyperledger.besu.ethereum.api.jsonrpc.internal.methods.EthGetBlockTransactionCountByNumber;
import org.hyperledger.besu.ethereum.api.jsonrpc.internal.methods.EthGetCode;
import org.hyperledger.besu.ethereum.api.jsonrpc.internal.methods.EthGetFilterChanges;
import org.hyperledger.besu.ethereum.api.jsonrpc.internal.methods.EthGetFilterLogs;
import org.hyperledger.besu.ethereum.api.jsonrpc.internal.methods.EthGetLogs;
import org.hyperledger.besu.ethereum.api.jsonrpc.internal.methods.EthGetProof;
import org.hyperledger.besu.ethereum.api.jsonrpc.internal.methods.EthGetStorageAt;
import org.hyperledger.besu.ethereum.api.jsonrpc.internal.methods.EthGetTransactionByBlockHashAndIndex;
import org.hyperledger.besu.ethereum.api.jsonrpc.internal.methods.EthGetTransactionByBlockNumberAndIndex;
import org.hyperledger.besu.ethereum.api.jsonrpc.internal.methods.EthGetTransactionByHash;
import org.hyperledger.besu.ethereum.api.jsonrpc.internal.methods.EthGetTransactionCount;
import org.hyperledger.besu.ethereum.api.jsonrpc.internal.methods.EthGetTransactionReceipt;
import org.hyperledger.besu.ethereum.api.jsonrpc.internal.methods.EthGetUncleByBlockHashAndIndex;
import org.hyperledger.besu.ethereum.api.jsonrpc.internal.methods.EthGetUncleByBlockNumberAndIndex;
import org.hyperledger.besu.ethereum.api.jsonrpc.internal.methods.EthGetUncleCountByBlockHash;
import org.hyperledger.besu.ethereum.api.jsonrpc.internal.methods.EthGetUncleCountByBlockNumber;
import org.hyperledger.besu.ethereum.api.jsonrpc.internal.methods.EthGetWork;
import org.hyperledger.besu.ethereum.api.jsonrpc.internal.methods.EthHashrate;
import org.hyperledger.besu.ethereum.api.jsonrpc.internal.methods.EthMining;
import org.hyperledger.besu.ethereum.api.jsonrpc.internal.methods.EthNewBlockFilter;
import org.hyperledger.besu.ethereum.api.jsonrpc.internal.methods.EthNewFilter;
import org.hyperledger.besu.ethereum.api.jsonrpc.internal.methods.EthNewPendingTransactionFilter;
import org.hyperledger.besu.ethereum.api.jsonrpc.internal.methods.EthProtocolVersion;
import org.hyperledger.besu.ethereum.api.jsonrpc.internal.methods.EthSendRawTransaction;
import org.hyperledger.besu.ethereum.api.jsonrpc.internal.methods.EthSendTransaction;
import org.hyperledger.besu.ethereum.api.jsonrpc.internal.methods.EthSyncing;
import org.hyperledger.besu.ethereum.api.jsonrpc.internal.methods.EthUninstallFilter;
import org.hyperledger.besu.ethereum.api.jsonrpc.internal.methods.JsonRpcMethod;
import org.hyperledger.besu.ethereum.api.jsonrpc.internal.methods.NetEnode;
import org.hyperledger.besu.ethereum.api.jsonrpc.internal.methods.NetListening;
import org.hyperledger.besu.ethereum.api.jsonrpc.internal.methods.NetPeerCount;
import org.hyperledger.besu.ethereum.api.jsonrpc.internal.methods.NetServices;
import org.hyperledger.besu.ethereum.api.jsonrpc.internal.methods.NetVersion;
import org.hyperledger.besu.ethereum.api.jsonrpc.internal.methods.RpcModules;
import org.hyperledger.besu.ethereum.api.jsonrpc.internal.methods.TxPoolBesuStatistics;
import org.hyperledger.besu.ethereum.api.jsonrpc.internal.methods.TxPoolBesuTransactions;
import org.hyperledger.besu.ethereum.api.jsonrpc.internal.methods.Web3ClientVersion;
import org.hyperledger.besu.ethereum.api.jsonrpc.internal.methods.Web3Sha3;
import org.hyperledger.besu.ethereum.api.jsonrpc.internal.methods.miner.MinerSetCoinbase;
import org.hyperledger.besu.ethereum.api.jsonrpc.internal.methods.miner.MinerSetEtherbase;
import org.hyperledger.besu.ethereum.api.jsonrpc.internal.methods.miner.MinerStart;
import org.hyperledger.besu.ethereum.api.jsonrpc.internal.methods.miner.MinerStop;
import org.hyperledger.besu.ethereum.api.jsonrpc.internal.methods.permissioning.PermAddAccountsToWhitelist;
import org.hyperledger.besu.ethereum.api.jsonrpc.internal.methods.permissioning.PermAddNodesToWhitelist;
import org.hyperledger.besu.ethereum.api.jsonrpc.internal.methods.permissioning.PermGetAccountsWhitelist;
import org.hyperledger.besu.ethereum.api.jsonrpc.internal.methods.permissioning.PermGetNodesWhitelist;
import org.hyperledger.besu.ethereum.api.jsonrpc.internal.methods.permissioning.PermReloadPermissionsFromFile;
import org.hyperledger.besu.ethereum.api.jsonrpc.internal.methods.permissioning.PermRemoveAccountsFromWhitelist;
import org.hyperledger.besu.ethereum.api.jsonrpc.internal.methods.permissioning.PermRemoveNodesFromWhitelist;
import org.hyperledger.besu.ethereum.api.jsonrpc.internal.parameters.JsonRpcParameter;
import org.hyperledger.besu.ethereum.api.jsonrpc.internal.privacy.methods.eea.EeaGetTransactionCount;
import org.hyperledger.besu.ethereum.api.jsonrpc.internal.privacy.methods.eea.EeaPrivateNonceProvider;
import org.hyperledger.besu.ethereum.api.jsonrpc.internal.privacy.methods.eea.EeaSendRawTransaction;
import org.hyperledger.besu.ethereum.api.jsonrpc.internal.privacy.methods.priv.PrivCreatePrivacyGroup;
import org.hyperledger.besu.ethereum.api.jsonrpc.internal.privacy.methods.priv.PrivDeletePrivacyGroup;
import org.hyperledger.besu.ethereum.api.jsonrpc.internal.privacy.methods.priv.PrivDistributeRawTransaction;
import org.hyperledger.besu.ethereum.api.jsonrpc.internal.privacy.methods.priv.PrivFindPrivacyGroup;
import org.hyperledger.besu.ethereum.api.jsonrpc.internal.privacy.methods.priv.PrivGetPrivacyPrecompileAddress;
import org.hyperledger.besu.ethereum.api.jsonrpc.internal.privacy.methods.priv.PrivGetPrivateTransaction;
import org.hyperledger.besu.ethereum.api.jsonrpc.internal.privacy.methods.priv.PrivGetTransactionCount;
import org.hyperledger.besu.ethereum.api.jsonrpc.internal.privacy.methods.priv.PrivGetTransactionReceipt;
import org.hyperledger.besu.ethereum.api.jsonrpc.internal.processor.BlockReplay;
import org.hyperledger.besu.ethereum.api.jsonrpc.internal.processor.BlockTracer;
import org.hyperledger.besu.ethereum.api.jsonrpc.internal.processor.TransactionTracer;
import org.hyperledger.besu.ethereum.api.jsonrpc.internal.queries.BlockchainQueries;
import org.hyperledger.besu.ethereum.api.jsonrpc.internal.results.BlockResultFactory;
import org.hyperledger.besu.ethereum.api.jsonrpc.websocket.WebSocketConfiguration;
import org.hyperledger.besu.ethereum.blockcreation.MiningCoordinator;
import org.hyperledger.besu.ethereum.chain.Blockchain;
import org.hyperledger.besu.ethereum.core.Address;
import org.hyperledger.besu.ethereum.core.PrivacyParameters;
import org.hyperledger.besu.ethereum.core.Synchronizer;
import org.hyperledger.besu.ethereum.eth.transactions.PendingTransactions;
import org.hyperledger.besu.ethereum.eth.transactions.TransactionPool;
import org.hyperledger.besu.ethereum.mainnet.ProtocolSchedule;
import org.hyperledger.besu.ethereum.mainnet.ScheduleBasedBlockHeaderFunctions;
import org.hyperledger.besu.ethereum.p2p.network.P2PNetwork;
import org.hyperledger.besu.ethereum.p2p.rlpx.wire.Capability;
import org.hyperledger.besu.ethereum.permissioning.AccountLocalConfigPermissioningController;
import org.hyperledger.besu.ethereum.permissioning.NodeLocalConfigPermissioningController;
import org.hyperledger.besu.ethereum.privacy.PrivateTransactionHandler;
import org.hyperledger.besu.ethereum.privacy.markertransaction.FixedKeySigningPrivateMarkerTransactionFactory;
import org.hyperledger.besu.ethereum.privacy.markertransaction.PrivateMarkerTransactionFactory;
import org.hyperledger.besu.ethereum.privacy.markertransaction.RandomSigningPrivateMarkerTransactionFactory;
import org.hyperledger.besu.ethereum.transaction.TransactionSimulator;
import org.hyperledger.besu.ethereum.worldstate.WorldStateArchive;
import org.hyperledger.besu.metrics.ObservableMetricsSystem;
import org.hyperledger.besu.metrics.prometheus.MetricsConfiguration;

import java.math.BigInteger;
import java.util.Collection;
import java.util.HashMap;
import java.util.Map;
import java.util.Optional;
import java.util.Set;

public class JsonRpcMethodsFactory {

  private final BlockResultFactory blockResult = new BlockResultFactory();
  private final JsonRpcParameter parameter = new JsonRpcParameter();

  public Map<String, JsonRpcMethod> methods(
      final String clientVersion,
      final BigInteger networkId,
      final GenesisConfigOptions genesisConfigOptions,
      final P2PNetwork peerNetworkingService,
      final Blockchain blockchain,
      final WorldStateArchive worldStateArchive,
      final Synchronizer synchronizer,
      final TransactionPool transactionPool,
      final ProtocolSchedule<?> protocolSchedule,
      final MiningCoordinator miningCoordinator,
      final ObservableMetricsSystem metricsSystem,
      final Set<Capability> supportedCapabilities,
      final Collection<RpcApi> rpcApis,
      final FilterManager filterManager,
      final Optional<AccountLocalConfigPermissioningController> accountsWhitelistController,
      final Optional<NodeLocalConfigPermissioningController> nodeWhitelistController,
      final PrivacyParameters privacyParameters,
      final JsonRpcConfiguration jsonRpcConfiguration,
      final WebSocketConfiguration webSocketConfiguration,
      final MetricsConfiguration metricsConfiguration) {
    final BlockchainQueries blockchainQueries =
        new BlockchainQueries(blockchain, worldStateArchive);
    return methods(
        clientVersion,
        networkId,
        genesisConfigOptions,
        peerNetworkingService,
        blockchainQueries,
        synchronizer,
        protocolSchedule,
        filterManager,
        transactionPool,
        miningCoordinator,
        metricsSystem,
        supportedCapabilities,
        accountsWhitelistController,
        nodeWhitelistController,
        rpcApis,
        privacyParameters,
        jsonRpcConfiguration,
        webSocketConfiguration,
        metricsConfiguration);
  }

  public Map<String, JsonRpcMethod> methods(
      final String clientVersion,
      final BigInteger networkId,
      final GenesisConfigOptions genesisConfigOptions,
      final P2PNetwork p2pNetwork,
      final BlockchainQueries blockchainQueries,
      final Synchronizer synchronizer,
      final ProtocolSchedule<?> protocolSchedule,
      final FilterManager filterManager,
      final TransactionPool transactionPool,
      final MiningCoordinator miningCoordinator,
      final ObservableMetricsSystem metricsSystem,
      final Set<Capability> supportedCapabilities,
      final Optional<AccountLocalConfigPermissioningController> accountsWhitelistController,
      final Optional<NodeLocalConfigPermissioningController> nodeWhitelistController,
      final Collection<RpcApi> rpcApis,
      final PrivacyParameters privacyParameters,
      final JsonRpcConfiguration jsonRpcConfiguration,
      final WebSocketConfiguration webSocketConfiguration,
      final MetricsConfiguration metricsConfiguration) {
    final Map<String, JsonRpcMethod> enabledMethods = new HashMap<>();
    if (!rpcApis.isEmpty()) {
      addMethods(enabledMethods, new RpcModules(rpcApis));
    }
    if (rpcApis.contains(RpcApis.ETH)) {
      addMethods(
          enabledMethods,
          new EthAccounts(),
          new EthBlockNumber(blockchainQueries),
          new EthGetBalance(blockchainQueries, parameter),
          new EthGetBlockByHash(blockchainQueries, blockResult, parameter),
          new EthGetBlockByNumber(blockchainQueries, blockResult, parameter),
          new EthGetBlockTransactionCountByNumber(blockchainQueries, parameter),
          new EthGetBlockTransactionCountByHash(blockchainQueries, parameter),
          new EthCall(
              blockchainQueries,
              new TransactionSimulator(
                  blockchainQueries.getBlockchain(),
                  blockchainQueries.getWorldStateArchive(),
                  protocolSchedule),
              parameter),
          new EthGetCode(blockchainQueries, parameter),
          new EthGetLogs(blockchainQueries, parameter),
          new EthGetProof(blockchainQueries, parameter),
          new EthGetUncleCountByBlockHash(blockchainQueries, parameter),
          new EthGetUncleCountByBlockNumber(blockchainQueries, parameter),
          new EthGetUncleByBlockNumberAndIndex(blockchainQueries, parameter),
          new EthGetUncleByBlockHashAndIndex(blockchainQueries, parameter),
          new EthNewBlockFilter(filterManager),
          new EthNewPendingTransactionFilter(filterManager),
          new EthNewFilter(filterManager, parameter),
          new EthGetTransactionByHash(
              blockchainQueries, transactionPool.getPendingTransactions(), parameter),
          new EthGetTransactionByBlockHashAndIndex(blockchainQueries, parameter),
          new EthGetTransactionByBlockNumberAndIndex(blockchainQueries, parameter),
          new EthGetTransactionCount(
              blockchainQueries, transactionPool.getPendingTransactions(), parameter),
          new EthGetTransactionReceipt(blockchainQueries, parameter),
          new EthUninstallFilter(filterManager, parameter),
          new EthGetFilterChanges(filterManager, parameter),
          new EthGetFilterLogs(filterManager, parameter),
          new EthSyncing(synchronizer),
          new EthGetStorageAt(blockchainQueries, parameter),
          new EthSendRawTransaction(transactionPool, parameter),
          new EthSendTransaction(),
          new EthEstimateGas(
              blockchainQueries,
              new TransactionSimulator(
                  blockchainQueries.getBlockchain(),
                  blockchainQueries.getWorldStateArchive(),
                  protocolSchedule),
              parameter),
          new EthMining(miningCoordinator),
          new EthCoinbase(miningCoordinator),
          new EthProtocolVersion(supportedCapabilities),
          new EthGasPrice(miningCoordinator),
          new EthGetWork(miningCoordinator),
          new EthHashrate(miningCoordinator),
          new EthChainId(protocolSchedule.getChainId()));
    }
    if (rpcApis.contains(RpcApis.DEBUG)) {
      final BlockReplay blockReplay =
          new BlockReplay(
              protocolSchedule,
              blockchainQueries.getBlockchain(),
              blockchainQueries.getWorldStateArchive());
      addMethods(
          enabledMethods,
          new DebugTraceTransaction(
              blockchainQueries, new TransactionTracer(blockReplay), parameter),
          new DebugAccountRange(parameter, blockchainQueries),
          new DebugStorageRangeAt(parameter, blockchainQueries, blockReplay),
          new DebugMetrics(metricsSystem),
          new DebugTraceBlock(
              parameter,
              new BlockTracer(blockReplay),
              ScheduleBasedBlockHeaderFunctions.create(protocolSchedule),
              blockchainQueries),
          new DebugTraceBlockByNumber(parameter, new BlockTracer(blockReplay), blockchainQueries),
          new DebugTraceBlockByHash(parameter, new BlockTracer(blockReplay)));
    }
    if (rpcApis.contains(RpcApis.NET)) {
      addMethods(
          enabledMethods,
          new NetVersion(protocolSchedule.getChainId()),
          new NetListening(p2pNetwork),
          new NetPeerCount(p2pNetwork),
          new NetEnode(p2pNetwork),
          new NetServices(
              jsonRpcConfiguration, webSocketConfiguration, p2pNetwork, metricsConfiguration));
    }
    if (rpcApis.contains(RpcApis.WEB3)) {
      addMethods(enabledMethods, new Web3ClientVersion(clientVersion), new Web3Sha3());
    }
    if (rpcApis.contains(RpcApis.MINER)) {
      final MinerSetCoinbase minerSetCoinbase = new MinerSetCoinbase(miningCoordinator, parameter);
      addMethods(
          enabledMethods,
          new MinerStart(miningCoordinator),
          new MinerStop(miningCoordinator),
          minerSetCoinbase,
          new MinerSetEtherbase(minerSetCoinbase));
    }
    if (rpcApis.contains(RpcApis.TX_POOL)) {
      addMethods(
          enabledMethods,
          new TxPoolBesuTransactions(transactionPool.getPendingTransactions()),
          new TxPoolBesuStatistics(transactionPool.getPendingTransactions()));
    }
    if (rpcApis.contains(RpcApis.PERM)) {
      addMethods(
          enabledMethods,
          new PermAddNodesToWhitelist(nodeWhitelistController, parameter),
          new PermRemoveNodesFromWhitelist(nodeWhitelistController, parameter),
          new PermGetNodesWhitelist(nodeWhitelistController),
          new PermGetAccountsWhitelist(accountsWhitelistController),
          new PermAddAccountsToWhitelist(accountsWhitelistController, parameter),
          new PermRemoveAccountsFromWhitelist(accountsWhitelistController, parameter),
          new PermReloadPermissionsFromFile(accountsWhitelistController, nodeWhitelistController));
    }
    if (rpcApis.contains(RpcApis.ADMIN)) {
      addMethods(
          enabledMethods,
          new AdminAddPeer(p2pNetwork, parameter),
          new AdminRemovePeer(p2pNetwork, parameter),
          new AdminNodeInfo(
              clientVersion, networkId, genesisConfigOptions, p2pNetwork, blockchainQueries),
          new AdminPeers(p2pNetwork),
          new AdminChangeLogLevel(parameter));
    }

<<<<<<< HEAD
    if (rpcApis.contains(RpcApis.TRACE)) {
      addMethods(
          enabledMethods,
          new TraceReplayBlockTransactions(
              parameter,
              new BlockTracer(
                  new BlockReplay(
                      protocolSchedule,
                      blockchainQueries.getBlockchain(),
                      blockchainQueries.getWorldStateArchive())),
              blockchainQueries));
    }
=======
    // Disable TRACE functionality while under development
    //    if (rpcApis.contains(RpcApis.TRACE)) {
    //      addMethods(
    //          enabledMethods,
    //          new TraceReplayBlockTransactions(
    //              parameter,
    //              new BlockTracer(
    //                  new BlockReplay(
    //                      protocolSchedule,
    //                      blockchainQueries.getBlockchain(),
    //                      blockchainQueries.getWorldStateArchive())),
    //              blockchainQueries,
    //              protocolSchedule));
    //    }
>>>>>>> 94314d2c

    final boolean eea = rpcApis.contains(RpcApis.EEA);
    final boolean priv = rpcApis.contains(RpcApis.PRIV);
    if (eea || priv) {
      final PrivateMarkerTransactionFactory markerTransactionFactory =
          createPrivateMarkerTransactionFactory(
              privacyParameters, blockchainQueries, transactionPool.getPendingTransactions());

      final PrivateTransactionHandler privateTransactionHandler =
          new PrivateTransactionHandler(
              privacyParameters, protocolSchedule.getChainId(), markerTransactionFactory);
      final Enclave enclave = new Enclave(privacyParameters.getEnclaveUri());
      if (eea) {
        addMethods(
            enabledMethods,
            new EeaSendRawTransaction(privateTransactionHandler, transactionPool, parameter),
            new EeaGetTransactionCount(
                parameter, new EeaPrivateNonceProvider(enclave, privateTransactionHandler)));
      }
      if (priv) {
        addMethods(
            enabledMethods,
            new PrivGetTransactionReceipt(blockchainQueries, enclave, parameter, privacyParameters),
            new PrivCreatePrivacyGroup(
                new Enclave(privacyParameters.getEnclaveUri()), privacyParameters, parameter),
            new PrivDeletePrivacyGroup(
                new Enclave(privacyParameters.getEnclaveUri()), privacyParameters, parameter),
            new PrivFindPrivacyGroup(new Enclave(privacyParameters.getEnclaveUri()), parameter),
            new PrivGetPrivacyPrecompileAddress(privacyParameters),
            new PrivGetTransactionCount(parameter, privateTransactionHandler),
            new PrivGetPrivateTransaction(blockchainQueries, enclave, parameter, privacyParameters),
            new PrivDistributeRawTransaction(
                privateTransactionHandler, transactionPool, parameter));
      }
    }

    return enabledMethods;
  }

  public static void addMethods(
      final Map<String, JsonRpcMethod> methods, final JsonRpcMethod... rpcMethods) {
    for (final JsonRpcMethod rpcMethod : rpcMethods) {
      methods.put(rpcMethod.getName(), rpcMethod);
    }
  }

  private PrivateMarkerTransactionFactory createPrivateMarkerTransactionFactory(
      final PrivacyParameters privacyParameters,
      final BlockchainQueries blockchainQueries,
      final PendingTransactions pendingTransactions) {

    final Address privateContractAddress =
        Address.privacyPrecompiled(privacyParameters.getPrivacyAddress());

    if (privacyParameters.getSigningKeyPair().isPresent()) {
      return new FixedKeySigningPrivateMarkerTransactionFactory(
          privateContractAddress,
          new LatestNonceProvider(blockchainQueries, pendingTransactions),
          privacyParameters.getSigningKeyPair().get());
    }
    return new RandomSigningPrivateMarkerTransactionFactory(privateContractAddress);
  }
}<|MERGE_RESOLUTION|>--- conflicted
+++ resolved
@@ -337,20 +337,6 @@
           new AdminChangeLogLevel(parameter));
     }
 
-<<<<<<< HEAD
-    if (rpcApis.contains(RpcApis.TRACE)) {
-      addMethods(
-          enabledMethods,
-          new TraceReplayBlockTransactions(
-              parameter,
-              new BlockTracer(
-                  new BlockReplay(
-                      protocolSchedule,
-                      blockchainQueries.getBlockchain(),
-                      blockchainQueries.getWorldStateArchive())),
-              blockchainQueries));
-    }
-=======
     // Disable TRACE functionality while under development
     //    if (rpcApis.contains(RpcApis.TRACE)) {
     //      addMethods(
@@ -365,7 +351,6 @@
     //              blockchainQueries,
     //              protocolSchedule));
     //    }
->>>>>>> 94314d2c
 
     final boolean eea = rpcApis.contains(RpcApis.EEA);
     final boolean priv = rpcApis.contains(RpcApis.PRIV);
