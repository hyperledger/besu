--- conflicted
+++ resolved
@@ -86,7 +86,10 @@
     if (newHead.isEmpty()) {
       Optional.ofNullable(forkChoice.getHeadBlockHash())
           .filter(hash -> !hash.equals(Hash.ZERO))
-          .ifPresent(mergeCoordinator::getOrSyncHeaderByHash);
+          .ifPresent(
+              blockhash ->
+                  mergeCoordinator.getOrSyncHeaderByHash(
+                      blockhash, forkChoice.getFinalizedBlockHash()));
 
       return syncingResponse(requestId);
     }
@@ -174,14 +177,6 @@
       }
     }
 
-<<<<<<< HEAD
-    Optional.ofNullable(forkChoice.getHeadBlockHash())
-        .filter(hash -> !hash.equals(Hash.ZERO))
-        .ifPresent(
-            blockhash ->
-                mergeCoordinator.getOrSyncHeaderByHash(
-                    blockhash, forkChoice.getFinalizedBlockHash()));
-=======
     // A zero value is only allowed, if the transition block is not yet finalized.
     // Once we have at least one finalized block, the transition block has either been finalized
     // directly
@@ -208,7 +203,6 @@
     // a valid safe block must be an ancestor of the new block
     return mergeCoordinator.isDescendantOf(maybeSafeBlock.get(), newBlock);
   }
->>>>>>> 20daaf40
 
   private JsonRpcResponse syncingResponse(final Object requestId) {
     return new JsonRpcSuccessResponse(
