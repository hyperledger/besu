/*
 * Copyright Hyperledger Besu Contributors.
 *
 * Licensed under the Apache License, Version 2.0 (the "License"); you may not use this file except in compliance with
 * the License. You may obtain a copy of the License at
 *
 * http://www.apache.org/licenses/LICENSE-2.0
 *
 * Unless required by applicable law or agreed to in writing, software distributed under the License is distributed on
 * an "AS IS" BASIS, WITHOUT WARRANTIES OR CONDITIONS OF ANY KIND, either express or implied. See the License for the
 * specific language governing permissions and limitations under the License.
 *
 * SPDX-License-Identifier: Apache-2.0
 */
package org.hyperledger.besu.ethereum.api.jsonrpc.internal.methods.engine;

import static org.hyperledger.besu.ethereum.api.jsonrpc.internal.methods.ExecutionEngineJsonRpcMethod.EngineStatus.INVALID;
import static org.hyperledger.besu.ethereum.api.jsonrpc.internal.methods.ExecutionEngineJsonRpcMethod.EngineStatus.SYNCING;
import static org.hyperledger.besu.ethereum.api.jsonrpc.internal.methods.ExecutionEngineJsonRpcMethod.EngineStatus.VALID;
import static org.hyperledger.besu.util.Slf4jLambdaHelper.debugLambda;

import org.hyperledger.besu.consensus.merge.blockcreation.MergeMiningCoordinator;
import org.hyperledger.besu.consensus.merge.blockcreation.MergeMiningCoordinator.ForkchoiceResult;
import org.hyperledger.besu.consensus.merge.blockcreation.PayloadAttributes;
import org.hyperledger.besu.consensus.merge.blockcreation.PayloadIdentifier;
import org.hyperledger.besu.datatypes.Hash;
import org.hyperledger.besu.ethereum.ProtocolContext;
import org.hyperledger.besu.ethereum.api.jsonrpc.RpcMethod;
import org.hyperledger.besu.ethereum.api.jsonrpc.internal.JsonRpcRequestContext;
import org.hyperledger.besu.ethereum.api.jsonrpc.internal.methods.ExecutionEngineJsonRpcMethod;
import org.hyperledger.besu.ethereum.api.jsonrpc.internal.parameters.EngineForkchoiceUpdatedParameter;
import org.hyperledger.besu.ethereum.api.jsonrpc.internal.parameters.EnginePayloadAttributesParameter;
import org.hyperledger.besu.ethereum.api.jsonrpc.internal.response.JsonRpcError;
import org.hyperledger.besu.ethereum.api.jsonrpc.internal.response.JsonRpcErrorResponse;
import org.hyperledger.besu.ethereum.api.jsonrpc.internal.response.JsonRpcResponse;
import org.hyperledger.besu.ethereum.api.jsonrpc.internal.response.JsonRpcSuccessResponse;
import org.hyperledger.besu.ethereum.api.jsonrpc.internal.results.EngineUpdateForkchoiceResult;
import org.hyperledger.besu.ethereum.core.BlockHeader;

import java.util.Optional;
import java.util.function.BiConsumer;

import io.vertx.core.Vertx;
import org.slf4j.Logger;
import org.slf4j.LoggerFactory;

public class EngineForkchoiceUpdated extends ExecutionEngineJsonRpcMethod {
  private static final Logger LOG = LoggerFactory.getLogger(EngineForkchoiceUpdated.class);
  private final MergeMiningCoordinator mergeCoordinator;

  public EngineForkchoiceUpdated(
      final Vertx vertx,
      final ProtocolContext protocolContext,
      final MergeMiningCoordinator mergeCoordinator,
      final EngineCallListener engineCallListener) {
    super(vertx, protocolContext, engineCallListener);
    this.mergeCoordinator = mergeCoordinator;
  }

  @Override
  public String getName() {
    return RpcMethod.ENGINE_FORKCHOICE_UPDATED.getMethodName();
  }

  @Override
  public JsonRpcResponse syncResponse(final JsonRpcRequestContext requestContext) {
    engineCallListener.executionEngineCalled();

    final Object requestId = requestContext.getRequest().getId();

    final EngineForkchoiceUpdatedParameter forkChoice =
        requestContext.getRequiredParameter(0, EngineForkchoiceUpdatedParameter.class);
    final Optional<EnginePayloadAttributesParameter> maybePayloadAttributes =
        requestContext.getOptionalParameter(1, EnginePayloadAttributesParameter.class);

    LOG.debug("Forkchoice parameters {}", forkChoice);

    mergeContext
        .get()
        .fireNewUnverifiedForkchoiceEvent(
            forkChoice.getHeadBlockHash(),
            forkChoice.getSafeBlockHash(),
            forkChoice.getFinalizedBlockHash());

    if (mergeContext.get().isSyncing()) {
      return syncingResponse(requestId, forkChoice);
    }

    if (mergeCoordinator.isBadBlock(forkChoice.getHeadBlockHash())) {
      logForkchoiceUpdatedCall(INVALID, forkChoice);
      return new JsonRpcSuccessResponse(
          requestId,
          new EngineUpdateForkchoiceResult(
              INVALID,
              mergeCoordinator
                  .getLatestValidHashOfBadBlock(forkChoice.getHeadBlockHash())
                  .orElse(Hash.ZERO),
              null,
              Optional.of(forkChoice.getHeadBlockHash() + " is an invalid block")));
    }

    final Optional<BlockHeader> maybeNewHead =
        mergeCoordinator.getOrSyncHeadByHash(
            forkChoice.getHeadBlockHash(), forkChoice.getFinalizedBlockHash());

    if (maybeNewHead.isEmpty()) {
      return syncingResponse(requestId, forkChoice);
    }

    final BlockHeader newHead = maybeNewHead.get();

    maybePayloadAttributes.ifPresentOrElse(
        this::logPayload, () -> LOG.debug("Payload attributes are null"));

    if (!isValidForkchoiceState(
        forkChoice.getSafeBlockHash(), forkChoice.getFinalizedBlockHash(), newHead)) {
      logForkchoiceUpdatedCall(INVALID, forkChoice);
      return new JsonRpcErrorResponse(requestId, JsonRpcError.INVALID_FORKCHOICE_STATE);
    }

    // TODO: post-merge cleanup, this should be unnecessary after merge
<<<<<<< HEAD
    if (!mergeCoordinator.latestValidAncestorDescendsFromTerminal(newHead)) {
=======
    if (!mergeContext.get().isNearHeadCheckpointSync()
        && !mergeCoordinator.latestValidAncestorDescendsFromTerminal(newHead.get())) {
>>>>>>> ed0c55ac
      logForkchoiceUpdatedCall(INVALID, forkChoice);
      return new JsonRpcSuccessResponse(
          requestId,
          new EngineUpdateForkchoiceResult(
              INVALID,
              Hash.ZERO,
              null,
              Optional.of(newHead + " did not descend from terminal block")));
    }

    ForkchoiceResult result =
        mergeCoordinator.updateForkChoice(
            newHead,
            forkChoice.getFinalizedBlockHash(),
            forkChoice.getSafeBlockHash(),
            maybePayloadAttributes.map(
                payloadAttributes ->
                    new PayloadAttributes(
                        payloadAttributes.getTimestamp(),
                        payloadAttributes.getPrevRandao(),
                        payloadAttributes.getSuggestedFeeRecipient())));

    if (!result.isValid()) {
      logForkchoiceUpdatedCall(INVALID, forkChoice);
      return handleNonValidForkchoiceUpdate(requestId, result);
    }

    // begin preparing a block if we have a non-empty payload attributes param
    Optional<PayloadIdentifier> payloadId =
        maybePayloadAttributes.map(
            payloadAttributes ->
                mergeCoordinator.preparePayload(
                    newHead,
                    payloadAttributes.getTimestamp(),
                    payloadAttributes.getPrevRandao(),
                    payloadAttributes.getSuggestedFeeRecipient()));

    payloadId.ifPresent(
        pid ->
            debugLambda(
                LOG,
                "returning identifier {} for requested payload {}",
                pid::toHexString,
                () -> maybePayloadAttributes.map(EnginePayloadAttributesParameter::serialize)));

    logForkchoiceUpdatedCall(VALID, forkChoice);
    return new JsonRpcSuccessResponse(
        requestId,
        new EngineUpdateForkchoiceResult(
            VALID,
            result.getNewHead().map(BlockHeader::getHash).orElse(null),
            payloadId.orElse(null),
            Optional.empty()));
  }

  private JsonRpcResponse handleNonValidForkchoiceUpdate(
      final Object requestId, final ForkchoiceResult result) {
    JsonRpcResponse response;

    final Optional<Hash> latestValid = result.getLatestValid();

    switch (result.getStatus()) {
      case INVALID:
        response =
            new JsonRpcSuccessResponse(
                requestId,
                new EngineUpdateForkchoiceResult(
                    INVALID, latestValid.orElse(null), null, result.getErrorMessage()));
        break;
      case INVALID_PAYLOAD_ATTRIBUTES:
        response = new JsonRpcErrorResponse(requestId, JsonRpcError.INVALID_PAYLOAD_ATTRIBUTES);
        break;
      case IGNORE_UPDATE_TO_OLD_HEAD:
        response =
            new JsonRpcSuccessResponse(
                requestId,
                new EngineUpdateForkchoiceResult(
                    VALID, latestValid.orElse(null), null, result.getErrorMessage()));
        break;
      default:
        throw new AssertionError(
            "ForkchoiceResult.Status "
                + result.getStatus()
                + " not handled in EngineForkchoiceUpdated.handleForkchoiceError");
    }

    return response;
  }

  private void logPayload(final EnginePayloadAttributesParameter payloadAttributes) {
    debugLambda(
        LOG,
        "timestamp: {}, prevRandao: {}, suggestedFeeRecipient: {}",
        payloadAttributes::getTimestamp,
        () -> payloadAttributes.getPrevRandao().toHexString(),
        () -> payloadAttributes.getSuggestedFeeRecipient().toHexString());
  }

  private boolean isValidForkchoiceState(
      final Hash safeBlockHash, final Hash finalizedBlockHash, final BlockHeader newBlock) {
    Optional<BlockHeader> maybeFinalizedBlock = Optional.empty();

    if (!finalizedBlockHash.isZero()) {
      maybeFinalizedBlock = protocolContext.getBlockchain().getBlockHeader(finalizedBlockHash);

      // if the finalized block hash is not zero, we always need to have its block, because we
      // only do this check once we have finished syncing
      if (maybeFinalizedBlock.isEmpty()) {
        return false;
      }

      // a valid finalized block must be an ancestor of the new head
      if (!mergeCoordinator.isDescendantOf(maybeFinalizedBlock.get(), newBlock)) {
        return false;
      }
    }

    // A zero value is only allowed, if the transition block is not yet finalized.
    // Once we have at least one finalized block, the transition block has either been finalized
    // directly
    // or through one of its descendants.
    if (safeBlockHash.isZero()) {
      return finalizedBlockHash.isZero();
    }

    final Optional<BlockHeader> maybeSafeBlock =
        protocolContext.getBlockchain().getBlockHeader(safeBlockHash);

    // if the safe block hash is not zero, we always need to have its block, because we
    // only do this check once we have finished syncing
    if (maybeSafeBlock.isEmpty()) {
      return false;
    }

    // a valid safe block must be a descendant of the finalized block
    if (maybeFinalizedBlock.isPresent()
        && !mergeCoordinator.isDescendantOf(maybeFinalizedBlock.get(), maybeSafeBlock.get())) {
      return false;
    }

    // a valid safe block must be an ancestor of the new block
    return mergeCoordinator.isDescendantOf(maybeSafeBlock.get(), newBlock);
  }

  private JsonRpcResponse syncingResponse(
      final Object requestId, final EngineForkchoiceUpdatedParameter forkChoice) {

    logForkchoiceUpdatedCall(this::logAtDebug, SYNCING, forkChoice);
    return new JsonRpcSuccessResponse(
        requestId, new EngineUpdateForkchoiceResult(SYNCING, null, null, Optional.empty()));
  }

  // fcU calls are synchronous, no need to make volatile
  private long lastFcuInfoLog = System.currentTimeMillis();
  private static final String logMessage =
      "{} for fork-choice-update: head: {}, finalized: {}, safeBlockHash: {}";

  private void logForkchoiceUpdatedCall(
      final EngineStatus status, final EngineForkchoiceUpdatedParameter forkChoice) {
    logForkchoiceUpdatedCall(this::logAtInfo, status, forkChoice);
  }

  private void logForkchoiceUpdatedCall(
      final BiConsumer<EngineStatus, EngineForkchoiceUpdatedParameter> logAtLevel,
      final EngineStatus status,
      final EngineForkchoiceUpdatedParameter forkChoice) {
    // cheaply limit the noise of fcU during consensus client syncing to once a minute:
    if (lastFcuInfoLog + ENGINE_API_LOGGING_THRESHOLD < System.currentTimeMillis()) {
      lastFcuInfoLog = System.currentTimeMillis();
      logAtLevel.accept(status, forkChoice);
    }
  }

  private void logAtInfo(
      final EngineStatus status, final EngineForkchoiceUpdatedParameter forkChoice) {
    LOG.info(
        logMessage,
        status.name(),
        forkChoice.getHeadBlockHash(),
        forkChoice.getFinalizedBlockHash(),
        forkChoice.getSafeBlockHash());
  }

  private void logAtDebug(
      final EngineStatus status, final EngineForkchoiceUpdatedParameter forkChoice) {
    LOG.debug(
        logMessage,
        status.name(),
        forkChoice.getHeadBlockHash(),
        forkChoice.getFinalizedBlockHash(),
        forkChoice.getSafeBlockHash());
  }
}<|MERGE_RESOLUTION|>--- conflicted
+++ resolved
@@ -119,12 +119,8 @@
     }
 
     // TODO: post-merge cleanup, this should be unnecessary after merge
-<<<<<<< HEAD
-    if (!mergeCoordinator.latestValidAncestorDescendsFromTerminal(newHead)) {
-=======
     if (!mergeContext.get().isNearHeadCheckpointSync()
-        && !mergeCoordinator.latestValidAncestorDescendsFromTerminal(newHead.get())) {
->>>>>>> ed0c55ac
+        && !mergeCoordinator.latestValidAncestorDescendsFromTerminal(newHead)) {
       logForkchoiceUpdatedCall(INVALID, forkChoice);
       return new JsonRpcSuccessResponse(
           requestId,
