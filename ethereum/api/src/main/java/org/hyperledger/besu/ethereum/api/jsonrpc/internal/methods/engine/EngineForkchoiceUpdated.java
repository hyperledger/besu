/*
 * Copyright Hyperledger Besu Contributors.
 *
 * Licensed under the Apache License, Version 2.0 (the "License"); you may not use this file except in compliance with
 * the License. You may obtain a copy of the License at
 *
 * http://www.apache.org/licenses/LICENSE-2.0
 *
 * Unless required by applicable law or agreed to in writing, software distributed under the License is distributed on
 * an "AS IS" BASIS, WITHOUT WARRANTIES OR CONDITIONS OF ANY KIND, either express or implied. See the License for the
 * specific language governing permissions and limitations under the License.
 *
 * SPDX-License-Identifier: Apache-2.0
 */
package org.hyperledger.besu.ethereum.api.jsonrpc.internal.methods.engine;

import static org.hyperledger.besu.ethereum.api.jsonrpc.internal.methods.ExecutionEngineJsonRpcMethod.EngineStatus.INVALID;
import static org.hyperledger.besu.ethereum.api.jsonrpc.internal.methods.ExecutionEngineJsonRpcMethod.EngineStatus.SYNCING;
import static org.hyperledger.besu.ethereum.api.jsonrpc.internal.methods.ExecutionEngineJsonRpcMethod.EngineStatus.VALID;
import static org.hyperledger.besu.util.Slf4jLambdaHelper.debugLambda;

import org.hyperledger.besu.consensus.merge.blockcreation.MergeMiningCoordinator;
import org.hyperledger.besu.consensus.merge.blockcreation.MergeMiningCoordinator.ForkchoiceResult;
import org.hyperledger.besu.consensus.merge.blockcreation.PayloadAttributes;
import org.hyperledger.besu.consensus.merge.blockcreation.PayloadIdentifier;
import org.hyperledger.besu.datatypes.Hash;
import org.hyperledger.besu.ethereum.ProtocolContext;
import org.hyperledger.besu.ethereum.api.jsonrpc.RpcMethod;
import org.hyperledger.besu.ethereum.api.jsonrpc.internal.JsonRpcRequestContext;
import org.hyperledger.besu.ethereum.api.jsonrpc.internal.methods.ExecutionEngineJsonRpcMethod;
import org.hyperledger.besu.ethereum.api.jsonrpc.internal.parameters.EngineForkchoiceUpdatedParameter;
import org.hyperledger.besu.ethereum.api.jsonrpc.internal.parameters.EnginePayloadAttributesParameter;
import org.hyperledger.besu.ethereum.api.jsonrpc.internal.response.JsonRpcError;
import org.hyperledger.besu.ethereum.api.jsonrpc.internal.response.JsonRpcErrorResponse;
import org.hyperledger.besu.ethereum.api.jsonrpc.internal.response.JsonRpcResponse;
import org.hyperledger.besu.ethereum.api.jsonrpc.internal.response.JsonRpcSuccessResponse;
import org.hyperledger.besu.ethereum.api.jsonrpc.internal.results.EngineUpdateForkchoiceResult;
import org.hyperledger.besu.ethereum.chain.ChainDataPruner;
import org.hyperledger.besu.ethereum.core.BlockHeader;

import java.util.Optional;
import java.util.function.BiConsumer;

import io.vertx.core.Vertx;
import org.slf4j.Logger;
import org.slf4j.LoggerFactory;

public class EngineForkchoiceUpdated extends ExecutionEngineJsonRpcMethod {
  private static final Logger LOG = LoggerFactory.getLogger(EngineForkchoiceUpdated.class);
  private final MergeMiningCoordinator mergeCoordinator;

  public EngineForkchoiceUpdated(
      final Vertx vertx,
      final ProtocolContext protocolContext,
      final MergeMiningCoordinator mergeCoordinator,
      final EngineCallListener engineCallListener) {
    super(vertx, protocolContext, engineCallListener);
    this.mergeCoordinator = mergeCoordinator;
  }

  @Override
  public String getName() {
    return RpcMethod.ENGINE_FORKCHOICE_UPDATED.getMethodName();
  }

  @Override
  public JsonRpcResponse syncResponse(final JsonRpcRequestContext requestContext) {
    engineCallListener.executionEngineCalled();

    final Object requestId = requestContext.getRequest().getId();

    final EngineForkchoiceUpdatedParameter forkChoice =
        requestContext.getRequiredParameter(0, EngineForkchoiceUpdatedParameter.class);
    final Optional<EnginePayloadAttributesParameter> maybePayloadAttributes =
        requestContext.getOptionalParameter(1, EnginePayloadAttributesParameter.class);

    LOG.debug("Forkchoice parameters {}", forkChoice);

    mergeContext
        .get()
        .fireNewUnverifiedForkchoiceEvent(
            forkChoice.getHeadBlockHash(),
            forkChoice.getSafeBlockHash(),
            forkChoice.getFinalizedBlockHash());

    if (mergeContext.get().isSyncing()) {
      return syncingResponse(requestId, forkChoice);
    }

    if (mergeCoordinator.isBadBlock(forkChoice.getHeadBlockHash())) {
      logForkchoiceUpdatedCall(INVALID, forkChoice);
      return new JsonRpcSuccessResponse(
          requestId,
          new EngineUpdateForkchoiceResult(
              INVALID,
              mergeCoordinator
                  .getLatestValidHashOfBadBlock(forkChoice.getHeadBlockHash())
                  .orElse(Hash.ZERO),
              null,
              Optional.of(forkChoice.getHeadBlockHash() + " is an invalid block")));
    }

    final Optional<BlockHeader> maybeNewHead =
        mergeCoordinator.getOrSyncHeadByHash(
            forkChoice.getHeadBlockHash(), forkChoice.getFinalizedBlockHash());

    if (maybeNewHead.isEmpty()) {
      return syncingResponse(requestId, forkChoice);
    }

    final BlockHeader newHead = maybeNewHead.get();

    maybePayloadAttributes.ifPresentOrElse(
        this::logPayload, () -> LOG.debug("Payload attributes are null"));

    if (!isValidForkchoiceState(
        forkChoice.getSafeBlockHash(), forkChoice.getFinalizedBlockHash(), newHead)) {
      logForkchoiceUpdatedCall(INVALID, forkChoice);
      return new JsonRpcErrorResponse(requestId, JsonRpcError.INVALID_FORKCHOICE_STATE);
    }

    // TODO: post-merge cleanup, this should be unnecessary after merge
<<<<<<< HEAD
    if (!mergeCoordinator.latestValidAncestorDescendsFromTerminal(newHead.get())
        && !ChainDataPruner.isPruningEnabled()) {
=======
    if (!mergeCoordinator.latestValidAncestorDescendsFromTerminal(newHead)) {
>>>>>>> 2ee204cb
      logForkchoiceUpdatedCall(INVALID, forkChoice);
      return new JsonRpcSuccessResponse(
          requestId,
          new EngineUpdateForkchoiceResult(
              INVALID,
              Hash.ZERO,
              null,
              Optional.of(newHead + " did not descend from terminal block")));
    }

    ForkchoiceResult result =
        mergeCoordinator.updateForkChoice(
            newHead,
            forkChoice.getFinalizedBlockHash(),
            forkChoice.getSafeBlockHash(),
            maybePayloadAttributes.map(
                payloadAttributes ->
                    new PayloadAttributes(
                        payloadAttributes.getTimestamp(),
                        payloadAttributes.getPrevRandao(),
                        payloadAttributes.getSuggestedFeeRecipient())));

    if (!result.isValid()) {
      logForkchoiceUpdatedCall(INVALID, forkChoice);
      return handleNonValidForkchoiceUpdate(requestId, result);
    }

    // begin preparing a block if we have a non-empty payload attributes param
    Optional<PayloadIdentifier> payloadId =
        maybePayloadAttributes.map(
            payloadAttributes ->
                mergeCoordinator.preparePayload(
                    newHead,
                    payloadAttributes.getTimestamp(),
                    payloadAttributes.getPrevRandao(),
                    payloadAttributes.getSuggestedFeeRecipient()));

    payloadId.ifPresent(
        pid ->
            debugLambda(
                LOG,
                "returning identifier {} for requested payload {}",
                pid::toHexString,
                () -> maybePayloadAttributes.map(EnginePayloadAttributesParameter::serialize)));

    logForkchoiceUpdatedCall(VALID, forkChoice);
    return new JsonRpcSuccessResponse(
        requestId,
        new EngineUpdateForkchoiceResult(
            VALID,
            result.getNewHead().map(BlockHeader::getHash).orElse(null),
            payloadId.orElse(null),
            Optional.empty()));
  }

  private JsonRpcResponse handleNonValidForkchoiceUpdate(
      final Object requestId, final ForkchoiceResult result) {
    JsonRpcResponse response;

    final Optional<Hash> latestValid = result.getLatestValid();

    switch (result.getStatus()) {
      case INVALID:
        response =
            new JsonRpcSuccessResponse(
                requestId,
                new EngineUpdateForkchoiceResult(
                    INVALID, latestValid.orElse(null), null, result.getErrorMessage()));
        break;
      case INVALID_PAYLOAD_ATTRIBUTES:
        response = new JsonRpcErrorResponse(requestId, JsonRpcError.INVALID_PAYLOAD_ATTRIBUTES);
        break;
      case IGNORE_UPDATE_TO_OLD_HEAD:
        response =
            new JsonRpcSuccessResponse(
                requestId,
                new EngineUpdateForkchoiceResult(
                    VALID, latestValid.orElse(null), null, result.getErrorMessage()));
        break;
      default:
        throw new AssertionError(
            "ForkchoiceResult.Status "
                + result.getStatus()
                + " not handled in EngineForkchoiceUpdated.handleForkchoiceError");
    }

    return response;
  }

  private void logPayload(final EnginePayloadAttributesParameter payloadAttributes) {
    debugLambda(
        LOG,
        "timestamp: {}, prevRandao: {}, suggestedFeeRecipient: {}",
        payloadAttributes::getTimestamp,
        () -> payloadAttributes.getPrevRandao().toHexString(),
        () -> payloadAttributes.getSuggestedFeeRecipient().toHexString());
  }

  private boolean isValidForkchoiceState(
      final Hash safeBlockHash, final Hash finalizedBlockHash, final BlockHeader newBlock) {
    Optional<BlockHeader> maybeFinalizedBlock = Optional.empty();

    if (!finalizedBlockHash.isZero()) {
      maybeFinalizedBlock = protocolContext.getBlockchain().getBlockHeader(finalizedBlockHash);

      // if the finalized block hash is not zero, we always need to have its block, because we
      // only do this check once we have finished syncing
      if (maybeFinalizedBlock.isEmpty()) {
        return false;
      }

      // a valid finalized block must be an ancestor of the new head
      if (!mergeCoordinator.isDescendantOf(maybeFinalizedBlock.get(), newBlock)) {
        return false;
      }
    }

    // A zero value is only allowed, if the transition block is not yet finalized.
    // Once we have at least one finalized block, the transition block has either been finalized
    // directly
    // or through one of its descendants.
    if (safeBlockHash.isZero()) {
      return finalizedBlockHash.isZero();
    }

    final Optional<BlockHeader> maybeSafeBlock =
        protocolContext.getBlockchain().getBlockHeader(safeBlockHash);

    // if the safe block hash is not zero, we always need to have its block, because we
    // only do this check once we have finished syncing
    if (maybeSafeBlock.isEmpty()) {
      return false;
    }

    // a valid safe block must be a descendant of the finalized block
    if (maybeFinalizedBlock.isPresent()
        && !mergeCoordinator.isDescendantOf(maybeFinalizedBlock.get(), maybeSafeBlock.get())) {
      return false;
    }

    // a valid safe block must be an ancestor of the new block
    return mergeCoordinator.isDescendantOf(maybeSafeBlock.get(), newBlock);
  }

  private JsonRpcResponse syncingResponse(
      final Object requestId, final EngineForkchoiceUpdatedParameter forkChoice) {

    logForkchoiceUpdatedCall(this::logAtDebug, SYNCING, forkChoice);
    return new JsonRpcSuccessResponse(
        requestId, new EngineUpdateForkchoiceResult(SYNCING, null, null, Optional.empty()));
  }

  // fcU calls are synchronous, no need to make volatile
  private long lastFcuInfoLog = System.currentTimeMillis();
  private static final String logMessage =
      "{} for fork-choice-update: head: {}, finalized: {}, safeBlockHash: {}";

  private void logForkchoiceUpdatedCall(
      final EngineStatus status, final EngineForkchoiceUpdatedParameter forkChoice) {
    logForkchoiceUpdatedCall(this::logAtInfo, status, forkChoice);
  }

  private void logForkchoiceUpdatedCall(
      final BiConsumer<EngineStatus, EngineForkchoiceUpdatedParameter> logAtLevel,
      final EngineStatus status,
      final EngineForkchoiceUpdatedParameter forkChoice) {
    // cheaply limit the noise of fcU during consensus client syncing to once a minute:
    if (lastFcuInfoLog + ENGINE_API_LOGGING_THRESHOLD < System.currentTimeMillis()) {
      lastFcuInfoLog = System.currentTimeMillis();
      logAtLevel.accept(status, forkChoice);
    }
  }

  private void logAtInfo(
      final EngineStatus status, final EngineForkchoiceUpdatedParameter forkChoice) {
    LOG.info(
        logMessage,
        status.name(),
        forkChoice.getHeadBlockHash(),
        forkChoice.getFinalizedBlockHash(),
        forkChoice.getSafeBlockHash());
  }

  private void logAtDebug(
      final EngineStatus status, final EngineForkchoiceUpdatedParameter forkChoice) {
    LOG.debug(
        logMessage,
        status.name(),
        forkChoice.getHeadBlockHash(),
        forkChoice.getFinalizedBlockHash(),
        forkChoice.getSafeBlockHash());
  }
}<|MERGE_RESOLUTION|>--- conflicted
+++ resolved
@@ -120,12 +120,8 @@
     }
 
     // TODO: post-merge cleanup, this should be unnecessary after merge
-<<<<<<< HEAD
-    if (!mergeCoordinator.latestValidAncestorDescendsFromTerminal(newHead.get())
+    if (!mergeCoordinator.latestValidAncestorDescendsFromTerminal(newHead)
         && !ChainDataPruner.isPruningEnabled()) {
-=======
-    if (!mergeCoordinator.latestValidAncestorDescendsFromTerminal(newHead)) {
->>>>>>> 2ee204cb
       logForkchoiceUpdatedCall(INVALID, forkChoice);
       return new JsonRpcSuccessResponse(
           requestId,
