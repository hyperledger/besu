--- conflicted
+++ resolved
@@ -119,13 +119,9 @@
     }
 
     // TODO: post-merge cleanup, this should be unnecessary after merge
-<<<<<<< HEAD
     if (!mergeContext.get().isCheckpointPostMergeSync()
-        && !mergeCoordinator.latestValidAncestorDescendsFromTerminal(newHead)) {
-=======
-    if (!mergeCoordinator.latestValidAncestorDescendsFromTerminal(newHead)
-        && !mergeContext.get().isChainPruningEnabled()) {
->>>>>>> 97588ae7
+        && !mergeCoordinator.latestValidAncestorDescendsFromTerminal(newHead)
+        && !mergeContext.get().isChainPruningEnabled()){
       logForkchoiceUpdatedCall(INVALID, forkChoice);
       return new JsonRpcSuccessResponse(
           requestId,
