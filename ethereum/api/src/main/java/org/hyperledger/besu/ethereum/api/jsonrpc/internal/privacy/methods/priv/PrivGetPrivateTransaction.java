/*
 * Copyright ConsenSys AG.
 *
 * Licensed under the Apache License, Version 2.0 (the "License"); you may not use this file except in compliance with
 * the License. You may obtain a copy of the License at
 *
 * http://www.apache.org/licenses/LICENSE-2.0
 *
 * Unless required by applicable law or agreed to in writing, software distributed under the License is distributed on
 * an "AS IS" BASIS, WITHOUT WARRANTIES OR CONDITIONS OF ANY KIND, either express or implied. See the License for the
 * specific language governing permissions and limitations under the License.
 *
 * SPDX-License-Identifier: Apache-2.0
 */
package org.hyperledger.besu.ethereum.api.jsonrpc.internal.privacy.methods.priv;

import static java.nio.charset.StandardCharsets.UTF_8;
import static org.apache.logging.log4j.LogManager.getLogger;

import org.hyperledger.besu.enclave.types.ReceiveResponse;
import org.hyperledger.besu.ethereum.api.jsonrpc.RpcMethod;
import org.hyperledger.besu.ethereum.api.jsonrpc.internal.JsonRpcRequestContext;
import org.hyperledger.besu.ethereum.api.jsonrpc.internal.methods.JsonRpcMethod;
import org.hyperledger.besu.ethereum.api.jsonrpc.internal.privacy.methods.EnclavePublicKeyProvider;
import org.hyperledger.besu.ethereum.api.jsonrpc.internal.response.JsonRpcResponse;
import org.hyperledger.besu.ethereum.api.jsonrpc.internal.response.JsonRpcSuccessResponse;
import org.hyperledger.besu.ethereum.api.jsonrpc.internal.results.privacy.PrivateTransactionGroupResult;
import org.hyperledger.besu.ethereum.api.jsonrpc.internal.results.privacy.PrivateTransactionLegacyResult;
import org.hyperledger.besu.ethereum.api.query.BlockchainQueries;
import org.hyperledger.besu.ethereum.api.query.TransactionWithMetadata;
import org.hyperledger.besu.ethereum.core.Hash;
import org.hyperledger.besu.ethereum.privacy.PrivacyController;
import org.hyperledger.besu.ethereum.privacy.PrivateTransaction;
<<<<<<< HEAD
import org.hyperledger.besu.ethereum.rlp.RLP;
import org.hyperledger.besu.util.bytes.BytesValues;
=======
import org.hyperledger.besu.ethereum.rlp.BytesValueRLPInput;
>>>>>>> 76d62ee4

import org.apache.logging.log4j.Logger;
import org.apache.tuweni.bytes.Bytes;

public class PrivGetPrivateTransaction implements JsonRpcMethod {

  private static final Logger LOG = getLogger();

  private final BlockchainQueries blockchain;
  private final PrivacyController privacyController;
  private final EnclavePublicKeyProvider enclavePublicKeyProvider;

  public PrivGetPrivateTransaction(
      final BlockchainQueries blockchain,
      final PrivacyController privacyController,
      final EnclavePublicKeyProvider enclavePublicKeyProvider) {
    this.blockchain = blockchain;
    this.privacyController = privacyController;
    this.enclavePublicKeyProvider = enclavePublicKeyProvider;
  }

  @Override
  public String getName() {
    return RpcMethod.PRIV_GET_PRIVATE_TRANSACTION.getMethodName();
  }

  @Override
  public JsonRpcResponse response(final JsonRpcRequestContext requestContext) {
    LOG.trace("Executing {}", RpcMethod.PRIV_GET_PRIVATE_TRANSACTION.getMethodName());

    final Hash hash = requestContext.getRequiredParameter(0, Hash.class);
    final TransactionWithMetadata resultTransaction =
        blockchain.transactionByHash(hash).orElse(null);

    if (resultTransaction == null) {
      return new JsonRpcSuccessResponse(requestContext.getRequest().getId(), null);
    }
    try {
      LOG.trace("Fetching transaction information");
      final ReceiveResponse receiveResponse =
          privacyController.retrieveTransaction(
              resultTransaction.getTransaction().getPayload().toBase64String(),
              enclavePublicKeyProvider.getEnclaveKey(requestContext.getUser()));
      LOG.trace("Received transaction information");

      final BytesValueRLPInput input =
          new BytesValueRLPInput(
              Bytes.fromBase64String(new String(receiveResponse.getPayload(), UTF_8)), false);

<<<<<<< HEAD
      final PrivateTransaction privateTransaction =
          PrivateTransaction.readFrom(
              RLP.input(BytesValues.fromBase64(receiveResponse.getPayload())));
=======
      final PrivateTransaction privateTransaction = PrivateTransaction.readFrom(input);
>>>>>>> 76d62ee4
      if (privateTransaction.getPrivacyGroupId().isPresent()) {
        return new JsonRpcSuccessResponse(
            requestContext.getRequest().getId(),
            new PrivateTransactionGroupResult(privateTransaction));
      } else {
        return new JsonRpcSuccessResponse(
            requestContext.getRequest().getId(),
            new PrivateTransactionLegacyResult(privateTransaction));
      }
    } catch (final Exception e) {
      LOG.error("Failed to fetch private transaction", e);
      return new JsonRpcSuccessResponse(requestContext.getRequest().getId(), null);
    }
  }
}<|MERGE_RESOLUTION|>--- conflicted
+++ resolved
@@ -31,12 +31,7 @@
 import org.hyperledger.besu.ethereum.core.Hash;
 import org.hyperledger.besu.ethereum.privacy.PrivacyController;
 import org.hyperledger.besu.ethereum.privacy.PrivateTransaction;
-<<<<<<< HEAD
-import org.hyperledger.besu.ethereum.rlp.RLP;
-import org.hyperledger.besu.util.bytes.BytesValues;
-=======
 import org.hyperledger.besu.ethereum.rlp.BytesValueRLPInput;
->>>>>>> 76d62ee4
 
 import org.apache.logging.log4j.Logger;
 import org.apache.tuweni.bytes.Bytes;
@@ -86,13 +81,7 @@
           new BytesValueRLPInput(
               Bytes.fromBase64String(new String(receiveResponse.getPayload(), UTF_8)), false);
 
-<<<<<<< HEAD
-      final PrivateTransaction privateTransaction =
-          PrivateTransaction.readFrom(
-              RLP.input(BytesValues.fromBase64(receiveResponse.getPayload())));
-=======
       final PrivateTransaction privateTransaction = PrivateTransaction.readFrom(input);
->>>>>>> 76d62ee4
       if (privateTransaction.getPrivacyGroupId().isPresent()) {
         return new JsonRpcSuccessResponse(
             requestContext.getRequest().getId(),
