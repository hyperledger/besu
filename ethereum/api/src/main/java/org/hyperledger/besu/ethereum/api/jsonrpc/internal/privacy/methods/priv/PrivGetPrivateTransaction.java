/*
 * Copyright ConsenSys AG.
 *
 * Licensed under the Apache License, Version 2.0 (the "License"); you may not use this file except in compliance with
 * the License. You may obtain a copy of the License at
 *
 * http://www.apache.org/licenses/LICENSE-2.0
 *
 * Unless required by applicable law or agreed to in writing, software distributed under the License is distributed on
 * an "AS IS" BASIS, WITHOUT WARRANTIES OR CONDITIONS OF ANY KIND, either express or implied. See the License for the
 * specific language governing permissions and limitations under the License.
 *
 * SPDX-License-Identifier: Apache-2.0
 */
package org.hyperledger.besu.ethereum.api.jsonrpc.internal.privacy.methods.priv;

import static java.nio.charset.StandardCharsets.UTF_8;
import static org.apache.logging.log4j.LogManager.getLogger;

import org.hyperledger.besu.enclave.types.ReceiveResponse;
import org.hyperledger.besu.ethereum.api.jsonrpc.RpcMethod;
import org.hyperledger.besu.ethereum.api.jsonrpc.internal.JsonRpcRequestContext;
import org.hyperledger.besu.ethereum.api.jsonrpc.internal.methods.JsonRpcMethod;
import org.hyperledger.besu.ethereum.api.jsonrpc.internal.privacy.methods.EnclavePublicKeyProvider;
import org.hyperledger.besu.ethereum.api.jsonrpc.internal.response.JsonRpcResponse;
import org.hyperledger.besu.ethereum.api.jsonrpc.internal.response.JsonRpcSuccessResponse;
import org.hyperledger.besu.ethereum.api.jsonrpc.internal.results.privacy.PrivateTransactionGroupResult;
import org.hyperledger.besu.ethereum.api.jsonrpc.internal.results.privacy.PrivateTransactionLegacyResult;
import org.hyperledger.besu.ethereum.api.query.BlockchainQueries;
import org.hyperledger.besu.ethereum.api.query.TransactionWithMetadata;
import org.hyperledger.besu.ethereum.core.Hash;
import org.hyperledger.besu.ethereum.privacy.PrivacyController;
import org.hyperledger.besu.ethereum.privacy.PrivateTransaction;
import org.hyperledger.besu.ethereum.rlp.BytesValueRLPInput;

import org.apache.logging.log4j.Logger;
import org.apache.tuweni.bytes.Bytes;

public class PrivGetPrivateTransaction implements JsonRpcMethod {

  private static final Logger LOG = getLogger();

  private final BlockchainQueries blockchain;
  private final PrivacyController privacyController;
  private EnclavePublicKeyProvider enclavePublicKeyProvider;

  public PrivGetPrivateTransaction(
      final BlockchainQueries blockchain,
      final PrivacyController privacyController,
      final EnclavePublicKeyProvider enclavePublicKeyProvider) {
    this.blockchain = blockchain;
    this.privacyController = privacyController;
    this.enclavePublicKeyProvider = enclavePublicKeyProvider;
  }

  @Override
  public String getName() {
    return RpcMethod.PRIV_GET_PRIVATE_TRANSACTION.getMethodName();
  }

  @Override
  public JsonRpcResponse response(final JsonRpcRequestContext requestContext) {
    LOG.trace("Executing {}", RpcMethod.PRIV_GET_PRIVATE_TRANSACTION.getMethodName());

    final Hash hash = requestContext.getRequiredParameter(0, Hash.class);
    final TransactionWithMetadata resultTransaction =
        blockchain.transactionByHash(hash).orElse(null);

    if (resultTransaction == null) {
      return new JsonRpcSuccessResponse(requestContext.getRequest().getId(), null);
    }
    try {
      LOG.trace("Fetching transaction information");
      final ReceiveResponse receiveResponse =
          privacyController.retrieveTransaction(
<<<<<<< HEAD
              resultTransaction.getTransaction().getPayloadBytes().toBase64String(),
              enclavePublicKeyProvider.getEnclaveKey(requestContext.getUser()));
=======
              resultTransaction.getTransaction().getPayload().toBase64String());
>>>>>>> 66510134
      LOG.trace("Received transaction information");

      final BytesValueRLPInput input =
          new BytesValueRLPInput(
              Bytes.fromBase64String(new String(receiveResponse.getPayload(), UTF_8)), false);

      final PrivateTransaction privateTransaction = PrivateTransaction.readFrom(input);
      if (privateTransaction.getPrivacyGroupId().isPresent()) {
        return new JsonRpcSuccessResponse(
            requestContext.getRequest().getId(),
            new PrivateTransactionGroupResult(privateTransaction));
      } else {
        return new JsonRpcSuccessResponse(
            requestContext.getRequest().getId(),
            new PrivateTransactionLegacyResult(privateTransaction));
      }
    } catch (final Exception e) {
      LOG.error("Failed to fetch private transaction", e);
      return new JsonRpcSuccessResponse(requestContext.getRequest().getId(), null);
    }
  }
}<|MERGE_RESOLUTION|>--- conflicted
+++ resolved
@@ -73,12 +73,7 @@
       LOG.trace("Fetching transaction information");
       final ReceiveResponse receiveResponse =
           privacyController.retrieveTransaction(
-<<<<<<< HEAD
-              resultTransaction.getTransaction().getPayloadBytes().toBase64String(),
-              enclavePublicKeyProvider.getEnclaveKey(requestContext.getUser()));
-=======
-              resultTransaction.getTransaction().getPayload().toBase64String());
->>>>>>> 66510134
+              resultTransaction.getTransaction().getPayload().toBase64String(), enclavePublicKeyProvider.getEnclaveKey(requestContext.getUser()));
       LOG.trace("Received transaction information");
 
       final BytesValueRLPInput input =
