/*
 * Copyright contributors to Hyperledger Besu.
 *
 * Licensed under the Apache License, Version 2.0 (the "License"); you may not use this file except in compliance with
 * the License. You may obtain a copy of the License at
 *
 * http://www.apache.org/licenses/LICENSE-2.0
 *
 * Unless required by applicable law or agreed to in writing, software distributed under the License is distributed on
 * an "AS IS" BASIS, WITHOUT WARRANTIES OR CONDITIONS OF ANY KIND, either express or implied. See the License for the
 * specific language governing permissions and limitations under the License.
 *
 * SPDX-License-Identifier: Apache-2.0
 */
package org.hyperledger.besu.ethereum.api.jsonrpc.methods;

import org.hyperledger.besu.ethereum.api.ApiConfiguration;
import org.hyperledger.besu.ethereum.api.jsonrpc.RpcApis;
import org.hyperledger.besu.ethereum.api.jsonrpc.internal.filter.FilterManager;
import org.hyperledger.besu.ethereum.api.jsonrpc.internal.methods.EthAccounts;
import org.hyperledger.besu.ethereum.api.jsonrpc.internal.methods.EthBlobBaseFee;
import org.hyperledger.besu.ethereum.api.jsonrpc.internal.methods.EthBlockNumber;
import org.hyperledger.besu.ethereum.api.jsonrpc.internal.methods.EthCall;
import org.hyperledger.besu.ethereum.api.jsonrpc.internal.methods.EthChainId;
import org.hyperledger.besu.ethereum.api.jsonrpc.internal.methods.EthCoinbase;
import org.hyperledger.besu.ethereum.api.jsonrpc.internal.methods.EthCreateAccessList;
import org.hyperledger.besu.ethereum.api.jsonrpc.internal.methods.EthEstimateGas;
import org.hyperledger.besu.ethereum.api.jsonrpc.internal.methods.EthFeeHistory;
import org.hyperledger.besu.ethereum.api.jsonrpc.internal.methods.EthGasPrice;
import org.hyperledger.besu.ethereum.api.jsonrpc.internal.methods.EthGetBalance;
import org.hyperledger.besu.ethereum.api.jsonrpc.internal.methods.EthGetBlockByHash;
import org.hyperledger.besu.ethereum.api.jsonrpc.internal.methods.EthGetBlockByNumber;
import org.hyperledger.besu.ethereum.api.jsonrpc.internal.methods.EthGetBlockReceipts;
import org.hyperledger.besu.ethereum.api.jsonrpc.internal.methods.EthGetBlockTransactionCountByHash;
import org.hyperledger.besu.ethereum.api.jsonrpc.internal.methods.EthGetBlockTransactionCountByNumber;
import org.hyperledger.besu.ethereum.api.jsonrpc.internal.methods.EthGetCode;
import org.hyperledger.besu.ethereum.api.jsonrpc.internal.methods.EthGetFilterChanges;
import org.hyperledger.besu.ethereum.api.jsonrpc.internal.methods.EthGetFilterLogs;
import org.hyperledger.besu.ethereum.api.jsonrpc.internal.methods.EthGetLogs;
import org.hyperledger.besu.ethereum.api.jsonrpc.internal.methods.EthGetMinerDataByBlockHash;
import org.hyperledger.besu.ethereum.api.jsonrpc.internal.methods.EthGetMinerDataByBlockNumber;
import org.hyperledger.besu.ethereum.api.jsonrpc.internal.methods.EthGetProof;
import org.hyperledger.besu.ethereum.api.jsonrpc.internal.methods.EthGetStorageAt;
import org.hyperledger.besu.ethereum.api.jsonrpc.internal.methods.EthGetTransactionByBlockHashAndIndex;
import org.hyperledger.besu.ethereum.api.jsonrpc.internal.methods.EthGetTransactionByBlockNumberAndIndex;
import org.hyperledger.besu.ethereum.api.jsonrpc.internal.methods.EthGetTransactionByHash;
import org.hyperledger.besu.ethereum.api.jsonrpc.internal.methods.EthGetTransactionCount;
import org.hyperledger.besu.ethereum.api.jsonrpc.internal.methods.EthGetTransactionReceipt;
import org.hyperledger.besu.ethereum.api.jsonrpc.internal.methods.EthGetUncleByBlockHashAndIndex;
import org.hyperledger.besu.ethereum.api.jsonrpc.internal.methods.EthGetUncleByBlockNumberAndIndex;
import org.hyperledger.besu.ethereum.api.jsonrpc.internal.methods.EthGetUncleCountByBlockHash;
import org.hyperledger.besu.ethereum.api.jsonrpc.internal.methods.EthGetUncleCountByBlockNumber;
import org.hyperledger.besu.ethereum.api.jsonrpc.internal.methods.EthGetWork;
import org.hyperledger.besu.ethereum.api.jsonrpc.internal.methods.EthHashrate;
import org.hyperledger.besu.ethereum.api.jsonrpc.internal.methods.EthMaxPriorityFeePerGas;
import org.hyperledger.besu.ethereum.api.jsonrpc.internal.methods.EthMining;
import org.hyperledger.besu.ethereum.api.jsonrpc.internal.methods.EthNewBlockFilter;
import org.hyperledger.besu.ethereum.api.jsonrpc.internal.methods.EthNewFilter;
import org.hyperledger.besu.ethereum.api.jsonrpc.internal.methods.EthNewPendingTransactionFilter;
import org.hyperledger.besu.ethereum.api.jsonrpc.internal.methods.EthProtocolVersion;
import org.hyperledger.besu.ethereum.api.jsonrpc.internal.methods.EthSendRawTransaction;
import org.hyperledger.besu.ethereum.api.jsonrpc.internal.methods.EthSendTransaction;
import org.hyperledger.besu.ethereum.api.jsonrpc.internal.methods.EthSimulateV1;
import org.hyperledger.besu.ethereum.api.jsonrpc.internal.methods.EthSubmitHashRate;
import org.hyperledger.besu.ethereum.api.jsonrpc.internal.methods.EthSubmitWork;
import org.hyperledger.besu.ethereum.api.jsonrpc.internal.methods.EthSyncing;
import org.hyperledger.besu.ethereum.api.jsonrpc.internal.methods.EthUninstallFilter;
import org.hyperledger.besu.ethereum.api.jsonrpc.internal.methods.JsonRpcMethod;
import org.hyperledger.besu.ethereum.api.jsonrpc.internal.results.BlockResultFactory;
import org.hyperledger.besu.ethereum.api.query.BlockchainQueries;
import org.hyperledger.besu.ethereum.blockcreation.MiningCoordinator;
import org.hyperledger.besu.ethereum.core.MiningConfiguration;
import org.hyperledger.besu.ethereum.core.Synchronizer;
import org.hyperledger.besu.ethereum.eth.transactions.TransactionPool;
import org.hyperledger.besu.ethereum.mainnet.ProtocolSchedule;
import org.hyperledger.besu.ethereum.p2p.rlpx.wire.Capability;
import org.hyperledger.besu.ethereum.transaction.TransactionSimulator;

import java.util.Map;
import java.util.Set;

public class EthJsonRpcMethods extends ApiGroupJsonRpcMethods {

  private final BlockResultFactory blockResult = new BlockResultFactory();

  private final BlockchainQueries blockchainQueries;
  private final Synchronizer synchronizer;
  private final ProtocolSchedule protocolSchedule;
  private final FilterManager filterManager;
  private final TransactionPool transactionPool;
  private final MiningConfiguration miningConfiguration;
  private final MiningCoordinator miningCoordinator;
  private final Set<Capability> supportedCapabilities;
  private final ApiConfiguration apiConfiguration;
  private final TransactionSimulator transactionSimulator;

  public EthJsonRpcMethods(
      final BlockchainQueries blockchainQueries,
      final Synchronizer synchronizer,
      final ProtocolSchedule protocolSchedule,
      final FilterManager filterManager,
      final TransactionPool transactionPool,
      final MiningConfiguration miningConfiguration,
      final MiningCoordinator miningCoordinator,
      final Set<Capability> supportedCapabilities,
      final ApiConfiguration apiConfiguration,
      final TransactionSimulator transactionSimulator) {
    this.blockchainQueries = blockchainQueries;
    this.synchronizer = synchronizer;
    this.protocolSchedule = protocolSchedule;
    this.filterManager = filterManager;
    this.transactionPool = transactionPool;
    this.miningConfiguration = miningConfiguration;
    this.miningCoordinator = miningCoordinator;
    this.supportedCapabilities = supportedCapabilities;
    this.apiConfiguration = apiConfiguration;
    this.transactionSimulator = transactionSimulator;
  }

  @Override
  protected String getApiGroup() {
    return RpcApis.ETH.name();
  }

  @Override
  protected Map<String, JsonRpcMethod> create() {
    return mapOf(
        new EthAccounts(),
        new EthBlockNumber(blockchainQueries),
        new EthGetBalance(blockchainQueries),
        new EthGetBlockByHash(blockchainQueries, blockResult),
        new EthGetBlockByNumber(blockchainQueries, blockResult, synchronizer),
        new EthGetBlockReceipts(blockchainQueries, protocolSchedule),
        new EthGetBlockTransactionCountByNumber(blockchainQueries),
        new EthGetBlockTransactionCountByHash(blockchainQueries),
<<<<<<< HEAD
        new EthCall(
            blockchainQueries,
            new TransactionSimulator(
                blockchainQueries.getBlockchain(),
                blockchainQueries.getWorldStateArchive(),
                protocolSchedule,
                apiConfiguration.getGasCap())),
        new EthSimulateV1(
            blockchainQueries, protocolSchedule, apiConfiguration.getGasCap(), miningConfiguration),
=======
        new EthCall(blockchainQueries, transactionSimulator),
>>>>>>> 747a3780
        new EthFeeHistory(protocolSchedule, blockchainQueries, miningCoordinator, apiConfiguration),
        new EthGetCode(blockchainQueries),
        new EthGetLogs(blockchainQueries, apiConfiguration.getMaxLogsRange()),
        new EthGetProof(blockchainQueries),
        new EthGetUncleCountByBlockHash(blockchainQueries),
        new EthGetUncleCountByBlockNumber(blockchainQueries),
        new EthGetUncleByBlockNumberAndIndex(blockchainQueries),
        new EthGetUncleByBlockHashAndIndex(blockchainQueries),
        new EthNewBlockFilter(filterManager),
        new EthNewPendingTransactionFilter(filterManager),
        new EthNewFilter(filterManager),
        new EthGetTransactionByHash(blockchainQueries, transactionPool),
        new EthGetTransactionByBlockHashAndIndex(blockchainQueries),
        new EthGetTransactionByBlockNumberAndIndex(blockchainQueries),
        new EthGetTransactionCount(blockchainQueries, transactionPool),
        new EthGetTransactionReceipt(blockchainQueries, protocolSchedule),
        new EthUninstallFilter(filterManager),
        new EthGetFilterChanges(filterManager),
        new EthGetFilterLogs(filterManager),
        new EthSyncing(synchronizer),
        new EthGetStorageAt(blockchainQueries),
        new EthSendRawTransaction(transactionPool),
        new EthSendTransaction(),
        new EthEstimateGas(blockchainQueries, transactionSimulator),
        new EthCreateAccessList(blockchainQueries, transactionSimulator),
        new EthMining(miningCoordinator),
        new EthCoinbase(miningCoordinator),
        new EthProtocolVersion(supportedCapabilities),
        new EthGasPrice(blockchainQueries, apiConfiguration),
        new EthGetWork(miningCoordinator),
        new EthSubmitWork(miningCoordinator),
        new EthHashrate(miningCoordinator),
        new EthSubmitHashRate(miningCoordinator),
        new EthChainId(protocolSchedule.getChainId()),
        new EthGetMinerDataByBlockHash(blockchainQueries, protocolSchedule),
        new EthGetMinerDataByBlockNumber(blockchainQueries, protocolSchedule),
        new EthBlobBaseFee(blockchainQueries.getBlockchain(), protocolSchedule),
        new EthMaxPriorityFeePerGas(blockchainQueries));
  }
}<|MERGE_RESOLUTION|>--- conflicted
+++ resolved
@@ -133,19 +133,9 @@
         new EthGetBlockReceipts(blockchainQueries, protocolSchedule),
         new EthGetBlockTransactionCountByNumber(blockchainQueries),
         new EthGetBlockTransactionCountByHash(blockchainQueries),
-<<<<<<< HEAD
-        new EthCall(
-            blockchainQueries,
-            new TransactionSimulator(
-                blockchainQueries.getBlockchain(),
-                blockchainQueries.getWorldStateArchive(),
-                protocolSchedule,
-                apiConfiguration.getGasCap())),
+        new EthCall(blockchainQueries, transactionSimulator),
         new EthSimulateV1(
             blockchainQueries, protocolSchedule, apiConfiguration.getGasCap(), miningConfiguration),
-=======
-        new EthCall(blockchainQueries, transactionSimulator),
->>>>>>> 747a3780
         new EthFeeHistory(protocolSchedule, blockchainQueries, miningCoordinator, apiConfiguration),
         new EthGetCode(blockchainQueries),
         new EthGetLogs(blockchainQueries, apiConfiguration.getMaxLogsRange()),
