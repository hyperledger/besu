/*
 * Copyright contributors to Hyperledger Besu.
 *
 * Licensed under the Apache License, Version 2.0 (the "License"); you may not use this file except in compliance with
 * the License. You may obtain a copy of the License at
 *
 * http://www.apache.org/licenses/LICENSE-2.0
 *
 * Unless required by applicable law or agreed to in writing, software distributed under the License is distributed on
 * an "AS IS" BASIS, WITHOUT WARRANTIES OR CONDITIONS OF ANY KIND, either express or implied. See the License for the
 * specific language governing permissions and limitations under the License.
 *
 * SPDX-License-Identifier: Apache-2.0
 */
package org.hyperledger.besu.ethereum.api.jsonrpc.methods;

import org.hyperledger.besu.config.GenesisConfigOptions;
import org.hyperledger.besu.ethereum.api.ApiConfiguration;
import org.hyperledger.besu.ethereum.api.jsonrpc.RpcApis;
import org.hyperledger.besu.ethereum.api.jsonrpc.internal.filter.FilterManager;
import org.hyperledger.besu.ethereum.api.jsonrpc.internal.methods.EthAccounts;
import org.hyperledger.besu.ethereum.api.jsonrpc.internal.methods.EthBlobBaseFee;
import org.hyperledger.besu.ethereum.api.jsonrpc.internal.methods.EthBlockNumber;
import org.hyperledger.besu.ethereum.api.jsonrpc.internal.methods.EthCall;
import org.hyperledger.besu.ethereum.api.jsonrpc.internal.methods.EthChainId;
import org.hyperledger.besu.ethereum.api.jsonrpc.internal.methods.EthCoinbase;
import org.hyperledger.besu.ethereum.api.jsonrpc.internal.methods.EthConfig;
import org.hyperledger.besu.ethereum.api.jsonrpc.internal.methods.EthCreateAccessList;
import org.hyperledger.besu.ethereum.api.jsonrpc.internal.methods.EthEstimateGas;
import org.hyperledger.besu.ethereum.api.jsonrpc.internal.methods.EthFeeHistory;
import org.hyperledger.besu.ethereum.api.jsonrpc.internal.methods.EthGasPrice;
import org.hyperledger.besu.ethereum.api.jsonrpc.internal.methods.EthGetBalance;
import org.hyperledger.besu.ethereum.api.jsonrpc.internal.methods.EthGetBlockAccessListByNumber;
import org.hyperledger.besu.ethereum.api.jsonrpc.internal.methods.EthGetBlockByHash;
import org.hyperledger.besu.ethereum.api.jsonrpc.internal.methods.EthGetBlockByNumber;
import org.hyperledger.besu.ethereum.api.jsonrpc.internal.methods.EthGetBlockReceipts;
import org.hyperledger.besu.ethereum.api.jsonrpc.internal.methods.EthGetBlockTransactionCountByHash;
import org.hyperledger.besu.ethereum.api.jsonrpc.internal.methods.EthGetBlockTransactionCountByNumber;
import org.hyperledger.besu.ethereum.api.jsonrpc.internal.methods.EthGetCode;
import org.hyperledger.besu.ethereum.api.jsonrpc.internal.methods.EthGetFilterChanges;
import org.hyperledger.besu.ethereum.api.jsonrpc.internal.methods.EthGetFilterLogs;
import org.hyperledger.besu.ethereum.api.jsonrpc.internal.methods.EthGetLogs;
import org.hyperledger.besu.ethereum.api.jsonrpc.internal.methods.EthGetMinerDataByBlockHash;
import org.hyperledger.besu.ethereum.api.jsonrpc.internal.methods.EthGetMinerDataByBlockNumber;
import org.hyperledger.besu.ethereum.api.jsonrpc.internal.methods.EthGetProof;
import org.hyperledger.besu.ethereum.api.jsonrpc.internal.methods.EthGetStorageAt;
import org.hyperledger.besu.ethereum.api.jsonrpc.internal.methods.EthGetTransactionByBlockHashAndIndex;
import org.hyperledger.besu.ethereum.api.jsonrpc.internal.methods.EthGetTransactionByBlockNumberAndIndex;
import org.hyperledger.besu.ethereum.api.jsonrpc.internal.methods.EthGetTransactionByHash;
import org.hyperledger.besu.ethereum.api.jsonrpc.internal.methods.EthGetTransactionCount;
import org.hyperledger.besu.ethereum.api.jsonrpc.internal.methods.EthGetTransactionReceipt;
import org.hyperledger.besu.ethereum.api.jsonrpc.internal.methods.EthGetUncleByBlockHashAndIndex;
import org.hyperledger.besu.ethereum.api.jsonrpc.internal.methods.EthGetUncleByBlockNumberAndIndex;
import org.hyperledger.besu.ethereum.api.jsonrpc.internal.methods.EthGetUncleCountByBlockHash;
import org.hyperledger.besu.ethereum.api.jsonrpc.internal.methods.EthGetUncleCountByBlockNumber;
import org.hyperledger.besu.ethereum.api.jsonrpc.internal.methods.EthMaxPriorityFeePerGas;
import org.hyperledger.besu.ethereum.api.jsonrpc.internal.methods.EthMining;
import org.hyperledger.besu.ethereum.api.jsonrpc.internal.methods.EthNewBlockFilter;
import org.hyperledger.besu.ethereum.api.jsonrpc.internal.methods.EthNewFilter;
import org.hyperledger.besu.ethereum.api.jsonrpc.internal.methods.EthNewPendingTransactionFilter;
import org.hyperledger.besu.ethereum.api.jsonrpc.internal.methods.EthProtocolVersion;
import org.hyperledger.besu.ethereum.api.jsonrpc.internal.methods.EthSendRawTransaction;
import org.hyperledger.besu.ethereum.api.jsonrpc.internal.methods.EthSendTransaction;
import org.hyperledger.besu.ethereum.api.jsonrpc.internal.methods.EthSimulateV1;
import org.hyperledger.besu.ethereum.api.jsonrpc.internal.methods.EthSyncing;
import org.hyperledger.besu.ethereum.api.jsonrpc.internal.methods.EthUninstallFilter;
import org.hyperledger.besu.ethereum.api.jsonrpc.internal.methods.JsonRpcMethod;
import org.hyperledger.besu.ethereum.api.jsonrpc.internal.results.BlockResultFactory;
import org.hyperledger.besu.ethereum.api.query.BlockchainQueries;
import org.hyperledger.besu.ethereum.blockcreation.MiningCoordinator;
import org.hyperledger.besu.ethereum.core.MiningConfiguration;
import org.hyperledger.besu.ethereum.core.Synchronizer;
import org.hyperledger.besu.ethereum.eth.transactions.TransactionPool;
import org.hyperledger.besu.ethereum.mainnet.ProtocolSchedule;
import org.hyperledger.besu.ethereum.p2p.rlpx.wire.Capability;
import org.hyperledger.besu.ethereum.transaction.TransactionSimulator;
import org.hyperledger.besu.plugin.services.MetricsSystem;

import java.util.Map;
import java.util.Set;

public class EthJsonRpcMethods extends ApiGroupJsonRpcMethods {

  private final BlockResultFactory blockResult = new BlockResultFactory();

  private final BlockchainQueries blockchainQueries;
  private final Synchronizer synchronizer;
  private final ProtocolSchedule protocolSchedule;
  private final FilterManager filterManager;
  private final TransactionPool transactionPool;
  private final MiningCoordinator miningCoordinator;
  private final MiningConfiguration miningConfiguration;

  private final Set<Capability> supportedCapabilities;
  private final ApiConfiguration apiConfiguration;
  private final GenesisConfigOptions genesisConfigOptions;
  private final TransactionSimulator transactionSimulator;
  private final MetricsSystem metricsSystem;

  public EthJsonRpcMethods(
      final BlockchainQueries blockchainQueries,
      final Synchronizer synchronizer,
      final ProtocolSchedule protocolSchedule,
      final FilterManager filterManager,
      final TransactionPool transactionPool,
      final MiningCoordinator miningCoordinator,
      final MiningConfiguration miningConfiguration,
      final Set<Capability> supportedCapabilities,
      final ApiConfiguration apiConfiguration,
      final GenesisConfigOptions genesisConfigOptions,
      final TransactionSimulator transactionSimulator,
      final MetricsSystem metricsSystem) {
    this.blockchainQueries = blockchainQueries;
    this.synchronizer = synchronizer;
    this.protocolSchedule = protocolSchedule;
    this.filterManager = filterManager;
    this.transactionPool = transactionPool;
    this.miningCoordinator = miningCoordinator;
    this.miningConfiguration = miningConfiguration;
    this.supportedCapabilities = supportedCapabilities;
    this.apiConfiguration = apiConfiguration;
    this.genesisConfigOptions = genesisConfigOptions;
    this.transactionSimulator = transactionSimulator;
    this.metricsSystem = metricsSystem;
  }

  @Override
  protected String getApiGroup() {
    return RpcApis.ETH.name();
  }

  @Override
  protected Map<String, JsonRpcMethod> create() {
<<<<<<< HEAD
    final Map<String, JsonRpcMethod> map =
        mapOf(
            new EthAccounts(),
            new EthBlockNumber(blockchainQueries),
            new EthGetBalance(blockchainQueries),
            new EthGetBlockByHash(blockchainQueries, blockResult),
            new EthGetBlockByNumber(blockchainQueries, blockResult, synchronizer),
            new EthGetBlockReceipts(blockchainQueries, protocolSchedule),
            new EthGetBlockTransactionCountByNumber(blockchainQueries),
            new EthGetBlockTransactionCountByHash(blockchainQueries),
            new EthCall(blockchainQueries, transactionSimulator),
            new EthFeeHistory(
                protocolSchedule, blockchainQueries, miningCoordinator, apiConfiguration),
            new EthGetCode(blockchainQueries),
            new EthGetLogs(blockchainQueries, apiConfiguration.getMaxLogsRange()),
            new EthGetProof(blockchainQueries),
            new EthGetUncleCountByBlockHash(blockchainQueries),
            new EthGetUncleCountByBlockNumber(blockchainQueries),
            new EthGetUncleByBlockNumberAndIndex(blockchainQueries),
            new EthGetUncleByBlockHashAndIndex(blockchainQueries),
            new EthNewBlockFilter(filterManager),
            new EthNewPendingTransactionFilter(filterManager),
            new EthNewFilter(filterManager),
            new EthGetTransactionByHash(blockchainQueries, transactionPool),
            new EthGetTransactionByBlockHashAndIndex(blockchainQueries),
            new EthGetTransactionByBlockNumberAndIndex(blockchainQueries),
            new EthGetTransactionCount(blockchainQueries, transactionPool),
            new EthGetTransactionReceipt(blockchainQueries, protocolSchedule),
            new EthUninstallFilter(filterManager),
            new EthGetFilterChanges(filterManager),
            new EthGetFilterLogs(filterManager),
            new EthSyncing(synchronizer),
            new EthGetStorageAt(blockchainQueries),
            new EthSendRawTransaction(transactionPool),
            new EthSendTransaction(),
            new EthEstimateGas(blockchainQueries, transactionSimulator, apiConfiguration),
            new EthCreateAccessList(blockchainQueries, transactionSimulator),
            new EthMining(miningCoordinator),
            new EthCoinbase(miningCoordinator),
            new EthConfig(blockchainQueries, protocolSchedule, genesisConfigOptions),
            new EthProtocolVersion(supportedCapabilities),
            new EthGasPrice(blockchainQueries, apiConfiguration),
            new EthChainId(protocolSchedule.getChainId()),
            new EthGetMinerDataByBlockHash(blockchainQueries, protocolSchedule),
            new EthGetMinerDataByBlockNumber(blockchainQueries, protocolSchedule),
            new EthBlobBaseFee(blockchainQueries.getBlockchain(), protocolSchedule),
            new EthMaxPriorityFeePerGas(blockchainQueries),
            new EthSimulateV1(
                blockchainQueries,
                protocolSchedule,
                transactionSimulator,
                miningConfiguration,
                apiConfiguration));
    if (apiConfiguration.isBlockAccessListEnabled()) {
      final EthGetBlockAccessListByNumber method =
          new EthGetBlockAccessListByNumber(blockchainQueries);
      map.put(method.getName(), method);
    }
    return map;
=======
    return mapOf(
        new EthAccounts(),
        new EthBlockNumber(blockchainQueries),
        new EthGetBalance(blockchainQueries),
        new EthGetBlockByHash(blockchainQueries, blockResult),
        new EthGetBlockByNumber(blockchainQueries, blockResult, synchronizer),
        new EthGetBlockReceipts(blockchainQueries, protocolSchedule),
        new EthGetBlockTransactionCountByNumber(blockchainQueries),
        new EthGetBlockTransactionCountByHash(blockchainQueries),
        new EthCall(blockchainQueries, transactionSimulator, metricsSystem),
        new EthFeeHistory(protocolSchedule, blockchainQueries, miningCoordinator, apiConfiguration),
        new EthGetCode(blockchainQueries),
        new EthGetLogs(blockchainQueries, apiConfiguration.getMaxLogsRange()),
        new EthGetProof(blockchainQueries),
        new EthGetUncleCountByBlockHash(blockchainQueries),
        new EthGetUncleCountByBlockNumber(blockchainQueries),
        new EthGetUncleByBlockNumberAndIndex(blockchainQueries),
        new EthGetUncleByBlockHashAndIndex(blockchainQueries),
        new EthNewBlockFilter(filterManager),
        new EthNewPendingTransactionFilter(filterManager),
        new EthNewFilter(filterManager),
        new EthGetTransactionByHash(blockchainQueries, transactionPool),
        new EthGetTransactionByBlockHashAndIndex(blockchainQueries),
        new EthGetTransactionByBlockNumberAndIndex(blockchainQueries),
        new EthGetTransactionCount(blockchainQueries, transactionPool),
        new EthGetTransactionReceipt(blockchainQueries, protocolSchedule),
        new EthUninstallFilter(filterManager),
        new EthGetFilterChanges(filterManager),
        new EthGetFilterLogs(filterManager),
        new EthSyncing(synchronizer),
        new EthGetStorageAt(blockchainQueries),
        new EthSendRawTransaction(transactionPool),
        new EthSendTransaction(),
        new EthEstimateGas(blockchainQueries, transactionSimulator, apiConfiguration),
        new EthCreateAccessList(blockchainQueries, transactionSimulator),
        new EthMining(miningCoordinator),
        new EthCoinbase(miningCoordinator),
        new EthConfig(blockchainQueries, protocolSchedule, genesisConfigOptions),
        new EthProtocolVersion(supportedCapabilities),
        new EthGasPrice(blockchainQueries, apiConfiguration),
        new EthChainId(protocolSchedule.getChainId()),
        new EthGetMinerDataByBlockHash(blockchainQueries, protocolSchedule),
        new EthGetMinerDataByBlockNumber(blockchainQueries, protocolSchedule),
        new EthBlobBaseFee(blockchainQueries.getBlockchain(), protocolSchedule),
        new EthMaxPriorityFeePerGas(blockchainQueries),
        new EthSimulateV1(
            blockchainQueries,
            protocolSchedule,
            transactionSimulator,
            miningConfiguration,
            apiConfiguration));
>>>>>>> 23d7919c
  }
}<|MERGE_RESOLUTION|>--- conflicted
+++ resolved
@@ -131,7 +131,6 @@
 
   @Override
   protected Map<String, JsonRpcMethod> create() {
-<<<<<<< HEAD
     final Map<String, JsonRpcMethod> map =
         mapOf(
             new EthAccounts(),
@@ -142,7 +141,7 @@
             new EthGetBlockReceipts(blockchainQueries, protocolSchedule),
             new EthGetBlockTransactionCountByNumber(blockchainQueries),
             new EthGetBlockTransactionCountByHash(blockchainQueries),
-            new EthCall(blockchainQueries, transactionSimulator),
+            new EthCall(blockchainQueries, transactionSimulator, metricsSystem),
             new EthFeeHistory(
                 protocolSchedule, blockchainQueries, miningCoordinator, apiConfiguration),
             new EthGetCode(blockchainQueries),
@@ -191,58 +190,5 @@
       map.put(method.getName(), method);
     }
     return map;
-=======
-    return mapOf(
-        new EthAccounts(),
-        new EthBlockNumber(blockchainQueries),
-        new EthGetBalance(blockchainQueries),
-        new EthGetBlockByHash(blockchainQueries, blockResult),
-        new EthGetBlockByNumber(blockchainQueries, blockResult, synchronizer),
-        new EthGetBlockReceipts(blockchainQueries, protocolSchedule),
-        new EthGetBlockTransactionCountByNumber(blockchainQueries),
-        new EthGetBlockTransactionCountByHash(blockchainQueries),
-        new EthCall(blockchainQueries, transactionSimulator, metricsSystem),
-        new EthFeeHistory(protocolSchedule, blockchainQueries, miningCoordinator, apiConfiguration),
-        new EthGetCode(blockchainQueries),
-        new EthGetLogs(blockchainQueries, apiConfiguration.getMaxLogsRange()),
-        new EthGetProof(blockchainQueries),
-        new EthGetUncleCountByBlockHash(blockchainQueries),
-        new EthGetUncleCountByBlockNumber(blockchainQueries),
-        new EthGetUncleByBlockNumberAndIndex(blockchainQueries),
-        new EthGetUncleByBlockHashAndIndex(blockchainQueries),
-        new EthNewBlockFilter(filterManager),
-        new EthNewPendingTransactionFilter(filterManager),
-        new EthNewFilter(filterManager),
-        new EthGetTransactionByHash(blockchainQueries, transactionPool),
-        new EthGetTransactionByBlockHashAndIndex(blockchainQueries),
-        new EthGetTransactionByBlockNumberAndIndex(blockchainQueries),
-        new EthGetTransactionCount(blockchainQueries, transactionPool),
-        new EthGetTransactionReceipt(blockchainQueries, protocolSchedule),
-        new EthUninstallFilter(filterManager),
-        new EthGetFilterChanges(filterManager),
-        new EthGetFilterLogs(filterManager),
-        new EthSyncing(synchronizer),
-        new EthGetStorageAt(blockchainQueries),
-        new EthSendRawTransaction(transactionPool),
-        new EthSendTransaction(),
-        new EthEstimateGas(blockchainQueries, transactionSimulator, apiConfiguration),
-        new EthCreateAccessList(blockchainQueries, transactionSimulator),
-        new EthMining(miningCoordinator),
-        new EthCoinbase(miningCoordinator),
-        new EthConfig(blockchainQueries, protocolSchedule, genesisConfigOptions),
-        new EthProtocolVersion(supportedCapabilities),
-        new EthGasPrice(blockchainQueries, apiConfiguration),
-        new EthChainId(protocolSchedule.getChainId()),
-        new EthGetMinerDataByBlockHash(blockchainQueries, protocolSchedule),
-        new EthGetMinerDataByBlockNumber(blockchainQueries, protocolSchedule),
-        new EthBlobBaseFee(blockchainQueries.getBlockchain(), protocolSchedule),
-        new EthMaxPriorityFeePerGas(blockchainQueries),
-        new EthSimulateV1(
-            blockchainQueries,
-            protocolSchedule,
-            transactionSimulator,
-            miningConfiguration,
-            apiConfiguration));
->>>>>>> 23d7919c
   }
 }