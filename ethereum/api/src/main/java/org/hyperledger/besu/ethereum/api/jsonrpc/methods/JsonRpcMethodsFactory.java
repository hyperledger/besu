--- conflicted
+++ resolved
@@ -60,15 +60,9 @@
       final MiningCoordinator miningCoordinator,
       final ObservableMetricsSystem metricsSystem,
       final Set<Capability> supportedCapabilities,
-<<<<<<< HEAD
-      final Optional<AccountLocalConfigPermissioningController> accountsWhitelistController,
-      final Optional<NodeLocalConfigPermissioningController> nodeWhitelistController,
-      final Collection<String> rpcApis,
-=======
       final Optional<AccountLocalConfigPermissioningController> accountsAllowlistController,
       final Optional<NodeLocalConfigPermissioningController> nodeAllowlistController,
-      final Collection<RpcApi> rpcApis,
->>>>>>> fc687ab1
+      final Collection<String> rpcApis,
       final PrivacyParameters privacyParameters,
       final JsonRpcConfiguration jsonRpcConfiguration,
       final WebSocketConfiguration webSocketConfiguration,
