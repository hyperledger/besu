/*
 * Copyright ConsenSys AG.
 *
 * Licensed under the Apache License, Version 2.0 (the "License"); you may not use this file except in compliance with
 * the License. You may obtain a copy of the License at
 *
 * http://www.apache.org/licenses/LICENSE-2.0
 *
 * Unless required by applicable law or agreed to in writing, software distributed under the License is distributed on
 * an "AS IS" BASIS, WITHOUT WARRANTIES OR CONDITIONS OF ANY KIND, either express or implied. See the License for the
 * specific language governing permissions and limitations under the License.
 *
 * SPDX-License-Identifier: Apache-2.0
 */
package org.hyperledger.besu.ethereum.api.jsonrpc.methods;

import org.hyperledger.besu.config.GenesisConfigOptions;
import org.hyperledger.besu.ethereum.ProtocolContext;
import org.hyperledger.besu.ethereum.api.jsonrpc.JsonRpcConfiguration;
import org.hyperledger.besu.ethereum.api.jsonrpc.internal.filter.FilterManager;
import org.hyperledger.besu.ethereum.api.jsonrpc.internal.methods.JsonRpcMethod;
import org.hyperledger.besu.ethereum.api.jsonrpc.internal.methods.RpcModules;
import org.hyperledger.besu.ethereum.api.jsonrpc.websocket.WebSocketConfiguration;
import org.hyperledger.besu.ethereum.api.query.BlockchainQueries;
import org.hyperledger.besu.ethereum.blockcreation.MiningCoordinator;
import org.hyperledger.besu.ethereum.core.PrivacyParameters;
import org.hyperledger.besu.ethereum.core.Synchronizer;
import org.hyperledger.besu.ethereum.eth.manager.EthPeers;
import org.hyperledger.besu.ethereum.eth.transactions.TransactionPool;
import org.hyperledger.besu.ethereum.mainnet.ProtocolSchedule;
import org.hyperledger.besu.ethereum.p2p.network.P2PNetwork;
import org.hyperledger.besu.ethereum.p2p.rlpx.wire.Capability;
import org.hyperledger.besu.ethereum.permissioning.AccountLocalConfigPermissioningController;
import org.hyperledger.besu.ethereum.permissioning.NodeLocalConfigPermissioningController;
import org.hyperledger.besu.metrics.ObservableMetricsSystem;
import org.hyperledger.besu.metrics.prometheus.MetricsConfiguration;
import org.hyperledger.besu.nat.NatService;
import org.hyperledger.besu.plugin.BesuPlugin;

import java.math.BigInteger;
import java.nio.file.Path;
import java.util.Collection;
import java.util.HashMap;
import java.util.List;
import java.util.Map;
import java.util.Optional;
import java.util.Set;

import io.vertx.core.Vertx;

public class JsonRpcMethodsFactory {

  public Map<String, JsonRpcMethod> methods(
      final String clientVersion,
      final BigInteger networkId,
      final GenesisConfigOptions genesisConfigOptions,
      final P2PNetwork p2pNetwork,
      final BlockchainQueries blockchainQueries,
      final Synchronizer synchronizer,
      final ProtocolSchedule protocolSchedule,
      final ProtocolContext protocolContext,
      final FilterManager filterManager,
      final TransactionPool transactionPool,
      final MiningCoordinator miningCoordinator,
      final ObservableMetricsSystem metricsSystem,
      final Set<Capability> supportedCapabilities,
      final Optional<AccountLocalConfigPermissioningController> accountsAllowlistController,
      final Optional<NodeLocalConfigPermissioningController> nodeAllowlistController,
      final Collection<String> rpcApis,
      final PrivacyParameters privacyParameters,
      final JsonRpcConfiguration jsonRpcConfiguration,
      final WebSocketConfiguration webSocketConfiguration,
      final MetricsConfiguration metricsConfiguration,
      final NatService natService,
      final Map<String, BesuPlugin> namedPlugins,
      final Path dataDir,
      final EthPeers ethPeers,
      final Vertx syncVertx) {
    final Map<String, JsonRpcMethod> enabled = new HashMap<>();

    if (!rpcApis.isEmpty()) {
      final JsonRpcMethod modules = new RpcModules(rpcApis);
      enabled.put(modules.getName(), modules);

      final List<JsonRpcMethods> availableApiGroups =
          List.of(
              new AdminJsonRpcMethods(
                  clientVersion,
                  networkId,
                  genesisConfigOptions,
                  p2pNetwork,
                  blockchainQueries,
                  namedPlugins,
                  natService,
                  ethPeers),
              new DebugJsonRpcMethods(
                  blockchainQueries, protocolSchedule, metricsSystem, transactionPool, dataDir),
              new EeaJsonRpcMethods(
                  blockchainQueries, protocolSchedule, transactionPool, privacyParameters),
<<<<<<< HEAD
              new ExecutionEngineJsonRpcMethods(miningCoordinator, protocolContext, syncVertx),
=======
              new ExecutionEngineJsonRpcMethods(miningCoordinator, protocolContext, ethPeers),
>>>>>>> 16233380
              new GoQuorumJsonRpcPrivacyMethods(
                  blockchainQueries, protocolSchedule, transactionPool, privacyParameters),
              new EthJsonRpcMethods(
                  blockchainQueries,
                  synchronizer,
                  protocolSchedule,
                  filterManager,
                  transactionPool,
                  miningCoordinator,
                  supportedCapabilities,
                  privacyParameters),
              new NetJsonRpcMethods(
                  p2pNetwork,
                  networkId,
                  jsonRpcConfiguration,
                  webSocketConfiguration,
                  metricsConfiguration),
              new MinerJsonRpcMethods(miningCoordinator),
              new PermJsonRpcMethods(accountsAllowlistController, nodeAllowlistController),
              new PrivJsonRpcMethods(
                  blockchainQueries,
                  protocolSchedule,
                  transactionPool,
                  privacyParameters,
                  filterManager),
              new PrivxJsonRpcMethods(
                  blockchainQueries, protocolSchedule, transactionPool, privacyParameters),
              new Web3JsonRpcMethods(clientVersion),
              new TraceJsonRpcMethods(blockchainQueries, protocolSchedule, privacyParameters),
              new TxPoolJsonRpcMethods(transactionPool),
              new PluginsJsonRpcMethods(namedPlugins));

      for (final JsonRpcMethods apiGroup : availableApiGroups) {
        enabled.putAll(apiGroup.create(rpcApis));
      }
    }

    return enabled;
  }
}<|MERGE_RESOLUTION|>--- conflicted
+++ resolved
@@ -97,11 +97,7 @@
                   blockchainQueries, protocolSchedule, metricsSystem, transactionPool, dataDir),
               new EeaJsonRpcMethods(
                   blockchainQueries, protocolSchedule, transactionPool, privacyParameters),
-<<<<<<< HEAD
-              new ExecutionEngineJsonRpcMethods(miningCoordinator, protocolContext, syncVertx),
-=======
-              new ExecutionEngineJsonRpcMethods(miningCoordinator, protocolContext, ethPeers),
->>>>>>> 16233380
+              new ExecutionEngineJsonRpcMethods(miningCoordinator, protocolContext, ethPeers, syncVertx),
               new GoQuorumJsonRpcPrivacyMethods(
                   blockchainQueries, protocolSchedule, transactionPool, privacyParameters),
               new EthJsonRpcMethods(
