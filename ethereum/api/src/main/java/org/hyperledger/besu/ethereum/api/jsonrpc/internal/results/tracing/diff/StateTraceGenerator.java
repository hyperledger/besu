/*
 * Copyright contributors to Besu.
 *
 * Licensed under the Apache License, Version 2.0 (the "License"); you may not use this file except in compliance with
 * the License. You may obtain a copy of the License at
 *
 * http://www.apache.org/licenses/LICENSE-2.0
 *
 * Unless required by applicable law or agreed to in writing, software distributed under the License is distributed on
 * an "AS IS" BASIS, WITHOUT WARRANTIES OR CONDITIONS OF ANY KIND, either express or implied. See the License for the
 * specific language governing permissions and limitations under the License.
 *
 * SPDX-License-Identifier: Apache-2.0
 */
package org.hyperledger.besu.ethereum.api.jsonrpc.internal.results.tracing.diff;

import org.hyperledger.besu.datatypes.Address;
import org.hyperledger.besu.ethereum.api.jsonrpc.internal.processor.TransactionTrace;
import org.hyperledger.besu.ethereum.api.jsonrpc.internal.results.tracing.TracingUtils;
import org.hyperledger.besu.evm.account.Account;
import org.hyperledger.besu.evm.account.MutableAccount;
import org.hyperledger.besu.evm.tracing.TraceFrame;
import org.hyperledger.besu.evm.worldstate.WorldUpdater;

import java.util.Collection;
import java.util.Collections;
import java.util.List;
import java.util.Map;
import java.util.Optional;
import java.util.TreeMap;
import java.util.function.Function;
import java.util.stream.Stream;

import org.apache.tuweni.units.bigints.UInt256;

/**
 * Generates state diffs (before/after account and storage changes) for Ethereum transactions.
 *
 * <p>This class is used in JSON-RPC tracing to show how accounts and storage values were modified
 * by a transaction. It can produce:
 *
 * <ul>
 *   <li>A diff-only trace (changed values only)
 *   <li>A pre-state trace (complete state snapshot of relevant accounts)
 * </ul>
 */
public class StateTraceGenerator {

  public StateTraceGenerator() {}

  /**
   * Generate a state diff (only differences, not the full pre-state) for a transaction trace.
   *
   * @param transactionTrace The transaction trace containing execution and world state data.
   * @return A stream of {@link StateDiffTrace} objects representing modified state.
   */
  public Stream<StateDiffTrace> generateStateDiff(final TransactionTrace transactionTrace) {
    return generate(transactionTrace, false); // false = diff-only (not pre-state)
  }

  /**
   * Generate the full pre-state for a transaction.
   *
   * <p>Unlike {@link #generateStateDiff(TransactionTrace)}, this method does not only include
   * modified accounts. It also ensures that relevant accounts such as the sender, recipient, and
   * coinbase are included in the result, even if they were not modified by the transaction.
   *
   * @param transactionTrace The transaction trace containing execution and world state data.
   * @return A stream of {@link StateDiffTrace} objects representing the pre-state.
   */
  public Stream<StateDiffTrace> generatePreState(final TransactionTrace transactionTrace) {
    return generate(transactionTrace, true); // true = include full pre-state
  }

  /**
   * Internal generator for state diffs or pre-states depending on the mode.
   *
   * @param transactionTrace The transaction trace.
   * @param isPreState Whether to generate a pre-state (true) or diff (false).
   * @return A stream containing one {@link StateDiffTrace}.
   */
  private Stream<StateDiffTrace> generate(
      final TransactionTrace transactionTrace, final boolean isPreState) {
    final List<TraceFrame> traceFrames = transactionTrace.getTraceFrames();
    if (traceFrames.isEmpty()) {
      return Stream.empty();
    }

    // Get the world state: transactionUpdater is post-transaction, previousUpdater is
    // pre-transaction
    final WorldUpdater transactionUpdater = getTransactionUpdater(traceFrames);
    final WorldUpdater previousUpdater = transactionUpdater.parentUpdater().get();

    final StateDiffTrace stateDiffResult = new StateDiffTrace();

    // Compare modified accounts (existing or new accounts touched by the tx)
    getTouchedAccounts(transactionUpdater, transactionTrace)
        .forEach(
            updatedAccount -> {
              final Account rootAccount = previousUpdater.get(updatedAccount.getAddress());
              processAccountDiff(stateDiffResult, updatedAccount, rootAccount, isPreState);
            });

    processDeletedAccounts(stateDiffResult, transactionUpdater, previousUpdater);
<<<<<<< HEAD



=======
>>>>>>> 4836a2bd
    return Stream.of(stateDiffResult);
  }

  /**
   * Get the {@link WorldUpdater} at the transaction scope.
   *
   * <p>Traverses up the world updater chain to retrieve the correct layer.
   */
  private WorldUpdater getTransactionUpdater(final List<TraceFrame> traceFrames) {
    // Transaction updater sits two levels above the frame's updater
    return traceFrames.getFirst().getWorldUpdater().parentUpdater().get().parentUpdater().get();
  }

  /** Use block access list if present to get touched accounts. */
  private Collection<? extends Account> getTouchedAccounts(
      final WorldUpdater transactionUpdater, final TransactionTrace transactionTrace) {
    if (transactionTrace.getAccessListTracker().isPresent()) {
      List<Account> touchedAccounts = new java.util.ArrayList<>();
      for (Address address : transactionTrace.getAccessListTracker().get().getTouchedAccounts()) {
        var account = transactionUpdater.get(address);
        if (account != null) {
          touchedAccounts.add(transactionUpdater.get(address));
        }
      }
      return touchedAccounts;
    } else {
      return transactionUpdater.getTouchedAccounts();
    }
  }

  /**
   * Process an account that was touched during the transaction and record its state difference
   * compared to the pre-transaction state.
   *
   * <p>Behavior differs depending on mode:
   *
   * <ul>
   *   <li><b>Diff mode</b> (isPreState = false): Only accounts with at least one modified field
   *       (including storage) are included.
   *   <li><b>Pre-state mode</b> (isPreState = true): The account is included even if no fields were
   *       modified, showing the “before” values of touched accounts.
   * </ul>
   *
   * @param stateDiff The aggregated diff being built for this transaction.
   * @param updatedAccount The account state after transaction execution.
   * @param rootAccount The account state before transaction execution, or {@code null} if the
   *     account was newly created.
   * @param isPreState Whether pre-state mode is enabled.
   */
  private void processAccountDiff(
      final StateDiffTrace stateDiff,
      final Account updatedAccount,
      final Account rootAccount,
      final boolean isPreState) {

    final Address accountAddress = updatedAccount.getAddress();

    // Compute storage differences for this account
    final Map<String, DiffNode> storageDiff =
        calculateStorageDiff((MutableAccount) updatedAccount, rootAccount, isPreState);

    // Build account-level diff
    final AccountDiff accountDiff =
        new AccountDiff(
            createDiffNode(rootAccount, updatedAccount, StateTraceGenerator::balanceAsHex),
            createDiffNode(rootAccount, updatedAccount, StateTraceGenerator::codeAsHex),
            createDiffNode(rootAccount, updatedAccount, StateTraceGenerator::codeHashAsHex),
            createDiffNode(rootAccount, updatedAccount, StateTraceGenerator::nonceAsHex),
            storageDiff);

    // Record only if something changed (or always if pre-state)
    if (isPreState || accountDiff.hasDifference()) {
      stateDiff.put(accountAddress.toHexString(), accountDiff);
    }
  }

  /**
   * Calculate the storage differences for an account between the pre-transaction and
   * post-transaction world states.
   *
   * <p>Behavior differs based on the mode:
   *
   * <ul>
   *   <li><b>Diff mode</b> (isPreState = false): Only includes storage slots whose values changed
   *       compared to the pre-transaction state. New accounts will only include non-zero storage
   *       slots.
   *   <li><b>Pre-state mode</b> (isPreState = true): Includes all storage slots that were touched,
   *       even if the value did not change. New accounts will include both zero and non-zero
   *       values.
   * </ul>
   *
   * @param updatedAccount The account state after transaction execution (mutable).
   * @param rootAccount The account state before the transaction, or {@code null} if the account was
   *     newly created during the transaction.
   * @param isPreState Whether pre-state mode is active.
   * @return A map of storage slot key → {@link DiffNode}, representing the diff of each slot.
   */
  private Map<String, DiffNode> calculateStorageDiff(
      final MutableAccount updatedAccount, final Account rootAccount, final boolean isPreState) {

    final Map<String, DiffNode> storageDiff = new TreeMap<>();
    // Iterate through all updated storage slots in this transaction
    updatedAccount
        .getUpdatedStorage()
        .forEach(
            (key, newValue) -> {
              final String keyHex = key.toHexString();
              final String newValueHex = newValue.toHexString();

              if (rootAccount == null) {
                // Case 1: Account did not exist before this transaction
                // Record non-zero slots in diff mode, or all slots in pre-state mode
                if (!UInt256.ZERO.equals(newValue) || isPreState) {
                  storageDiff.put(keyHex, new DiffNode(null, newValueHex));
                }
              } else {
                // Case 2: Account existed pre-transaction
                final String originalValueHex = rootAccount.getStorageValue(key).toHexString();
                // Record differences, or everything if pre-state mode is enabled
                if (!originalValueHex.equals(newValueHex) || isPreState) {
                  storageDiff.put(keyHex, new DiffNode(originalValueHex, newValueHex));
                }
              }
            });
    return storageDiff;
  }

  /** Record accounts deleted during the transaction. */
  private void processDeletedAccounts(
      final StateDiffTrace stateDiff,
      final WorldUpdater transactionUpdater,
      final WorldUpdater previousUpdater) {

    transactionUpdater
        .getDeletedAccountAddresses()
        .forEach(
            accountAddress -> {
              final Account deletedAccount = previousUpdater.get(accountAddress);
              if (deletedAccount != null) {
                final AccountDiff accountDiff =
                    new AccountDiff(
                        createDiffNode(deletedAccount, null, StateTraceGenerator::balanceAsHex),
                        createDiffNode(deletedAccount, null, StateTraceGenerator::codeAsHex),
                        createDiffNode(deletedAccount, null, StateTraceGenerator::codeHashAsHex),
                        createDiffNode(deletedAccount, null, StateTraceGenerator::nonceAsHex),
                        Collections.emptyMap());
                stateDiff.put(accountAddress.toHexString(), accountDiff);
              }
            });
  }

  /** Create a {@link DiffNode} by extracting a field from two account states. */
  private DiffNode createDiffNode(
      final Account from, final Account to, final Function<Account, String> func) {

    return new DiffNode(Optional.ofNullable(from).map(func), Optional.ofNullable(to).map(func));
  }

  private static String balanceAsHex(final Account account) {
    return TracingUtils.weiAsHex(account.getBalance());
  }

  private static String codeHashAsHex(final Account account) {
    return account.getCodeHash().toHexString();
  }

  private static String codeAsHex(final Account account) {
    return account.getCode().toHexString();
  }

  private static String nonceAsHex(final Account account) {
    return "0x" + Long.toHexString(account.getNonce());
  }
}<|MERGE_RESOLUTION|>--- conflicted
+++ resolved
@@ -102,12 +102,6 @@
             });
 
     processDeletedAccounts(stateDiffResult, transactionUpdater, previousUpdater);
-<<<<<<< HEAD
-
-
-
-=======
->>>>>>> 4836a2bd
     return Stream.of(stateDiffResult);
   }
 
