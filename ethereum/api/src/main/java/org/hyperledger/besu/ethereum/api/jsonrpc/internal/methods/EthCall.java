/*
 * Copyright ConsenSys AG.
 *
 * Licensed under the Apache License, Version 2.0 (the "License"); you may not use this file except in compliance with
 * the License. You may obtain a copy of the License at
 *
 * http://www.apache.org/licenses/LICENSE-2.0
 *
 * Unless required by applicable law or agreed to in writing, software distributed under the License is distributed on
 * an "AS IS" BASIS, WITHOUT WARRANTIES OR CONDITIONS OF ANY KIND, either express or implied. See the License for the
 * specific language governing permissions and limitations under the License.
 *
 * SPDX-License-Identifier: Apache-2.0
 */
package org.hyperledger.besu.ethereum.api.jsonrpc.internal.methods;

import org.hyperledger.besu.ethereum.api.jsonrpc.JsonRpcErrorConverter;
import org.hyperledger.besu.ethereum.api.jsonrpc.RpcMethod;
import org.hyperledger.besu.ethereum.api.jsonrpc.internal.JsonRpcRequestContext;
import org.hyperledger.besu.ethereum.api.jsonrpc.internal.exception.InvalidJsonRpcParameters;
import org.hyperledger.besu.ethereum.api.jsonrpc.internal.parameters.BlockParameterOrBlockHash;
import org.hyperledger.besu.ethereum.api.jsonrpc.internal.parameters.JsonCallParameter;
import org.hyperledger.besu.ethereum.api.jsonrpc.internal.response.JsonRpcError;
import org.hyperledger.besu.ethereum.api.jsonrpc.internal.response.JsonRpcErrorResponse;
import org.hyperledger.besu.ethereum.api.jsonrpc.internal.response.JsonRpcResponse;
import org.hyperledger.besu.ethereum.api.jsonrpc.internal.response.JsonRpcSuccessResponse;
import org.hyperledger.besu.ethereum.api.query.BlockchainQueries;
<<<<<<< HEAD
import org.hyperledger.besu.ethereum.mainnet.TransactionValidationParams;
import org.hyperledger.besu.ethereum.mainnet.ValidationResult;
import org.hyperledger.besu.ethereum.processing.TransactionProcessingResult;
import org.hyperledger.besu.ethereum.transaction.TransactionInvalidReason;
import org.hyperledger.besu.ethereum.transaction.TransactionSimulator;
import org.hyperledger.besu.ethereum.transaction.TransactionSimulatorResult;
import org.hyperledger.besu.ethereum.vm.OperationTracer;

public class EthCall extends AbstractBlockParameterMethod {
=======
import org.hyperledger.besu.ethereum.core.Hash;
import org.hyperledger.besu.ethereum.transaction.TransactionSimulator;
>>>>>>> e49e6998

public class EthCall extends AbstractBlockParameterOrBlockHashMethod {
  private final TransactionSimulator transactionSimulator;

  public EthCall(
      final BlockchainQueries blockchainQueries, final TransactionSimulator transactionSimulator) {
    super(blockchainQueries);
    this.transactionSimulator = transactionSimulator;
  }

  @Override
  public String getName() {
    return RpcMethod.ETH_CALL.getMethodName();
  }

  @Override
  protected BlockParameterOrBlockHash blockParameterOrBlockHash(
      final JsonRpcRequestContext request) {
    return request.getRequiredParameter(1, BlockParameterOrBlockHash.class);
  }

  @Override
  protected Object resultByBlockHash(final JsonRpcRequestContext request, final Hash blockHash) {
    final JsonCallParameter callParams = validateAndGetCallParams(request);

    return transactionSimulator
        .process(callParams, blockHash)
        .map(
            result ->
                result
                    .getValidationResult()
                    .either(
                        (() ->
                            result.isSuccessful() ?
                            new JsonRpcSuccessResponse(
                                request.getRequest().getId(), result.getOutput().toString())
                            : errorResponse(request, result)),
                        reason ->
                            new JsonRpcErrorResponse(
                                request.getRequest().getId(),
                                JsonRpcErrorConverter.convertTransactionInvalidReason(reason))))
        .orElse(validRequestBlockNotFound(request));
  }

  @Override
  public JsonRpcResponse response(final JsonRpcRequestContext requestContext) {
    return (JsonRpcResponse) handleParamTypes(requestContext);
  }

  private JsonRpcSuccessResponse validRequestBlockNotFound(final JsonRpcRequestContext request) {
    return new JsonRpcSuccessResponse(request.getRequest().getId(), null);
  }

  private JsonRpcErrorResponse errorResponse(
      final JsonRpcRequestContext request, final TransactionSimulatorResult result) {
    final JsonRpcError jsonRpcError;

    final ValidationResult<TransactionInvalidReason> validationResult =
        result.getValidationResult();
    if (validationResult != null && !validationResult.isValid()) {
      jsonRpcError =
          JsonRpcErrorConverter.convertTransactionInvalidReason(
              validationResult.getInvalidReason());
    } else {
      final TransactionProcessingResult resultTrx = result.getResult();
      if (resultTrx != null && resultTrx.getRevertReason().isPresent()) {
        jsonRpcError = JsonRpcError.REVERT_ERROR;
        jsonRpcError.setData(resultTrx.getRevertReason().get().toHexString());
      } else {
        jsonRpcError = JsonRpcError.INTERNAL_ERROR;
      }
    }
    return errorResponse(request, jsonRpcError);
  }

  private JsonRpcErrorResponse errorResponse(
      final JsonRpcRequestContext request, final JsonRpcError jsonRpcError) {
    return new JsonRpcErrorResponse(request.getRequest().getId(), jsonRpcError);
  }


  private JsonCallParameter validateAndGetCallParams(final JsonRpcRequestContext request) {
    final JsonCallParameter callParams = request.getRequiredParameter(0, JsonCallParameter.class);
    if (callParams.getTo() == null) {
      throw new InvalidJsonRpcParameters("Missing \"to\" field in call arguments");
    }
    if (callParams.getGasPrice() != null
        && (callParams.getFeeCap().isPresent() || callParams.getGasPremium().isPresent())) {
      throw new InvalidJsonRpcParameters("gasPrice cannot be used with baseFee or feeCap");
    }
    return callParams;
  }
}<|MERGE_RESOLUTION|>--- conflicted
+++ resolved
@@ -25,20 +25,12 @@
 import org.hyperledger.besu.ethereum.api.jsonrpc.internal.response.JsonRpcResponse;
 import org.hyperledger.besu.ethereum.api.jsonrpc.internal.response.JsonRpcSuccessResponse;
 import org.hyperledger.besu.ethereum.api.query.BlockchainQueries;
-<<<<<<< HEAD
-import org.hyperledger.besu.ethereum.mainnet.TransactionValidationParams;
+import org.hyperledger.besu.ethereum.core.Hash;
 import org.hyperledger.besu.ethereum.mainnet.ValidationResult;
 import org.hyperledger.besu.ethereum.processing.TransactionProcessingResult;
 import org.hyperledger.besu.ethereum.transaction.TransactionInvalidReason;
 import org.hyperledger.besu.ethereum.transaction.TransactionSimulator;
 import org.hyperledger.besu.ethereum.transaction.TransactionSimulatorResult;
-import org.hyperledger.besu.ethereum.vm.OperationTracer;
-
-public class EthCall extends AbstractBlockParameterMethod {
-=======
-import org.hyperledger.besu.ethereum.core.Hash;
-import org.hyperledger.besu.ethereum.transaction.TransactionSimulator;
->>>>>>> e49e6998
 
 public class EthCall extends AbstractBlockParameterOrBlockHashMethod {
   private final TransactionSimulator transactionSimulator;
@@ -72,10 +64,10 @@
                     .getValidationResult()
                     .either(
                         (() ->
-                            result.isSuccessful() ?
-                            new JsonRpcSuccessResponse(
-                                request.getRequest().getId(), result.getOutput().toString())
-                            : errorResponse(request, result)),
+                            result.isSuccessful()
+                                ? new JsonRpcSuccessResponse(
+                                    request.getRequest().getId(), result.getOutput().toString())
+                                : errorResponse(request, result)),
                         reason ->
                             new JsonRpcErrorResponse(
                                 request.getRequest().getId(),
@@ -119,7 +111,6 @@
     return new JsonRpcErrorResponse(request.getRequest().getId(), jsonRpcError);
   }
 
-
   private JsonCallParameter validateAndGetCallParams(final JsonRpcRequestContext request) {
     final JsonCallParameter callParams = request.getRequiredParameter(0, JsonCallParameter.class);
     if (callParams.getTo() == null) {
