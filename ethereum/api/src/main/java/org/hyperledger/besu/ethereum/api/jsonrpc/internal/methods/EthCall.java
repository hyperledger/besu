/*
 * Copyright ConsenSys AG.
 *
 * Licensed under the Apache License, Version 2.0 (the "License"); you may not use this file except in compliance with
 * the License. You may obtain a copy of the License at
 *
 * http://www.apache.org/licenses/LICENSE-2.0
 *
 * Unless required by applicable law or agreed to in writing, software distributed under the License is distributed on
 * an "AS IS" BASIS, WITHOUT WARRANTIES OR CONDITIONS OF ANY KIND, either express or implied. See the License for the
 * specific language governing permissions and limitations under the License.
 *
 * SPDX-License-Identifier: Apache-2.0
 */
package org.hyperledger.besu.ethereum.api.jsonrpc.internal.methods;

import static org.hyperledger.besu.ethereum.api.jsonrpc.internal.response.RpcErrorType.BLOCK_NOT_FOUND;
import static org.hyperledger.besu.ethereum.api.jsonrpc.internal.response.RpcErrorType.INTERNAL_ERROR;

import org.hyperledger.besu.datatypes.Hash;
import org.hyperledger.besu.datatypes.Wei;
import org.hyperledger.besu.ethereum.api.jsonrpc.JsonRpcErrorConverter;
import org.hyperledger.besu.ethereum.api.jsonrpc.RpcMethod;
import org.hyperledger.besu.ethereum.api.jsonrpc.internal.JsonRpcRequestContext;
import org.hyperledger.besu.ethereum.api.jsonrpc.internal.parameters.BlockParameterOrBlockHash;
import org.hyperledger.besu.ethereum.api.jsonrpc.internal.parameters.JsonCallParameter;
import org.hyperledger.besu.ethereum.api.jsonrpc.internal.response.JsonRpcError;
import org.hyperledger.besu.ethereum.api.jsonrpc.internal.response.JsonRpcErrorResponse;
import org.hyperledger.besu.ethereum.api.jsonrpc.internal.response.JsonRpcResponse;
import org.hyperledger.besu.ethereum.api.jsonrpc.internal.response.JsonRpcSuccessResponse;
import org.hyperledger.besu.ethereum.api.jsonrpc.internal.response.RpcErrorType;
import org.hyperledger.besu.ethereum.api.query.BlockchainQueries;
import org.hyperledger.besu.ethereum.core.BlockHeader;
import org.hyperledger.besu.ethereum.mainnet.ImmutableTransactionValidationParams;
import org.hyperledger.besu.ethereum.mainnet.TransactionValidationParams;
import org.hyperledger.besu.ethereum.mainnet.ValidationResult;
import org.hyperledger.besu.ethereum.processing.TransactionProcessingResult;
import org.hyperledger.besu.ethereum.transaction.TransactionInvalidReason;
import org.hyperledger.besu.ethereum.transaction.TransactionSimulator;
import org.hyperledger.besu.ethereum.transaction.TransactionSimulatorResult;
import org.hyperledger.besu.evm.tracing.OperationTracer;

public class EthCall extends AbstractBlockParameterOrBlockHashMethod {
  private final TransactionSimulator transactionSimulator;

  public EthCall(
      final BlockchainQueries blockchainQueries, final TransactionSimulator transactionSimulator) {
    super(blockchainQueries);
    this.transactionSimulator = transactionSimulator;
  }

  @Override
  public String getName() {
    return RpcMethod.ETH_CALL.getMethodName();
  }

  @Override
  protected BlockParameterOrBlockHash blockParameterOrBlockHash(
      final JsonRpcRequestContext request) {
    return request.getRequiredParameter(1, BlockParameterOrBlockHash.class);
  }

  @Override
  protected Object resultByBlockHash(final JsonRpcRequestContext request, final Hash blockHash) {
    final BlockHeader header = blockchainQueries.get().getBlockHeaderByHash(blockHash).orElse(null);

    if (header == null) {
      return errorResponse(request, BLOCK_NOT_FOUND);
    }
    return resultByBlockHeader(request, header);
  }

  @Override
  protected Object resultByBlockHeader(
      final JsonRpcRequestContext request, final BlockHeader header) {
    JsonCallParameter callParams = JsonCallParameterUtil.validateAndGetCallParams(request);

    return transactionSimulator
        .process(
            callParams,
            buildTransactionValidationParams(header, callParams),
            OperationTracer.NO_TRACING,
            (mutableWorldState, transactionSimulatorResult) ->
                transactionSimulatorResult.map(
                    result ->
                        result
                            .getValidationResult()
                            .either(
                                (() ->
                                    result.isSuccessful()
                                        ? new JsonRpcSuccessResponse(
                                            request.getRequest().getId(),
                                            result.getOutput().toString())
                                        : errorResponse(request, result)),
                                reason ->
                                    errorResponse(
                                        request,
                                        JsonRpcErrorConverter.convertTransactionInvalidReason(
                                            reason)))),
            header)
        .orElse(errorResponse(request, INTERNAL_ERROR));
  }

  @Override
  public JsonRpcResponse response(final JsonRpcRequestContext requestContext) {
    return (JsonRpcResponse) handleParamTypes(requestContext);
  }

  private JsonRpcErrorResponse errorResponse(
      final JsonRpcRequestContext request, final TransactionSimulatorResult result) {

    final ValidationResult<TransactionInvalidReason> validationResult =
        result.getValidationResult();
    if (validationResult != null && !validationResult.isValid()) {
      return errorResponse(
          request,
          JsonRpcErrorConverter.convertTransactionInvalidReason(
              validationResult.getInvalidReason()));
    } else {
      final TransactionProcessingResult resultTrx = result.getResult();
      if (resultTrx != null && resultTrx.getRevertReason().isPresent()) {
<<<<<<< HEAD
        jsonRpcError = JsonRpcError.REVERT_ERROR;
        jsonRpcError.setData(resultTrx.getRevertReason().get().toHexString());
        JsonRpcErrorResponse.decodeRevertReason(resultTrx.getRevertReason().get())
            .ifPresent(jsonRpcError::setReason);
      } else {
        jsonRpcError = JsonRpcError.INTERNAL_ERROR;
=======
        return errorResponse(
            request,
            new JsonRpcError(
                RpcErrorType.REVERT_ERROR, resultTrx.getRevertReason().get().toHexString()));
>>>>>>> 56768060
      }
      return errorResponse(request, RpcErrorType.INTERNAL_ERROR);
    }
  }

  private JsonRpcErrorResponse errorResponse(
      final JsonRpcRequestContext request, final JsonRpcError jsonRpcError) {
    return new JsonRpcErrorResponse(request.getRequest().getId(), jsonRpcError);
  }

  private JsonRpcErrorResponse errorResponse(
      final JsonRpcRequestContext request, final RpcErrorType rpcErrorType) {
    return errorResponse(request, new JsonRpcError(rpcErrorType));
  }

  private TransactionValidationParams buildTransactionValidationParams(
      final BlockHeader header, final JsonCallParameter callParams) {

    ImmutableTransactionValidationParams.Builder transactionValidationParams =
        ImmutableTransactionValidationParams.builder()
            .from(TransactionValidationParams.transactionSimulator());

    // if it is not set explicitly whether we want a strict check of the balance or not. this will
    // be decided according to the provided parameters
    if (callParams.isMaybeStrict().isEmpty()) {
      transactionValidationParams.isAllowExceedingBalance(
          isAllowExceedingBalanceAutoSelection(header, callParams));
    } else {
      transactionValidationParams.isAllowExceedingBalance(
          !callParams.isMaybeStrict().orElse(Boolean.FALSE));
    }
    return transactionValidationParams.build();
  }

  private boolean isAllowExceedingBalanceAutoSelection(
      final BlockHeader header, final JsonCallParameter callParams) {

    boolean isZeroGasPrice =
        callParams.getGasPrice() == null || Wei.ZERO.equals(callParams.getGasPrice());

    if (header.getBaseFee().isPresent()) {
      boolean isZeroMaxFeePerGas = callParams.getMaxFeePerGas().orElse(Wei.ZERO).equals(Wei.ZERO);
      boolean isZeroMaxPriorityFeePerGas =
          callParams.getMaxPriorityFeePerGas().orElse(Wei.ZERO).equals(Wei.ZERO);
      if (isZeroGasPrice && isZeroMaxFeePerGas && isZeroMaxPriorityFeePerGas) {
        // After 1559, when gas pricing is not provided, 0 is used and the balance is not
        // checked
        return true;
      } else {
        // After 1559, when gas price is provided, it is interpreted as both the max and
        // priority fee and the balance is checked
        return false;
      }
    }
    // Prior 1559, when gas price == 0 or is not provided the balance is not checked
    return isZeroGasPrice;
  }
}<|MERGE_RESOLUTION|>--- conflicted
+++ resolved
@@ -108,6 +108,7 @@
 
   private JsonRpcErrorResponse errorResponse(
       final JsonRpcRequestContext request, final TransactionSimulatorResult result) {
+    final JsonRpcError jsonRpcError;
 
     final ValidationResult<TransactionInvalidReason> validationResult =
         result.getValidationResult();
@@ -119,22 +120,16 @@
     } else {
       final TransactionProcessingResult resultTrx = result.getResult();
       if (resultTrx != null && resultTrx.getRevertReason().isPresent()) {
-<<<<<<< HEAD
-        jsonRpcError = JsonRpcError.REVERT_ERROR;
-        jsonRpcError.setData(resultTrx.getRevertReason().get().toHexString());
         JsonRpcErrorResponse.decodeRevertReason(resultTrx.getRevertReason().get())
-            .ifPresent(jsonRpcError::setReason);
-      } else {
-        jsonRpcError = JsonRpcError.INTERNAL_ERROR;
-=======
+                .ifPresent(jsonRpcError::setReason);
         return errorResponse(
             request,
             new JsonRpcError(
                 RpcErrorType.REVERT_ERROR, resultTrx.getRevertReason().get().toHexString()));
->>>>>>> 56768060
       }
       return errorResponse(request, RpcErrorType.INTERNAL_ERROR);
     }
+    return errorResponse(request, jsonRpcError);
   }
 
   private JsonRpcErrorResponse errorResponse(
