/*
 * Copyright ConsenSys AG.
 *
 * Licensed under the Apache License, Version 2.0 (the "License"); you may not use this file except in compliance with
 * the License. You may obtain a copy of the License at
 *
 * http://www.apache.org/licenses/LICENSE-2.0
 *
 * Unless required by applicable law or agreed to in writing, software distributed under the License is distributed on
 * an "AS IS" BASIS, WITHOUT WARRANTIES OR CONDITIONS OF ANY KIND, either express or implied. See the License for the
 * specific language governing permissions and limitations under the License.
 *
 * SPDX-License-Identifier: Apache-2.0
 */
package org.hyperledger.besu.ethereum.api.jsonrpc.methods;

import org.hyperledger.besu.ethereum.api.jsonrpc.RpcApi;
import org.hyperledger.besu.ethereum.api.jsonrpc.RpcApis;
import org.hyperledger.besu.ethereum.api.jsonrpc.internal.methods.JsonRpcMethod;
<<<<<<< HEAD
import org.hyperledger.besu.ethereum.api.jsonrpc.internal.privacy.methods.priv.PrivCall;
=======
import org.hyperledger.besu.ethereum.api.jsonrpc.internal.privacy.methods.EnclavePublicKeyProvider;
>>>>>>> 376ec111
import org.hyperledger.besu.ethereum.api.jsonrpc.internal.privacy.methods.priv.PrivCreatePrivacyGroup;
import org.hyperledger.besu.ethereum.api.jsonrpc.internal.privacy.methods.priv.PrivDeletePrivacyGroup;
import org.hyperledger.besu.ethereum.api.jsonrpc.internal.privacy.methods.priv.PrivDistributeRawTransaction;
import org.hyperledger.besu.ethereum.api.jsonrpc.internal.privacy.methods.priv.PrivFindPrivacyGroup;
import org.hyperledger.besu.ethereum.api.jsonrpc.internal.privacy.methods.priv.PrivGetPrivacyPrecompileAddress;
import org.hyperledger.besu.ethereum.api.jsonrpc.internal.privacy.methods.priv.PrivGetPrivateTransaction;
import org.hyperledger.besu.ethereum.api.jsonrpc.internal.privacy.methods.priv.PrivGetTransactionCount;
import org.hyperledger.besu.ethereum.api.jsonrpc.internal.privacy.methods.priv.PrivGetTransactionReceipt;
import org.hyperledger.besu.ethereum.api.query.BlockchainQueries;
import org.hyperledger.besu.ethereum.core.PrivacyParameters;
import org.hyperledger.besu.ethereum.eth.transactions.TransactionPool;
import org.hyperledger.besu.ethereum.mainnet.ProtocolSchedule;
<<<<<<< HEAD
import org.hyperledger.besu.ethereum.privacy.PrivateTransactionHandler;
import org.hyperledger.besu.ethereum.privacy.PrivateTransactionSimulator;
=======
import org.hyperledger.besu.ethereum.privacy.PrivacyController;
>>>>>>> 376ec111

import java.util.Map;

public class PrivJsonRpcMethods extends PrivacyApiGroupJsonRpcMethods {

  public PrivJsonRpcMethods(
      final BlockchainQueries blockchainQueries,
      final ProtocolSchedule<?> protocolSchedule,
      final TransactionPool transactionPool,
      final PrivacyParameters privacyParameters) {
    super(blockchainQueries, protocolSchedule, transactionPool, privacyParameters);
  }

  @Override
  protected RpcApi getApiGroup() {
    return RpcApis.PRIV;
  }

  @Override
  protected Map<String, JsonRpcMethod> create(
      final PrivacyController privacyController,
      final EnclavePublicKeyProvider enclavePublicKeyProvider) {
    return mapOf(
        new PrivGetTransactionReceipt(
            getBlockchainQueries(),
            getPrivacyParameters(),
            privacyController,
            enclavePublicKeyProvider),
        new PrivCreatePrivacyGroup(privacyController, enclavePublicKeyProvider),
        new PrivDeletePrivacyGroup(privacyController, enclavePublicKeyProvider),
        new PrivFindPrivacyGroup(privacyController, enclavePublicKeyProvider),
        new PrivGetPrivacyPrecompileAddress(getPrivacyParameters()),
<<<<<<< HEAD
        new PrivGetTransactionCount(getPrivacyParameters(), privateTransactionHandler),
        new PrivGetPrivateTransaction(getBlockchainQueries(), getPrivacyParameters()),
        new PrivDistributeRawTransaction(
            getPrivacyParameters(), privateTransactionHandler, getTransactionPool()),
        new PrivCall(
            getBlockchainQueries(),
            new PrivateTransactionSimulator(
                getBlockchainQueries().getBlockchain(),
                getBlockchainQueries().getWorldStateArchive(),
                getProtocolSchedule(),
                getPrivacyParameters())));
=======
        new PrivGetTransactionCount(privacyController, enclavePublicKeyProvider),
        new PrivGetPrivateTransaction(
            getBlockchainQueries(), privacyController, enclavePublicKeyProvider),
        new PrivDistributeRawTransaction(privacyController, enclavePublicKeyProvider));
>>>>>>> 376ec111
  }
}<|MERGE_RESOLUTION|>--- conflicted
+++ resolved
@@ -17,11 +17,8 @@
 import org.hyperledger.besu.ethereum.api.jsonrpc.RpcApi;
 import org.hyperledger.besu.ethereum.api.jsonrpc.RpcApis;
 import org.hyperledger.besu.ethereum.api.jsonrpc.internal.methods.JsonRpcMethod;
-<<<<<<< HEAD
+import org.hyperledger.besu.ethereum.api.jsonrpc.internal.privacy.methods.EnclavePublicKeyProvider;
 import org.hyperledger.besu.ethereum.api.jsonrpc.internal.privacy.methods.priv.PrivCall;
-=======
-import org.hyperledger.besu.ethereum.api.jsonrpc.internal.privacy.methods.EnclavePublicKeyProvider;
->>>>>>> 376ec111
 import org.hyperledger.besu.ethereum.api.jsonrpc.internal.privacy.methods.priv.PrivCreatePrivacyGroup;
 import org.hyperledger.besu.ethereum.api.jsonrpc.internal.privacy.methods.priv.PrivDeletePrivacyGroup;
 import org.hyperledger.besu.ethereum.api.jsonrpc.internal.privacy.methods.priv.PrivDistributeRawTransaction;
@@ -34,12 +31,9 @@
 import org.hyperledger.besu.ethereum.core.PrivacyParameters;
 import org.hyperledger.besu.ethereum.eth.transactions.TransactionPool;
 import org.hyperledger.besu.ethereum.mainnet.ProtocolSchedule;
-<<<<<<< HEAD
+import org.hyperledger.besu.ethereum.privacy.PrivacyController;
 import org.hyperledger.besu.ethereum.privacy.PrivateTransactionHandler;
 import org.hyperledger.besu.ethereum.privacy.PrivateTransactionSimulator;
-=======
-import org.hyperledger.besu.ethereum.privacy.PrivacyController;
->>>>>>> 376ec111
 
 import java.util.Map;
 
@@ -72,11 +66,10 @@
         new PrivDeletePrivacyGroup(privacyController, enclavePublicKeyProvider),
         new PrivFindPrivacyGroup(privacyController, enclavePublicKeyProvider),
         new PrivGetPrivacyPrecompileAddress(getPrivacyParameters()),
-<<<<<<< HEAD
-        new PrivGetTransactionCount(getPrivacyParameters(), privateTransactionHandler),
-        new PrivGetPrivateTransaction(getBlockchainQueries(), getPrivacyParameters()),
-        new PrivDistributeRawTransaction(
-            getPrivacyParameters(), privateTransactionHandler, getTransactionPool()),
+        new PrivGetTransactionCount(privacyController, enclavePublicKeyProvider),
+        new PrivGetPrivateTransaction(
+            getBlockchainQueries(), privacyController, enclavePublicKeyProvider),
+        new PrivDistributeRawTransaction(privacyController, enclavePublicKeyProvider,
         new PrivCall(
             getBlockchainQueries(),
             new PrivateTransactionSimulator(
@@ -84,11 +77,5 @@
                 getBlockchainQueries().getWorldStateArchive(),
                 getProtocolSchedule(),
                 getPrivacyParameters())));
-=======
-        new PrivGetTransactionCount(privacyController, enclavePublicKeyProvider),
-        new PrivGetPrivateTransaction(
-            getBlockchainQueries(), privacyController, enclavePublicKeyProvider),
-        new PrivDistributeRawTransaction(privacyController, enclavePublicKeyProvider));
->>>>>>> 376ec111
   }
 }