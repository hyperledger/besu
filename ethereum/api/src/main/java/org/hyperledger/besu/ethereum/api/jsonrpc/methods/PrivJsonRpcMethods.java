/*
 * Copyright ConsenSys AG.
 *
 * Licensed under the Apache License, Version 2.0 (the "License"); you may not use this file except in compliance with
 * the License. You may obtain a copy of the License at
 *
 * http://www.apache.org/licenses/LICENSE-2.0
 *
 * Unless required by applicable law or agreed to in writing, software distributed under the License is distributed on
 * an "AS IS" BASIS, WITHOUT WARRANTIES OR CONDITIONS OF ANY KIND, either express or implied. See the License for the
 * specific language governing permissions and limitations under the License.
 *
 * SPDX-License-Identifier: Apache-2.0
 */
package org.hyperledger.besu.ethereum.api.jsonrpc.methods;

import org.hyperledger.besu.ethereum.api.jsonrpc.RpcApi;
import org.hyperledger.besu.ethereum.api.jsonrpc.RpcApis;
import org.hyperledger.besu.ethereum.api.jsonrpc.internal.methods.JsonRpcMethod;
import org.hyperledger.besu.ethereum.api.jsonrpc.internal.privacy.methods.EnclavePublicKeyProvider;
import org.hyperledger.besu.ethereum.api.jsonrpc.internal.privacy.methods.priv.PrivCall;
import org.hyperledger.besu.ethereum.api.jsonrpc.internal.privacy.methods.priv.PrivCreatePrivacyGroup;
import org.hyperledger.besu.ethereum.api.jsonrpc.internal.privacy.methods.priv.PrivDeletePrivacyGroup;
import org.hyperledger.besu.ethereum.api.jsonrpc.internal.privacy.methods.priv.PrivDistributeRawTransaction;
import org.hyperledger.besu.ethereum.api.jsonrpc.internal.privacy.methods.priv.PrivFindPrivacyGroup;
import org.hyperledger.besu.ethereum.api.jsonrpc.internal.privacy.methods.priv.PrivGetCode;
import org.hyperledger.besu.ethereum.api.jsonrpc.internal.privacy.methods.priv.PrivGetPrivacyPrecompileAddress;
import org.hyperledger.besu.ethereum.api.jsonrpc.internal.privacy.methods.priv.PrivGetPrivateTransaction;
import org.hyperledger.besu.ethereum.api.jsonrpc.internal.privacy.methods.priv.PrivGetTransactionCount;
import org.hyperledger.besu.ethereum.api.jsonrpc.internal.privacy.methods.priv.PrivGetTransactionReceipt;
import org.hyperledger.besu.ethereum.api.query.BlockchainQueries;
import org.hyperledger.besu.ethereum.core.PrivacyParameters;
import org.hyperledger.besu.ethereum.eth.transactions.TransactionPool;
import org.hyperledger.besu.ethereum.mainnet.ProtocolSchedule;
<<<<<<< HEAD
import org.hyperledger.besu.ethereum.privacy.PrivateNonceProvider;
import org.hyperledger.besu.ethereum.privacy.PrivateTransactionHandler;
=======
import org.hyperledger.besu.ethereum.privacy.PrivacyController;
import org.hyperledger.besu.ethereum.privacy.PrivateTransactionSimulator;
>>>>>>> 76d62ee4

import java.util.Map;

public class PrivJsonRpcMethods extends PrivacyApiGroupJsonRpcMethods {

  public PrivJsonRpcMethods(
      final BlockchainQueries blockchainQueries,
      final ProtocolSchedule<?> protocolSchedule,
      final TransactionPool transactionPool,
      final PrivacyParameters privacyParameters) {
    super(blockchainQueries, protocolSchedule, transactionPool, privacyParameters);
  }

  @Override
  protected RpcApi getApiGroup() {
    return RpcApis.PRIV;
  }

  @Override
  protected Map<String, JsonRpcMethod> create(
<<<<<<< HEAD
      final PrivateTransactionHandler privateTransactionHandler,
      final PrivateNonceProvider privateNonceProvider) {
=======
      final PrivacyController privacyController,
      final EnclavePublicKeyProvider enclavePublicKeyProvider) {
>>>>>>> 76d62ee4
    return mapOf(
        new PrivGetTransactionReceipt(
            getBlockchainQueries(),
            getPrivacyParameters(),
            privacyController,
            enclavePublicKeyProvider),
        new PrivCreatePrivacyGroup(privacyController, enclavePublicKeyProvider),
        new PrivDeletePrivacyGroup(privacyController, enclavePublicKeyProvider),
        new PrivFindPrivacyGroup(privacyController, enclavePublicKeyProvider),
        new PrivGetPrivacyPrecompileAddress(getPrivacyParameters()),
<<<<<<< HEAD
        new PrivGetTransactionCount(getPrivacyParameters(), privateNonceProvider),
        new PrivGetPrivateTransaction(getBlockchainQueries(), getPrivacyParameters()),
        new PrivDistributeRawTransaction(
            getPrivacyParameters(), privateTransactionHandler, getTransactionPool()),
        new PrivGetCode(getBlockchainQueries(), getPrivacyParameters()));
=======
        new PrivGetTransactionCount(getNonceProvider(), enclavePublicKeyProvider),
        new PrivGetPrivateTransaction(
            getBlockchainQueries(), privacyController, enclavePublicKeyProvider),
        new PrivDistributeRawTransaction(privacyController, enclavePublicKeyProvider),
        new PrivCall(
            getBlockchainQueries(),
            enclavePublicKeyProvider,
            new PrivateTransactionSimulator(
                getBlockchainQueries().getBlockchain(),
                getBlockchainQueries().getWorldStateArchive(),
                getProtocolSchedule(),
                getPrivacyParameters())));
>>>>>>> 76d62ee4
  }
}<|MERGE_RESOLUTION|>--- conflicted
+++ resolved
@@ -23,7 +23,6 @@
 import org.hyperledger.besu.ethereum.api.jsonrpc.internal.privacy.methods.priv.PrivDeletePrivacyGroup;
 import org.hyperledger.besu.ethereum.api.jsonrpc.internal.privacy.methods.priv.PrivDistributeRawTransaction;
 import org.hyperledger.besu.ethereum.api.jsonrpc.internal.privacy.methods.priv.PrivFindPrivacyGroup;
-import org.hyperledger.besu.ethereum.api.jsonrpc.internal.privacy.methods.priv.PrivGetCode;
 import org.hyperledger.besu.ethereum.api.jsonrpc.internal.privacy.methods.priv.PrivGetPrivacyPrecompileAddress;
 import org.hyperledger.besu.ethereum.api.jsonrpc.internal.privacy.methods.priv.PrivGetPrivateTransaction;
 import org.hyperledger.besu.ethereum.api.jsonrpc.internal.privacy.methods.priv.PrivGetTransactionCount;
@@ -32,13 +31,8 @@
 import org.hyperledger.besu.ethereum.core.PrivacyParameters;
 import org.hyperledger.besu.ethereum.eth.transactions.TransactionPool;
 import org.hyperledger.besu.ethereum.mainnet.ProtocolSchedule;
-<<<<<<< HEAD
-import org.hyperledger.besu.ethereum.privacy.PrivateNonceProvider;
-import org.hyperledger.besu.ethereum.privacy.PrivateTransactionHandler;
-=======
 import org.hyperledger.besu.ethereum.privacy.PrivacyController;
 import org.hyperledger.besu.ethereum.privacy.PrivateTransactionSimulator;
->>>>>>> 76d62ee4
 
 import java.util.Map;
 
@@ -59,13 +53,8 @@
 
   @Override
   protected Map<String, JsonRpcMethod> create(
-<<<<<<< HEAD
-      final PrivateTransactionHandler privateTransactionHandler,
-      final PrivateNonceProvider privateNonceProvider) {
-=======
       final PrivacyController privacyController,
       final EnclavePublicKeyProvider enclavePublicKeyProvider) {
->>>>>>> 76d62ee4
     return mapOf(
         new PrivGetTransactionReceipt(
             getBlockchainQueries(),
@@ -76,13 +65,6 @@
         new PrivDeletePrivacyGroup(privacyController, enclavePublicKeyProvider),
         new PrivFindPrivacyGroup(privacyController, enclavePublicKeyProvider),
         new PrivGetPrivacyPrecompileAddress(getPrivacyParameters()),
-<<<<<<< HEAD
-        new PrivGetTransactionCount(getPrivacyParameters(), privateNonceProvider),
-        new PrivGetPrivateTransaction(getBlockchainQueries(), getPrivacyParameters()),
-        new PrivDistributeRawTransaction(
-            getPrivacyParameters(), privateTransactionHandler, getTransactionPool()),
-        new PrivGetCode(getBlockchainQueries(), getPrivacyParameters()));
-=======
         new PrivGetTransactionCount(getNonceProvider(), enclavePublicKeyProvider),
         new PrivGetPrivateTransaction(
             getBlockchainQueries(), privacyController, enclavePublicKeyProvider),
@@ -95,6 +77,5 @@
                 getBlockchainQueries().getWorldStateArchive(),
                 getProtocolSchedule(),
                 getPrivacyParameters())));
->>>>>>> 76d62ee4
   }
 }