--- conflicted
+++ resolved
@@ -74,13 +74,9 @@
       case LOWER_NONCE_INVALID_TRANSACTION_EXISTS:
         return RpcErrorType.LOWER_NONCE_INVALID_TRANSACTION_EXISTS;
       case TOTAL_DATA_GAS_TOO_HIGH:
-<<<<<<< HEAD
         return RpcErrorType.TOTAL_DATA_GAS_TOO_HIGH;
-=======
-        return JsonRpcError.TOTAL_DATA_GAS_TOO_HIGH;
       case TX_POOL_DISABLED:
-        return JsonRpcError.TX_POOL_DISABLED;
->>>>>>> 2dca2f5d
+        return RpcErrorType.TX_POOL_DISABLED;
       default:
         return RpcErrorType.INTERNAL_ERROR;
     }
