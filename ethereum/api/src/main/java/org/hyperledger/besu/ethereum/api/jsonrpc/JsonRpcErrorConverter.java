/*
 * Copyright ConsenSys AG.
 *
 * Licensed under the Apache License, Version 2.0 (the "License"); you may not use this file except in compliance with
 * the License. You may obtain a copy of the License at
 *
 * http://www.apache.org/licenses/LICENSE-2.0
 *
 * Unless required by applicable law or agreed to in writing, software distributed under the License is distributed on
 * an "AS IS" BASIS, WITHOUT WARRANTIES OR CONDITIONS OF ANY KIND, either express or implied. See the License for the
 * specific language governing permissions and limitations under the License.
 *
 * SPDX-License-Identifier: Apache-2.0
 */
package org.hyperledger.besu.ethereum.api.jsonrpc;

import org.hyperledger.besu.ethereum.api.jsonrpc.internal.response.RpcErrorType;
import org.hyperledger.besu.ethereum.transaction.TransactionInvalidReason;

public class JsonRpcErrorConverter {

  public static RpcErrorType convertTransactionInvalidReason(
      final TransactionInvalidReason reason) {
    switch (reason) {
      case NONCE_TOO_LOW:
      case PRIVATE_NONCE_TOO_LOW:
        return RpcErrorType.NONCE_TOO_LOW;
      case NONCE_TOO_HIGH:
      case PRIVATE_NONCE_TOO_HIGH:
        return RpcErrorType.NONCE_TOO_HIGH;
      case INVALID_SIGNATURE:
        return RpcErrorType.INVALID_TRANSACTION_SIGNATURE;
      case INTRINSIC_GAS_EXCEEDS_GAS_LIMIT:
        return RpcErrorType.INTRINSIC_GAS_EXCEEDS_LIMIT;
      case UPFRONT_COST_EXCEEDS_BALANCE:
        return RpcErrorType.TRANSACTION_UPFRONT_COST_EXCEEDS_BALANCE;
      case EXCEEDS_BLOCK_GAS_LIMIT:
        return RpcErrorType.EXCEEDS_BLOCK_GAS_LIMIT;
      case WRONG_CHAIN_ID:
        return RpcErrorType.WRONG_CHAIN_ID;
      case REPLAY_PROTECTED_SIGNATURES_NOT_SUPPORTED:
        return RpcErrorType.REPLAY_PROTECTED_SIGNATURES_NOT_SUPPORTED;
      case REPLAY_PROTECTED_SIGNATURE_REQUIRED:
        return RpcErrorType.REPLAY_PROTECTED_SIGNATURE_REQUIRED;
      case TX_SENDER_NOT_AUTHORIZED:
        return RpcErrorType.TX_SENDER_NOT_AUTHORIZED;
        // Private Transaction Invalid Reasons
      case PRIVATE_TRANSACTION_INVALID:
        return RpcErrorType.PRIVATE_TRANSACTION_INVALID;
      case PRIVATE_TRANSACTION_FAILED:
        return RpcErrorType.PRIVATE_TRANSACTION_FAILED;
      case PRIVATE_UNIMPLEMENTED_TRANSACTION_TYPE:
        return RpcErrorType.UNSUPPORTED_PRIVATE_TRANSACTION_TYPE;
      case CHAIN_HEAD_WORLD_STATE_NOT_AVAILABLE:
        return RpcErrorType.CHAIN_HEAD_WORLD_STATE_NOT_AVAILABLE;
      case GAS_PRICE_TOO_LOW:
        return RpcErrorType.GAS_PRICE_TOO_LOW;
      case GAS_PRICE_BELOW_CURRENT_BASE_FEE:
        return RpcErrorType.GAS_PRICE_BELOW_CURRENT_BASE_FEE;
      case TX_FEECAP_EXCEEDED:
        return RpcErrorType.TX_FEECAP_EXCEEDED;
      case MAX_PRIORITY_FEE_PER_GAS_EXCEEDS_MAX_FEE_PER_GAS:
        return RpcErrorType.MAX_PRIORITY_FEE_PER_GAS_EXCEEDS_MAX_FEE_PER_GAS;
      case OFFCHAIN_PRIVACY_GROUP_DOES_NOT_EXIST:
        return RpcErrorType.OFFCHAIN_PRIVACY_GROUP_DOES_NOT_EXIST;
      case INVALID_TRANSACTION_FORMAT:
        return RpcErrorType.INVALID_TRANSACTION_TYPE;
      case TRANSACTION_ALREADY_KNOWN:
        return RpcErrorType.ETH_SEND_TX_ALREADY_KNOWN;
      case TRANSACTION_REPLACEMENT_UNDERPRICED:
        return RpcErrorType.ETH_SEND_TX_REPLACEMENT_UNDERPRICED;
      case NONCE_TOO_FAR_IN_FUTURE_FOR_SENDER:
        return RpcErrorType.NONCE_TOO_FAR_IN_FUTURE_FOR_SENDER;
      case LOWER_NONCE_INVALID_TRANSACTION_EXISTS:
        return RpcErrorType.LOWER_NONCE_INVALID_TRANSACTION_EXISTS;
      case TOTAL_DATA_GAS_TOO_HIGH:
<<<<<<< HEAD
        return JsonRpcError.TOTAL_DATA_GAS_TOO_HIGH;
      case CALLDATA_TOO_LARGE:
        return JsonRpcError.CALLDATA_TOO_LARGE;
=======
        return RpcErrorType.TOTAL_DATA_GAS_TOO_HIGH;
      case TX_POOL_DISABLED:
        return RpcErrorType.TX_POOL_DISABLED;
>>>>>>> 6603ebb7
      default:
        return RpcErrorType.INTERNAL_ERROR;
    }
  }
}<|MERGE_RESOLUTION|>--- conflicted
+++ resolved
@@ -74,15 +74,9 @@
       case LOWER_NONCE_INVALID_TRANSACTION_EXISTS:
         return RpcErrorType.LOWER_NONCE_INVALID_TRANSACTION_EXISTS;
       case TOTAL_DATA_GAS_TOO_HIGH:
-<<<<<<< HEAD
-        return JsonRpcError.TOTAL_DATA_GAS_TOO_HIGH;
-      case CALLDATA_TOO_LARGE:
-        return JsonRpcError.CALLDATA_TOO_LARGE;
-=======
         return RpcErrorType.TOTAL_DATA_GAS_TOO_HIGH;
       case TX_POOL_DISABLED:
         return RpcErrorType.TX_POOL_DISABLED;
->>>>>>> 6603ebb7
       default:
         return RpcErrorType.INTERNAL_ERROR;
     }
