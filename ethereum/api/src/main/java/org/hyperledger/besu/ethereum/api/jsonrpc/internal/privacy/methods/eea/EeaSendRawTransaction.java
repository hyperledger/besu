--- conflicted
+++ resolved
@@ -139,18 +139,6 @@
       } else { // legacy or pantheon transaction
         return createPMTAndAddToTxPool(id, privateTransaction, enclaveKey, Address.DEFAULT_PRIVACY);
       }
-<<<<<<< HEAD
-=======
-
-      return transactionPool
-          .addLocalTransaction(privacyMarkerTransaction)
-          .either(
-              () -> new JsonRpcSuccessResponse(id, privacyMarkerTransaction.getHash().toString()),
-              errorReason -> getJsonRpcErrorResponse(id, errorReason));
-    } catch (final MultiTenancyValidationException e) {
-      LOG.error("Unauthorized privacy multi-tenancy rpc request. {}", e.getMessage());
-      return new JsonRpcErrorResponse(id, ENCLAVE_ERROR);
->>>>>>> ce031f19
     } catch (final IllegalArgumentException | RLPException e) {
       return new JsonRpcErrorResponse(id, DECODE_ERROR);
     } catch (final Exception e) {
@@ -159,7 +147,6 @@
     }
   }
 
-<<<<<<< HEAD
   JsonRpcResponse createPMTAndAddToTxPool(
       final Object id,
       final PrivateTransaction privateTransaction,
@@ -173,16 +160,15 @@
         .addLocalTransaction(privacyMarkerTransaction)
         .either(
             () -> new JsonRpcSuccessResponse(id, privacyMarkerTransaction.getHash().toString()),
-            errorReason ->
-                new JsonRpcErrorResponse(id, convertTransactionInvalidReason(errorReason)));
-=======
+            errorReason ->getJsonRpcErrorResponse(id, errorReason));
+  }
+
   JsonRpcErrorResponse getJsonRpcErrorResponse(
       final Object id, final TransactionInvalidReason errorReason) {
     if (errorReason.equals(TransactionInvalidReason.INTRINSIC_GAS_EXCEEDS_GAS_LIMIT)) {
       return new JsonRpcErrorResponse(id, JsonRpcError.PMT_FAILED_INTRINSIC_GAS_EXCEEDS_LIMIT);
     }
     return new JsonRpcErrorResponse(id, convertTransactionInvalidReason(errorReason));
->>>>>>> ce031f19
   }
 
   private String buildCompoundKey(
