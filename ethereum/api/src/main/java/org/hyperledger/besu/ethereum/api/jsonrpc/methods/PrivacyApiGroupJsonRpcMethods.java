/*
 * Copyright ConsenSys AG.
 *
 * Licensed under the Apache License, Version 2.0 (the "License"); you may not use this file except in compliance with
 * the License. You may obtain a copy of the License at
 *
 * http://www.apache.org/licenses/LICENSE-2.0
 *
 * Unless required by applicable law or agreed to in writing, software distributed under the License is distributed on
 * an "AS IS" BASIS, WITHOUT WARRANTIES OR CONDITIONS OF ANY KIND, either express or implied. See the License for the
 * specific language governing permissions and limitations under the License.
 *
 * SPDX-License-Identifier: Apache-2.0
 */
package org.hyperledger.besu.ethereum.api.jsonrpc.methods;

import static org.hyperledger.besu.ethereum.api.jsonrpc.internal.privacy.methods.MultiTenancyUserUtil.enclavePublicKey;

import org.hyperledger.besu.ethereum.api.jsonrpc.LatestNonceProvider;
import org.hyperledger.besu.ethereum.api.jsonrpc.internal.methods.JsonRpcMethod;
import org.hyperledger.besu.ethereum.api.jsonrpc.internal.privacy.methods.DisabledPrivacyRpcMethod;
import org.hyperledger.besu.ethereum.api.jsonrpc.internal.privacy.methods.EnclavePublicKeyProvider;
import org.hyperledger.besu.ethereum.api.jsonrpc.internal.privacy.methods.MultiTenancyRpcMethodDecorator;
import org.hyperledger.besu.ethereum.api.query.BlockchainQueries;
import org.hyperledger.besu.ethereum.core.Address;
import org.hyperledger.besu.ethereum.core.PrivacyParameters;
import org.hyperledger.besu.ethereum.eth.transactions.PendingTransactions;
import org.hyperledger.besu.ethereum.eth.transactions.TransactionPool;
import org.hyperledger.besu.ethereum.mainnet.ProtocolSchedule;
import org.hyperledger.besu.ethereum.privacy.ChainHeadPrivateNonceProvider;
<<<<<<< HEAD
import org.hyperledger.besu.ethereum.privacy.PrivateNonceProvider;
import org.hyperledger.besu.ethereum.privacy.PrivateStateRootResolver;
import org.hyperledger.besu.ethereum.privacy.PrivateTransactionHandler;
=======
import org.hyperledger.besu.ethereum.privacy.PrivacyController;
import org.hyperledger.besu.ethereum.privacy.PrivateNonceProvider;
import org.hyperledger.besu.ethereum.privacy.PrivateStateRootResolver;
>>>>>>> 76d62ee4
import org.hyperledger.besu.ethereum.privacy.markertransaction.FixedKeySigningPrivateMarkerTransactionFactory;
import org.hyperledger.besu.ethereum.privacy.markertransaction.PrivateMarkerTransactionFactory;
import org.hyperledger.besu.ethereum.privacy.markertransaction.RandomSigningPrivateMarkerTransactionFactory;

import java.util.Map;
import java.util.Map.Entry;
import java.util.stream.Collectors;

public abstract class PrivacyApiGroupJsonRpcMethods extends ApiGroupJsonRpcMethods {

  private final BlockchainQueries blockchainQueries;
  private final ProtocolSchedule<?> protocolSchedule;
  private final TransactionPool transactionPool;
  private final PrivacyParameters privacyParameters;
  private final PrivateNonceProvider nonceProvider;

  public PrivacyApiGroupJsonRpcMethods(
      final BlockchainQueries blockchainQueries,
      final ProtocolSchedule<?> protocolSchedule,
      final TransactionPool transactionPool,
      final PrivacyParameters privacyParameters) {
    this.blockchainQueries = blockchainQueries;
    this.protocolSchedule = protocolSchedule;
    this.transactionPool = transactionPool;
    this.privacyParameters = privacyParameters;

    final PrivateStateRootResolver privateStateRootResolver =
        new PrivateStateRootResolver(privacyParameters.getPrivateStateStorage());
    this.nonceProvider =
        new ChainHeadPrivateNonceProvider(
            blockchainQueries.getBlockchain(),
            privateStateRootResolver,
            privacyParameters.getPrivateWorldStateArchive());
  }

  public BlockchainQueries getBlockchainQueries() {
    return blockchainQueries;
  }

  public ProtocolSchedule<?> getProtocolSchedule() {
    return protocolSchedule;
  }

  public TransactionPool getTransactionPool() {
    return transactionPool;
  }

  public PrivacyParameters getPrivacyParameters() {
    return privacyParameters;
  }

  public PrivateNonceProvider getNonceProvider() {
    return nonceProvider;
  }

  @Override
  protected Map<String, JsonRpcMethod> create() {
    final PrivateMarkerTransactionFactory markerTransactionFactory =
        createPrivateMarkerTransactionFactory(
            privacyParameters, blockchainQueries, transactionPool.getPendingTransactions());

<<<<<<< HEAD
    final PrivateStateRootResolver privateStateRootResolver =
        new PrivateStateRootResolver(privacyParameters.getPrivateStateStorage());

    final PrivateNonceProvider privateNonceProvider =
        new ChainHeadPrivateNonceProvider(
            blockchainQueries.getBlockchain(),
            privateStateRootResolver,
            privacyParameters.getPrivateWorldStateArchive());

    final PrivateTransactionHandler privateTransactionHandler =
        new PrivateTransactionHandler(
            privacyParameters,
            protocolSchedule.getChainId(),
            markerTransactionFactory,
            privateNonceProvider);

    return create(
        privateTransactionHandler,
        new ChainHeadPrivateNonceProvider(
            blockchainQueries.getBlockchain(),
            privateStateRootResolver,
            privacyParameters.getPrivateWorldStateArchive()));
  }

  protected abstract Map<String, JsonRpcMethod> create(
      final PrivateTransactionHandler privateTransactionHandler,
      final PrivateNonceProvider privateNonceProvider);
=======
    final PrivacyController privacyController =
        new PrivacyController(
            privacyParameters,
            protocolSchedule.getChainId(),
            markerTransactionFactory,
            nonceProvider);

    final EnclavePublicKeyProvider enclavePublicProvider =
        privacyParameters.isMultiTenancyEnabled()
            ? user ->
                enclavePublicKey(user)
                    .orElseThrow(
                        () ->
                            new IllegalStateException(
                                "Request does not contain an authorization token"))
            : user -> privacyParameters.getEnclavePublicKey();

    return create(privacyController, enclavePublicProvider).entrySet().stream()
        .collect(
            Collectors.toMap(
                Entry::getKey, entry -> createPrivacyMethod(privacyParameters, entry.getValue())));
  }

  protected abstract Map<String, JsonRpcMethod> create(
      final PrivacyController privacyController,
      final EnclavePublicKeyProvider enclavePublicKeyProvider);
>>>>>>> 76d62ee4

  private PrivateMarkerTransactionFactory createPrivateMarkerTransactionFactory(
      final PrivacyParameters privacyParameters,
      final BlockchainQueries blockchainQueries,
      final PendingTransactions pendingTransactions) {

    final Address privateContractAddress =
        Address.privacyPrecompiled(privacyParameters.getPrivacyAddress());

    if (privacyParameters.getSigningKeyPair().isPresent()) {
      return new FixedKeySigningPrivateMarkerTransactionFactory(
          privateContractAddress,
          new LatestNonceProvider(blockchainQueries, pendingTransactions),
          privacyParameters.getSigningKeyPair().get());
    }
    return new RandomSigningPrivateMarkerTransactionFactory(privateContractAddress);
  }

  private JsonRpcMethod createPrivacyMethod(
      final PrivacyParameters privacyParameters, final JsonRpcMethod rpcMethod) {
    if (privacyParameters.isEnabled() && privacyParameters.isMultiTenancyEnabled()) {
      return new MultiTenancyRpcMethodDecorator(rpcMethod);
    } else if (!privacyParameters.isEnabled()) {
      return new DisabledPrivacyRpcMethod(rpcMethod.getName());
    } else {
      return rpcMethod;
    }
  }
}<|MERGE_RESOLUTION|>--- conflicted
+++ resolved
@@ -28,15 +28,9 @@
 import org.hyperledger.besu.ethereum.eth.transactions.TransactionPool;
 import org.hyperledger.besu.ethereum.mainnet.ProtocolSchedule;
 import org.hyperledger.besu.ethereum.privacy.ChainHeadPrivateNonceProvider;
-<<<<<<< HEAD
-import org.hyperledger.besu.ethereum.privacy.PrivateNonceProvider;
-import org.hyperledger.besu.ethereum.privacy.PrivateStateRootResolver;
-import org.hyperledger.besu.ethereum.privacy.PrivateTransactionHandler;
-=======
 import org.hyperledger.besu.ethereum.privacy.PrivacyController;
 import org.hyperledger.besu.ethereum.privacy.PrivateNonceProvider;
 import org.hyperledger.besu.ethereum.privacy.PrivateStateRootResolver;
->>>>>>> 76d62ee4
 import org.hyperledger.besu.ethereum.privacy.markertransaction.FixedKeySigningPrivateMarkerTransactionFactory;
 import org.hyperledger.besu.ethereum.privacy.markertransaction.PrivateMarkerTransactionFactory;
 import org.hyperledger.besu.ethereum.privacy.markertransaction.RandomSigningPrivateMarkerTransactionFactory;
@@ -98,35 +92,6 @@
         createPrivateMarkerTransactionFactory(
             privacyParameters, blockchainQueries, transactionPool.getPendingTransactions());
 
-<<<<<<< HEAD
-    final PrivateStateRootResolver privateStateRootResolver =
-        new PrivateStateRootResolver(privacyParameters.getPrivateStateStorage());
-
-    final PrivateNonceProvider privateNonceProvider =
-        new ChainHeadPrivateNonceProvider(
-            blockchainQueries.getBlockchain(),
-            privateStateRootResolver,
-            privacyParameters.getPrivateWorldStateArchive());
-
-    final PrivateTransactionHandler privateTransactionHandler =
-        new PrivateTransactionHandler(
-            privacyParameters,
-            protocolSchedule.getChainId(),
-            markerTransactionFactory,
-            privateNonceProvider);
-
-    return create(
-        privateTransactionHandler,
-        new ChainHeadPrivateNonceProvider(
-            blockchainQueries.getBlockchain(),
-            privateStateRootResolver,
-            privacyParameters.getPrivateWorldStateArchive()));
-  }
-
-  protected abstract Map<String, JsonRpcMethod> create(
-      final PrivateTransactionHandler privateTransactionHandler,
-      final PrivateNonceProvider privateNonceProvider);
-=======
     final PrivacyController privacyController =
         new PrivacyController(
             privacyParameters,
@@ -153,7 +118,6 @@
   protected abstract Map<String, JsonRpcMethod> create(
       final PrivacyController privacyController,
       final EnclavePublicKeyProvider enclavePublicKeyProvider);
->>>>>>> 76d62ee4
 
   private PrivateMarkerTransactionFactory createPrivateMarkerTransactionFactory(
       final PrivacyParameters privacyParameters,
