/*
 * Copyright contributors to Hyperledger Besu.
 *
 * Licensed under the Apache License, Version 2.0 (the "License"); you may not use this file except in compliance with
 * the License. You may obtain a copy of the License at
 *
 * http://www.apache.org/licenses/LICENSE-2.0
 *
 * Unless required by applicable law or agreed to in writing, software distributed under the License is distributed on
 * an "AS IS" BASIS, WITHOUT WARRANTIES OR CONDITIONS OF ANY KIND, either express or implied. See the License for the
 * specific language governing permissions and limitations under the License.
 *
 * SPDX-License-Identifier: Apache-2.0
 */
package org.hyperledger.besu.ethereum.api.jsonrpc.internal.methods.engine;

import static org.hyperledger.besu.datatypes.HardforkId.MainnetHardforkId.PRAGUE;

import org.hyperledger.besu.consensus.merge.blockcreation.MergeMiningCoordinator;
import org.hyperledger.besu.ethereum.ProtocolContext;
import org.hyperledger.besu.ethereum.api.jsonrpc.RpcMethod;
import org.hyperledger.besu.ethereum.api.jsonrpc.internal.parameters.EnginePayloadParameter;
import org.hyperledger.besu.ethereum.api.jsonrpc.internal.response.RpcErrorType;
import org.hyperledger.besu.ethereum.eth.manager.EthPeers;
import org.hyperledger.besu.ethereum.mainnet.ProtocolSchedule;
import org.hyperledger.besu.ethereum.mainnet.ValidationResult;

import java.util.List;
import java.util.Optional;

import io.vertx.core.Vertx;

public class EngineNewPayloadV4 extends AbstractEngineNewPayload {

  private final Optional<Long> pragueMilestone;

  public EngineNewPayloadV4(
      final Vertx vertx,
      final ProtocolSchedule timestampSchedule,
      final ProtocolContext protocolContext,
      final MergeMiningCoordinator mergeCoordinator,
      final EthPeers ethPeers,
      final EngineCallListener engineCallListener) {
    super(
        vertx, timestampSchedule, protocolContext, mergeCoordinator, ethPeers, engineCallListener);
    pragueMilestone = timestampSchedule.milestoneFor(PRAGUE);
  }

  @Override
  public String getName() {
    return RpcMethod.ENGINE_NEW_PAYLOAD_V4.getMethodName();
  }

  @Override
  protected ValidationResult<RpcErrorType> validateParameters(
      final EnginePayloadParameter payloadParameter,
      final Optional<List<String>> maybeVersionedHashParam,
      final Optional<String> maybeBeaconBlockRootParam,
      final Optional<List<String>> maybeRequestsParam) {
    if (payloadParameter.getBlobGasUsed() == null) {
      return ValidationResult.invalid(
          RpcErrorType.INVALID_BLOB_GAS_USED_PARAMS, "Missing blob gas used field");
    } else if (payloadParameter.getExcessBlobGas() == null) {
      return ValidationResult.invalid(
          RpcErrorType.INVALID_EXCESS_BLOB_GAS_PARAMS, "Missing excess blob gas field");
    } else if (maybeVersionedHashParam == null || maybeVersionedHashParam.isEmpty()) {
      return ValidationResult.invalid(
          RpcErrorType.INVALID_VERSIONED_HASH_PARAMS, "Missing versioned hashes field");
    } else if (maybeBeaconBlockRootParam.isEmpty()) {
      return ValidationResult.invalid(
          RpcErrorType.INVALID_PARENT_BEACON_BLOCK_ROOT_PARAMS,
          "Missing parent beacon block root field");
    } else if (maybeRequestsParam.isEmpty()) {
      return ValidationResult.invalid(
<<<<<<< HEAD
          RpcErrorType.INVALID_REQUESTS_PARAMS, "Missing execution requests field");
=======
          RpcErrorType.INVALID_EXECUTION_REQUESTS_PARAMS, "Missing execution requests field");
>>>>>>> f16d3526
    } else {
      return ValidationResult.valid();
    }
  }

  @Override
  protected ValidationResult<RpcErrorType> validateForkSupported(final long blockTimestamp) {
    return ForkSupportHelper.validateForkSupported(PRAGUE, pragueMilestone, blockTimestamp);
  }
}<|MERGE_RESOLUTION|>--- conflicted
+++ resolved
@@ -72,11 +72,7 @@
           "Missing parent beacon block root field");
     } else if (maybeRequestsParam.isEmpty()) {
       return ValidationResult.invalid(
-<<<<<<< HEAD
-          RpcErrorType.INVALID_REQUESTS_PARAMS, "Missing execution requests field");
-=======
           RpcErrorType.INVALID_EXECUTION_REQUESTS_PARAMS, "Missing execution requests field");
->>>>>>> f16d3526
     } else {
       return ValidationResult.valid();
     }
