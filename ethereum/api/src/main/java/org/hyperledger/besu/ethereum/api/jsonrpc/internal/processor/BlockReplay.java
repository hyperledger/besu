/*
 * Copyright ConsenSys AG.
 *
 * Licensed under the Apache License, Version 2.0 (the "License"); you may not use this file except in compliance with
 * the License. You may obtain a copy of the License at
 *
 * http://www.apache.org/licenses/LICENSE-2.0
 *
 * Unless required by applicable law or agreed to in writing, software distributed under the License is distributed on
 * an "AS IS" BASIS, WITHOUT WARRANTIES OR CONDITIONS OF ANY KIND, either express or implied. See the License for the
 * specific language governing permissions and limitations under the License.
 *
 * SPDX-License-Identifier: Apache-2.0
 */
package org.hyperledger.besu.ethereum.api.jsonrpc.internal.processor;

import org.hyperledger.besu.datatypes.DataGas;
import org.hyperledger.besu.datatypes.Hash;
import org.hyperledger.besu.datatypes.Wei;
import org.hyperledger.besu.ethereum.chain.Blockchain;
import org.hyperledger.besu.ethereum.core.Block;
import org.hyperledger.besu.ethereum.core.BlockBody;
import org.hyperledger.besu.ethereum.core.BlockHeader;
import org.hyperledger.besu.ethereum.core.MutableWorldState;
import org.hyperledger.besu.ethereum.core.Transaction;
import org.hyperledger.besu.ethereum.mainnet.MainnetTransactionProcessor;
import org.hyperledger.besu.ethereum.mainnet.ProtocolSchedule;
import org.hyperledger.besu.ethereum.mainnet.ProtocolSpec;
import org.hyperledger.besu.ethereum.mainnet.TransactionValidationParams;
import org.hyperledger.besu.ethereum.vm.BlockHashLookup;
import org.hyperledger.besu.ethereum.vm.CachingBlockHashLookup;
import org.hyperledger.besu.ethereum.worldstate.WorldStateArchive;

import java.util.List;
import java.util.Optional;

public class BlockReplay {

  private final ProtocolSchedule protocolSchedule;
  private final Blockchain blockchain;
  private final WorldStateArchive worldStateArchive;

  public BlockReplay(
      final ProtocolSchedule protocolSchedule,
      final Blockchain blockchain,
      final WorldStateArchive worldStateArchive) {
    this.protocolSchedule = protocolSchedule;
    this.blockchain = blockchain;
    this.worldStateArchive = worldStateArchive;
  }

  public Optional<BlockTrace> block(
      final Block block, final TransactionAction<TransactionTrace> action) {
    return performActionWithBlock(
        block.getHeader(),
        block.getBody(),
        (body, header, blockchain, mutableWorldState, transactionProcessor, protocolSpec) -> {
          final Wei dataGasPrice =
              protocolSpec
                  .getFeeMarket()
                  .dataPrice(
                      blockchain
                          .getBlockHeader(header.getParentHash())
                          .flatMap(BlockHeader::getExcessDataGas)
                          .orElse(DataGas.ZERO));

          final List<TransactionTrace> transactionTraces =
              body.getTransactions().stream()
                  .map(
                      transaction ->
                          action.performAction(
                              transaction,
                              header,
                              blockchain,
                              mutableWorldState,
<<<<<<< HEAD
                              transactionProcessor))
                  .toList();
=======
                              transactionProcessor,
                              dataGasPrice))
                  .collect(Collectors.toList());
>>>>>>> ea6ac5e3
          return Optional.of(new BlockTrace(transactionTraces));
        });
  }

  public Optional<BlockTrace> block(
      final Hash blockHash, final TransactionAction<TransactionTrace> action) {
    return getBlock(blockHash).flatMap(block -> block(block, action));
  }

  public <T> Optional<T> beforeTransactionInBlock(
      final Hash blockHash, final Hash transactionHash, final TransactionAction<T> action) {
    return performActionWithBlock(
        blockHash,
<<<<<<< HEAD
        (body, header, blockchain, mutableWorldState, transactionProcessor) -> {
          final BlockHashLookup blockHashLookup = new CachingBlockHashLookup(header, blockchain);
=======
        (body, header, blockchain, mutableWorldState, transactionProcessor, protocolSpec) -> {
          final BlockHashLookup blockHashLookup = new BlockHashLookup(header, blockchain);
          final Wei dataGasPrice =
              protocolSpec
                  .getFeeMarket()
                  .dataPrice(
                      blockchain
                          .getBlockHeader(header.getParentHash())
                          .flatMap(BlockHeader::getExcessDataGas)
                          .orElse(DataGas.ZERO));

>>>>>>> ea6ac5e3
          for (final Transaction transaction : body.getTransactions()) {
            if (transaction.getHash().equals(transactionHash)) {
              return Optional.of(
                  action.performAction(
                      transaction,
                      header,
                      blockchain,
                      mutableWorldState,
                      transactionProcessor,
                      dataGasPrice));
            } else {
              transactionProcessor.processTransaction(
                  blockchain,
                  mutableWorldState.updater(),
                  header,
                  transaction,
                  protocolSpec.getMiningBeneficiaryCalculator().calculateBeneficiary(header),
                  blockHashLookup,
                  false,
                  TransactionValidationParams.blockReplay(),
                  dataGasPrice);
            }
          }
          return Optional.empty();
        });
  }

  public <T> Optional<T> afterTransactionInBlock(
      final Hash blockHash, final Hash transactionHash, final TransactionAction<T> action) {
    return beforeTransactionInBlock(
        blockHash,
        transactionHash,
        (transaction, blockHeader, blockchain, worldState, transactionProcessor, dataGasPrice) -> {
          final ProtocolSpec spec = protocolSchedule.getByBlockHeader(blockHeader);
          transactionProcessor.processTransaction(
              blockchain,
              worldState.updater(),
              blockHeader,
              transaction,
              spec.getMiningBeneficiaryCalculator().calculateBeneficiary(blockHeader),
              new CachingBlockHashLookup(blockHeader, blockchain),
              false,
              TransactionValidationParams.blockReplay(),
              dataGasPrice);
          return action.performAction(
              transaction, blockHeader, blockchain, worldState, transactionProcessor, dataGasPrice);
        });
  }

  public <T> Optional<T> performActionWithBlock(final Hash blockHash, final BlockAction<T> action) {
    Optional<Block> maybeBlock = getBlock(blockHash);
    if (maybeBlock.isEmpty()) {
      maybeBlock = getBadBlock(blockHash);
    }
    return maybeBlock.flatMap(
        block -> performActionWithBlock(block.getHeader(), block.getBody(), action));
  }

  private <T> Optional<T> performActionWithBlock(
      final BlockHeader header, final BlockBody body, final BlockAction<T> action) {
    if (header == null) {
      return Optional.empty();
    }
    if (body == null) {
      return Optional.empty();
    }
    final ProtocolSpec protocolSpec = protocolSchedule.getByBlockHeader(header);
    final MainnetTransactionProcessor transactionProcessor = protocolSpec.getTransactionProcessor();
    final BlockHeader previous = blockchain.getBlockHeader(header.getParentHash()).orElse(null);
    if (previous == null) {
      return Optional.empty();
    }
    try (final MutableWorldState worldState =
        worldStateArchive
            .getMutable(previous.getStateRoot(), previous.getBlockHash(), false)
            .map(
                ws -> {
                  if (!ws.isPersistable()) {
                    return ws.copy();
                  }
                  return ws;
                })
            .orElseThrow(
                () ->
                    new IllegalArgumentException(
                        "Missing worldstate for stateroot "
                            + previous.getStateRoot().toShortHexString()))) {
      return action.perform(
          body, header, blockchain, worldState, transactionProcessor, protocolSpec);
    } catch (Exception ex) {
      return Optional.empty();
    }
  }

  private Optional<Block> getBlock(final Hash blockHash) {
    final BlockHeader blockHeader = blockchain.getBlockHeader(blockHash).orElse(null);
    if (blockHeader != null) {
      final BlockBody blockBody = blockchain.getBlockBody(blockHeader.getHash()).orElse(null);
      if (blockBody != null) {
        return Optional.of(new Block(blockHeader, blockBody));
      }
    }
    return Optional.empty();
  }

  private Optional<Block> getBadBlock(final Hash blockHash) {
    final ProtocolSpec protocolSpec =
        protocolSchedule.getByBlockHeader(blockchain.getChainHeadHeader());
    return protocolSpec.getBadBlocksManager().getBadBlock(blockHash);
  }

  @FunctionalInterface
  public interface BlockAction<T> {
    Optional<T> perform(
        BlockBody body,
        BlockHeader blockHeader,
        Blockchain blockchain,
        MutableWorldState worldState,
        MainnetTransactionProcessor transactionProcessor,
        ProtocolSpec protocolSpec);
  }

  @FunctionalInterface
  public interface TransactionAction<T> {
    T performAction(
        Transaction transaction,
        BlockHeader blockHeader,
        Blockchain blockchain,
        MutableWorldState worldState,
        MainnetTransactionProcessor transactionProcessor,
        Wei dataGasPrice);
  }
}<|MERGE_RESOLUTION|>--- conflicted
+++ resolved
@@ -73,14 +73,9 @@
                               header,
                               blockchain,
                               mutableWorldState,
-<<<<<<< HEAD
-                              transactionProcessor))
-                  .toList();
-=======
                               transactionProcessor,
                               dataGasPrice))
-                  .collect(Collectors.toList());
->>>>>>> ea6ac5e3
+                  .toList();
           return Optional.of(new BlockTrace(transactionTraces));
         });
   }
@@ -94,12 +89,8 @@
       final Hash blockHash, final Hash transactionHash, final TransactionAction<T> action) {
     return performActionWithBlock(
         blockHash,
-<<<<<<< HEAD
-        (body, header, blockchain, mutableWorldState, transactionProcessor) -> {
+        (body, header, blockchain, mutableWorldState, transactionProcessor, protocolSpec) -> {
           final BlockHashLookup blockHashLookup = new CachingBlockHashLookup(header, blockchain);
-=======
-        (body, header, blockchain, mutableWorldState, transactionProcessor, protocolSpec) -> {
-          final BlockHashLookup blockHashLookup = new BlockHashLookup(header, blockchain);
           final Wei dataGasPrice =
               protocolSpec
                   .getFeeMarket()
@@ -109,7 +100,6 @@
                           .flatMap(BlockHeader::getExcessDataGas)
                           .orElse(DataGas.ZERO));
 
->>>>>>> ea6ac5e3
           for (final Transaction transaction : body.getTransactions()) {
             if (transaction.getHash().equals(transactionHash)) {
               return Optional.of(
