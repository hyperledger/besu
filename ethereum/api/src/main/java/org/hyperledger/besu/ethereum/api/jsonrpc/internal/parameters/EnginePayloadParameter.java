/*
 * Copyright Hyperledger Besu Contributors.
 *
 * Licensed under the Apache License, Version 2.0 (the "License"); you may not use this file except in compliance with
 * the License. You may obtain a copy of the License at
 *
 * http://www.apache.org/licenses/LICENSE-2.0
 *
 * Unless required by applicable law or agreed to in writing, software distributed under the License is distributed on
 * an "AS IS" BASIS, WITHOUT WARRANTIES OR CONDITIONS OF ANY KIND, either express or implied. See the License for the
 * specific language governing permissions and limitations under the License.
 *
 * SPDX-License-Identifier: Apache-2.0
 */
package org.hyperledger.besu.ethereum.api.jsonrpc.internal.parameters;

import org.hyperledger.besu.datatypes.Address;
import org.hyperledger.besu.datatypes.Hash;
import org.hyperledger.besu.datatypes.Wei;
import org.hyperledger.besu.evm.log.LogsBloomFilter;

import java.util.List;

import com.fasterxml.jackson.annotation.JsonCreator;
import com.fasterxml.jackson.annotation.JsonProperty;
import org.apache.tuweni.bytes.Bytes32;

/**
 * parentHash: DATA, 32 Bytes feeRecipient: DATA, 20 Bytes stateRoot: DATA, 32 Bytes receiptsRoot:
 * DATA, 32 Bytes logsBloom: DATA, 256 Bytes prevRandao: DATA, 32 Bytes blockNumber: QUANTITY
 * gasLimit: QUANTITY gasUsed: QUANTITY timestamp: QUANTITY baseFeePerGas: QUANTITY blockHash: DATA,
 * 32 Bytes transactions: Array of TypedTransaction
 */
public class EnginePayloadParameter {
  private final Hash blockHash;
  private final Hash parentHash;
  private final Address feeRecipient;
  private final Hash stateRoot;
  private final long blockNumber;
  private final Bytes32 prevRandao;
  private final Wei baseFeePerGas;
  private final long gasLimit;
  private final long gasUsed;
  private final long timestamp;
  private final String extraData;
  private final Hash receiptsRoot;
  private final LogsBloomFilter logsBloom;
  private final List<String> transactions;
  private final List<WithdrawalParameter> withdrawals;
<<<<<<< HEAD
  private final List<Bytes32> versionedHashes;

=======
  private final long dataGasUsed;
>>>>>>> bb5608a0
  private final String excessDataGas;

  @JsonCreator
  public EnginePayloadParameter(
      @JsonProperty("blockHash") final Hash blockHash,
      @JsonProperty("parentHash") final Hash parentHash,
      @JsonProperty("feeRecipient") final Address feeRecipient,
      @JsonProperty("stateRoot") final Hash stateRoot,
      @JsonProperty("blockNumber") final UnsignedLongParameter blockNumber,
      @JsonProperty("baseFeePerGas") final String baseFeePerGas,
      @JsonProperty("gasLimit") final UnsignedLongParameter gasLimit,
      @JsonProperty("gasUsed") final UnsignedLongParameter gasUsed,
      @JsonProperty("timestamp") final UnsignedLongParameter timestamp,
      @JsonProperty("extraData") final String extraData,
      @JsonProperty("receiptRoot") final Hash receiptsRoot,
      @JsonProperty("logsBloom") final LogsBloomFilter logsBloom,
      @JsonProperty("prevRandao") final String prevRandao,
      @JsonProperty("transactions") final List<String> transactions,
      @JsonProperty("withdrawals") final List<WithdrawalParameter> withdrawals,
<<<<<<< HEAD
      @JsonProperty("excessDataGas") final String excessDataGas,
      @JsonProperty("versionedHashes") final List<Bytes32> versionedHashes) {
=======
      @JsonProperty("dataGasUsed") final UnsignedLongParameter dataGasUsed,
      @JsonProperty("excessDataGas") final String excessDataGas) {
>>>>>>> bb5608a0
    this.blockHash = blockHash;
    this.parentHash = parentHash;
    this.feeRecipient = feeRecipient;
    this.stateRoot = stateRoot;
    this.blockNumber = blockNumber.getValue();
    this.baseFeePerGas = Wei.fromHexString(baseFeePerGas);
    this.gasLimit = gasLimit.getValue();
    this.gasUsed = gasUsed.getValue();
    this.timestamp = timestamp.getValue();
    this.extraData = extraData;
    this.receiptsRoot = receiptsRoot;
    this.logsBloom = logsBloom;
    this.prevRandao = Bytes32.fromHexString(prevRandao);
    this.transactions = transactions;
    this.withdrawals = withdrawals;
    this.dataGasUsed = dataGasUsed.getValue();
    this.excessDataGas = excessDataGas;
    this.versionedHashes = versionedHashes;
  }

  public Hash getBlockHash() {
    return blockHash;
  }

  public Hash getParentHash() {
    return parentHash;
  }

  public Address getFeeRecipient() {
    return feeRecipient;
  }

  public Hash getStateRoot() {
    return stateRoot;
  }

  public long getBlockNumber() {
    return blockNumber;
  }

  public Wei getBaseFeePerGas() {
    return baseFeePerGas;
  }

  public long getGasLimit() {
    return gasLimit;
  }

  public long getGasUsed() {
    return gasUsed;
  }

  public long getTimestamp() {
    return timestamp;
  }

  public String getExtraData() {
    return extraData;
  }

  public Hash getReceiptsRoot() {
    return receiptsRoot;
  }

  public LogsBloomFilter getLogsBloom() {
    return logsBloom;
  }

  public Bytes32 getPrevRandao() {
    return prevRandao;
  }

  public List<String> getTransactions() {
    return transactions;
  }

  public List<WithdrawalParameter> getWithdrawals() {
    return withdrawals;
  }

  public long getDataGasUsed() {
    return dataGasUsed;
  }

  public String getExcessDataGas() {
    return excessDataGas;
  }

  public List<Bytes32> getVersionedHashes() {
    return versionedHashes;
  }
}<|MERGE_RESOLUTION|>--- conflicted
+++ resolved
@@ -47,12 +47,8 @@
   private final LogsBloomFilter logsBloom;
   private final List<String> transactions;
   private final List<WithdrawalParameter> withdrawals;
-<<<<<<< HEAD
   private final List<Bytes32> versionedHashes;
-
-=======
   private final long dataGasUsed;
->>>>>>> bb5608a0
   private final String excessDataGas;
 
   @JsonCreator
@@ -72,13 +68,9 @@
       @JsonProperty("prevRandao") final String prevRandao,
       @JsonProperty("transactions") final List<String> transactions,
       @JsonProperty("withdrawals") final List<WithdrawalParameter> withdrawals,
-<<<<<<< HEAD
+      @JsonProperty("dataGasUsed") final UnsignedLongParameter dataGasUsed,
       @JsonProperty("excessDataGas") final String excessDataGas,
       @JsonProperty("versionedHashes") final List<Bytes32> versionedHashes) {
-=======
-      @JsonProperty("dataGasUsed") final UnsignedLongParameter dataGasUsed,
-      @JsonProperty("excessDataGas") final String excessDataGas) {
->>>>>>> bb5608a0
     this.blockHash = blockHash;
     this.parentHash = parentHash;
     this.feeRecipient = feeRecipient;
