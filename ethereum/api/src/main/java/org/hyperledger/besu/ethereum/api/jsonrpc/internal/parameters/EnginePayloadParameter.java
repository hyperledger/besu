/*
 * Copyright contributors to Hyperledger Besu.
 *
 * Licensed under the Apache License, Version 2.0 (the "License"); you may not use this file except in compliance with
 * the License. You may obtain a copy of the License at
 *
 * http://www.apache.org/licenses/LICENSE-2.0
 *
 * Unless required by applicable law or agreed to in writing, software distributed under the License is distributed on
 * an "AS IS" BASIS, WITHOUT WARRANTIES OR CONDITIONS OF ANY KIND, either express or implied. See the License for the
 * specific language governing permissions and limitations under the License.
 *
 * SPDX-License-Identifier: Apache-2.0
 */
package org.hyperledger.besu.ethereum.api.jsonrpc.internal.parameters;

import org.hyperledger.besu.datatypes.Address;
import org.hyperledger.besu.datatypes.Hash;
import org.hyperledger.besu.datatypes.Wei;
import org.hyperledger.besu.evm.log.LogsBloomFilter;

import java.util.List;

import com.fasterxml.jackson.annotation.JsonCreator;
import com.fasterxml.jackson.annotation.JsonProperty;
import org.apache.tuweni.bytes.Bytes32;

public class EnginePayloadParameter {
  private final Hash blockHash;
  private final Hash parentHash;
  private final Address feeRecipient;
  private final Hash stateRoot;
  private final long blockNumber;
  private final Bytes32 prevRandao;
  private final Wei baseFeePerGas;
  private final long gasLimit;
  private final long gasUsed;
  private final long timestamp;
  private final String extraData;
  private final Hash receiptsRoot;
  private final LogsBloomFilter logsBloom;
  private final List<String> transactions;
  private final List<WithdrawalParameter> withdrawals;
  private final Long blobGasUsed;
  private final String excessBlobGas;
  private final List<DepositRequestParameter> depositRequests;
  private final List<WithdrawalRequestParameter> withdrawalRequests;
  private final List<ConsolidationRequestParameter> consolidationRequests;

  private final ExecutionWitnessParameter executionWitness;

  /**
   * Creates an instance of EnginePayloadParameter.
   *
   * @param blockHash DATA, 32 Bytes
   * @param parentHash DATA, 32 Bytes
   * @param feeRecipient DATA, 20 Bytes
   * @param stateRoot DATA, 32 Bytes
   * @param blockNumber QUANTITY, 64 Bits
   * @param baseFeePerGas QUANTITY, 256 Bits
   * @param gasLimit QUANTITY, 64 Bits
   * @param gasUsed QUANTITY, 64 Bits
   * @param timestamp QUANTITY, 64 Bits
   * @param extraData DATA, 0 to 32 Bytes
   * @param receiptsRoot DATA, 32 Bytes
   * @param logsBloom DATA, 256 Bytes
   * @param prevRandao DATA, 32 Bytes
   * @param transactions Array of DATA
   * @param withdrawals Array of Withdrawal
   * @param blobGasUsed QUANTITY, 64 Bits
   * @param excessBlobGas QUANTITY, 64 Bits
   * @param depositRequests List of deposit parameters.
   * @param withdrawalRequestParameters List of withdrawal requests parameters.
<<<<<<< HEAD
   * @param executionWitness OBJECT executionWitness.
=======
   * @param consolidationRequests List of consolidation requests parameters.
>>>>>>> 94099d18
   */
  @JsonCreator
  public EnginePayloadParameter(
      @JsonProperty("blockHash") final Hash blockHash,
      @JsonProperty("parentHash") final Hash parentHash,
      @JsonProperty("feeRecipient") final Address feeRecipient,
      @JsonProperty("stateRoot") final Hash stateRoot,
      @JsonProperty("blockNumber") final UnsignedLongParameter blockNumber,
      @JsonProperty("baseFeePerGas") final String baseFeePerGas,
      @JsonProperty("gasLimit") final UnsignedLongParameter gasLimit,
      @JsonProperty("gasUsed") final UnsignedLongParameter gasUsed,
      @JsonProperty("timestamp") final UnsignedLongParameter timestamp,
      @JsonProperty("extraData") final String extraData,
      @JsonProperty("receiptsRoot") final Hash receiptsRoot,
      @JsonProperty("logsBloom") final LogsBloomFilter logsBloom,
      @JsonProperty("prevRandao") final String prevRandao,
      @JsonProperty("transactions") final List<String> transactions,
      @JsonProperty("withdrawals") final List<WithdrawalParameter> withdrawals,
      @JsonProperty("blobGasUsed") final UnsignedLongParameter blobGasUsed,
      @JsonProperty("excessBlobGas") final String excessBlobGas,
      @JsonProperty("depositRequests") final List<DepositRequestParameter> depositRequests,
      @JsonProperty("withdrawalRequests")
          final List<WithdrawalRequestParameter> withdrawalRequestParameters,
<<<<<<< HEAD
      @JsonProperty("executionWitness") final ExecutionWitnessParameter executionWitness) {
=======
      @JsonProperty("consolidationRequests")
          final List<ConsolidationRequestParameter> consolidationRequests) {
>>>>>>> 94099d18
    this.blockHash = blockHash;
    this.parentHash = parentHash;
    this.feeRecipient = feeRecipient;
    this.stateRoot = stateRoot;
    this.blockNumber = blockNumber.getValue();
    this.baseFeePerGas = Wei.fromHexString(baseFeePerGas);
    this.gasLimit = gasLimit.getValue();
    this.gasUsed = gasUsed.getValue();
    this.timestamp = timestamp.getValue();
    this.extraData = extraData;
    this.receiptsRoot = receiptsRoot;
    this.logsBloom = logsBloom;
    this.prevRandao = Bytes32.fromHexString(prevRandao);
    this.transactions = transactions;
    this.withdrawals = withdrawals;
    this.blobGasUsed = blobGasUsed == null ? null : blobGasUsed.getValue();
    this.excessBlobGas = excessBlobGas;
    this.depositRequests = depositRequests;
    this.withdrawalRequests = withdrawalRequestParameters;
<<<<<<< HEAD
    this.executionWitness = executionWitness;
=======
    this.consolidationRequests = consolidationRequests;
>>>>>>> 94099d18
  }

  public Hash getBlockHash() {
    return blockHash;
  }

  public Hash getParentHash() {
    return parentHash;
  }

  public Address getFeeRecipient() {
    return feeRecipient;
  }

  public Hash getStateRoot() {
    return stateRoot;
  }

  public long getBlockNumber() {
    return blockNumber;
  }

  public Wei getBaseFeePerGas() {
    return baseFeePerGas;
  }

  public long getGasLimit() {
    return gasLimit;
  }

  public long getGasUsed() {
    return gasUsed;
  }

  public long getTimestamp() {
    return timestamp;
  }

  public String getExtraData() {
    return extraData;
  }

  public Hash getReceiptsRoot() {
    return receiptsRoot;
  }

  public LogsBloomFilter getLogsBloom() {
    return logsBloom;
  }

  public Bytes32 getPrevRandao() {
    return prevRandao;
  }

  public List<String> getTransactions() {
    return transactions;
  }

  public List<WithdrawalParameter> getWithdrawals() {
    return withdrawals;
  }

  public Long getBlobGasUsed() {
    return blobGasUsed;
  }

  public String getExcessBlobGas() {
    return excessBlobGas;
  }

  public List<DepositRequestParameter> getDepositRequests() {
    return depositRequests;
  }

  public List<WithdrawalRequestParameter> getWithdrawalRequests() {
    return withdrawalRequests;
  }

<<<<<<< HEAD
  public ExecutionWitnessParameter getExecutionWitness() {
    return executionWitness;
=======
  public List<ConsolidationRequestParameter> getConsolidationRequests() {
    return consolidationRequests;
>>>>>>> 94099d18
  }
}<|MERGE_RESOLUTION|>--- conflicted
+++ resolved
@@ -46,7 +46,6 @@
   private final List<DepositRequestParameter> depositRequests;
   private final List<WithdrawalRequestParameter> withdrawalRequests;
   private final List<ConsolidationRequestParameter> consolidationRequests;
-
   private final ExecutionWitnessParameter executionWitness;
 
   /**
@@ -71,11 +70,8 @@
    * @param excessBlobGas QUANTITY, 64 Bits
    * @param depositRequests List of deposit parameters.
    * @param withdrawalRequestParameters List of withdrawal requests parameters.
-<<<<<<< HEAD
+   * @param consolidationRequests List of consolidation requests parameters.
    * @param executionWitness OBJECT executionWitness.
-=======
-   * @param consolidationRequests List of consolidation requests parameters.
->>>>>>> 94099d18
    */
   @JsonCreator
   public EnginePayloadParameter(
@@ -99,12 +95,9 @@
       @JsonProperty("depositRequests") final List<DepositRequestParameter> depositRequests,
       @JsonProperty("withdrawalRequests")
           final List<WithdrawalRequestParameter> withdrawalRequestParameters,
-<<<<<<< HEAD
+      @JsonProperty("consolidationRequests")
+          final List<ConsolidationRequestParameter> consolidationRequests,
       @JsonProperty("executionWitness") final ExecutionWitnessParameter executionWitness) {
-=======
-      @JsonProperty("consolidationRequests")
-          final List<ConsolidationRequestParameter> consolidationRequests) {
->>>>>>> 94099d18
     this.blockHash = blockHash;
     this.parentHash = parentHash;
     this.feeRecipient = feeRecipient;
@@ -124,11 +117,8 @@
     this.excessBlobGas = excessBlobGas;
     this.depositRequests = depositRequests;
     this.withdrawalRequests = withdrawalRequestParameters;
-<<<<<<< HEAD
+    this.consolidationRequests = consolidationRequests;
     this.executionWitness = executionWitness;
-=======
-    this.consolidationRequests = consolidationRequests;
->>>>>>> 94099d18
   }
 
   public Hash getBlockHash() {
@@ -207,12 +197,11 @@
     return withdrawalRequests;
   }
 
-<<<<<<< HEAD
+  public List<ConsolidationRequestParameter> getConsolidationRequests() {
+    return consolidationRequests;
+  }
+
   public ExecutionWitnessParameter getExecutionWitness() {
     return executionWitness;
-=======
-  public List<ConsolidationRequestParameter> getConsolidationRequests() {
-    return consolidationRequests;
->>>>>>> 94099d18
   }
 }