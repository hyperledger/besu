/*
 * Copyright contributors to Hyperledger Besu.
 *
 * Licensed under the Apache License, Version 2.0 (the "License"); you may not use this file except in compliance with
 * the License. You may obtain a copy of the License at
 *
 * http://www.apache.org/licenses/LICENSE-2.0
 *
 * Unless required by applicable law or agreed to in writing, software distributed under the License is distributed on
 * an "AS IS" BASIS, WITHOUT WARRANTIES OR CONDITIONS OF ANY KIND, either express or implied. See the License for the
 * specific language governing permissions and limitations under the License.
 *
 * SPDX-License-Identifier: Apache-2.0
 */
package org.hyperledger.besu.ethereum.api.jsonrpc.internal.parameters;

import org.hyperledger.besu.datatypes.Address;
import org.hyperledger.besu.datatypes.Hash;
import org.hyperledger.besu.datatypes.Wei;
import org.hyperledger.besu.evm.log.LogsBloomFilter;

import java.util.List;

import com.fasterxml.jackson.annotation.JsonCreator;
import com.fasterxml.jackson.annotation.JsonProperty;
import org.apache.tuweni.bytes.Bytes32;

public class EnginePayloadParameter {
  private final Hash blockHash;
  private final Hash parentHash;
  private final Address feeRecipient;
  private final Hash stateRoot;
  private final long blockNumber;
  private final Bytes32 prevRandao;
  private final Wei baseFeePerGas;
  private final long gasLimit;
  private final long gasUsed;
  private final long timestamp;
  private final String extraData;
  private final Hash receiptsRoot;
  private final LogsBloomFilter logsBloom;
  private final List<String> transactions;
  private final List<WithdrawalParameter> withdrawals;
  private final Long blobGasUsed;
  private final String excessBlobGas;
  private final List<DepositRequestParameter> depositRequests;
  private final List<WithdrawalRequestParameter> withdrawalRequests;
  private final List<ConsolidationRequestParameter> consolidationRequests;
<<<<<<< HEAD

  private final ExecutionWitnessParameter executionWitness;
=======
>>>>>>> 94099d18

  /**
   * Creates an instance of EnginePayloadParameter.
   *
   * @param blockHash DATA, 32 Bytes
   * @param parentHash DATA, 32 Bytes
   * @param feeRecipient DATA, 20 Bytes
   * @param stateRoot DATA, 32 Bytes
   * @param blockNumber QUANTITY, 64 Bits
   * @param baseFeePerGas QUANTITY, 256 Bits
   * @param gasLimit QUANTITY, 64 Bits
   * @param gasUsed QUANTITY, 64 Bits
   * @param timestamp QUANTITY, 64 Bits
   * @param extraData DATA, 0 to 32 Bytes
   * @param receiptsRoot DATA, 32 Bytes
   * @param logsBloom DATA, 256 Bytes
   * @param prevRandao DATA, 32 Bytes
   * @param transactions Array of DATA
   * @param withdrawals Array of Withdrawal
   * @param blobGasUsed QUANTITY, 64 Bits
   * @param excessBlobGas QUANTITY, 64 Bits
   * @param depositRequests List of deposit parameters.
   * @param withdrawalRequestParameters List of withdrawal requests parameters.
   * @param consolidationRequests List of consolidation requests parameters.
<<<<<<< HEAD
   * @param executionWitness OBJECT executionWitness.
=======
>>>>>>> 94099d18
   */
  @JsonCreator
  public EnginePayloadParameter(
      @JsonProperty("blockHash") final Hash blockHash,
      @JsonProperty("parentHash") final Hash parentHash,
      @JsonProperty("feeRecipient") final Address feeRecipient,
      @JsonProperty("stateRoot") final Hash stateRoot,
      @JsonProperty("blockNumber") final UnsignedLongParameter blockNumber,
      @JsonProperty("baseFeePerGas") final String baseFeePerGas,
      @JsonProperty("gasLimit") final UnsignedLongParameter gasLimit,
      @JsonProperty("gasUsed") final UnsignedLongParameter gasUsed,
      @JsonProperty("timestamp") final UnsignedLongParameter timestamp,
      @JsonProperty("extraData") final String extraData,
      @JsonProperty("receiptsRoot") final Hash receiptsRoot,
      @JsonProperty("logsBloom") final LogsBloomFilter logsBloom,
      @JsonProperty("prevRandao") final String prevRandao,
      @JsonProperty("transactions") final List<String> transactions,
      @JsonProperty("withdrawals") final List<WithdrawalParameter> withdrawals,
      @JsonProperty("blobGasUsed") final UnsignedLongParameter blobGasUsed,
      @JsonProperty("excessBlobGas") final String excessBlobGas,
      @JsonProperty("depositRequests") final List<DepositRequestParameter> depositRequests,
      @JsonProperty("withdrawalRequests")
          final List<WithdrawalRequestParameter> withdrawalRequestParameters,
      @JsonProperty("consolidationRequests")
<<<<<<< HEAD
          final List<ConsolidationRequestParameter> consolidationRequests,
      @JsonProperty("executionWitness") final ExecutionWitnessParameter executionWitness) {
=======
          final List<ConsolidationRequestParameter> consolidationRequests) {
>>>>>>> 94099d18
    this.blockHash = blockHash;
    this.parentHash = parentHash;
    this.feeRecipient = feeRecipient;
    this.stateRoot = stateRoot;
    this.blockNumber = blockNumber.getValue();
    this.baseFeePerGas = Wei.fromHexString(baseFeePerGas);
    this.gasLimit = gasLimit.getValue();
    this.gasUsed = gasUsed.getValue();
    this.timestamp = timestamp.getValue();
    this.extraData = extraData;
    this.receiptsRoot = receiptsRoot;
    this.logsBloom = logsBloom;
    this.prevRandao = Bytes32.fromHexString(prevRandao);
    this.transactions = transactions;
    this.withdrawals = withdrawals;
    this.blobGasUsed = blobGasUsed == null ? null : blobGasUsed.getValue();
    this.excessBlobGas = excessBlobGas;
    this.depositRequests = depositRequests;
    this.withdrawalRequests = withdrawalRequestParameters;
    this.consolidationRequests = consolidationRequests;
<<<<<<< HEAD
    this.executionWitness = executionWitness;
=======
>>>>>>> 94099d18
  }

  public Hash getBlockHash() {
    return blockHash;
  }

  public Hash getParentHash() {
    return parentHash;
  }

  public Address getFeeRecipient() {
    return feeRecipient;
  }

  public Hash getStateRoot() {
    return stateRoot;
  }

  public long getBlockNumber() {
    return blockNumber;
  }

  public Wei getBaseFeePerGas() {
    return baseFeePerGas;
  }

  public long getGasLimit() {
    return gasLimit;
  }

  public long getGasUsed() {
    return gasUsed;
  }

  public long getTimestamp() {
    return timestamp;
  }

  public String getExtraData() {
    return extraData;
  }

  public Hash getReceiptsRoot() {
    return receiptsRoot;
  }

  public LogsBloomFilter getLogsBloom() {
    return logsBloom;
  }

  public Bytes32 getPrevRandao() {
    return prevRandao;
  }

  public List<String> getTransactions() {
    return transactions;
  }

  public List<WithdrawalParameter> getWithdrawals() {
    return withdrawals;
  }

  public Long getBlobGasUsed() {
    return blobGasUsed;
  }

  public String getExcessBlobGas() {
    return excessBlobGas;
  }

  public List<DepositRequestParameter> getDepositRequests() {
    return depositRequests;
  }

  public List<WithdrawalRequestParameter> getWithdrawalRequests() {
    return withdrawalRequests;
  }

  public List<ConsolidationRequestParameter> getConsolidationRequests() {
    return consolidationRequests;
  }
<<<<<<< HEAD

  public ExecutionWitnessParameter getExecutionWitness() {
    return executionWitness;
  }
=======
>>>>>>> 94099d18
}<|MERGE_RESOLUTION|>--- conflicted
+++ resolved
@@ -46,11 +46,7 @@
   private final List<DepositRequestParameter> depositRequests;
   private final List<WithdrawalRequestParameter> withdrawalRequests;
   private final List<ConsolidationRequestParameter> consolidationRequests;
-<<<<<<< HEAD
-
   private final ExecutionWitnessParameter executionWitness;
-=======
->>>>>>> 94099d18
 
   /**
    * Creates an instance of EnginePayloadParameter.
@@ -75,10 +71,7 @@
    * @param depositRequests List of deposit parameters.
    * @param withdrawalRequestParameters List of withdrawal requests parameters.
    * @param consolidationRequests List of consolidation requests parameters.
-<<<<<<< HEAD
    * @param executionWitness OBJECT executionWitness.
-=======
->>>>>>> 94099d18
    */
   @JsonCreator
   public EnginePayloadParameter(
@@ -103,12 +96,8 @@
       @JsonProperty("withdrawalRequests")
           final List<WithdrawalRequestParameter> withdrawalRequestParameters,
       @JsonProperty("consolidationRequests")
-<<<<<<< HEAD
           final List<ConsolidationRequestParameter> consolidationRequests,
       @JsonProperty("executionWitness") final ExecutionWitnessParameter executionWitness) {
-=======
-          final List<ConsolidationRequestParameter> consolidationRequests) {
->>>>>>> 94099d18
     this.blockHash = blockHash;
     this.parentHash = parentHash;
     this.feeRecipient = feeRecipient;
@@ -129,10 +118,7 @@
     this.depositRequests = depositRequests;
     this.withdrawalRequests = withdrawalRequestParameters;
     this.consolidationRequests = consolidationRequests;
-<<<<<<< HEAD
     this.executionWitness = executionWitness;
-=======
->>>>>>> 94099d18
   }
 
   public Hash getBlockHash() {
@@ -214,11 +200,8 @@
   public List<ConsolidationRequestParameter> getConsolidationRequests() {
     return consolidationRequests;
   }
-<<<<<<< HEAD
 
   public ExecutionWitnessParameter getExecutionWitness() {
     return executionWitness;
   }
-=======
->>>>>>> 94099d18
 }