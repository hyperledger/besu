--- conflicted
+++ resolved
@@ -69,13 +69,8 @@
       @JsonProperty("prevRandao") final String prevRandao,
       @JsonProperty("transactions") final List<String> transactions,
       @JsonProperty("withdrawals") final List<WithdrawalParameter> withdrawals,
-<<<<<<< HEAD
-      @JsonProperty("blobGasUsed") final UnsignedLongParameter dataGasUsed,
-      @JsonProperty("excessBlobGas") final String excessDataGas,
-=======
       @JsonProperty("blobGasUsed") final UnsignedLongParameter blobGasUsed,
       @JsonProperty("excessBlobGas") final String excessBlobGas,
->>>>>>> 3b04f5cd
       @JsonProperty("versionedHashes") final List<Bytes32> versionedHashes,
       @JsonProperty("deposits") final List<DepositParameter> deposits) {
     this.blockHash = blockHash;
