--- conflicted
+++ resolved
@@ -46,8 +46,6 @@
   private final List<DepositParameter> deposits;
   private final List<ValidatorExitParameter> exits;
 
-  private final List<ValidatorExitParameter> exits;
-
   private final ExecutionWitnessParameter executionWitness;
 
   /**
@@ -72,10 +70,7 @@
    * @param excessBlobGas QUANTITY, 64 Bits
    * @param deposits List of deposit parameters.
    * @param exits List of exits parameters.
-<<<<<<< HEAD
    * @param executionWitness OBJECT executionWitness.
-=======
->>>>>>> b6a26c42
    */
   @JsonCreator
   public EnginePayloadParameter(
@@ -97,12 +92,8 @@
       @JsonProperty("blobGasUsed") final UnsignedLongParameter blobGasUsed,
       @JsonProperty("excessBlobGas") final String excessBlobGas,
       @JsonProperty("depositReceipts") final List<DepositParameter> deposits,
-<<<<<<< HEAD
       @JsonProperty("exits") final List<ValidatorExitParameter> exits,
       @JsonProperty("executionWitness") final ExecutionWitnessParameter executionWitness) {
-=======
-      @JsonProperty("exits") final List<ValidatorExitParameter> exits) {
->>>>>>> b6a26c42
     this.blockHash = blockHash;
     this.parentHash = parentHash;
     this.feeRecipient = feeRecipient;
@@ -122,10 +113,7 @@
     this.excessBlobGas = excessBlobGas;
     this.deposits = deposits;
     this.exits = exits;
-<<<<<<< HEAD
     this.executionWitness = executionWitness;
-=======
->>>>>>> b6a26c42
   }
 
   public Hash getBlockHash() {
@@ -203,11 +191,8 @@
   public List<ValidatorExitParameter> getExits() {
     return exits;
   }
-<<<<<<< HEAD
 
   public ExecutionWitnessParameter getExecutionWitness() {
     return executionWitness;
   }
-=======
->>>>>>> b6a26c42
 }