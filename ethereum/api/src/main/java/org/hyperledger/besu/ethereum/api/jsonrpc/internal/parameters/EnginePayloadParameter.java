/*
 * Copyright contributors to Hyperledger Besu.
 *
 * Licensed under the Apache License, Version 2.0 (the "License"); you may not use this file except in compliance with
 * the License. You may obtain a copy of the License at
 *
 * http://www.apache.org/licenses/LICENSE-2.0
 *
 * Unless required by applicable law or agreed to in writing, software distributed under the License is distributed on
 * an "AS IS" BASIS, WITHOUT WARRANTIES OR CONDITIONS OF ANY KIND, either express or implied. See the License for the
 * specific language governing permissions and limitations under the License.
 *
 * SPDX-License-Identifier: Apache-2.0
 */
package org.hyperledger.besu.ethereum.api.jsonrpc.internal.parameters;

import org.hyperledger.besu.datatypes.Address;
import org.hyperledger.besu.datatypes.Hash;
import org.hyperledger.besu.datatypes.Wei;
import org.hyperledger.besu.evm.log.LogsBloomFilter;

import java.util.List;

import com.fasterxml.jackson.annotation.JsonCreator;
import com.fasterxml.jackson.annotation.JsonProperty;
import org.apache.tuweni.bytes.Bytes32;

public class EnginePayloadParameter {
  private final Hash blockHash;
  private final Hash parentHash;
  private final Address feeRecipient;
  private final Hash stateRoot;
  private final long blockNumber;
  private final Bytes32 prevRandao;
  private final Wei baseFeePerGas;
  private final long gasLimit;
  private final long gasUsed;
  private final long timestamp;
  private final String extraData;
  private final Hash receiptsRoot;
  private final LogsBloomFilter logsBloom;
  private final List<String> transactions;
  private final List<WithdrawalParameter> withdrawals;
  private final Long blobGasUsed;
  private final String excessBlobGas;
  private final List<DepositRequestParameter> depositRequests;
  private final List<WithdrawalRequestParameter> withdrawalRequests;

  private final ExecutionWitnessParameter executionWitness;

  /**
   * Creates an instance of EnginePayloadParameter.
   *
   * @param blockHash DATA, 32 Bytes
   * @param parentHash DATA, 32 Bytes
   * @param feeRecipient DATA, 20 Bytes
   * @param stateRoot DATA, 32 Bytes
   * @param blockNumber QUANTITY, 64 Bits
   * @param baseFeePerGas QUANTITY, 256 Bits
   * @param gasLimit QUANTITY, 64 Bits
   * @param gasUsed QUANTITY, 64 Bits
   * @param timestamp QUANTITY, 64 Bits
   * @param extraData DATA, 0 to 32 Bytes
   * @param receiptsRoot DATA, 32 Bytes
   * @param logsBloom DATA, 256 Bytes
   * @param prevRandao DATA, 32 Bytes
   * @param transactions Array of DATA
   * @param withdrawals Array of Withdrawal
   * @param blobGasUsed QUANTITY, 64 Bits
   * @param excessBlobGas QUANTITY, 64 Bits
   * @param depositRequests List of deposit parameters.
   * @param withdrawalRequestParameters List of withdrawal requests parameters.
   * @param executionWitness OBJECT executionWitness.
   */
  @JsonCreator
  public EnginePayloadParameter(
      @JsonProperty("blockHash") final Hash blockHash,
      @JsonProperty("parentHash") final Hash parentHash,
      @JsonProperty("feeRecipient") final Address feeRecipient,
      @JsonProperty("stateRoot") final Hash stateRoot,
      @JsonProperty("blockNumber") final UnsignedLongParameter blockNumber,
      @JsonProperty("baseFeePerGas") final String baseFeePerGas,
      @JsonProperty("gasLimit") final UnsignedLongParameter gasLimit,
      @JsonProperty("gasUsed") final UnsignedLongParameter gasUsed,
      @JsonProperty("timestamp") final UnsignedLongParameter timestamp,
      @JsonProperty("extraData") final String extraData,
      @JsonProperty("receiptsRoot") final Hash receiptsRoot,
      @JsonProperty("logsBloom") final LogsBloomFilter logsBloom,
      @JsonProperty("prevRandao") final String prevRandao,
      @JsonProperty("transactions") final List<String> transactions,
      @JsonProperty("withdrawals") final List<WithdrawalParameter> withdrawals,
      @JsonProperty("blobGasUsed") final UnsignedLongParameter blobGasUsed,
      @JsonProperty("excessBlobGas") final String excessBlobGas,
<<<<<<< HEAD
      @JsonProperty("depositReceipts") final List<DepositParameter> deposits,
=======
      @JsonProperty("depositRequests") final List<DepositRequestParameter> depositRequests,
>>>>>>> d9ab92e8
      @JsonProperty("withdrawalRequests")
          final List<WithdrawalRequestParameter> withdrawalRequestParameters,
      @JsonProperty("executionWitness") final ExecutionWitnessParameter executionWitness) {
    this.blockHash = blockHash;
    this.parentHash = parentHash;
    this.feeRecipient = feeRecipient;
    this.stateRoot = stateRoot;
    this.blockNumber = blockNumber.getValue();
    this.baseFeePerGas = Wei.fromHexString(baseFeePerGas);
    this.gasLimit = gasLimit.getValue();
    this.gasUsed = gasUsed.getValue();
    this.timestamp = timestamp.getValue();
    this.extraData = extraData;
    this.receiptsRoot = receiptsRoot;
    this.logsBloom = logsBloom;
    this.prevRandao = Bytes32.fromHexString(prevRandao);
    this.transactions = transactions;
    this.withdrawals = withdrawals;
    this.blobGasUsed = blobGasUsed == null ? null : blobGasUsed.getValue();
    this.excessBlobGas = excessBlobGas;
    this.depositRequests = depositRequests;
    this.withdrawalRequests = withdrawalRequestParameters;
    this.executionWitness = executionWitness;
  }

  public Hash getBlockHash() {
    return blockHash;
  }

  public Hash getParentHash() {
    return parentHash;
  }

  public Address getFeeRecipient() {
    return feeRecipient;
  }

  public Hash getStateRoot() {
    return stateRoot;
  }

  public long getBlockNumber() {
    return blockNumber;
  }

  public Wei getBaseFeePerGas() {
    return baseFeePerGas;
  }

  public long getGasLimit() {
    return gasLimit;
  }

  public long getGasUsed() {
    return gasUsed;
  }

  public long getTimestamp() {
    return timestamp;
  }

  public String getExtraData() {
    return extraData;
  }

  public Hash getReceiptsRoot() {
    return receiptsRoot;
  }

  public LogsBloomFilter getLogsBloom() {
    return logsBloom;
  }

  public Bytes32 getPrevRandao() {
    return prevRandao;
  }

  public List<String> getTransactions() {
    return transactions;
  }

  public List<WithdrawalParameter> getWithdrawals() {
    return withdrawals;
  }

  public Long getBlobGasUsed() {
    return blobGasUsed;
  }

  public String getExcessBlobGas() {
    return excessBlobGas;
  }

  public List<DepositRequestParameter> getDepositRequests() {
    return depositRequests;
  }

  public List<WithdrawalRequestParameter> getWithdrawalRequests() {
    return withdrawalRequests;
  }

  public ExecutionWitnessParameter getExecutionWitness() {
    return executionWitness;
  }
}<|MERGE_RESOLUTION|>--- conflicted
+++ resolved
@@ -91,11 +91,7 @@
       @JsonProperty("withdrawals") final List<WithdrawalParameter> withdrawals,
       @JsonProperty("blobGasUsed") final UnsignedLongParameter blobGasUsed,
       @JsonProperty("excessBlobGas") final String excessBlobGas,
-<<<<<<< HEAD
-      @JsonProperty("depositReceipts") final List<DepositParameter> deposits,
-=======
       @JsonProperty("depositRequests") final List<DepositRequestParameter> depositRequests,
->>>>>>> d9ab92e8
       @JsonProperty("withdrawalRequests")
           final List<WithdrawalRequestParameter> withdrawalRequestParameters,
       @JsonProperty("executionWitness") final ExecutionWitnessParameter executionWitness) {
