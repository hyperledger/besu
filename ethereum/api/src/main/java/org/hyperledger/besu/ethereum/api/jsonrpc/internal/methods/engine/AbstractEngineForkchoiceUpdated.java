/*
 * Copyright Hyperledger Besu Contributors.
 *
 * Licensed under the Apache License, Version 2.0 (the "License"); you may not use this file except in compliance with
 * the License. You may obtain a copy of the License at
 *
 * http://www.apache.org/licenses/LICENSE-2.0
 *
 * Unless required by applicable law or agreed to in writing, software distributed under the License is distributed on
 * an "AS IS" BASIS, WITHOUT WARRANTIES OR CONDITIONS OF ANY KIND, either express or implied. See the License for the
 * specific language governing permissions and limitations under the License.
 *
 * SPDX-License-Identifier: Apache-2.0
 */
package org.hyperledger.besu.ethereum.api.jsonrpc.internal.methods.engine;

import static java.util.stream.Collectors.toList;
import static org.hyperledger.besu.ethereum.api.jsonrpc.internal.methods.ExecutionEngineJsonRpcMethod.EngineStatus.INVALID;
import static org.hyperledger.besu.ethereum.api.jsonrpc.internal.methods.ExecutionEngineJsonRpcMethod.EngineStatus.SYNCING;
import static org.hyperledger.besu.ethereum.api.jsonrpc.internal.methods.ExecutionEngineJsonRpcMethod.EngineStatus.VALID;
import static org.hyperledger.besu.ethereum.api.jsonrpc.internal.methods.engine.WithdrawalsValidatorProvider.getWithdrawalsValidator;

import org.hyperledger.besu.consensus.merge.blockcreation.MergeMiningCoordinator;
import org.hyperledger.besu.consensus.merge.blockcreation.MergeMiningCoordinator.ForkchoiceResult;
import org.hyperledger.besu.consensus.merge.blockcreation.PayloadIdentifier;
import org.hyperledger.besu.datatypes.Hash;
import org.hyperledger.besu.ethereum.ProtocolContext;
import org.hyperledger.besu.ethereum.api.jsonrpc.internal.JsonRpcRequestContext;
import org.hyperledger.besu.ethereum.api.jsonrpc.internal.methods.ExecutionEngineJsonRpcMethod;
import org.hyperledger.besu.ethereum.api.jsonrpc.internal.parameters.EngineForkchoiceUpdatedParameter;
import org.hyperledger.besu.ethereum.api.jsonrpc.internal.parameters.EnginePayloadAttributesParameter;
import org.hyperledger.besu.ethereum.api.jsonrpc.internal.parameters.WithdrawalParameter;
import org.hyperledger.besu.ethereum.api.jsonrpc.internal.response.JsonRpcErrorResponse;
import org.hyperledger.besu.ethereum.api.jsonrpc.internal.response.JsonRpcResponse;
import org.hyperledger.besu.ethereum.api.jsonrpc.internal.response.JsonRpcSuccessResponse;
import org.hyperledger.besu.ethereum.api.jsonrpc.internal.response.RpcErrorType;
import org.hyperledger.besu.ethereum.api.jsonrpc.internal.results.EngineUpdateForkchoiceResult;
import org.hyperledger.besu.ethereum.core.BlockHeader;
import org.hyperledger.besu.ethereum.core.Withdrawal;
import org.hyperledger.besu.ethereum.mainnet.ProtocolSchedule;
<<<<<<< HEAD
import org.hyperledger.besu.ethereum.mainnet.ValidationResult;
=======
import org.hyperledger.besu.ethereum.mainnet.ScheduledProtocolSpec;
>>>>>>> 47285a48

import java.util.List;
import java.util.Optional;
import java.util.function.BiConsumer;

import io.vertx.core.Vertx;
import org.slf4j.Logger;
import org.slf4j.LoggerFactory;

public abstract class AbstractEngineForkchoiceUpdated extends ExecutionEngineJsonRpcMethod {
  private static final Logger LOG = LoggerFactory.getLogger(AbstractEngineForkchoiceUpdated.class);
  private final MergeMiningCoordinator mergeCoordinator;
  private final Long cancunTimestamp;

  public AbstractEngineForkchoiceUpdated(
      final Vertx vertx,
      final ProtocolSchedule protocolSchedule,
      final ProtocolContext protocolContext,
      final MergeMiningCoordinator mergeCoordinator,
      final EngineCallListener engineCallListener) {
    super(vertx, protocolSchedule, protocolContext, engineCallListener);

    this.mergeCoordinator = mergeCoordinator;
    Optional<ScheduledProtocolSpec.Hardfork> cancun =
        protocolSchedule.hardforkFor(s -> s.fork().name().equalsIgnoreCase("Cancun"));
    cancunTimestamp = cancun.map(ScheduledProtocolSpec.Hardfork::milestone).orElse(Long.MAX_VALUE);
  }

  protected ValidationResult<RpcErrorType> validateParameter(
      final EngineForkchoiceUpdatedParameter forkchoiceUpdatedParameter) {
    return ValidationResult.valid();
  }

  @Override
  public JsonRpcResponse syncResponse(final JsonRpcRequestContext requestContext) {
    engineCallListener.executionEngineCalled();

    final Object requestId = requestContext.getRequest().getId();

    final EngineForkchoiceUpdatedParameter forkChoice =
        requestContext.getRequiredParameter(0, EngineForkchoiceUpdatedParameter.class);
    final Optional<EnginePayloadAttributesParameter> maybePayloadAttributes =
        requestContext.getOptionalParameter(1, EnginePayloadAttributesParameter.class);

    LOG.debug("Forkchoice parameters {}", forkChoice);

    if (maybePayloadAttributes.isPresent()) {
      final EnginePayloadAttributesParameter payloadAttributes = maybePayloadAttributes.get();
      ValidationResult<RpcErrorType> forkValidationResult =
          validateForkSupported(payloadAttributes.getTimestamp());
      if (!forkValidationResult.isValid()) {
        return new JsonRpcSuccessResponse(requestId, forkValidationResult);
      }
    }

    ValidationResult<RpcErrorType> parameterValidationResult = validateParameter(forkChoice);
    if (!parameterValidationResult.isValid()) {
      return new JsonRpcSuccessResponse(requestId, parameterValidationResult);
    }

    mergeContext
        .get()
        .fireNewUnverifiedForkchoiceEvent(
            forkChoice.getHeadBlockHash(),
            forkChoice.getSafeBlockHash(),
            forkChoice.getFinalizedBlockHash());

    if (mergeContext.get().isSyncing()) {
      return syncingResponse(requestId, forkChoice);
    }

    if (mergeCoordinator.isBadBlock(forkChoice.getHeadBlockHash())) {
      logForkchoiceUpdatedCall(INVALID, forkChoice);
      return new JsonRpcSuccessResponse(
          requestId,
          new EngineUpdateForkchoiceResult(
              INVALID,
              mergeCoordinator
                  .getLatestValidHashOfBadBlock(forkChoice.getHeadBlockHash())
                  .orElse(Hash.ZERO),
              null,
              Optional.of(forkChoice.getHeadBlockHash() + " is an invalid block")));
    }

    final Optional<BlockHeader> maybeNewHead =
        mergeCoordinator.getOrSyncHeadByHash(
            forkChoice.getHeadBlockHash(), forkChoice.getFinalizedBlockHash());

    if (maybeNewHead.isEmpty()) {
      return syncingResponse(requestId, forkChoice);
    }

    final BlockHeader newHead = maybeNewHead.get();

    if (!isValidForkchoiceState(
        forkChoice.getSafeBlockHash(), forkChoice.getFinalizedBlockHash(), newHead)) {
      logForkchoiceUpdatedCall(INVALID, forkChoice);
      return new JsonRpcErrorResponse(requestId, RpcErrorType.INVALID_FORKCHOICE_STATE);
    }

    // TODO: post-merge cleanup, this should be unnecessary after merge
    if (requireTerminalPoWBlockValidation()
        && !mergeContext.get().isCheckpointPostMergeSync()
        && !mergeContext.get().isPostMergeAtGenesis()
        && !mergeCoordinator.latestValidAncestorDescendsFromTerminal(newHead)
        && !mergeContext.get().isChainPruningEnabled()) {
      logForkchoiceUpdatedCall(INVALID, forkChoice);
      return new JsonRpcSuccessResponse(
          requestId,
          new EngineUpdateForkchoiceResult(
              INVALID,
              Hash.ZERO,
              null,
              Optional.of(newHead + " did not descend from terminal block")));
    }

    maybePayloadAttributes.ifPresentOrElse(
        this::logPayload, () -> LOG.debug("Payload attributes are null"));

    final Optional<List<Withdrawal>> withdrawals =
        maybePayloadAttributes.flatMap(
            payloadAttributes ->
                Optional.ofNullable(payloadAttributes.getWithdrawals())
                    .map(
                        ws ->
                            ws.stream().map(WithdrawalParameter::toWithdrawal).collect(toList())));

    ForkchoiceResult result =
        mergeCoordinator.updateForkChoice(
            newHead, forkChoice.getFinalizedBlockHash(), forkChoice.getSafeBlockHash());

    if (maybePayloadAttributes.isPresent()
        && !isPayloadAttributesValid(maybePayloadAttributes.get(), withdrawals, newHead)) {
      LOG.atWarn()
          .setMessage("Invalid payload attributes: {}")
          .addArgument(
              () ->
                  maybePayloadAttributes
                      .map(EnginePayloadAttributesParameter::serialize)
                      .orElse(null))
          .log();
      return new JsonRpcErrorResponse(requestId, getInvalidPayloadError());
    }

    if (result.shouldNotProceedToPayloadBuildProcess()) {
      if (ForkchoiceResult.Status.IGNORE_UPDATE_TO_OLD_HEAD.equals(result.getStatus())) {
        logForkchoiceUpdatedCall(VALID, forkChoice);
      } else {
        logForkchoiceUpdatedCall(INVALID, forkChoice);
      }
      return handleNonValidForkchoiceUpdate(requestId, result);
    }

    // begin preparing a block if we have a non-empty payload attributes param
    Optional<PayloadIdentifier> payloadId =
        maybePayloadAttributes.map(
            payloadAttributes ->
                mergeCoordinator.preparePayload(
                    newHead,
                    payloadAttributes.getTimestamp(),
                    payloadAttributes.getPrevRandao(),
                    payloadAttributes.getSuggestedFeeRecipient(),
                    withdrawals,
                    Optional.ofNullable(payloadAttributes.getParentBeaconBlockRoot())));

    payloadId.ifPresent(
        pid ->
            LOG.atDebug()
                .setMessage("returning identifier {} for requested payload {}")
                .addArgument(pid::toHexString)
                .addArgument(
                    () -> maybePayloadAttributes.map(EnginePayloadAttributesParameter::serialize))
                .log());

    logForkchoiceUpdatedCall(VALID, forkChoice);
    return new JsonRpcSuccessResponse(
        requestId,
        new EngineUpdateForkchoiceResult(
            VALID,
            result.getNewHead().map(BlockHeader::getHash).orElse(null),
            payloadId.orElse(null),
            Optional.empty()));
  }

  private boolean isPayloadAttributesValid(
      final EnginePayloadAttributesParameter payloadAttributes,
      final Optional<List<Withdrawal>> maybeWithdrawals,
      final BlockHeader headBlockHeader) {

<<<<<<< HEAD
    final boolean newTimestampGreaterThanHead =
        payloadAttributes.getTimestamp() > headBlockHeader.getTimestamp();
    return newTimestampGreaterThanHead
        && getWithdrawalsValidator(
                protocolSchedule.get(), headBlockHeader, payloadAttributes.getTimestamp())
            .validateWithdrawals(maybeWithdrawals);
=======
    if (payloadAttributes.getTimestamp() <= headBlockHeader.getTimestamp()) {
      LOG.warn(
          "Payload attributes timestamp is smaller than timestamp of header in fork choice update");
      return false;
    }
    if (payloadAttributes.getTimestamp() < cancunTimestamp) {
      LOG.warn("Payload attributes are present before cancun hardfork");
    } else if (payloadAttributes.getParentBeaconBlockRoot() == null) {
      LOG.warn("Parent beacon block root not present in payload attributes after cancun hardfork");
      return false;
    }
    if (!getWithdrawalsValidator(
            protocolSchedule, headBlockHeader, payloadAttributes.getTimestamp())
        .validateWithdrawals(maybeWithdrawals)) {
      return false;
    }

    return true;
>>>>>>> 47285a48
  }

  private JsonRpcResponse handleNonValidForkchoiceUpdate(
      final Object requestId, final ForkchoiceResult result) {
    JsonRpcResponse response;

    final Optional<Hash> latestValid = result.getLatestValid();

    switch (result.getStatus()) {
      case INVALID:
        response =
            new JsonRpcSuccessResponse(
                requestId,
                new EngineUpdateForkchoiceResult(
                    INVALID, latestValid.orElse(null), null, result.getErrorMessage()));
        break;
      case IGNORE_UPDATE_TO_OLD_HEAD:
        response =
            new JsonRpcSuccessResponse(
                requestId,
                new EngineUpdateForkchoiceResult(
                    VALID, latestValid.orElse(null), null, result.getErrorMessage()));
        break;
      default:
        throw new AssertionError(
            "ForkchoiceResult.Status "
                + result.getStatus()
                + " not handled in EngineForkchoiceUpdated.handleForkchoiceError");
    }

    return response;
  }

  private void logPayload(final EnginePayloadAttributesParameter payloadAttributes) {
    LOG.atDebug()
        .setMessage("timestamp: {}, prevRandao: {}, suggestedFeeRecipient: {}")
        .addArgument(payloadAttributes::getTimestamp)
        .addArgument(() -> payloadAttributes.getPrevRandao().toHexString())
        .addArgument(() -> payloadAttributes.getSuggestedFeeRecipient().toHexString())
        .log();
  }

  private boolean isValidForkchoiceState(
      final Hash safeBlockHash, final Hash finalizedBlockHash, final BlockHeader newBlock) {
    Optional<BlockHeader> maybeFinalizedBlock = Optional.empty();

    if (!finalizedBlockHash.isZero()) {
      maybeFinalizedBlock = protocolContext.getBlockchain().getBlockHeader(finalizedBlockHash);

      // if the finalized block hash is not zero, we always need to have its block, because we
      // only do this check once we have finished syncing
      if (maybeFinalizedBlock.isEmpty()) {
        return false;
      }

      // a valid finalized block must be an ancestor of the new head
      if (!mergeCoordinator.isDescendantOf(maybeFinalizedBlock.get(), newBlock)) {
        return false;
      }
    }

    // A zero value is only allowed, if the transition block is not yet finalized.
    // Once we have at least one finalized block, the transition block has either been finalized
    // directly
    // or through one of its descendants.
    if (safeBlockHash.isZero()) {
      return finalizedBlockHash.isZero();
    }

    final Optional<BlockHeader> maybeSafeBlock =
        protocolContext.getBlockchain().getBlockHeader(safeBlockHash);

    // if the safe block hash is not zero, we always need to have its block, because we
    // only do this check once we have finished syncing
    if (maybeSafeBlock.isEmpty()) {
      return false;
    }

    // a valid safe block must be a descendant of the finalized block
    if (maybeFinalizedBlock.isPresent()
        && !mergeCoordinator.isDescendantOf(maybeFinalizedBlock.get(), maybeSafeBlock.get())) {
      return false;
    }

    // a valid safe block must be an ancestor of the new block
    return mergeCoordinator.isDescendantOf(maybeSafeBlock.get(), newBlock);
  }

  private JsonRpcResponse syncingResponse(
      final Object requestId, final EngineForkchoiceUpdatedParameter forkChoice) {

    logForkchoiceUpdatedCall(this::logAtDebug, SYNCING, forkChoice);
    return new JsonRpcSuccessResponse(
        requestId, new EngineUpdateForkchoiceResult(SYNCING, null, null, Optional.empty()));
  }

  protected boolean requireTerminalPoWBlockValidation() {
    return false;
  }

  protected RpcErrorType getInvalidPayloadError() {
    return RpcErrorType.INVALID_PARAMS;
  }

  // fcU calls are synchronous, no need to make volatile
  private long lastFcuInfoLog = System.currentTimeMillis();
  private static final String logMessage =
      "{} for fork-choice-update: head: {}, finalized: {}, safeBlockHash: {}";

  private void logForkchoiceUpdatedCall(
      final EngineStatus status, final EngineForkchoiceUpdatedParameter forkChoice) {
    logForkchoiceUpdatedCall(this::logAtInfo, status, forkChoice);
  }

  private void logForkchoiceUpdatedCall(
      final BiConsumer<EngineStatus, EngineForkchoiceUpdatedParameter> logAtLevel,
      final EngineStatus status,
      final EngineForkchoiceUpdatedParameter forkChoice) {
    // cheaply limit the noise of fcU during consensus client syncing to once a minute:
    if (lastFcuInfoLog + ENGINE_API_LOGGING_THRESHOLD < System.currentTimeMillis()) {
      lastFcuInfoLog = System.currentTimeMillis();
      logAtLevel.accept(status, forkChoice);
    }
  }

  private void logAtInfo(
      final EngineStatus status, final EngineForkchoiceUpdatedParameter forkChoice) {
    LOG.info(
        logMessage,
        status.name(),
        forkChoice.getHeadBlockHash(),
        forkChoice.getFinalizedBlockHash(),
        forkChoice.getSafeBlockHash());
  }

  private void logAtDebug(
      final EngineStatus status, final EngineForkchoiceUpdatedParameter forkChoice) {
    LOG.debug(
        logMessage,
        status.name(),
        forkChoice.getHeadBlockHash(),
        forkChoice.getFinalizedBlockHash(),
        forkChoice.getSafeBlockHash());
  }
}<|MERGE_RESOLUTION|>--- conflicted
+++ resolved
@@ -38,11 +38,8 @@
 import org.hyperledger.besu.ethereum.core.BlockHeader;
 import org.hyperledger.besu.ethereum.core.Withdrawal;
 import org.hyperledger.besu.ethereum.mainnet.ProtocolSchedule;
-<<<<<<< HEAD
+import org.hyperledger.besu.ethereum.mainnet.ScheduledProtocolSpec;
 import org.hyperledger.besu.ethereum.mainnet.ValidationResult;
-=======
-import org.hyperledger.besu.ethereum.mainnet.ScheduledProtocolSpec;
->>>>>>> 47285a48
 
 import java.util.List;
 import java.util.Optional;
@@ -232,14 +229,6 @@
       final Optional<List<Withdrawal>> maybeWithdrawals,
       final BlockHeader headBlockHeader) {
 
-<<<<<<< HEAD
-    final boolean newTimestampGreaterThanHead =
-        payloadAttributes.getTimestamp() > headBlockHeader.getTimestamp();
-    return newTimestampGreaterThanHead
-        && getWithdrawalsValidator(
-                protocolSchedule.get(), headBlockHeader, payloadAttributes.getTimestamp())
-            .validateWithdrawals(maybeWithdrawals);
-=======
     if (payloadAttributes.getTimestamp() <= headBlockHeader.getTimestamp()) {
       LOG.warn(
           "Payload attributes timestamp is smaller than timestamp of header in fork choice update");
@@ -252,13 +241,12 @@
       return false;
     }
     if (!getWithdrawalsValidator(
-            protocolSchedule, headBlockHeader, payloadAttributes.getTimestamp())
+            protocolSchedule.get(), headBlockHeader, payloadAttributes.getTimestamp())
         .validateWithdrawals(maybeWithdrawals)) {
       return false;
     }
 
     return true;
->>>>>>> 47285a48
   }
 
   private JsonRpcResponse handleNonValidForkchoiceUpdate(
