--- conflicted
+++ resolved
@@ -97,11 +97,7 @@
     } catch (Exception e) { // TODO:replace with JsonRpcParameter.JsonRpcParameterException
       throw new InvalidJsonRpcParameters(
           "Invalid engine payload attributes parameter (index 1)",
-<<<<<<< HEAD
-          RpcErrorType.INVALID_ENGINE_PAYLOAD_ATTRIBUTES_PARAMS,
-=======
           RpcErrorType.INVALID_ENGINE_FORKCHOICE_UPDATED_PAYLOAD_ATTRIBUTES,
->>>>>>> a3b6fd54
           e);
     }
 
