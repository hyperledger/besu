--- conflicted
+++ resolved
@@ -127,14 +127,9 @@
             mixHash,
             nonce,
             withdrawalsRoot,
-<<<<<<< HEAD
-            null, // ToDo 4844: set with the value of data_gas_used field
-            null, // ToDo 4844: set with the value of excess_data_gas field
-            null, // TODO 4788: set with the value of the parent beacon block root field
-=======
             null, // ToDo 4844: set with the value of blob_gas_used field
             null, // ToDo 4844: set with the value of excess_blob_gas field
->>>>>>> 3b04f5cd
+            null, // TODO 4788: set with the value of the parent beacon block root field
             depositsRoot,
             blockHeaderFunctions);
 
