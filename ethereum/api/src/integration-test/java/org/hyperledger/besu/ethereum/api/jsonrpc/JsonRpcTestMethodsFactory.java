/*
 * Copyright ConsenSys AG.
 *
 * Licensed under the Apache License, Version 2.0 (the "License"); you may not use this file except in compliance with
 * the License. You may obtain a copy of the License at
 *
 * http://www.apache.org/licenses/LICENSE-2.0
 *
 * Unless required by applicable law or agreed to in writing, software distributed under the License is distributed on
 * an "AS IS" BASIS, WITHOUT WARRANTIES OR CONDITIONS OF ANY KIND, either express or implied. See the License for the
 * specific language governing permissions and limitations under the License.
 *
 * SPDX-License-Identifier: Apache-2.0
 */
package org.hyperledger.besu.ethereum.api.jsonrpc;

import static org.hyperledger.besu.ethereum.core.InMemoryKeyValueStorageProvider.createInMemoryBlockchain;
import static org.hyperledger.besu.ethereum.core.InMemoryKeyValueStorageProvider.createInMemoryWorldStateArchive;
import static org.mockito.Mockito.mock;

import org.hyperledger.besu.config.StubGenesisConfigOptions;
import org.hyperledger.besu.ethereum.ConsensusContext;
import org.hyperledger.besu.ethereum.ProtocolContext;
import org.hyperledger.besu.ethereum.api.ImmutableApiConfiguration;
import org.hyperledger.besu.ethereum.api.graphql.GraphQLConfiguration;
import org.hyperledger.besu.ethereum.api.jsonrpc.internal.filter.FilterManager;
import org.hyperledger.besu.ethereum.api.jsonrpc.internal.filter.FilterManagerBuilder;
import org.hyperledger.besu.ethereum.api.jsonrpc.internal.methods.JsonRpcMethod;
import org.hyperledger.besu.ethereum.api.jsonrpc.methods.JsonRpcMethodsFactory;
import org.hyperledger.besu.ethereum.api.jsonrpc.websocket.WebSocketConfiguration;
import org.hyperledger.besu.ethereum.api.query.BlockchainQueries;
import org.hyperledger.besu.ethereum.blockcreation.PoWMiningCoordinator;
import org.hyperledger.besu.ethereum.chain.BadBlockManager;
import org.hyperledger.besu.ethereum.chain.MutableBlockchain;
import org.hyperledger.besu.ethereum.core.Block;
import org.hyperledger.besu.ethereum.core.BlockImporter;
import org.hyperledger.besu.ethereum.core.MiningConfiguration;
import org.hyperledger.besu.ethereum.core.PrivacyParameters;
import org.hyperledger.besu.ethereum.core.Synchronizer;
import org.hyperledger.besu.ethereum.eth.manager.EthPeers;
import org.hyperledger.besu.ethereum.eth.transactions.TransactionPool;
import org.hyperledger.besu.ethereum.mainnet.HeaderValidationMode;
import org.hyperledger.besu.ethereum.mainnet.ProtocolSchedule;
import org.hyperledger.besu.ethereum.mainnet.ProtocolSpec;
import org.hyperledger.besu.ethereum.p2p.network.P2PNetwork;
import org.hyperledger.besu.ethereum.permissioning.AccountLocalConfigPermissioningController;
import org.hyperledger.besu.ethereum.permissioning.NodeLocalConfigPermissioningController;
import org.hyperledger.besu.ethereum.transaction.TransactionSimulator;
import org.hyperledger.besu.ethereum.worldstate.WorldStateArchive;
import org.hyperledger.besu.metrics.ObservableMetricsSystem;
import org.hyperledger.besu.metrics.noop.NoOpMetricsSystem;
import org.hyperledger.besu.metrics.prometheus.MetricsConfiguration;
import org.hyperledger.besu.nat.NatService;

import java.math.BigInteger;
import java.nio.file.Path;
import java.util.ArrayList;
import java.util.HashMap;
import java.util.HashSet;
import java.util.List;
import java.util.Map;
import java.util.Optional;

import io.vertx.core.Vertx;
import io.vertx.core.VertxOptions;

/** Provides a facade to construct the JSON-RPC component. */
public class JsonRpcTestMethodsFactory {

  private static final String CLIENT_NODE_NAME = "TestClientVersion/0.1.0";
  private static final String CLIENT_VERSION = "0.1.0";
  private static final String CLIENT_COMMIT = "12345678";

  private final BlockchainImporter importer;
  private final MutableBlockchain blockchain;
  private final WorldStateArchive stateArchive;
  private final ProtocolContext context;
  private final BlockchainQueries blockchainQueries;
  private final Synchronizer synchronizer;
  private final ProtocolSchedule protocolSchedule;
  private final TransactionSimulator transactionSimulator;

  public JsonRpcTestMethodsFactory(final BlockchainImporter importer) {
    this.importer = importer;
    this.blockchain = createInMemoryBlockchain(importer.getGenesisBlock());
    this.stateArchive = createInMemoryWorldStateArchive();
    this.importer.getGenesisState().writeStateTo(stateArchive.getMutable());
    this.context =
<<<<<<< HEAD
        ProtocolContext.create(
=======
        new ProtocolContext(
>>>>>>> 58acfcea
            blockchain, stateArchive, mock(ConsensusContext.class), new BadBlockManager());

    this.protocolSchedule = importer.getProtocolSchedule();
    this.synchronizer = mock(Synchronizer.class);

    for (final Block block : importer.getBlocks()) {
      final ProtocolSpec protocolSpec = protocolSchedule.getByBlockHeader(block.getHeader());
      final BlockImporter blockImporter = protocolSpec.getBlockImporter();
      blockImporter.importBlock(context, block, HeaderValidationMode.FULL);
    }
    final var miningParameters = MiningParameters.newDefault();
    this.blockchainQueries =
<<<<<<< HEAD
        new BlockchainQueries(protocolSchedule, blockchain, stateArchive, miningParameters);

    this.transactionSimulator =
        new TransactionSimulator(blockchain, stateArchive, protocolSchedule, miningParameters, 0L);
=======
        new BlockchainQueries(
            protocolSchedule, blockchain, stateArchive, MiningConfiguration.newDefault());
>>>>>>> 58acfcea
  }

  public JsonRpcTestMethodsFactory(
      final BlockchainImporter importer,
      final MutableBlockchain blockchain,
      final WorldStateArchive stateArchive,
      final ProtocolContext context) {
    this.importer = importer;
    this.blockchain = blockchain;
    this.stateArchive = stateArchive;
    this.context = context;
    this.protocolSchedule = importer.getProtocolSchedule();
    final var miningParameters = MiningParameters.newDefault();
    this.blockchainQueries =
        new BlockchainQueries(
<<<<<<< HEAD
            importer.getProtocolSchedule(), blockchain, stateArchive, miningParameters);
=======
            importer.getProtocolSchedule(),
            blockchain,
            stateArchive,
            MiningConfiguration.newDefault());
>>>>>>> 58acfcea
    this.synchronizer = mock(Synchronizer.class);
    this.transactionSimulator =
        new TransactionSimulator(blockchain, stateArchive, protocolSchedule, miningParameters, 0L);
  }

  public JsonRpcTestMethodsFactory(
      final BlockchainImporter importer,
      final MutableBlockchain blockchain,
      final WorldStateArchive stateArchive,
      final ProtocolContext context,
      final Synchronizer synchronizer) {
    this.importer = importer;
    this.blockchain = blockchain;
    this.stateArchive = stateArchive;
    this.context = context;
    this.synchronizer = synchronizer;
    this.protocolSchedule = importer.getProtocolSchedule();
    final var miningParameters = MiningParameters.newDefault();
    this.blockchainQueries =
        new BlockchainQueries(
<<<<<<< HEAD
            importer.getProtocolSchedule(), blockchain, stateArchive, miningParameters);
    this.transactionSimulator =
        new TransactionSimulator(blockchain, stateArchive, protocolSchedule, miningParameters, 0L);
=======
            importer.getProtocolSchedule(),
            blockchain,
            stateArchive,
            MiningConfiguration.newDefault());
>>>>>>> 58acfcea
  }

  public BlockchainQueries getBlockchainQueries() {
    return blockchainQueries;
  }

  public WorldStateArchive getStateArchive() {
    return stateArchive;
  }

  public BigInteger getChainId() {
    return protocolSchedule.getChainId().get();
  }

  public Map<String, JsonRpcMethod> methods() {
    final P2PNetwork peerDiscovery = mock(P2PNetwork.class);
    final EthPeers ethPeers = mock(EthPeers.class);
    final TransactionPool transactionPool = mock(TransactionPool.class);
    final MiningConfiguration miningConfiguration = mock(MiningConfiguration.class);
    final PoWMiningCoordinator miningCoordinator = mock(PoWMiningCoordinator.class);
    final ObservableMetricsSystem metricsSystem = new NoOpMetricsSystem();
    final Optional<AccountLocalConfigPermissioningController> accountWhitelistController =
        Optional.of(mock(AccountLocalConfigPermissioningController.class));
    final Optional<NodeLocalConfigPermissioningController> nodeWhitelistController =
        Optional.of(mock(NodeLocalConfigPermissioningController.class));
    final PrivacyParameters privacyParameters = mock(PrivacyParameters.class);

    final FilterManager filterManager =
        new FilterManagerBuilder()
            .blockchainQueries(blockchainQueries)
            .transactionPool(transactionPool)
            .privacyParameters(privacyParameters)
            .build();

    final JsonRpcConfiguration jsonRpcConfiguration = mock(JsonRpcConfiguration.class);
    final WebSocketConfiguration webSocketConfiguration = mock(WebSocketConfiguration.class);
    final MetricsConfiguration metricsConfiguration = mock(MetricsConfiguration.class);
    final GraphQLConfiguration graphQLConfiguration = mock(GraphQLConfiguration.class);

    final NatService natService = new NatService(Optional.empty());

    final List<String> apis = new ArrayList<>();
    apis.add(RpcApis.ETH.name());
    apis.add(RpcApis.NET.name());
    apis.add(RpcApis.WEB3.name());
    apis.add(RpcApis.PRIV.name());
    apis.add(RpcApis.DEBUG.name());

    final Path dataDir = mock(Path.class);

    return new JsonRpcMethodsFactory()
        .methods(
            CLIENT_NODE_NAME,
            CLIENT_VERSION,
            CLIENT_COMMIT,
            getChainId(),
            new StubGenesisConfigOptions(),
            peerDiscovery,
            blockchainQueries,
            synchronizer,
            importer.getProtocolSchedule(),
            context,
            filterManager,
            transactionPool,
            miningConfiguration,
            miningCoordinator,
            metricsSystem,
            new HashSet<>(),
            accountWhitelistController,
            nodeWhitelistController,
            apis,
            privacyParameters,
            jsonRpcConfiguration,
            webSocketConfiguration,
            metricsConfiguration,
            graphQLConfiguration,
            natService,
            new HashMap<>(),
            dataDir,
            ethPeers,
            Vertx.vertx(new VertxOptions().setWorkerPoolSize(1)),
            ImmutableApiConfiguration.builder().build(),
            Optional.empty(),
            transactionSimulator);
  }
}<|MERGE_RESOLUTION|>--- conflicted
+++ resolved
@@ -86,11 +86,7 @@
     this.stateArchive = createInMemoryWorldStateArchive();
     this.importer.getGenesisState().writeStateTo(stateArchive.getMutable());
     this.context =
-<<<<<<< HEAD
-        ProtocolContext.create(
-=======
         new ProtocolContext(
->>>>>>> 58acfcea
             blockchain, stateArchive, mock(ConsensusContext.class), new BadBlockManager());
 
     this.protocolSchedule = importer.getProtocolSchedule();
@@ -101,17 +97,12 @@
       final BlockImporter blockImporter = protocolSpec.getBlockImporter();
       blockImporter.importBlock(context, block, HeaderValidationMode.FULL);
     }
-    final var miningParameters = MiningParameters.newDefault();
+    final var miningParameters = MiningConfiguration.newDefault();
     this.blockchainQueries =
-<<<<<<< HEAD
         new BlockchainQueries(protocolSchedule, blockchain, stateArchive, miningParameters);
 
     this.transactionSimulator =
         new TransactionSimulator(blockchain, stateArchive, protocolSchedule, miningParameters, 0L);
-=======
-        new BlockchainQueries(
-            protocolSchedule, blockchain, stateArchive, MiningConfiguration.newDefault());
->>>>>>> 58acfcea
   }
 
   public JsonRpcTestMethodsFactory(
@@ -124,17 +115,10 @@
     this.stateArchive = stateArchive;
     this.context = context;
     this.protocolSchedule = importer.getProtocolSchedule();
-    final var miningParameters = MiningParameters.newDefault();
+    final var miningParameters = MiningConfiguration.newDefault();
     this.blockchainQueries =
         new BlockchainQueries(
-<<<<<<< HEAD
             importer.getProtocolSchedule(), blockchain, stateArchive, miningParameters);
-=======
-            importer.getProtocolSchedule(),
-            blockchain,
-            stateArchive,
-            MiningConfiguration.newDefault());
->>>>>>> 58acfcea
     this.synchronizer = mock(Synchronizer.class);
     this.transactionSimulator =
         new TransactionSimulator(blockchain, stateArchive, protocolSchedule, miningParameters, 0L);
@@ -152,19 +136,12 @@
     this.context = context;
     this.synchronizer = synchronizer;
     this.protocolSchedule = importer.getProtocolSchedule();
-    final var miningParameters = MiningParameters.newDefault();
+    final var miningParameters = MiningConfiguration.newDefault();
     this.blockchainQueries =
         new BlockchainQueries(
-<<<<<<< HEAD
             importer.getProtocolSchedule(), blockchain, stateArchive, miningParameters);
     this.transactionSimulator =
         new TransactionSimulator(blockchain, stateArchive, protocolSchedule, miningParameters, 0L);
-=======
-            importer.getProtocolSchedule(),
-            blockchain,
-            stateArchive,
-            MiningConfiguration.newDefault());
->>>>>>> 58acfcea
   }
 
   public BlockchainQueries getBlockchainQueries() {
