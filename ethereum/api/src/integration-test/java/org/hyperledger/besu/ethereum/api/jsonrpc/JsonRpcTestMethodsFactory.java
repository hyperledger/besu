--- conflicted
+++ resolved
@@ -48,8 +48,6 @@
 import org.hyperledger.besu.metrics.noop.NoOpMetricsSystem;
 import org.hyperledger.besu.metrics.prometheus.MetricsConfiguration;
 import org.hyperledger.besu.nat.NatService;
-import org.hyperledger.besu.plugin.services.TransactionSelectionService;
-import org.hyperledger.besu.plugin.services.txselection.PluginTransactionSelectorFactory;
 
 import java.math.BigInteger;
 import java.nio.file.Path;
@@ -81,26 +79,7 @@
     this.blockchain = createInMemoryBlockchain(importer.getGenesisBlock());
     this.stateArchive = createInMemoryWorldStateArchive();
     this.importer.getGenesisState().writeStateTo(stateArchive.getMutable());
-<<<<<<< HEAD
-    this.context =
-        new ProtocolContext(
-            blockchain,
-            stateArchive,
-            null,
-            new TransactionSelectionService() {
-              @Override
-              public Optional<PluginTransactionSelectorFactory> get() {
-                return Optional.empty();
-              }
-
-              @Override
-              public void registerTransactionSelectorFactory(
-                  final PluginTransactionSelectorFactory transactionSelectorFactory) {}
-            },
-            new BadBlockManager());
-=======
     this.context = new ProtocolContext(blockchain, stateArchive, null, new BadBlockManager());
->>>>>>> 2c1733c8
 
     final ProtocolSchedule protocolSchedule = importer.getProtocolSchedule();
     this.synchronizer = mock(Synchronizer.class);
