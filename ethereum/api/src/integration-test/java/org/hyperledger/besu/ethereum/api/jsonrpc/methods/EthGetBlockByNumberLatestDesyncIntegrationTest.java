/*
 * Copyright ConsenSys AG.
 *
 * Licensed under the Apache License, Version 2.0 (the "License"); you may not use this file except in compliance with
 * the License. You may obtain a copy of the License at
 *
 * http://www.apache.org/licenses/LICENSE-2.0
 *
 * Unless required by applicable law or agreed to in writing, software distributed under the License is distributed on
 * an "AS IS" BASIS, WITHOUT WARRANTIES OR CONDITIONS OF ANY KIND, either express or implied. See the License for the
 * specific language governing permissions and limitations under the License.
 *
 * SPDX-License-Identifier: Apache-2.0
 */

package org.hyperledger.besu.ethereum.api.jsonrpc.methods;

import static org.assertj.core.api.Assertions.assertThat;
import static org.mockito.ArgumentMatchers.any;
import static org.mockito.Mockito.mock;
import static org.mockito.Mockito.when;

import org.hyperledger.besu.datatypes.Hash;
import org.hyperledger.besu.ethereum.ProtocolContext;
import org.hyperledger.besu.ethereum.api.jsonrpc.BlockchainImporter;
import org.hyperledger.besu.ethereum.api.jsonrpc.JsonRpcTestMethodsFactory;
import org.hyperledger.besu.ethereum.api.jsonrpc.internal.JsonRpcRequest;
import org.hyperledger.besu.ethereum.api.jsonrpc.internal.JsonRpcRequestContext;
import org.hyperledger.besu.ethereum.api.jsonrpc.internal.methods.JsonRpcMethod;
import org.hyperledger.besu.ethereum.api.jsonrpc.internal.response.JsonRpcResponse;
import org.hyperledger.besu.ethereum.api.jsonrpc.internal.response.JsonRpcSuccessResponse;
import org.hyperledger.besu.ethereum.api.jsonrpc.internal.results.BlockResult;
import org.hyperledger.besu.ethereum.chain.BadBlockManager;
import org.hyperledger.besu.ethereum.chain.MutableBlockchain;
import org.hyperledger.besu.ethereum.core.Block;
import org.hyperledger.besu.ethereum.core.BlockImporter;
import org.hyperledger.besu.ethereum.core.InMemoryKeyValueStorageProvider;
import org.hyperledger.besu.ethereum.core.Synchronizer;
import org.hyperledger.besu.ethereum.mainnet.HeaderValidationMode;
import org.hyperledger.besu.ethereum.mainnet.ProtocolSchedule;
import org.hyperledger.besu.ethereum.mainnet.ProtocolSpec;
import org.hyperledger.besu.ethereum.worldstate.WorldStateArchive;
import org.hyperledger.besu.plugin.data.SyncStatus;
import org.hyperledger.besu.plugin.services.TransactionSelectionService;
import org.hyperledger.besu.plugin.services.txselection.PluginTransactionSelectorFactory;
import org.hyperledger.besu.testutil.BlockTestUtil;

import java.util.Optional;

import com.google.common.base.Charsets;
import com.google.common.io.Resources;
import org.assertj.core.api.Assertions;
import org.junit.jupiter.api.BeforeAll;
import org.junit.jupiter.api.Test;

public class EthGetBlockByNumberLatestDesyncIntegrationTest {

  private static JsonRpcTestMethodsFactory methodsFactorySynced;
  private static JsonRpcTestMethodsFactory methodsFactoryDesynced;
  private static JsonRpcTestMethodsFactory methodsFactoryMidDownload;
  private static final long ARBITRARY_SYNC_BLOCK = 4L;

  @BeforeAll
  public static void setUpOnce() throws Exception {
    final String genesisJson =
        Resources.toString(BlockTestUtil.getTestGenesisUrl(), Charsets.UTF_8);
    BlockchainImporter importer =
        new BlockchainImporter(BlockTestUtil.getTestBlockchainUrl(), genesisJson);
    MutableBlockchain chain =
        InMemoryKeyValueStorageProvider.createInMemoryBlockchain(importer.getGenesisBlock());
    WorldStateArchive state = InMemoryKeyValueStorageProvider.createInMemoryWorldStateArchive();
    importer.getGenesisState().writeStateTo(state.getMutable());
<<<<<<< HEAD
    ProtocolContext context =
        new ProtocolContext(
            chain,
            state,
            null,
            new TransactionSelectionService() {
              @Override
              public Optional<PluginTransactionSelectorFactory> get() {
                return Optional.empty();
              }

              @Override
              public void registerTransactionSelectorFactory(
                  final PluginTransactionSelectorFactory transactionSelectorFactory) {}
            },
            new BadBlockManager());
=======
    ProtocolContext context = new ProtocolContext(chain, state, null, new BadBlockManager());
>>>>>>> 2c1733c8

    for (final Block block : importer.getBlocks()) {
      final ProtocolSchedule protocolSchedule = importer.getProtocolSchedule();
      final ProtocolSpec protocolSpec = protocolSchedule.getByBlockHeader(block.getHeader());
      final BlockImporter blockImporter = protocolSpec.getBlockImporter();
      blockImporter.importBlock(context, block, HeaderValidationMode.FULL);
    }

    methodsFactorySynced = new JsonRpcTestMethodsFactory(importer, chain, state, context);

    WorldStateArchive unsynced = mock(WorldStateArchive.class);
    when(unsynced.isWorldStateAvailable(any(Hash.class), any(Hash.class))).thenReturn(false);

    methodsFactoryDesynced = new JsonRpcTestMethodsFactory(importer, chain, unsynced, context);

    WorldStateArchive midSync = mock(WorldStateArchive.class);
    when(midSync.isWorldStateAvailable(any(Hash.class), any(Hash.class))).thenReturn(true);

    Synchronizer synchronizer = mock(Synchronizer.class);
    SyncStatus status = mock(SyncStatus.class);
    when(status.getCurrentBlock())
        .thenReturn(ARBITRARY_SYNC_BLOCK); // random choice for current sync state.
    when(synchronizer.getSyncStatus()).thenReturn(Optional.of(status));

    methodsFactoryMidDownload =
        new JsonRpcTestMethodsFactory(importer, chain, midSync, context, synchronizer);
  }

  @Test
  public void shouldReturnHeadIfFullySynced() {
    JsonRpcMethod ethGetBlockNumber = methodsFactorySynced.methods().get("eth_getBlockByNumber");
    Object[] params = {"latest", false};
    JsonRpcRequestContext ctx =
        new JsonRpcRequestContext(new JsonRpcRequest("2.0", "eth_getBlockByNumber", params));
    Assertions.assertThatNoException()
        .isThrownBy(
            () -> {
              final JsonRpcResponse resp = ethGetBlockNumber.response(ctx);
              assertThat(resp).isNotNull();
              assertThat(resp).isInstanceOf(JsonRpcSuccessResponse.class);
              Object r = ((JsonRpcSuccessResponse) resp).getResult();
              assertThat(r).isInstanceOf(BlockResult.class);
              BlockResult br = (BlockResult) r;
              assertThat(br.getNumber()).isEqualTo("0x20");
              // assert on the state existing?
            });
  }

  @Test
  public void shouldReturnGenesisIfNotSynced() {

    JsonRpcMethod ethGetBlockNumber = methodsFactoryDesynced.methods().get("eth_getBlockByNumber");
    Object[] params = {"latest", false};
    JsonRpcRequestContext ctx =
        new JsonRpcRequestContext(new JsonRpcRequest("2.0", "eth_getBlockByNumber", params));
    Assertions.assertThatNoException()
        .isThrownBy(
            () -> {
              final JsonRpcResponse resp = ethGetBlockNumber.response(ctx);
              assertThat(resp).isNotNull();
              assertThat(resp).isInstanceOf(JsonRpcSuccessResponse.class);
              Object r = ((JsonRpcSuccessResponse) resp).getResult();
              assertThat(r).isInstanceOf(BlockResult.class);
              BlockResult br = (BlockResult) r;
              assertThat(br.getNumber()).isEqualTo("0x0");
            });
  }

  @Test
  public void shouldReturnCurrentSyncedIfDownloadingWorldState() {
    JsonRpcMethod ethGetBlockNumber =
        methodsFactoryMidDownload.methods().get("eth_getBlockByNumber");
    Object[] params = {"latest", false};
    JsonRpcRequestContext ctx =
        new JsonRpcRequestContext(new JsonRpcRequest("2.0", "eth_getBlockByNumber", params));
    Assertions.assertThatNoException()
        .isThrownBy(
            () -> {
              final JsonRpcResponse resp = ethGetBlockNumber.response(ctx);
              assertThat(resp).isNotNull();
              assertThat(resp).isInstanceOf(JsonRpcSuccessResponse.class);
              Object r = ((JsonRpcSuccessResponse) resp).getResult();
              assertThat(r).isInstanceOf(BlockResult.class);
              BlockResult br = (BlockResult) r;
              assertThat(br.getNumber()).isEqualTo("0x4");
            });
  }
}<|MERGE_RESOLUTION|>--- conflicted
+++ resolved
@@ -41,8 +41,6 @@
 import org.hyperledger.besu.ethereum.mainnet.ProtocolSpec;
 import org.hyperledger.besu.ethereum.worldstate.WorldStateArchive;
 import org.hyperledger.besu.plugin.data.SyncStatus;
-import org.hyperledger.besu.plugin.services.TransactionSelectionService;
-import org.hyperledger.besu.plugin.services.txselection.PluginTransactionSelectorFactory;
 import org.hyperledger.besu.testutil.BlockTestUtil;
 
 import java.util.Optional;
@@ -70,26 +68,7 @@
         InMemoryKeyValueStorageProvider.createInMemoryBlockchain(importer.getGenesisBlock());
     WorldStateArchive state = InMemoryKeyValueStorageProvider.createInMemoryWorldStateArchive();
     importer.getGenesisState().writeStateTo(state.getMutable());
-<<<<<<< HEAD
-    ProtocolContext context =
-        new ProtocolContext(
-            chain,
-            state,
-            null,
-            new TransactionSelectionService() {
-              @Override
-              public Optional<PluginTransactionSelectorFactory> get() {
-                return Optional.empty();
-              }
-
-              @Override
-              public void registerTransactionSelectorFactory(
-                  final PluginTransactionSelectorFactory transactionSelectorFactory) {}
-            },
-            new BadBlockManager());
-=======
     ProtocolContext context = new ProtocolContext(chain, state, null, new BadBlockManager());
->>>>>>> 2c1733c8
 
     for (final Block block : importer.getBlocks()) {
       final ProtocolSchedule protocolSchedule = importer.getProtocolSchedule();
