--- conflicted
+++ resolved
@@ -69,11 +69,7 @@
     WorldStateArchive state = InMemoryKeyValueStorageProvider.createInMemoryWorldStateArchive();
     importer.getGenesisState().writeStateTo(state.getMutable());
     ProtocolContext context =
-<<<<<<< HEAD
-        ProtocolContext.create(chain, state, mock(ConsensusContext.class), new BadBlockManager());
-=======
         new ProtocolContext(chain, state, mock(ConsensusContext.class), new BadBlockManager());
->>>>>>> 58acfcea
 
     for (final Block block : importer.getBlocks()) {
       final ProtocolSchedule protocolSchedule = importer.getProtocolSchedule();
