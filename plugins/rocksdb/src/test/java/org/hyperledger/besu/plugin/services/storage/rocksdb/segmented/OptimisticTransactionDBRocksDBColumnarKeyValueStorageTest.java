/*
 * Copyright Hyperledger Besu Contributors.
 *
 * Licensed under the Apache License, Version 2.0 (the "License"); you may not use this file except in compliance with
 * the License. You may obtain a copy of the License at
 *
 * http://www.apache.org/licenses/LICENSE-2.0
 *
 * Unless required by applicable law or agreed to in writing, software distributed under the License is distributed on
 * an "AS IS" BASIS, WITHOUT WARRANTIES OR CONDITIONS OF ANY KIND, either express or implied. See the License for the
 * specific language governing permissions and limitations under the License.
 *
 * SPDX-License-Identifier: Apache-2.0
 */
package org.hyperledger.besu.plugin.services.storage.rocksdb.segmented;

import org.hyperledger.besu.metrics.noop.NoOpMetricsSystem;
import org.hyperledger.besu.plugin.services.MetricsSystem;
import org.hyperledger.besu.plugin.services.storage.SegmentIdentifier;
import org.hyperledger.besu.plugin.services.storage.rocksdb.RocksDBMetricsFactory;
import org.hyperledger.besu.plugin.services.storage.rocksdb.RocksDbSegmentIdentifier;
import org.hyperledger.besu.plugin.services.storage.rocksdb.configuration.RocksDBConfigurationBuilder;
import org.hyperledger.besu.services.kvstore.SegmentedKeyValueStorage;

import java.nio.file.Path;
import java.util.Arrays;
import java.util.List;

import org.apache.tuweni.bytes.Bytes;
import org.junit.jupiter.api.extension.ExtendWith;
import org.mockito.junit.jupiter.MockitoExtension;

@ExtendWith(MockitoExtension.class)
public class OptimisticTransactionDBRocksDBColumnarKeyValueStorageTest
    extends RocksDBColumnarKeyValueStorageTest {

  @Override
  protected SegmentedKeyValueStorage<RocksDbSegmentIdentifier> createSegmentedStore()
      throws Exception {
    return new OptimisticRocksDBColumnarKeyValueStorage(
<<<<<<< HEAD
        new RocksDBConfigurationBuilder().databaseDir(folder).build(),
=======
        new RocksDBConfigurationBuilder()
            .databaseDir(folder.resolve(Bytes.random(9).toString()))
            .build(),
>>>>>>> 9f42a3f2
        Arrays.asList(TestSegment.FOO, TestSegment.BAR),
        List.of(),
        new NoOpMetricsSystem(),
        RocksDBMetricsFactory.PUBLIC_ROCKS_DB_METRICS);
  }

  @Override
  protected SegmentedKeyValueStorage<RocksDbSegmentIdentifier> createSegmentedStore(
      final Path path,
      final List<SegmentIdentifier> segments,
      final List<SegmentIdentifier> ignorableSegments) {
    return new OptimisticRocksDBColumnarKeyValueStorage(
        new RocksDBConfigurationBuilder().databaseDir(path).build(),
        segments,
        ignorableSegments,
        new NoOpMetricsSystem(),
        RocksDBMetricsFactory.PUBLIC_ROCKS_DB_METRICS);
  }

  @Override
  protected SegmentedKeyValueStorage<RocksDbSegmentIdentifier> createSegmentedStore(
      final Path path,
      final MetricsSystem metricsSystem,
      final List<SegmentIdentifier> segments,
      final List<SegmentIdentifier> ignorableSegments) {
    return new OptimisticRocksDBColumnarKeyValueStorage(
        new RocksDBConfigurationBuilder().databaseDir(path).build(),
        segments,
        ignorableSegments,
        metricsSystem,
        RocksDBMetricsFactory.PUBLIC_ROCKS_DB_METRICS);
  }
}<|MERGE_RESOLUTION|>--- conflicted
+++ resolved
@@ -22,11 +22,11 @@
 import org.hyperledger.besu.plugin.services.storage.rocksdb.configuration.RocksDBConfigurationBuilder;
 import org.hyperledger.besu.services.kvstore.SegmentedKeyValueStorage;
 
+import java.nio.file.Files;
 import java.nio.file.Path;
 import java.util.Arrays;
 import java.util.List;
 
-import org.apache.tuweni.bytes.Bytes;
 import org.junit.jupiter.api.extension.ExtendWith;
 import org.mockito.junit.jupiter.MockitoExtension;
 
@@ -38,13 +38,9 @@
   protected SegmentedKeyValueStorage<RocksDbSegmentIdentifier> createSegmentedStore()
       throws Exception {
     return new OptimisticRocksDBColumnarKeyValueStorage(
-<<<<<<< HEAD
-        new RocksDBConfigurationBuilder().databaseDir(folder).build(),
-=======
         new RocksDBConfigurationBuilder()
-            .databaseDir(folder.resolve(Bytes.random(9).toString()))
+            .databaseDir(Files.createTempDirectory("segmentedStore"))
             .build(),
->>>>>>> 9f42a3f2
         Arrays.asList(TestSegment.FOO, TestSegment.BAR),
         List.of(),
         new NoOpMetricsSystem(),
