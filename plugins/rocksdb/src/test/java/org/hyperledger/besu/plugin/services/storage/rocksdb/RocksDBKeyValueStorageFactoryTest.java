/*
 * Copyright Hyperledger Besu Contributors.
 *
 * Licensed under the Apache License, Version 2.0 (the "License"); you may not use this file except in compliance with
 * the License. You may obtain a copy of the License at
 *
 * http://www.apache.org/licenses/LICENSE-2.0
 *
 * Unless required by applicable law or agreed to in writing, software distributed under the License is distributed on
 * an "AS IS" BASIS, WITHOUT WARRANTIES OR CONDITIONS OF ANY KIND, either express or implied. See the License for the
 * specific language governing permissions and limitations under the License.
 *
 * SPDX-License-Identifier: Apache-2.0
 */
package org.hyperledger.besu.plugin.services.storage.rocksdb;

import static org.assertj.core.api.Assertions.assertThat;
import static org.assertj.core.api.Assertions.assertThatCode;
import static org.assertj.core.api.Assertions.assertThatThrownBy;
import static org.mockito.Mockito.when;

import org.hyperledger.besu.metrics.ObservableMetricsSystem;
import org.hyperledger.besu.metrics.noop.NoOpMetricsSystem;
import org.hyperledger.besu.plugin.services.BesuConfiguration;
import org.hyperledger.besu.plugin.services.exception.StorageException;
import org.hyperledger.besu.plugin.services.storage.SegmentIdentifier;
import org.hyperledger.besu.plugin.services.storage.rocksdb.configuration.DatabaseMetadata;
import org.hyperledger.besu.plugin.services.storage.rocksdb.configuration.RocksDBFactoryConfiguration;

import java.nio.charset.Charset;
import java.nio.file.Files;
import java.nio.file.Path;
import java.util.List;

import org.junit.jupiter.api.Test;
import org.junit.jupiter.api.io.TempDir;
import org.mockito.junit.jupiter.MockitoExtension;
import org.junit.jupiter.api.extension.ExtendWith;
import org.mockito.Mock;
import org.mockito.junit.MockitoJUnitRunner;

@ExtendWith(MockitoExtension.class)
public class RocksDBKeyValueStorageFactoryTest {

  private static final String METADATA_FILENAME = "DATABASE_METADATA.json";
  private static final int DEFAULT_VERSION = 1;

  @Mock private RocksDBFactoryConfiguration rocksDbConfiguration;
  @Mock private BesuConfiguration commonConfiguration;
  @TempDir
  public final Path temporaryFolder;
  private final ObservableMetricsSystem metricsSystem = new NoOpMetricsSystem();
  private final List<SegmentIdentifier> segments = List.of();
  @Mock private SegmentIdentifier segment;

  @Test
  public void shouldCreateCorrectMetadataFileForLatestVersion() throws Exception {
    final Path tempDataDir = temporaryFolder.resolve("data");
    final Path tempDatabaseDir = temporaryFolder.resolve("db");
    when(commonConfiguration.getStoragePath()).thenReturn(tempDatabaseDir);
    when(commonConfiguration.getDataPath()).thenReturn(tempDataDir);
    when(commonConfiguration.getDatabaseVersion()).thenReturn(DEFAULT_VERSION);

    final RocksDBKeyValueStorageFactory storageFactory =
        new RocksDBKeyValueStorageFactory(
            () -> rocksDbConfiguration, segments, RocksDBMetricsFactory.PUBLIC_ROCKS_DB_METRICS);

    // Side effect is creation of the Metadata version file
    storageFactory.create(segment, commonConfiguration, metricsSystem);

    assertThat(DatabaseMetadata.lookUpFrom(tempDataDir).getVersion()).isEqualTo(DEFAULT_VERSION);
  }

  @Test
<<<<<<< HEAD
  public void shouldDetectVersion0DatabaseIfNoMetadataFileFound() throws Exception {
    final Path tempDataDir = temporaryFolder.resolve("data");
    final Path tempDatabaseDir = temporaryFolder.resolve("db");
=======
  public void shouldDetectVersion1DatabaseIfNoMetadataFileFound() throws Exception {
    final Path tempDataDir = temporaryFolder.newFolder().toPath().resolve("data");
    final Path tempDatabaseDir = temporaryFolder.newFolder().toPath().resolve("db");
>>>>>>> 9f42a3f2
    Files.createDirectories(tempDatabaseDir);
    Files.createDirectories(tempDataDir);
    when(commonConfiguration.getStoragePath()).thenReturn(tempDatabaseDir);
    when(commonConfiguration.getDataPath()).thenReturn(tempDataDir);

    final RocksDBKeyValueStorageFactory storageFactory =
        new RocksDBKeyValueStorageFactory(
            () -> rocksDbConfiguration, segments, RocksDBMetricsFactory.PUBLIC_ROCKS_DB_METRICS);

    storageFactory.create(segment, commonConfiguration, metricsSystem);

    assertThat(DatabaseMetadata.lookUpFrom(tempDataDir).getVersion()).isEqualTo(DEFAULT_VERSION);
  }

  @Test
  public void shouldDetectCorrectVersionIfMetadataFileExists() throws Exception {
    final Path tempDataDir = temporaryFolder.resolve("data");
    final Path tempDatabaseDir = temporaryFolder.resolve("db");
    Files.createDirectories(tempDataDir);
    when(commonConfiguration.getStoragePath()).thenReturn(tempDatabaseDir);
    when(commonConfiguration.getDataPath()).thenReturn(tempDataDir);
    when(commonConfiguration.getDatabaseVersion()).thenReturn(DEFAULT_VERSION);

    final RocksDBKeyValueStorageFactory storageFactory =
        new RocksDBKeyValueStorageFactory(
            () -> rocksDbConfiguration, segments, RocksDBMetricsFactory.PUBLIC_ROCKS_DB_METRICS);

    storageFactory.create(segment, commonConfiguration, metricsSystem);

    assertThat(DatabaseMetadata.lookUpFrom(tempDataDir).getVersion()).isEqualTo(DEFAULT_VERSION);
    assertThat(storageFactory.isSegmentIsolationSupported()).isTrue();
  }

  @Test
  public void shouldDetectCorrectVersionInCaseOfRollback() throws Exception {
    final Path tempDataDir = temporaryFolder.resolve("data");
    final Path tempDatabaseDir = temporaryFolder.resolve("db");
    Files.createDirectories(tempDatabaseDir);
    Files.createDirectories(tempDataDir);
    when(commonConfiguration.getStoragePath()).thenReturn(tempDatabaseDir);
    when(commonConfiguration.getDataPath()).thenReturn(tempDataDir);

    final RocksDBKeyValueStorageFactory storageFactory =
        new RocksDBKeyValueStorageFactory(
            () -> rocksDbConfiguration, segments, 2, RocksDBMetricsFactory.PUBLIC_ROCKS_DB_METRICS);

    storageFactory.create(segment, commonConfiguration, metricsSystem);
    storageFactory.close();

    final RocksDBKeyValueStorageFactory rolledbackStorageFactory =
        new RocksDBKeyValueStorageFactory(
            () -> rocksDbConfiguration, segments, 1, RocksDBMetricsFactory.PUBLIC_ROCKS_DB_METRICS);
    rolledbackStorageFactory.create(segment, commonConfiguration, metricsSystem);
  }

  @Test
  public void shouldThrowExceptionWhenVersionNumberIsInvalid() throws Exception {
    final Path tempDataDir = temporaryFolder.resolve("data");
    final Path tempDatabaseDir = temporaryFolder.resolve("db");
    Files.createDirectories(tempDatabaseDir);
    Files.createDirectories(tempDataDir);
    when(commonConfiguration.getStoragePath()).thenReturn(tempDatabaseDir);
    when(commonConfiguration.getDataPath()).thenReturn(tempDataDir);
    new DatabaseMetadata(-1).writeToDirectory(tempDataDir);
    assertThatThrownBy(
            () ->
                new RocksDBKeyValueStorageFactory(
                        () -> rocksDbConfiguration,
                        segments,
                        RocksDBMetricsFactory.PUBLIC_ROCKS_DB_METRICS)
                    .create(segment, commonConfiguration, metricsSystem))
        .isInstanceOf(StorageException.class);
  }

  @Test
  public void shouldSetSegmentationFieldDuringCreation() throws Exception {
    final Path tempDataDir = temporaryFolder.resolve("data");
    final Path tempDatabaseDir = temporaryFolder.resolve("db");
    Files.createDirectories(tempDatabaseDir);
    Files.createDirectories(tempDataDir);
    when(commonConfiguration.getStoragePath()).thenReturn(tempDatabaseDir);
    when(commonConfiguration.getDataPath()).thenReturn(tempDataDir);

    final RocksDBKeyValueStorageFactory storageFactory =
        new RocksDBKeyValueStorageFactory(
            () -> rocksDbConfiguration, segments, RocksDBMetricsFactory.PUBLIC_ROCKS_DB_METRICS);
    storageFactory.create(segment, commonConfiguration, metricsSystem);
    assertThatCode(storageFactory::isSegmentIsolationSupported).doesNotThrowAnyException();
  }

  @Test
  public void shouldThrowExceptionWhenMetaDataFileIsCorrupted() throws Exception {
    final Path tempDataDir = temporaryFolder.resolve("data");
    final Path tempDatabaseDir = temporaryFolder.resolve("db");
    Files.createDirectories(tempDatabaseDir);
    Files.createDirectories(tempDataDir);
    when(commonConfiguration.getStoragePath()).thenReturn(tempDatabaseDir);
    when(commonConfiguration.getDataPath()).thenReturn(tempDataDir);

    final String badVersion = "{\"🦄\":1}";
    Files.write(
        tempDataDir.resolve(METADATA_FILENAME), badVersion.getBytes(Charset.defaultCharset()));

    assertThatThrownBy(
            () ->
                new RocksDBKeyValueStorageFactory(
                        () -> rocksDbConfiguration,
                        segments,
                        RocksDBMetricsFactory.PUBLIC_ROCKS_DB_METRICS)
                    .create(segment, commonConfiguration, metricsSystem))
        .isInstanceOf(IllegalStateException.class);

    final String badValue = "{\"version\":\"iomedae\"}";
    Files.write(
        tempDatabaseDir.resolve(METADATA_FILENAME), badValue.getBytes(Charset.defaultCharset()));

    assertThatThrownBy(
            () ->
                new RocksDBKeyValueStorageFactory(
                        () -> rocksDbConfiguration,
                        segments,
                        RocksDBMetricsFactory.PUBLIC_ROCKS_DB_METRICS)
                    .create(segment, commonConfiguration, metricsSystem))
        .isInstanceOf(IllegalStateException.class);
  }

  @Test
  public void shouldCreateDBCorrectlyIfSymlink() throws Exception {
    final Path tempRealDataDir =
        Files.createDirectories(temporaryFolder.resolve("real-data-dir"));
    final Path tempSymLinkDataDir =
        Files.createSymbolicLink(
            temporaryFolder.resolve("symlink-data-dir"), tempRealDataDir);
    final Path tempDatabaseDir = temporaryFolder.resolve("db");
    when(commonConfiguration.getStoragePath()).thenReturn(tempDatabaseDir);
    when(commonConfiguration.getDataPath()).thenReturn(tempSymLinkDataDir);
    when(commonConfiguration.getDatabaseVersion()).thenReturn(DEFAULT_VERSION);

    final RocksDBKeyValueStorageFactory storageFactory =
        new RocksDBKeyValueStorageFactory(
            () -> rocksDbConfiguration, segments, RocksDBMetricsFactory.PUBLIC_ROCKS_DB_METRICS);

    // Ensure that having created everything via a symlink data dir the DB meta-data has been
    // created correctly
    storageFactory.create(segment, commonConfiguration, metricsSystem);
    assertThat(DatabaseMetadata.lookUpFrom(tempRealDataDir).getVersion())
        .isEqualTo(DEFAULT_VERSION);
  }
}<|MERGE_RESOLUTION|>--- conflicted
+++ resolved
@@ -33,11 +33,10 @@
 import java.util.List;
 
 import org.junit.jupiter.api.Test;
+import org.junit.jupiter.api.extension.ExtendWith;
 import org.junit.jupiter.api.io.TempDir;
+import org.mockito.Mock;
 import org.mockito.junit.jupiter.MockitoExtension;
-import org.junit.jupiter.api.extension.ExtendWith;
-import org.mockito.Mock;
-import org.mockito.junit.MockitoJUnitRunner;
 
 @ExtendWith(MockitoExtension.class)
 public class RocksDBKeyValueStorageFactoryTest {
@@ -47,8 +46,7 @@
 
   @Mock private RocksDBFactoryConfiguration rocksDbConfiguration;
   @Mock private BesuConfiguration commonConfiguration;
-  @TempDir
-  public final Path temporaryFolder;
+  @TempDir public Path temporaryFolder;
   private final ObservableMetricsSystem metricsSystem = new NoOpMetricsSystem();
   private final List<SegmentIdentifier> segments = List.of();
   @Mock private SegmentIdentifier segment;
@@ -72,15 +70,9 @@
   }
 
   @Test
-<<<<<<< HEAD
-  public void shouldDetectVersion0DatabaseIfNoMetadataFileFound() throws Exception {
-    final Path tempDataDir = temporaryFolder.resolve("data");
-    final Path tempDatabaseDir = temporaryFolder.resolve("db");
-=======
   public void shouldDetectVersion1DatabaseIfNoMetadataFileFound() throws Exception {
-    final Path tempDataDir = temporaryFolder.newFolder().toPath().resolve("data");
-    final Path tempDatabaseDir = temporaryFolder.newFolder().toPath().resolve("db");
->>>>>>> 9f42a3f2
+    final Path tempDataDir = temporaryFolder.resolve("data");
+    final Path tempDatabaseDir = temporaryFolder.resolve("db");
     Files.createDirectories(tempDatabaseDir);
     Files.createDirectories(tempDataDir);
     when(commonConfiguration.getStoragePath()).thenReturn(tempDatabaseDir);
@@ -209,11 +201,9 @@
 
   @Test
   public void shouldCreateDBCorrectlyIfSymlink() throws Exception {
-    final Path tempRealDataDir =
-        Files.createDirectories(temporaryFolder.resolve("real-data-dir"));
+    final Path tempRealDataDir = Files.createDirectories(temporaryFolder.resolve("real-data-dir"));
     final Path tempSymLinkDataDir =
-        Files.createSymbolicLink(
-            temporaryFolder.resolve("symlink-data-dir"), tempRealDataDir);
+        Files.createSymbolicLink(temporaryFolder.resolve("symlink-data-dir"), tempRealDataDir);
     final Path tempDatabaseDir = temporaryFolder.resolve("db");
     when(commonConfiguration.getStoragePath()).thenReturn(tempDatabaseDir);
     when(commonConfiguration.getDataPath()).thenReturn(tempSymLinkDataDir);
