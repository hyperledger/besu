/*
 * Copyright contributors to Hyperledger Besu.
 *
 * Licensed under the Apache License, Version 2.0 (the "License"); you may not use this file except in compliance with
 * the License. You may obtain a copy of the License at
 *
 * http://www.apache.org/licenses/LICENSE-2.0
 *
 * Unless required by applicable law or agreed to in writing, software distributed under the License is distributed on
 * an "AS IS" BASIS, WITHOUT WARRANTIES OR CONDITIONS OF ANY KIND, either express or implied. See the License for the
 * specific language governing permissions and limitations under the License.
 *
 * SPDX-License-Identifier: Apache-2.0
 */
package org.hyperledger.besu.plugin.services.storage.rocksdb;

import static org.assertj.core.api.Assertions.assertThat;
import static org.assertj.core.api.Assertions.assertThatCode;
import static org.assertj.core.api.Assertions.assertThatThrownBy;
import static org.assertj.core.api.Assertions.fail;
import static org.hyperledger.besu.plugin.services.storage.DataStorageFormat.BONSAI;
import static org.hyperledger.besu.plugin.services.storage.DataStorageFormat.FOREST;
import static org.hyperledger.besu.plugin.services.storage.DataStorageFormat.X_BONSAI_ARCHIVE;
import static org.mockito.Mockito.lenient;
import static org.mockito.Mockito.when;

import org.hyperledger.besu.metrics.ObservableMetricsSystem;
import org.hyperledger.besu.metrics.noop.NoOpMetricsSystem;
import org.hyperledger.besu.plugin.services.BesuConfiguration;
import org.hyperledger.besu.plugin.services.exception.StorageException;
import org.hyperledger.besu.plugin.services.storage.DataStorageConfiguration;
import org.hyperledger.besu.plugin.services.storage.DataStorageFormat;
import org.hyperledger.besu.plugin.services.storage.SegmentIdentifier;
import org.hyperledger.besu.plugin.services.storage.rocksdb.configuration.BaseVersionedStorageFormat;
import org.hyperledger.besu.plugin.services.storage.rocksdb.configuration.DatabaseMetadata;
import org.hyperledger.besu.plugin.services.storage.rocksdb.configuration.RocksDBFactoryConfiguration;
import org.hyperledger.besu.plugin.services.storage.rocksdb.segmented.RocksDBColumnarKeyValueStorageTest.TestSegment;

import java.nio.file.Files;
import java.nio.file.Path;
import java.util.List;

import org.junit.jupiter.api.Test;
import org.junit.jupiter.api.condition.DisabledOnOs;
import org.junit.jupiter.api.condition.OS;
import org.junit.jupiter.api.extension.ExtendWith;
import org.junit.jupiter.api.io.TempDir;
import org.junit.jupiter.params.ParameterizedTest;
import org.junit.jupiter.params.provider.EnumSource;
import org.mockito.Mock;
import org.mockito.junit.jupiter.MockitoExtension;

@ExtendWith(MockitoExtension.class)
public class RocksDBKeyValueStorageFactoryTest {

  @Mock private RocksDBFactoryConfiguration rocksDbConfiguration;
  @Mock private BesuConfiguration commonConfiguration;
  @Mock private DataStorageConfiguration dataStorageConfiguration;
  @TempDir public Path temporaryFolder;
  private final ObservableMetricsSystem metricsSystem = new NoOpMetricsSystem();
  private final SegmentIdentifier segment = TestSegment.FOO;
  private final List<SegmentIdentifier> segments = List.of(TestSegment.DEFAULT, segment);

  @ParameterizedTest
  @EnumSource(DataStorageFormat.class)
  public void shouldCreateCorrectMetadataFileForLatestVersionForNewDb(
      final DataStorageFormat dataStorageFormat) throws Exception {
    final Path tempDataDir = temporaryFolder.resolve("data");
    final Path tempDatabaseDir = temporaryFolder.resolve("db");
    mockCommonConfiguration(tempDataDir, tempDatabaseDir, dataStorageFormat);

    final RocksDBKeyValueStorageFactory storageFactory =
        new RocksDBKeyValueStorageFactory(
            () -> rocksDbConfiguration, segments, RocksDBMetricsFactory.PUBLIC_ROCKS_DB_METRICS);

    try (final var storage = storageFactory.create(segment, commonConfiguration, metricsSystem)) {
      // Side effect is creation of the Metadata version file
      final BaseVersionedStorageFormat expectedVersion =
<<<<<<< HEAD
          BaseVersionedStorageFormat.defaultForNewDB(dataStorageConfiguration);
=======
          dataStorageFormat == BONSAI
              ? BaseVersionedStorageFormat.BONSAI_WITH_RECEIPT_COMPACTION
              : (dataStorageFormat == X_BONSAI_ARCHIVE
                  ? BaseVersionedStorageFormat.BONSAI_ARCHIVE_WITH_RECEIPT_COMPACTION
                  : BaseVersionedStorageFormat.FOREST_WITH_RECEIPT_COMPACTION);
>>>>>>> 38d901d2
      assertThat(DatabaseMetadata.lookUpFrom(tempDataDir).getVersionedStorageFormat())
          .isEqualTo(expectedVersion);
    }
  }

  @ParameterizedTest
  @EnumSource(DataStorageFormat.class)
  public void shouldCreateCorrectMetadataFileForLatestVersionForNewDbWithReceiptCompaction(
      final DataStorageFormat dataStorageFormat) throws Exception {
    final Path tempDataDir = temporaryFolder.resolve("data");
    final Path tempDatabaseDir = temporaryFolder.resolve("db");
    mockCommonConfiguration(tempDataDir, tempDatabaseDir, dataStorageFormat);

    final RocksDBKeyValueStorageFactory storageFactory =
        new RocksDBKeyValueStorageFactory(
            () -> rocksDbConfiguration, segments, RocksDBMetricsFactory.PUBLIC_ROCKS_DB_METRICS);

    try (final var storage = storageFactory.create(segment, commonConfiguration, metricsSystem)) {
      // Side effect is creation of the Metadata version file
      final BaseVersionedStorageFormat expectedVersion =
<<<<<<< HEAD
          BaseVersionedStorageFormat.defaultForNewDB(dataStorageConfiguration);
=======
          dataStorageFormat == BONSAI
              ? BaseVersionedStorageFormat.BONSAI_WITH_RECEIPT_COMPACTION
              : (dataStorageFormat == X_BONSAI_ARCHIVE
                  ? BaseVersionedStorageFormat.BONSAI_ARCHIVE_WITH_RECEIPT_COMPACTION
                  : BaseVersionedStorageFormat.FOREST_WITH_RECEIPT_COMPACTION);
>>>>>>> 38d901d2
      assertThat(DatabaseMetadata.lookUpFrom(tempDataDir).getVersionedStorageFormat())
          .isEqualTo(expectedVersion);
    }
  }

  @Test
  public void shouldFailIfDbExistsAndNoMetadataFileFound() throws Exception {
    final Path tempDataDir = temporaryFolder.resolve("data");
    final Path tempDatabaseDir = temporaryFolder.resolve("db");
    Files.createDirectories(tempDatabaseDir);
    Files.createDirectories(tempDataDir);
    mockCommonConfiguration(tempDataDir, tempDatabaseDir, FOREST);

    final RocksDBKeyValueStorageFactory storageFactory =
        new RocksDBKeyValueStorageFactory(
            () -> rocksDbConfiguration, segments, RocksDBMetricsFactory.PUBLIC_ROCKS_DB_METRICS);

    try (final var storage = storageFactory.create(segment, commonConfiguration, metricsSystem)) {
      fail("Must fail if db is present but metadata is not");
    } catch (StorageException se) {
      assertThat(se)
          .hasMessage(
              "Database exists but metadata file not found, without it there is no safe way to open the database");
    }
  }

  @Test
  public void shouldDetectCorrectMetadataV1AndUpgrade() throws Exception {
    final Path tempDataDir = temporaryFolder.resolve("data");
    final Path tempDatabaseDir = temporaryFolder.resolve("db");
    Files.createDirectories(tempDataDir);
    mockCommonConfiguration(tempDataDir, tempDatabaseDir, BONSAI);

    Utils.createDatabaseMetadataV1(tempDataDir, BONSAI);

    final RocksDBKeyValueStorageFactory storageFactory =
        new RocksDBKeyValueStorageFactory(
            () -> rocksDbConfiguration, segments, RocksDBMetricsFactory.PUBLIC_ROCKS_DB_METRICS);

    try (final var storage = storageFactory.create(segment, commonConfiguration, metricsSystem)) {
      assertThat(DatabaseMetadata.lookUpFrom(tempDataDir).getVersionedStorageFormat())
          .isEqualTo(BaseVersionedStorageFormat.BONSAI_WITH_RECEIPT_COMPACTION);
      assertThat(storageFactory.isSegmentIsolationSupported()).isTrue();
    }
  }

  @Test
  public void shouldFailInCaseOfUnmanagedRollback() throws Exception {
    final Path tempDataDir = temporaryFolder.resolve("data");
    final Path tempDatabaseDir = temporaryFolder.resolve("db");
    Files.createDirectories(tempDatabaseDir);
    Files.createDirectories(tempDataDir);
    mockCommonConfiguration(tempDataDir, tempDatabaseDir, BONSAI);

    Utils.createDatabaseMetadataV1(tempDataDir, BONSAI);

    final RocksDBKeyValueStorageFactory storageFactory =
        new RocksDBKeyValueStorageFactory(
            () -> rocksDbConfiguration, segments, RocksDBMetricsFactory.PUBLIC_ROCKS_DB_METRICS);

    storageFactory.create(segment, commonConfiguration, metricsSystem);
    storageFactory.close();

    Utils.createDatabaseMetadataV2(tempDataDir, BONSAI, 1);

    final RocksDBKeyValueStorageFactory rolledbackStorageFactory =
        new RocksDBKeyValueStorageFactory(
            () -> rocksDbConfiguration, segments, RocksDBMetricsFactory.PUBLIC_ROCKS_DB_METRICS);
    assertThatThrownBy(
            () -> rolledbackStorageFactory.create(segment, commonConfiguration, metricsSystem))
        .isInstanceOf(StorageException.class)
        .hasMessageStartingWith("Database unsafe downgrade detect");
  }

  @Test
  public void shouldThrowExceptionWhenVersionNumberIsInvalid() throws Exception {
    final Path tempDataDir = temporaryFolder.resolve("data");
    final Path tempDatabaseDir = temporaryFolder.resolve("db");
    Files.createDirectories(tempDatabaseDir);
    Files.createDirectories(tempDataDir);
    mockCommonConfiguration(tempDataDir, tempDatabaseDir, FOREST);

    Utils.createDatabaseMetadataV1(tempDataDir, 99);
    assertThatThrownBy(
            () ->
                new RocksDBKeyValueStorageFactory(
                        () -> rocksDbConfiguration,
                        segments,
                        RocksDBMetricsFactory.PUBLIC_ROCKS_DB_METRICS)
                    .create(segment, commonConfiguration, metricsSystem))
        .isInstanceOf(StorageException.class)
        .hasMessageStartingWith("Unsupported db version");
  }

  @Test
  public void shouldThrowExceptionWhenExistingDatabaseFormatDiffersFromConfig() throws Exception {

    final DataStorageFormat actualDatabaseFormat = FOREST;
    final DataStorageFormat expectedDatabaseFormat = BONSAI;

    final Path tempDataDir = temporaryFolder.resolve("data");
    final Path tempDatabaseDir = temporaryFolder.resolve("db");
    Files.createDirectories(tempDatabaseDir);
    Files.createDirectories(tempDataDir);
    mockCommonConfiguration(tempDataDir, tempDatabaseDir, BONSAI);

    Utils.createDatabaseMetadataV2(tempDataDir, FOREST, 2);

    assertThatThrownBy(
            () ->
                new RocksDBKeyValueStorageFactory(
                        () -> rocksDbConfiguration,
                        segments,
                        RocksDBMetricsFactory.PUBLIC_ROCKS_DB_METRICS)
                    .create(segment, commonConfiguration, metricsSystem))
        .isInstanceOf(StorageException.class)
        .hasMessage(
            "Database format mismatch: DB at %s is %s but config expects %s. "
                + "Please check your config.",
            tempDataDir.toAbsolutePath(), actualDatabaseFormat, expectedDatabaseFormat);
  }

  @Test
  public void shouldDetectCorrectMetadataV2AndSetSegmentationFieldDuringCreation()
      throws Exception {
    final Path tempDataDir = temporaryFolder.resolve("data");
    final Path tempDatabaseDir = temporaryFolder.resolve("db");
    Files.createDirectories(tempDatabaseDir);
    Files.createDirectories(tempDataDir);
    mockCommonConfiguration(tempDataDir, tempDatabaseDir, FOREST);

    Utils.createDatabaseMetadataV2(tempDataDir, FOREST, 2);

    final RocksDBKeyValueStorageFactory storageFactory =
        new RocksDBKeyValueStorageFactory(
            () -> rocksDbConfiguration, segments, RocksDBMetricsFactory.PUBLIC_ROCKS_DB_METRICS);
    try (final var storage = storageFactory.create(segment, commonConfiguration, metricsSystem)) {
      assertThat(DatabaseMetadata.lookUpFrom(tempDataDir).getVersionedStorageFormat())
          .isEqualTo(BaseVersionedStorageFormat.FOREST_WITH_RECEIPT_COMPACTION);
      assertThatCode(storageFactory::isSegmentIsolationSupported).doesNotThrowAnyException();
    }
  }

  @Test
  public void shouldThrowExceptionWhenMetaDataFileIsCorrupted() throws Exception {
    final Path tempDataDir = temporaryFolder.resolve("data");
    final Path tempDatabaseDir = temporaryFolder.resolve("db");
    Files.createDirectories(tempDatabaseDir);
    Files.createDirectories(tempDataDir);
    mockCommonConfiguration(tempDataDir, tempDatabaseDir, FOREST);

    Utils.createDatabaseMetadataRaw(tempDataDir, "{\"🦄\":1}");

    assertThatThrownBy(
            () ->
                new RocksDBKeyValueStorageFactory(
                        () -> rocksDbConfiguration,
                        segments,
                        RocksDBMetricsFactory.PUBLIC_ROCKS_DB_METRICS)
                    .create(segment, commonConfiguration, metricsSystem))
        .isInstanceOf(IllegalStateException.class)
        .hasMessageStartingWith("Invalid metadata file");
    ;

    Utils.createDatabaseMetadataRaw(tempDataDir, "{\"version\"=1}");

    assertThatThrownBy(
            () ->
                new RocksDBKeyValueStorageFactory(
                        () -> rocksDbConfiguration,
                        segments,
                        RocksDBMetricsFactory.PUBLIC_ROCKS_DB_METRICS)
                    .create(segment, commonConfiguration, metricsSystem))
        .isInstanceOf(IllegalStateException.class)
        .hasMessageStartingWith("Invalid metadata file");
    ;
  }

  @Test
  @DisabledOnOs(OS.WINDOWS)
  public void shouldCreateDBCorrectlyIfSymlink() throws Exception {
    final Path tempRealDataDir = Files.createDirectories(temporaryFolder.resolve("real-data-dir"));
    final Path tempSymLinkDataDir =
        Files.createSymbolicLink(temporaryFolder.resolve("symlink-data-dir"), tempRealDataDir);
    final Path tempDatabaseDir = temporaryFolder.resolve("db");
    mockCommonConfiguration(tempSymLinkDataDir, tempDatabaseDir, FOREST);

    Utils.createDatabaseMetadataV2(tempSymLinkDataDir, FOREST, 2);

    final RocksDBKeyValueStorageFactory storageFactory =
        new RocksDBKeyValueStorageFactory(
            () -> rocksDbConfiguration, segments, RocksDBMetricsFactory.PUBLIC_ROCKS_DB_METRICS);

    // Ensure that having created everything via a symlink data dir the DB meta-data has been
    // created correctly
    try (final var storage = storageFactory.create(segment, commonConfiguration, metricsSystem)) {
      assertThat(DatabaseMetadata.lookUpFrom(tempRealDataDir).getVersionedStorageFormat())
          .isEqualTo(BaseVersionedStorageFormat.FOREST_WITH_RECEIPT_COMPACTION);
    }
  }

  private void mockCommonConfiguration(
      final Path tempDataDir, final Path tempDatabaseDir, final DataStorageFormat format) {
    when(commonConfiguration.getStoragePath()).thenReturn(tempDatabaseDir);
    when(commonConfiguration.getDataPath()).thenReturn(tempDataDir);
    lenient().when(dataStorageConfiguration.getDatabaseFormat()).thenReturn(format);
    lenient()
        .when(commonConfiguration.getDataStorageConfiguration())
        .thenReturn(dataStorageConfiguration);
  }
}<|MERGE_RESOLUTION|>--- conflicted
+++ resolved
@@ -20,7 +20,6 @@
 import static org.assertj.core.api.Assertions.fail;
 import static org.hyperledger.besu.plugin.services.storage.DataStorageFormat.BONSAI;
 import static org.hyperledger.besu.plugin.services.storage.DataStorageFormat.FOREST;
-import static org.hyperledger.besu.plugin.services.storage.DataStorageFormat.X_BONSAI_ARCHIVE;
 import static org.mockito.Mockito.lenient;
 import static org.mockito.Mockito.when;
 
@@ -76,15 +75,7 @@
     try (final var storage = storageFactory.create(segment, commonConfiguration, metricsSystem)) {
       // Side effect is creation of the Metadata version file
       final BaseVersionedStorageFormat expectedVersion =
-<<<<<<< HEAD
           BaseVersionedStorageFormat.defaultForNewDB(dataStorageConfiguration);
-=======
-          dataStorageFormat == BONSAI
-              ? BaseVersionedStorageFormat.BONSAI_WITH_RECEIPT_COMPACTION
-              : (dataStorageFormat == X_BONSAI_ARCHIVE
-                  ? BaseVersionedStorageFormat.BONSAI_ARCHIVE_WITH_RECEIPT_COMPACTION
-                  : BaseVersionedStorageFormat.FOREST_WITH_RECEIPT_COMPACTION);
->>>>>>> 38d901d2
       assertThat(DatabaseMetadata.lookUpFrom(tempDataDir).getVersionedStorageFormat())
           .isEqualTo(expectedVersion);
     }
@@ -105,15 +96,8 @@
     try (final var storage = storageFactory.create(segment, commonConfiguration, metricsSystem)) {
       // Side effect is creation of the Metadata version file
       final BaseVersionedStorageFormat expectedVersion =
-<<<<<<< HEAD
           BaseVersionedStorageFormat.defaultForNewDB(dataStorageConfiguration);
-=======
-          dataStorageFormat == BONSAI
-              ? BaseVersionedStorageFormat.BONSAI_WITH_RECEIPT_COMPACTION
-              : (dataStorageFormat == X_BONSAI_ARCHIVE
-                  ? BaseVersionedStorageFormat.BONSAI_ARCHIVE_WITH_RECEIPT_COMPACTION
-                  : BaseVersionedStorageFormat.FOREST_WITH_RECEIPT_COMPACTION);
->>>>>>> 38d901d2
+
       assertThat(DatabaseMetadata.lookUpFrom(tempDataDir).getVersionedStorageFormat())
           .isEqualTo(expectedVersion);
     }
