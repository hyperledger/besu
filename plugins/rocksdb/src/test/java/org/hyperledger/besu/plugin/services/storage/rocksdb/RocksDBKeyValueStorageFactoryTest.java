/*
 * Copyright Hyperledger Besu Contributors.
 *
 * Licensed under the Apache License, Version 2.0 (the "License"); you may not use this file except in compliance with
 * the License. You may obtain a copy of the License at
 *
 * http://www.apache.org/licenses/LICENSE-2.0
 *
 * Unless required by applicable law or agreed to in writing, software distributed under the License is distributed on
 * an "AS IS" BASIS, WITHOUT WARRANTIES OR CONDITIONS OF ANY KIND, either express or implied. See the License for the
 * specific language governing permissions and limitations under the License.
 *
 * SPDX-License-Identifier: Apache-2.0
 */
package org.hyperledger.besu.plugin.services.storage.rocksdb;

import static org.assertj.core.api.Assertions.assertThat;
import static org.assertj.core.api.Assertions.assertThatCode;
import static org.assertj.core.api.Assertions.assertThatThrownBy;
import static org.assertj.core.api.Assertions.fail;
import static org.mockito.Mockito.when;

import org.hyperledger.besu.ethereum.worldstate.DataStorageFormat;
import org.hyperledger.besu.metrics.ObservableMetricsSystem;
import org.hyperledger.besu.metrics.noop.NoOpMetricsSystem;
import org.hyperledger.besu.plugin.services.BesuConfiguration;
import org.hyperledger.besu.plugin.services.exception.StorageException;
import org.hyperledger.besu.plugin.services.storage.DataStorageFormat;
import org.hyperledger.besu.plugin.services.storage.SegmentIdentifier;
import org.hyperledger.besu.plugin.services.storage.rocksdb.configuration.BaseVersionedStorageFormat;
import org.hyperledger.besu.plugin.services.storage.rocksdb.configuration.DatabaseMetadata;
import org.hyperledger.besu.plugin.services.storage.rocksdb.configuration.RocksDBFactoryConfiguration;
import org.hyperledger.besu.plugin.services.storage.rocksdb.segmented.RocksDBColumnarKeyValueStorageTest.TestSegment;

import java.nio.file.Files;
import java.nio.file.Path;
import java.util.List;

import org.junit.jupiter.api.Test;
import org.junit.jupiter.api.condition.DisabledOnOs;
import org.junit.jupiter.api.condition.OS;
import org.junit.jupiter.api.extension.ExtendWith;
import org.junit.jupiter.api.io.TempDir;
import org.mockito.Mock;
import org.mockito.junit.jupiter.MockitoExtension;

@ExtendWith(MockitoExtension.class)
public class RocksDBKeyValueStorageFactoryTest {

  @Mock private RocksDBFactoryConfiguration rocksDbConfiguration;
  @Mock private BesuConfiguration commonConfiguration;
  @TempDir public Path temporaryFolder;
  private final ObservableMetricsSystem metricsSystem = new NoOpMetricsSystem();
  private final SegmentIdentifier segment = TestSegment.FOO;
  private final List<SegmentIdentifier> segments = List.of(TestSegment.DEFAULT, segment);

  @Test
  public void shouldCreateCorrectMetadataFileForLatestVersionForNewDb() throws Exception {
    final Path tempDataDir = temporaryFolder.resolve("data");
    final Path tempDatabaseDir = temporaryFolder.resolve("db");
<<<<<<< HEAD
    when(commonConfiguration.getStoragePath()).thenReturn(tempDatabaseDir);
    when(commonConfiguration.getDataPath()).thenReturn(tempDataDir);
    when(commonConfiguration.getDatabaseFormat()).thenReturn(DataStorageFormat.FOREST);
=======
    mockCommonConfiguration(tempDataDir, tempDatabaseDir);
>>>>>>> 2ae6c739

    final RocksDBKeyValueStorageFactory storageFactory =
        new RocksDBKeyValueStorageFactory(
            () -> rocksDbConfiguration, segments, RocksDBMetricsFactory.PUBLIC_ROCKS_DB_METRICS);

    try (final var storage = storageFactory.create(segment, commonConfiguration, metricsSystem)) {
      // Side effect is creation of the Metadata version file
      assertThat(DatabaseMetadata.lookUpFrom(tempDataDir).getVersionedStorageFormat())
          .isEqualTo(BaseVersionedStorageFormat.FOREST_WITH_VARIABLES);
    }
  }

  private void mockCommonConfiguration(final Path tempDataDir, final Path tempDatabaseDir) {
    when(commonConfiguration.getStoragePath()).thenReturn(tempDatabaseDir);
    when(commonConfiguration.getDataPath()).thenReturn(tempDataDir);
    when(commonConfiguration.getDatabaseVersion()).thenReturn(DEFAULT_VERSION);
  }

  @Test
  public void shouldFailIfDbExistsAndNoMetadataFileFound() throws Exception {
    final Path tempDataDir = temporaryFolder.resolve("data");
    final Path tempDatabaseDir = temporaryFolder.resolve("db");
    Files.createDirectories(tempDatabaseDir);
    Files.createDirectories(tempDataDir);
    mockCommonConfiguration(tempDataDir, tempDatabaseDir);

    final RocksDBKeyValueStorageFactory storageFactory =
        new RocksDBKeyValueStorageFactory(
            () -> rocksDbConfiguration, segments, RocksDBMetricsFactory.PUBLIC_ROCKS_DB_METRICS);

    try (final var storage = storageFactory.create(segment, commonConfiguration, metricsSystem)) {
      fail("Must fail if db is present but metadata is not");
    } catch (StorageException se) {
      assertThat(se)
          .hasMessage(
              "Database exists but metadata file not found, without it there is no safe way to open the database");
    }
  }

  @Test
  public void shouldDetectCorrectMetadataV1() throws Exception {
    final Path tempDataDir = temporaryFolder.resolve("data");
    final Path tempDatabaseDir = temporaryFolder.resolve("db");
    Files.createDirectories(tempDataDir);
<<<<<<< HEAD
    Files.createDirectories(tempDatabaseDir);
    when(commonConfiguration.getStoragePath()).thenReturn(tempDatabaseDir);
    when(commonConfiguration.getDataPath()).thenReturn(tempDataDir);

    Utils.createDatabaseMetadataV1(tempDataDir, 2);
=======
    mockCommonConfiguration(tempDataDir, tempDatabaseDir);
>>>>>>> 2ae6c739

    final RocksDBKeyValueStorageFactory storageFactory =
        new RocksDBKeyValueStorageFactory(
            () -> rocksDbConfiguration, segments, RocksDBMetricsFactory.PUBLIC_ROCKS_DB_METRICS);

    try (final var storage = storageFactory.create(segment, commonConfiguration, metricsSystem)) {
      assertThat(DatabaseMetadata.lookUpFrom(tempDataDir).getVersionedStorageFormat())
          .isEqualTo(BaseVersionedStorageFormat.BONSAI_WITH_VARIABLES);
      assertThat(storageFactory.isSegmentIsolationSupported()).isTrue();
    }
  }

  @Test
  public void shouldDetectCorrectVersionInCaseOfRollback() throws Exception {
    final Path tempDataDir = temporaryFolder.resolve("data");
    final Path tempDatabaseDir = temporaryFolder.resolve("db");
    Files.createDirectories(tempDatabaseDir);
    Files.createDirectories(tempDataDir);
    mockCommonConfiguration(tempDataDir, tempDatabaseDir);

    Utils.createDatabaseMetadataV1(tempDataDir, 2);

    final RocksDBKeyValueStorageFactory storageFactory =
        new RocksDBKeyValueStorageFactory(
            () -> rocksDbConfiguration,
            segments,
            DataStorageFormat.BONSAI,
            RocksDBMetricsFactory.PUBLIC_ROCKS_DB_METRICS);

    storageFactory.create(segment, commonConfiguration, metricsSystem);
    storageFactory.close();

    final RocksDBKeyValueStorageFactory rolledbackStorageFactory =
        new RocksDBKeyValueStorageFactory(
            () -> rocksDbConfiguration,
            segments,
            DataStorageFormat.FOREST,
            RocksDBMetricsFactory.PUBLIC_ROCKS_DB_METRICS);
    rolledbackStorageFactory.create(segment, commonConfiguration, metricsSystem);
    rolledbackStorageFactory.close();
  }

  @Test
  public void shouldThrowExceptionWhenVersionNumberIsInvalid() throws Exception {
    final Path tempDataDir = temporaryFolder.resolve("data");
    final Path tempDatabaseDir = temporaryFolder.resolve("db");
    Files.createDirectories(tempDatabaseDir);
    Files.createDirectories(tempDataDir);
<<<<<<< HEAD
    when(commonConfiguration.getStoragePath()).thenReturn(tempDatabaseDir);
    when(commonConfiguration.getDataPath()).thenReturn(tempDataDir);

    Utils.createDatabaseMetadataV1(tempDataDir, 99);
=======
    mockCommonConfiguration(tempDataDir, tempDatabaseDir);

    new DatabaseMetadata(-1).writeToDirectory(tempDataDir);
>>>>>>> 2ae6c739
    assertThatThrownBy(
            () ->
                new RocksDBKeyValueStorageFactory(
                        () -> rocksDbConfiguration,
                        segments,
                        RocksDBMetricsFactory.PUBLIC_ROCKS_DB_METRICS)
                    .create(segment, commonConfiguration, metricsSystem))
        .isInstanceOf(StorageException.class);
  }

  @Test
<<<<<<< HEAD
  public void shouldDetectCorrectMetadataV2AndSetSegmentationFieldDuringCreation()
      throws Exception {
=======
  public void shouldThrowExceptionWhenExistingDatabaseVersionDifferentFromConfig()
      throws Exception {

    final int actualDatabaseVersion = DataStorageFormat.FOREST.getDatabaseVersion();
    final int expectedDatabaseVersion = DataStorageFormat.BONSAI.getDatabaseVersion();

    final Path tempDataDir = temporaryFolder.resolve("data");
    final Path tempDatabaseDir = temporaryFolder.resolve("db");
    Files.createDirectories(tempDatabaseDir);
    Files.createDirectories(tempDataDir);
    mockCommonConfiguration(tempDataDir, tempDatabaseDir);
    when(commonConfiguration.getDatabaseVersion()).thenReturn(expectedDatabaseVersion);

    new DatabaseMetadata(actualDatabaseVersion).writeToDirectory(tempDataDir);

    String exceptionMessage =
        String.format(
            "Mismatch: DB at %s is %s (Version %s) but config expects %s (Version %s). Please check your config.",
            tempDataDir.toAbsolutePath(),
            DataStorageFormat.getName(actualDatabaseVersion),
            actualDatabaseVersion,
            DataStorageFormat.getName(expectedDatabaseVersion),
            expectedDatabaseVersion);

    assertThatThrownBy(
            () ->
                new RocksDBKeyValueStorageFactory(
                        () -> rocksDbConfiguration,
                        segments,
                        RocksDBMetricsFactory.PUBLIC_ROCKS_DB_METRICS)
                    .create(segment, commonConfiguration, metricsSystem))
        .isInstanceOf(StorageException.class)
        .hasMessage(exceptionMessage);
  }

  @Test
  public void shouldSetSegmentationFieldDuringCreation() throws Exception {
>>>>>>> 2ae6c739
    final Path tempDataDir = temporaryFolder.resolve("data");
    final Path tempDatabaseDir = temporaryFolder.resolve("db");
    Files.createDirectories(tempDatabaseDir);
    Files.createDirectories(tempDataDir);
    mockCommonConfiguration(tempDataDir, tempDatabaseDir);

    Utils.createDatabaseMetadataV2(tempDataDir, DataStorageFormat.FOREST, 2);

    final RocksDBKeyValueStorageFactory storageFactory =
        new RocksDBKeyValueStorageFactory(
            () -> rocksDbConfiguration, segments, RocksDBMetricsFactory.PUBLIC_ROCKS_DB_METRICS);
    try (final var storage = storageFactory.create(segment, commonConfiguration, metricsSystem)) {
      assertThat(DatabaseMetadata.lookUpFrom(tempDataDir).getVersionedStorageFormat())
          .isEqualTo(BaseVersionedStorageFormat.FOREST_WITH_VARIABLES);
      assertThatCode(storageFactory::isSegmentIsolationSupported).doesNotThrowAnyException();
    }
  }

  @Test
  public void shouldThrowExceptionWhenMetaDataFileIsCorrupted() throws Exception {
    final Path tempDataDir = temporaryFolder.resolve("data");
    final Path tempDatabaseDir = temporaryFolder.resolve("db");
    Files.createDirectories(tempDatabaseDir);
    Files.createDirectories(tempDataDir);
    mockCommonConfiguration(tempDataDir, tempDatabaseDir);

    Utils.createDatabaseMetadataRaw(tempDataDir, "{\"🦄\":1}");

    assertThatThrownBy(
            () ->
                new RocksDBKeyValueStorageFactory(
                        () -> rocksDbConfiguration,
                        segments,
                        RocksDBMetricsFactory.PUBLIC_ROCKS_DB_METRICS)
                    .create(segment, commonConfiguration, metricsSystem))
        .isInstanceOf(IllegalStateException.class);

    Utils.createDatabaseMetadataRaw(tempDataDir, "{\"version\":\"iomedae\"}");

    assertThatThrownBy(
            () ->
                new RocksDBKeyValueStorageFactory(
                        () -> rocksDbConfiguration,
                        segments,
                        RocksDBMetricsFactory.PUBLIC_ROCKS_DB_METRICS)
                    .create(segment, commonConfiguration, metricsSystem))
        .isInstanceOf(IllegalStateException.class);
  }

  @Test
  @DisabledOnOs(OS.WINDOWS)
  public void shouldCreateDBCorrectlyIfSymlink() throws Exception {
    final Path tempRealDataDir = Files.createDirectories(temporaryFolder.resolve("real-data-dir"));
    final Path tempSymLinkDataDir =
        Files.createSymbolicLink(temporaryFolder.resolve("symlink-data-dir"), tempRealDataDir);
    final Path tempDatabaseDir = temporaryFolder.resolve("db");
<<<<<<< HEAD
    when(commonConfiguration.getStoragePath()).thenReturn(tempDatabaseDir);
    when(commonConfiguration.getDataPath()).thenReturn(tempSymLinkDataDir);
    when(commonConfiguration.getDatabaseFormat()).thenReturn(DataStorageFormat.FOREST);

    Utils.createDatabaseMetadataV2(tempSymLinkDataDir, DataStorageFormat.FOREST, 2);
=======
    mockCommonConfiguration(tempSymLinkDataDir, tempDatabaseDir);
>>>>>>> 2ae6c739

    final RocksDBKeyValueStorageFactory storageFactory =
        new RocksDBKeyValueStorageFactory(
            () -> rocksDbConfiguration, segments, RocksDBMetricsFactory.PUBLIC_ROCKS_DB_METRICS);

    // Ensure that having created everything via a symlink data dir the DB meta-data has been
    // created correctly
    try (final var storage = storageFactory.create(segment, commonConfiguration, metricsSystem)) {
      assertThat(DatabaseMetadata.lookUpFrom(tempRealDataDir).getVersionedStorageFormat())
          .isEqualTo(BaseVersionedStorageFormat.FOREST_WITH_VARIABLES);
    }
  }

  //  private void createDatabaseMetadataV1(final Path tempDataDir, final int version)
  //      throws IOException {
  //    final String content = "{\"version\":" + version + "}";
  //    Files.write(tempDataDir.resolve(METADATA_FILENAME),
  // content.getBytes(Charset.defaultCharset()));
  //  }
  //
  //  private void createDatabaseMetadataV2(
  //      final Path tempDataDir, final DataStorageFormat dataStorageFormat, final int version)
  //      throws IOException {
  //    final String content =
  //        "{\"v2\":{\"format\":\"" + dataStorageFormat + "\",\"version\":" + version + "}}";
  //    Files.write(tempDataDir.resolve(METADATA_FILENAME),
  // content.getBytes(Charset.defaultCharset()));
  //  }
  //
  //  private void createDatabaseMetadataRaw(final Path tempDataDir, final String content)
  //      throws IOException {
  //    Files.write(tempDataDir.resolve(METADATA_FILENAME),
  // content.getBytes(Charset.defaultCharset()));
  //  }
}<|MERGE_RESOLUTION|>--- conflicted
+++ resolved
@@ -18,9 +18,11 @@
 import static org.assertj.core.api.Assertions.assertThatCode;
 import static org.assertj.core.api.Assertions.assertThatThrownBy;
 import static org.assertj.core.api.Assertions.fail;
+import static org.hyperledger.besu.plugin.services.storage.DataStorageFormat.BONSAI;
+import static org.hyperledger.besu.plugin.services.storage.DataStorageFormat.FOREST;
+import static org.mockito.Mockito.lenient;
 import static org.mockito.Mockito.when;
 
-import org.hyperledger.besu.ethereum.worldstate.DataStorageFormat;
 import org.hyperledger.besu.metrics.ObservableMetricsSystem;
 import org.hyperledger.besu.metrics.noop.NoOpMetricsSystem;
 import org.hyperledger.besu.plugin.services.BesuConfiguration;
@@ -58,13 +60,7 @@
   public void shouldCreateCorrectMetadataFileForLatestVersionForNewDb() throws Exception {
     final Path tempDataDir = temporaryFolder.resolve("data");
     final Path tempDatabaseDir = temporaryFolder.resolve("db");
-<<<<<<< HEAD
-    when(commonConfiguration.getStoragePath()).thenReturn(tempDatabaseDir);
-    when(commonConfiguration.getDataPath()).thenReturn(tempDataDir);
-    when(commonConfiguration.getDatabaseFormat()).thenReturn(DataStorageFormat.FOREST);
-=======
-    mockCommonConfiguration(tempDataDir, tempDatabaseDir);
->>>>>>> 2ae6c739
+    mockCommonConfiguration(tempDataDir, tempDatabaseDir, FOREST);
 
     final RocksDBKeyValueStorageFactory storageFactory =
         new RocksDBKeyValueStorageFactory(
@@ -77,10 +73,11 @@
     }
   }
 
-  private void mockCommonConfiguration(final Path tempDataDir, final Path tempDatabaseDir) {
+  private void mockCommonConfiguration(
+      final Path tempDataDir, final Path tempDatabaseDir, final DataStorageFormat format) {
     when(commonConfiguration.getStoragePath()).thenReturn(tempDatabaseDir);
     when(commonConfiguration.getDataPath()).thenReturn(tempDataDir);
-    when(commonConfiguration.getDatabaseVersion()).thenReturn(DEFAULT_VERSION);
+    lenient().when(commonConfiguration.getDatabaseFormat()).thenReturn(format);
   }
 
   @Test
@@ -89,7 +86,7 @@
     final Path tempDatabaseDir = temporaryFolder.resolve("db");
     Files.createDirectories(tempDatabaseDir);
     Files.createDirectories(tempDataDir);
-    mockCommonConfiguration(tempDataDir, tempDatabaseDir);
+    mockCommonConfiguration(tempDataDir, tempDatabaseDir, FOREST);
 
     final RocksDBKeyValueStorageFactory storageFactory =
         new RocksDBKeyValueStorageFactory(
@@ -109,15 +106,9 @@
     final Path tempDataDir = temporaryFolder.resolve("data");
     final Path tempDatabaseDir = temporaryFolder.resolve("db");
     Files.createDirectories(tempDataDir);
-<<<<<<< HEAD
-    Files.createDirectories(tempDatabaseDir);
-    when(commonConfiguration.getStoragePath()).thenReturn(tempDatabaseDir);
-    when(commonConfiguration.getDataPath()).thenReturn(tempDataDir);
+    mockCommonConfiguration(tempDataDir, tempDatabaseDir, BONSAI);
 
     Utils.createDatabaseMetadataV1(tempDataDir, 2);
-=======
-    mockCommonConfiguration(tempDataDir, tempDatabaseDir);
->>>>>>> 2ae6c739
 
     final RocksDBKeyValueStorageFactory storageFactory =
         new RocksDBKeyValueStorageFactory(
@@ -136,7 +127,7 @@
     final Path tempDatabaseDir = temporaryFolder.resolve("db");
     Files.createDirectories(tempDatabaseDir);
     Files.createDirectories(tempDataDir);
-    mockCommonConfiguration(tempDataDir, tempDatabaseDir);
+    mockCommonConfiguration(tempDataDir, tempDatabaseDir, BONSAI);
 
     Utils.createDatabaseMetadataV1(tempDataDir, 2);
 
@@ -144,7 +135,7 @@
         new RocksDBKeyValueStorageFactory(
             () -> rocksDbConfiguration,
             segments,
-            DataStorageFormat.BONSAI,
+            BONSAI,
             RocksDBMetricsFactory.PUBLIC_ROCKS_DB_METRICS);
 
     storageFactory.create(segment, commonConfiguration, metricsSystem);
@@ -154,7 +145,7 @@
         new RocksDBKeyValueStorageFactory(
             () -> rocksDbConfiguration,
             segments,
-            DataStorageFormat.FOREST,
+            FOREST,
             RocksDBMetricsFactory.PUBLIC_ROCKS_DB_METRICS);
     rolledbackStorageFactory.create(segment, commonConfiguration, metricsSystem);
     rolledbackStorageFactory.close();
@@ -166,16 +157,9 @@
     final Path tempDatabaseDir = temporaryFolder.resolve("db");
     Files.createDirectories(tempDatabaseDir);
     Files.createDirectories(tempDataDir);
-<<<<<<< HEAD
-    when(commonConfiguration.getStoragePath()).thenReturn(tempDatabaseDir);
-    when(commonConfiguration.getDataPath()).thenReturn(tempDataDir);
+    mockCommonConfiguration(tempDataDir, tempDatabaseDir, FOREST);
 
     Utils.createDatabaseMetadataV1(tempDataDir, 99);
-=======
-    mockCommonConfiguration(tempDataDir, tempDatabaseDir);
-
-    new DatabaseMetadata(-1).writeToDirectory(tempDataDir);
->>>>>>> 2ae6c739
     assertThatThrownBy(
             () ->
                 new RocksDBKeyValueStorageFactory(
@@ -187,55 +171,47 @@
   }
 
   @Test
-<<<<<<< HEAD
+  public void shouldThrowExceptionWhenExistingDatabaseVersionDifferentFromConfig()
+      throws Exception {
+
+    final DataStorageFormat actualDatabaseFormat = FOREST;
+    final DataStorageFormat expectedDatabaseFormat = BONSAI;
+
+    final Path tempDataDir = temporaryFolder.resolve("data");
+    final Path tempDatabaseDir = temporaryFolder.resolve("db");
+    Files.createDirectories(tempDatabaseDir);
+    Files.createDirectories(tempDataDir);
+    mockCommonConfiguration(tempDataDir, tempDatabaseDir, BONSAI);
+
+    Utils.createDatabaseMetadataV2(tempDataDir, FOREST, 2);
+
+    String exceptionMessage =
+        String.format(
+            "Database format mismatch: DB at %s is %s but config expects %s. "
+                + "Please check your config.",
+            tempDataDir.toAbsolutePath(), actualDatabaseFormat, expectedDatabaseFormat);
+
+    assertThatThrownBy(
+            () ->
+                new RocksDBKeyValueStorageFactory(
+                        () -> rocksDbConfiguration,
+                        segments,
+                        RocksDBMetricsFactory.PUBLIC_ROCKS_DB_METRICS)
+                    .create(segment, commonConfiguration, metricsSystem))
+        .isInstanceOf(StorageException.class)
+        .hasMessage(exceptionMessage);
+  }
+
+  @Test
   public void shouldDetectCorrectMetadataV2AndSetSegmentationFieldDuringCreation()
       throws Exception {
-=======
-  public void shouldThrowExceptionWhenExistingDatabaseVersionDifferentFromConfig()
-      throws Exception {
-
-    final int actualDatabaseVersion = DataStorageFormat.FOREST.getDatabaseVersion();
-    final int expectedDatabaseVersion = DataStorageFormat.BONSAI.getDatabaseVersion();
-
-    final Path tempDataDir = temporaryFolder.resolve("data");
-    final Path tempDatabaseDir = temporaryFolder.resolve("db");
-    Files.createDirectories(tempDatabaseDir);
-    Files.createDirectories(tempDataDir);
-    mockCommonConfiguration(tempDataDir, tempDatabaseDir);
-    when(commonConfiguration.getDatabaseVersion()).thenReturn(expectedDatabaseVersion);
-
-    new DatabaseMetadata(actualDatabaseVersion).writeToDirectory(tempDataDir);
-
-    String exceptionMessage =
-        String.format(
-            "Mismatch: DB at %s is %s (Version %s) but config expects %s (Version %s). Please check your config.",
-            tempDataDir.toAbsolutePath(),
-            DataStorageFormat.getName(actualDatabaseVersion),
-            actualDatabaseVersion,
-            DataStorageFormat.getName(expectedDatabaseVersion),
-            expectedDatabaseVersion);
-
-    assertThatThrownBy(
-            () ->
-                new RocksDBKeyValueStorageFactory(
-                        () -> rocksDbConfiguration,
-                        segments,
-                        RocksDBMetricsFactory.PUBLIC_ROCKS_DB_METRICS)
-                    .create(segment, commonConfiguration, metricsSystem))
-        .isInstanceOf(StorageException.class)
-        .hasMessage(exceptionMessage);
-  }
-
-  @Test
-  public void shouldSetSegmentationFieldDuringCreation() throws Exception {
->>>>>>> 2ae6c739
-    final Path tempDataDir = temporaryFolder.resolve("data");
-    final Path tempDatabaseDir = temporaryFolder.resolve("db");
-    Files.createDirectories(tempDatabaseDir);
-    Files.createDirectories(tempDataDir);
-    mockCommonConfiguration(tempDataDir, tempDatabaseDir);
-
-    Utils.createDatabaseMetadataV2(tempDataDir, DataStorageFormat.FOREST, 2);
+    final Path tempDataDir = temporaryFolder.resolve("data");
+    final Path tempDatabaseDir = temporaryFolder.resolve("db");
+    Files.createDirectories(tempDatabaseDir);
+    Files.createDirectories(tempDataDir);
+    mockCommonConfiguration(tempDataDir, tempDatabaseDir, FOREST);
+
+    Utils.createDatabaseMetadataV2(tempDataDir, FOREST, 2);
 
     final RocksDBKeyValueStorageFactory storageFactory =
         new RocksDBKeyValueStorageFactory(
@@ -253,7 +229,7 @@
     final Path tempDatabaseDir = temporaryFolder.resolve("db");
     Files.createDirectories(tempDatabaseDir);
     Files.createDirectories(tempDataDir);
-    mockCommonConfiguration(tempDataDir, tempDatabaseDir);
+    mockCommonConfiguration(tempDataDir, tempDatabaseDir, FOREST);
 
     Utils.createDatabaseMetadataRaw(tempDataDir, "{\"🦄\":1}");
 
@@ -285,15 +261,9 @@
     final Path tempSymLinkDataDir =
         Files.createSymbolicLink(temporaryFolder.resolve("symlink-data-dir"), tempRealDataDir);
     final Path tempDatabaseDir = temporaryFolder.resolve("db");
-<<<<<<< HEAD
-    when(commonConfiguration.getStoragePath()).thenReturn(tempDatabaseDir);
-    when(commonConfiguration.getDataPath()).thenReturn(tempSymLinkDataDir);
-    when(commonConfiguration.getDatabaseFormat()).thenReturn(DataStorageFormat.FOREST);
-
-    Utils.createDatabaseMetadataV2(tempSymLinkDataDir, DataStorageFormat.FOREST, 2);
-=======
-    mockCommonConfiguration(tempSymLinkDataDir, tempDatabaseDir);
->>>>>>> 2ae6c739
+    mockCommonConfiguration(tempSymLinkDataDir, tempDatabaseDir, FOREST);
+
+    Utils.createDatabaseMetadataV2(tempSymLinkDataDir, FOREST, 2);
 
     final RocksDBKeyValueStorageFactory storageFactory =
         new RocksDBKeyValueStorageFactory(
@@ -306,26 +276,4 @@
           .isEqualTo(BaseVersionedStorageFormat.FOREST_WITH_VARIABLES);
     }
   }
-
-  //  private void createDatabaseMetadataV1(final Path tempDataDir, final int version)
-  //      throws IOException {
-  //    final String content = "{\"version\":" + version + "}";
-  //    Files.write(tempDataDir.resolve(METADATA_FILENAME),
-  // content.getBytes(Charset.defaultCharset()));
-  //  }
-  //
-  //  private void createDatabaseMetadataV2(
-  //      final Path tempDataDir, final DataStorageFormat dataStorageFormat, final int version)
-  //      throws IOException {
-  //    final String content =
-  //        "{\"v2\":{\"format\":\"" + dataStorageFormat + "\",\"version\":" + version + "}}";
-  //    Files.write(tempDataDir.resolve(METADATA_FILENAME),
-  // content.getBytes(Charset.defaultCharset()));
-  //  }
-  //
-  //  private void createDatabaseMetadataRaw(final Path tempDataDir, final String content)
-  //      throws IOException {
-  //    Files.write(tempDataDir.resolve(METADATA_FILENAME),
-  // content.getBytes(Charset.defaultCharset()));
-  //  }
 }