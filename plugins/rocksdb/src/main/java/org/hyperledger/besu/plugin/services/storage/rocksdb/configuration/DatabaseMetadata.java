--- conflicted
+++ resolved
@@ -180,40 +180,6 @@
             });
   }
 
-<<<<<<< HEAD
-  /**
-   * Update an existing base storage to support privacy feature
-   *
-   * @return the update metadata with the privacy support
-   */
-  public DatabaseMetadata upgradeToPrivacy() {
-    return new DatabaseMetadata(
-        switch (versionedStorageFormat.getFormat()) {
-          case FOREST ->
-              switch (versionedStorageFormat.getVersion()) {
-                case 1 -> PrivacyVersionedStorageFormat.FOREST_ORIGINAL;
-                case 2 -> PrivacyVersionedStorageFormat.FOREST_WITH_VARIABLES;
-                case 3 -> PrivacyVersionedStorageFormat.FOREST_WITH_RECEIPT_COMPACTION;
-                default ->
-                    throw new StorageException(
-                        "Unsupported database with format FOREST and version "
-                            + versionedStorageFormat.getVersion());
-              };
-          case BONSAI, X_BONSAI_ARCHIVE ->
-              switch (versionedStorageFormat.getVersion()) {
-                case 1 -> PrivacyVersionedStorageFormat.BONSAI_ORIGINAL;
-                case 2 -> PrivacyVersionedStorageFormat.BONSAI_WITH_VARIABLES;
-                case 3 -> PrivacyVersionedStorageFormat.BONSAI_WITH_RECEIPT_COMPACTION;
-                default ->
-                    throw new StorageException(
-                        "Unsupported database with format BONSAI and version "
-                            + versionedStorageFormat.getVersion());
-              };
-        });
-  }
-
-=======
->>>>>>> a09a4ead
   @Override
   public String toString() {
     return "versionedStorageFormat=" + versionedStorageFormat;
