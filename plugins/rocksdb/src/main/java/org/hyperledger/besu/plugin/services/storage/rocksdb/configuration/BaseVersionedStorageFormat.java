--- conflicted
+++ resolved
@@ -13,6 +13,9 @@
  * SPDX-License-Identifier: Apache-2.0
  */
 package org.hyperledger.besu.plugin.services.storage.rocksdb.configuration;
+
+import static org.hyperledger.besu.plugin.services.storage.DataStorageFormat.BONSAI;
+import static org.hyperledger.besu.plugin.services.storage.DataStorageFormat.X_BONSAI_ARCHIVE;
 
 import org.hyperledger.besu.plugin.services.storage.DataStorageConfiguration;
 import org.hyperledger.besu.plugin.services.storage.DataStorageFormat;
@@ -43,7 +46,17 @@
    * space
    */
   BONSAI_WITH_RECEIPT_COMPACTION(DataStorageFormat.BONSAI, 3),
-<<<<<<< HEAD
+
+  /**
+   * Current Bonsai archive version, with blockchain variables in a dedicated column family, in
+   * order to make BlobDB more effective
+   */
+  BONSAI_ARCHIVE_WITH_VARIABLES(DataStorageFormat.X_BONSAI_ARCHIVE, 1),
+  /**
+   * Current Bonsai archive version, with receipts using compaction, in order to make Receipts use
+   * less disk space
+   */
+  BONSAI_ARCHIVE_WITH_RECEIPT_COMPACTION(DataStorageFormat.X_BONSAI_ARCHIVE, 2),
 
   /** Original Verkle version, not used since replace by VERKLE_WITH_VARIABLES */
   VERKLE_ORIGINAL(DataStorageFormat.VERKLE, 1),
@@ -57,18 +70,6 @@
    * space
    */
   VERKLE_WITH_RECEIPT_COMPACTION(DataStorageFormat.VERKLE, 3);
-=======
-  /**
-   * Current Bonsai archive version, with blockchain variables in a dedicated column family, in
-   * order to make BlobDB more effective
-   */
-  BONSAI_ARCHIVE_WITH_VARIABLES(DataStorageFormat.X_BONSAI_ARCHIVE, 1),
-  /**
-   * Current Bonsai archive version, with receipts using compaction, in order to make Receipts use
-   * less disk space
-   */
-  BONSAI_ARCHIVE_WITH_RECEIPT_COMPACTION(DataStorageFormat.X_BONSAI_ARCHIVE, 2);
->>>>>>> 38d901d2
 
   private final DataStorageFormat format;
   private final int version;
@@ -89,11 +90,8 @@
     return switch (configuration.getDatabaseFormat()) {
       case FOREST -> FOREST_WITH_RECEIPT_COMPACTION;
       case BONSAI -> BONSAI_WITH_RECEIPT_COMPACTION;
-<<<<<<< HEAD
+      case X_BONSAI_ARCHIVE -> BONSAI_ARCHIVE_WITH_RECEIPT_COMPACTION;
       case VERKLE -> VERKLE_WITH_RECEIPT_COMPACTION;
-=======
-      case X_BONSAI_ARCHIVE -> BONSAI_ARCHIVE_WITH_RECEIPT_COMPACTION;
->>>>>>> 38d901d2
     };
   }
 
